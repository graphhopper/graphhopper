--- conflicted
+++ resolved
@@ -8,19 +8,10 @@
 
 ## Enabling Rules
 
-<<<<<<< HEAD
-I you have a working GraphHopper setup it is easy to enable Spatial Rules.
+If you have a working GraphHopper setup it is easy to enable Spatial Rules.
 We provide a set of approximate country borders, within the GraphHopper repository. If you need exact borders you can
-get the exact borders from [here](https://github.com/datasets/geo-countries). Go to your
-`config.yml` file and
+get the exact borders from [here](https://github.com/datasets/geo-countries). Go to your `config.yml` file and
 uncomment the line: `spatial_rules.borders_directory` and point it to the directory where your rules are. You need to re-import your graph after that.
-=======
-I you have a working GraphHopper setup it is easy to enable Spatial Rules, **but they only work with the
-DataFlagEncoder**. We provide a set of approximate country borders, within the GraphHopper repository. If you need exact
-borders you can get the exact borders from [here](https://github.com/datasets/geo-countries). Go to your
-`config.yml` file and uncomment the line: `spatial_rules.borders_directory` and point it to the directory where your
-rules are. You need to re-import your graph after that.
->>>>>>> ad474a17
 
 ## Creating Rules
 
