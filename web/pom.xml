--- conflicted
+++ resolved
@@ -1,136 +1,3 @@
-<<<<<<< HEAD
-<?xml version="1.0" encoding="UTF-8"?>
-<project xmlns="http://maven.apache.org/POM/4.0.0" xmlns:xsi="http://www.w3.org/2001/XMLSchema-instance"
-         xsi:schemaLocation="http://maven.apache.org/POM/4.0.0 http://maven.apache.org/maven-v4_0_0.xsd">
-
-    <modelVersion>4.0.0</modelVersion>
-    <groupId>com.graphhopper</groupId>
-    <artifactId>graphhopper-web</artifactId>
-    <packaging>war</packaging>
-    <version>0.1-SNAPSHOT</version>
-    <name>GraphHopper Web</name>
-    <description>Example on how to use GraphHopper in a web-based application</description>
-        
-    <parent>
-        <groupId>com.graphhopper</groupId>
-        <artifactId>graphhopper-parent</artifactId>    	
-        <version>0.1-SNAPSHOT</version>
-    </parent>
-    <properties>
-        <jetty.version>8.1.10.v20130312</jetty.version>
-    </properties>
-    
-    <dependencies>
-        <dependency>
-            <groupId>com.graphhopper</groupId>
-            <artifactId>graphhopper</artifactId>
-            <version>${project.parent.version}</version>            
-        </dependency>
-        <!--  TODO <dependency>
-            <groupId>org.codehaus.jackson</groupId>
-            <artifactId>jackson-core-asl</artifactId>
-            <version>1.9.12</version>
-        </dependency>       
-        <dependency>
-            <groupId>org.codehaus.jackson</groupId>
-            <artifactId>jackson-mapper-asl</artifactId>
-            <version>1.9.12</version>
-        </dependency>-->
-        <dependency>
-            <groupId>org.json</groupId>
-            <artifactId>json</artifactId>
-            <version>20090211</version>            
-        </dependency>        
-        <dependency>
-            <groupId>com.google.inject</groupId>
-            <artifactId>guice</artifactId>
-            <version>3.0</version>
-        </dependency>
-        
-        <!-- necessary to use guice ('@Inject') in servlets -->
-        <dependency>
-            <groupId>com.google.inject.extensions</groupId>
-            <artifactId>guice-servlet</artifactId>
-            <version>3.0</version>
-        </dependency>
-        
-        <dependency>
-            <groupId>javax.servlet</groupId>
-            <artifactId>javax.servlet-api</artifactId>
-            <version>3.0.1</version>
-        </dependency>
-        <dependency>
-            <groupId>org.slf4j</groupId>
-            <artifactId>slf4j-api</artifactId>
-            <version>${slf4j.version}</version>
-        </dependency>
-        <dependency>
-            <groupId>org.slf4j</groupId>
-            <artifactId>slf4j-log4j12</artifactId>
-            <version>${slf4j.version}</version>
-            <scope>runtime</scope>
-        </dependency>
-        
-        <dependency>
-            <groupId>log4j</groupId>
-            <artifactId>log4j</artifactId>
-            <version>${log4j.version}</version>
-            <scope>compile</scope>
-        </dependency>
-
-        <dependency>
-            <groupId>org.eclipse.jetty</groupId>
-            <artifactId>jetty-servlets</artifactId>
-            <version>${jetty.version}</version>
-        </dependency>
-    </dependencies>
-
-    <build>
-        <plugins>
-            <plugin>
-                <groupId>org.apache.maven.plugins</groupId>
-                <artifactId>maven-surefire-plugin</artifactId>
-                <version>2.14</version>
-                <executions>
-                    <execution>
-                        <id>integration-tests</id>
-                        <phase>integration-test</phase>
-                        <goals>
-                            <goal>test</goal>
-                        </goals>
-                        <configuration>
-                            <skip>false</skip>
-                            <includes>
-                                <include>**/*Testing.java</include>
-                            </includes>
-                        </configuration>
-                    </execution>
-                </executions>
-            </plugin>
-            <plugin>
-                <groupId>org.mortbay.jetty</groupId>
-                <artifactId>jetty-maven-plugin</artifactId>
-                <version>${jetty.version}</version>
-                <configuration>
-                    <connectors>
-                        <connector implementation="org.eclipse.jetty.server.nio.SelectChannelConnector">	
-                            <port>8989</port>
-                        </connector>
-                    </connectors>
-                                        
-                    <!-- to be used in combination with netbeans compile on save feature -->
-                    <scanTargets>
-                        <scanTarget>target/classes/</scanTarget>
-                    </scanTargets>
-                    <scanIntervalSeconds>1</scanIntervalSeconds>
-                </configuration>
-            </plugin>        
-        </plugins>
-    </build>
-
-</project>
-
-=======
 <?xml version="1.0" encoding="UTF-8"?>
 <project xmlns="http://maven.apache.org/POM/4.0.0" xmlns:xsi="http://www.w3.org/2001/XMLSchema-instance"
          xsi:schemaLocation="http://maven.apache.org/POM/4.0.0 http://maven.apache.org/maven-v4_0_0.xsd">
@@ -262,5 +129,3 @@
 
 </project>
 
-
->>>>>>> d66b94cf
