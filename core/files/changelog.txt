3.0
<<<<<<< HEAD
    refactored TransportationMode to better reflect the usage in source data parsing only
=======
    CustomWeighting requires LinkedHashMap throw exception if this is not provided
>>>>>>> 1f9064f5
    removed Dockerfile
    the second argument of the VirtualEdgeIteratorState constructor is now an edge key (was an edge id before)

2.0
    AbstractFlagEncoder#getMaxSpeed returns now Double#NaN instead of -1 if no maxspeed was found
    renamed QueryResult -> Snap
    much faster CH preparation (node- and edge-based), but increased memory usage during preparation, #2132
    added navigation repo #2071
    use Java 8 also for core, client-hc and reader-osm modules. all modules use Java 8 now
    removed android demo, #1940
    added edge key path detail, #2073
    fixed bug for turn restrictions on bridges/tunnels, #2070
    improved resolution of elevation profiles, 3D Douglas-Peucker and long edge sampling, #1953

1.0
    changes to config.yml:
      properties have to follow the snake_case, #1918, easy convert via https://github.com/karussell/snake_case
      all routing profiles have to be configured when setting up GraphHopper, #1958, #1922
      for developing with JavaScript, npm and the web UI it is important to change your assets overrides to web/target/classes/assets/, see #2041
    moved SPTEntry and ShortcutUnpacker to com.graphhopper.routing(.ch)
    renamed PathWrapper to ResponsePath
    removed min_one_way_network_size parameter, #2042
    moved package from core/src/test/java/com/graphhopper/routing/profiles to ev
    removed HintsMap
    removed /change endpoint
    removed vehicle,weighting and edge_based from GraphHopper class, replaced with new profile parameter, #1958
    there no longer is a default vehicle, not setting the vehicle now only works if there is exactly one profile that matches the other parameters. anyway you should use the new profile rather than the vehicle parameter.
    removed IPFilter. Use a firewall instead.
    PMap refactored. It is recommended to use putObject(String, Object) instead of put, #1956
    removed UnsafeDataAccess as not maintained, see #1620
    add profiles parameter and replace prepare.ch/lm.weightings and prepare.ch.edge_based with profiles_ch/lm config parameters, #1922
    GraphHopper class no longer enables CH by default, #1914
    replaced command line arguments -Dgraphhopper.. with -Ddw.graphhopper.. due to #1879, see also #1897
    GraphHopper.init(CmdArgs)->GraphHopper.init(GraphHopperConfig), see #1879
    removed GenericWeighting and DataFlagEncoder as a normal CarFlagEncoder does the job too. Or use the new CustomWeighting see #1841
    remove TurnWeighting, see #1863
    speed up path simplification with path details/instructions, see #1802
    revert compression of landmark preparation data, see #1749 and #1376
    add required EncodedValues like road_class to EncodingManager if not added from user
    removed PathNative,PathBidirRef,Path4CH,EdgeBasedPathCH and moved path extraction code out of Path class, added PathExtractor,BidirPathExtractor(+subclasses for CH) instead, #1730
    conditional turn restrictions now supported, #1683
    added new `curbside` feature, #1697
    moved QueryGraph to new routing.querygraph package
    removed GraphExtension, #1783, renamed TurnCostExtension to TurnCostStorage
    removed `heading`, `pass_through` and `ch.force_heading` parameters for speed mode/CH, #1763

0.13
    removed docker compose file
    PathDetails return null instead of -1 for Infinity by default
    replaced AverageSpeedDetails by DecimalDetails
    moved TagParser into new package: com.graphhopper.routing.util.parsers
    removed FlagEncoderFactory.DEFAULT
    removed forestry and motorroad from RoadClass
    SpatialRule.AccessValue replaced by RoadAccess
    removed EncodedValueLookup.hasEncoder, use hasEncodedValue instead
    removed MappedDecimalEncodedValue: should be replaced with FactoredDecimalEncodedValue
    DataFlagEncoder: it is now required to add EncodedValues before. graph.encoded_values: max_speed,road_class,road_environment,road_access
    instead of EncodingManager.ROUNDABOUT use Roundabout.KEY
    changed output format of result=pointlist and moved it into separate endpoint /spt
    removed TraversalMode.EDGE_BASED_1DIR and TraversalMode.EDGE_BASED_2DIR_UTURN, renamed TraversalMode.EDGE_BASED_2DIR to TraversalMode.EDGE_BASED
    to prevent u-turns when using edge-based algorithms it is now required to use TurnWeighting, #1640
    GraphHopperStorage.getGraph(Class) was replaced by GraphHopperStorage.getBase/CHGraph(), #1669
    CHGraph.shortcut(int, int) was removed (use .shortcut(int, int, ...) and/or .shortcutEdgeBased(int, int, ...) instead, #1693
    CH graphs are now identified using CHProfile instead of Weighting, #1670
    removed the 'traversal_mode` request parameter for /route, instead of 'traversal_mode=edge_based_2dir' use edge_based=true
    removed GraphHopper.set/getTraversalMode() methods, #1705
    edge-based CH is now chosen by default if it was prepared, #1706
    it is now possible to specify finite u-turn costs for CH preparation, #1671
    removed distances from CH shortcuts, reduces memory consumption per shortcut by 4 bytes (about 8-10%), #1719

0.12
    renamed VirtualEdgeIteratorState.getOriginalEdgeKey to more precise getOriginalEdgeKey #1549
    access refactoring #1436 that moves AccessValue into SpatialRule.Access
    refactoring of EncodingManager to use builder pattern. Migration should be simple. Replace new EncodingManager with EncodingManager.create
	The methods GraphHopper.setEnableInstructions/setPreferredLanguage is now in EncodingManager.Builder
    EncodingManager.supports renames to hasEncoder
    big refactoring #1447: to increase 64bit limit of flags, make reverse direction handling easier, to allow shared EncodedValues,
        remove reverseFlags method, much simpler property access, simplify FlagEncoder (maybe even deprecate this interface at a later stage)
    moved shp-reader into separate repository: https://github.com/graphhopper/graphhopper-reader-shp    

0.11
    web resources for dropwizard web framework (no servlets anymore) #1108
    prefix -Dgraphhopper. for command line arguments necessary, see docs/web/quickstart.md or docs/core/quickstart-from-source.md#running--debbuging-with-intellij for details
    delegated reading properties to dropwizard, i.e. the new format yml is not read again in GraphHopper.init
    changed file format for landmarks #1376
    convert properties into new yml format via: https://gist.github.com/karussell/dbc9b4c455bca98b6a38e4a160e23bf8

0.10
    introduce path details
    added handcoded API java client to this repository

0.9
    remove war bundling support #297
    rename of DefaultModule to GraphHopperModule and GHServletModule to GraphHopperServletModule
    EncodedValue uses Math.round(value/factor). This can change the retrieved values for EncodedValues #954
    EncodedDoubleValue and EncodedValue requires maxValue/factor to be a natural number #954
    default base algorithm for all modes is bidirectional A* (except speed mode)
    introduced landmarks based hybrid mode, #780
    moving all prepare.xy configs to prepare.ch.xy and e.g. disallow the old
    removed deprecated methods in GraphHopper (setCHWeighting, setCHWeightings, getCHWeightings, setCHWeightings, getCHPrepareThreads, setCHPrepareThreads), Path.calcMillis, findID of LocationIndex and all implementations

0.8
    refactoring to Weighting class, see #807
    removed FlagEncoder from parameters as weighting.getFlagEncoder can and is used
    all properties with prefix "osmreader." changed to "datareader." and osmreader.osm changed to datareader.file
    maven/gradle dependency graphhopper is now split into graphhopper-core and graphhopper-reader-osm, i.e. if you previouls depend on 'graphhopper' artificat you should now use graphhopper-reader-osm except environments like Android where you just load the graph and do no import
    use GraphHopperOSM as base class instead of GraphHopper
    OSM reader separated from core, use new graphhopper-core package
    moved subnetwork code into own package com.graphhopper.routing.subnetwork
    moved weighting code into own package com.graphhopper.routing.weighting
    code format has changed, so it is important to change your PRs too before you merge master, see discussion #770

0.7        
    added snapped points to output JSON for every path
    the foot routing is now much smoother and only considers safe paths, to use beautiful roads (i.e. prefer hiking routes etc) use the new 'hike' profiles, see #633
    vehicle constants have moved to FlagEncoderFactory
    several constants changed to under score notation see #719 with a few breaking changes, e.g. use lower case names for flag encoders or jsonp_allowed instead of the jsonpAllowed annotation
    moving all string parameter constants into the Parameters class
    no more acceptedRailways set see #662 for more information
    web API: content type of gpx export is now application/gpx+xml if not explicitly specified
    use prepare.ch.weightings instead of prepare.chWeighting e.g. for disabling CH use prepare.ch.weightings=no
    GraphHopper class is refactored regarding RoutingAlgorithmFactory in order to fix problem when integrating flexibility routing, most of the CH related stuff is moved into CHAlgoFactoryDecorator, several methods are deprecated to use the methods of the decorator, see #631
    WeightingMap is now named HintsMap
    use the correct graphHopperFolder as no automatic fallback to 'folder-gh' is happening anymore, see #704
    refactored FlagEncoder.handleFerryWay to getFerrySpeed to make it possible to fix #665
    removed setWeightLimit as too unspecific for arbitrary weights, use setMaxVisitedNodes instead
    missing renames for Path.setEdgeEntry -> setSPTEntry and AbstractAlgorithm.createEdgeEntry -> createSPTEntry

0.6
    removed methods deprecated in 0.4 and 0.5
    renamed EdgeEntry to SPTEntry and AStar.AStarEdge to AStar.AStarEntry
    parameter force removed from AbstractFlagEncoder.applyMaxSpeed
    GHResponse now wraps multiple PathWrapper; renamed GraphHopper.getPaths to calcPaths as 'get' sounded too cheap; a new method RoutingAlgorithm.calcPaths is added; see #596
    moving lgpl licensed file into own submodule graphhopper-tools-lgpl
    renaming of Tarjans algorithm class to TarjansSCCAlgorithm
    more strict naming for Weighting enforced and more strict matching to select Weighting (equals check), #490
    specify the preferred-language for way names during graph import (ISO 639-1 or ISO 639-2)
    renaming of getCHWeighting to getCHWeightings due to supporting multiple CH weightings, #623
    deprecation of setCHWeighting, please use setCHWeightings instead, #623

0.5
    Several names have changed see #466, #467, #468
    GraphHopper.optimize removed use postProcessing instead
    method GraphHopper.getGraph() changed to getGraphHopperStorage()
    the interface GraphStorage does no longer extend from the Graph interface. Use GraphHopperStorage (which implements the Graph interface via the base graph) or only Graph instead
    now it is necessary to call baseGraph/chGraph.freeze in order to use the chGraph (to simply determine when an edgeId is a shortcut)    
    LevelGraphStorage is now a GraphHopperStorage with an additional ch graph (CHGraphImpl)
    GraphHopperStorage implements now the Graph interface and delegates all necessary methods to the underlying base graph. To do routing you call getGraph(CHGraph.class or Graph.class) where the parameter Graph.class returns the base graph and the behaviour is identical to GraphHopperStorage itself
    renamed LevelGraph* to CHGraph*
    renamed NoGraphExtension to NoOpExtension
    removed visitedNodes method in GraphHopper replaced with per response information: response.getHints().getLong("visited_nodes.sum", 0)
    added ability to store hints in GHResponse which will be forwarded to the json too
    breaking change in HTTP API: error JSON format changed to be message:"" instead of within info.errors, see updated api documentation
    made GHResponse.getMillis, Path.getMillis, GPXEntry.getMillis deprecated, use getTime instead
    in AbstractFlagEncoder, parse*() and getStr() are now deprecated, use properties.get* instead

0.4
    translation key turn changed and merged with left etc into turn_left, turn_right etc
    create location index before preparation in the GraphHopper class
    encodingManager.getSingle() is removed and flagEncoder list is no longer sorted, the first vehicle is used for CH preparation    
    removed LocationIndexTreeSC, use new LocationIndexTree(levelGraph.getBaseGraph(), directory) instead
    getLevel and setLevel do no longer automatically increase node count, use getNodeAccess.ensureNode for that
    normal algorithms are now possible on prepared graph use getBaseGraph, see #116
    GHResponse no longer has isFound method, use !hasErrors instead
    merged unused Edge class into EdgeEntry
    astar and astarbi are now both none-heuristic and take parameters for beeline approximation: astar.approximation=BeelineSimplification|BeelineAccurate or astarbi.approximation=...
    making GPX export according to the schema to support import from various tools like basecamp
    refactoring: AllEdgesIterator.getMaxId is now named getCount
    major change of internal API: moved method "Path RoutingAlgorithm.calcPath(QueryResult,QueryResult)" to a helper method QueryGraph.lookup, call queryResult.getClosestNode for the calcPath(nodeFrom,nodeTo) method
    no cachedWays and cachedPoints in Path anymore
    Path.findInstruction was moved to InstructionList.find
    if start and end point are identical an algorithm will find the path consisting only of one node, one point and one instruction (finish instruction), but without edges
    astarbi has new default values for approximation (false) and approximation_factor (1.2) in RoutingAlgorithmFactorySimple
    instead of strings use the variables in AlgorithmOptions to specify an algorithm
    use RoutingAlgorithmFactorySimple instead of RoutingAlgorithmFactory, also more consistent algorithm preparation handling due to new AlgorithmOptions, therefor removed NoOpAlgorithmPreparation
    GHResponse.getXX methods now fail fast (throw an exception) if an error while route calculation occurred. See #287
    renamed less often used URL parameter 'min_path_precision' to way_point_max_distance which makes it identical to the setWayPointMaxDistance method used for simplification at OSMImport
    removed douglas.minprecision from Java API ghRequest.hints => use wayPointMaxDistance instead
    encoder.supportTurnCost is replaced by encoder.supports(TurnWeighting.class)
    CmdArgs is now a Map<String, String> instead Map<String, Object>. The value will be parsed up on every getXY call, makes storing string vs. object less error-prone
    removed GHRequest.getHint, instead use the provided methods in GHRequest.getHints().getXY and GHRequest.getHints().put
    important graph incompatibility as properties cannot be loaded. renamed osmreader.bytesForFlags to graph.bytesForFlags, renamed config property osmreader.acceptWay to graph.flagEncoders
    default weighting is now fastest, fixing #261
    moved method GraphHopper.main into tools module and class com.graphhopper.tools.Import, see #250
    refactored GraphHopper.createWeighting to accept more than one configuration option, see #237
    refactored GraphHopper.disableCHShortcuts to setCHEnable(boolean)
    moving the boolean parameter of GraphHopper.setInMemory into a separate method setStoreOnFlush
    renaming of GraphHopper.setCHShortcuts to setCHWeighting, as well as the property prepare.chShortcuts to prepare.chWeighting
    jsonp is disabled by default. You need to enable it in the config.properties, see the config-example.properties
    EncodingManager cannot be null in GraphHopperStorage. If you need to parse EncodingManager configuration from existing graph use EncodingManager.create
    no reflection done in EncodingManager which improves portability and makes configuration of encoders possible before adding to manager
    removed dijkstraNativebi as no performance advantage but maintenance disadvantage and similar to oneToManyDijkstra
    to provide context for turn costs we needed to add prevEdgeId into Weighting.calcWeight, see new documentation
    with the introduction of lock protection mechanism (see #112) GraphHopper needs always write access, see also #217
    new GraphHopper.clean method to remove the graph directory via Java API    

0.3.0
    introduced prefer bits, now bike uses more bits and 3 bike encoder do not fit into 32 bit anymore, will be fixed later
    moved Translation argument into Path.calcInstruction for more fine grained control, instructions are now uncached and GHRequest: new locale parameter
    CoordTrig and the like are removed, GHPlace is mostly replaced by GHPoint and so GHRequest has now methods ala addPoint instead
    removed isBoth from AbstractFlagEncoder, moved canBeOverwritten and associated test to PrepareEncoder
    removed unused directory.rename
    refactor edge.copyProperties into copyPropertiesTo to have similar semantics as Graph.copyTo
    calcWeight now contains reverse boolean to calculate correct direction dependent weight
    completely different web API response format. see docs/web
    swapDirections is renamed to reverseFlags (EncodingManager and FlagEncoders)
    edgeState.detach has now a reverse parameter, just use false to get previous results
    web api: buildDate contains now timezone, algoType is replaced with weighting
    dijkstraNative is now dijkstraNativebi
    fixed #151
    calcWeight now contains reverse boolean to calculate correct direction dependent weight
    EncodingManager always takes the encoders in constructor, to force always init
    GraphHopper.setMemory(true, true/false) was refactored to GraphHopper.setMemory(true/false), use mmap config via GraphHopper.setMemoryMapped()
    incompatible edges => you need to re-import data and/or update the edges file
    the instructions of the web response does not contain times (string) but instead millis (long)
    PrepareContractionHierarchies.setPeriodicUpdates is now in percentage not in absolute counts
    improved bike routing #132, #138, #139, #150
    gpx export via API, HTTP (route?type=gpx) and web interface is possible: #113, #136, #141   

0.2.0
23 Nov 2013

    change inconsistent default settings for contraction hierarchies in the API - see https://lists.openstreetmap.org/pipermail/graphhopper/2013-December/000585.html
    fixed issues with android:
        graphhopper: use maps from 0.2 path; updated maps
        mapsforge: use mapsforge-map dependency; merged #461; avoid duplicates otherwise mapsforge-core would be duplicate (?)
    refactored/renamed classes and methods:
        refactor 'flags' from int to long (still only int is stored)
        replacing Graph.edge(a,b,dist,edgeFlags) by Graph.edge(a,b).setDistance().setFlags()
        FlagEncoder.flags => use FlagEncoder.setProperties or separate setAccess and setSpeed method
        renamed LocationIDResult to QueryResult and Location2NodesNtree to LocationIndexTree
        renamed Location2IDIndex to LocationIndex
        renamed WeightCalculation to Weighting and getWeight to calcWeight        
            the URL parameter algoType in web module is now deprecated and 'weighting' should be used
        removed GHDijkstraHeap, GHDijkstraHeap2    
        made DistanceCalc into interface (new DistanceCalcEarth implementation)
        made GraphStorage into interface (new GraphHopperStorage implementation) move some methods from Graph into GraphStorage -> optimize + node removal stuff -> not necessary in algorithms
    incompatible storage layout due to:
        pluggable endianness (#103) -> changed default endianness to LITTLE
    add highly experimental UnsafeDataAccess to speed up search ~15%
    several small bug fixes and improvements
    different edge insert
    important bug fix for edge retrieval which leads to massive speed up in prepare + CH algos
    finally fixed major feature request #27 to allow gps-to-gps queries instead of only junction-to-junction ones.
        follow up in #52 and #115
        slower but more precise and necessary edge distance calculation
    fixed bug #105 for disconnected areas    
    fix which made CH preparation ~5% faster
    more align API for all algorithms. and initCollection is called via 1000 not something depending on the graph size
    API changed
        case of vehicle now case does not matter
        returned distance is in meter now
    better i18n support
    fixed major bug #102 when removing subnetworks
    fixed bug #89 for trams on roads
    completed improvement #93 for ferries
    edge explorer makes none-CH algorithms ~8% faster
    link to all closed issues: https://github.com/graphhopper/graphhopper/issues?milestone=2&state=closed


0.1.1
06 August 2013

    correct maven bundling and some more issues
    more i18n


0.1
23 July 2013

    initial version with lots of features 
    24 closed issues:
        https://github.com/graphhopper/graphhopper/issues?milestone=3&state=closed
    e.g.:
    Route instructions
    Implement OSM import for bike/foot/car
    More compact graph (nodes along a way are stored in a separate storage => faster and reduced RAM usage)
    Made routing working world wide. Make German-sized networks working on Android.
    Made routing faster via bidirectional algorithms, contraction hierarchies, graph sorting, better OSM integration and some fine tuning.<|MERGE_RESOLUTION|>--- conflicted
+++ resolved
@@ -1,9 +1,6 @@
 3.0
-<<<<<<< HEAD
     refactored TransportationMode to better reflect the usage in source data parsing only
-=======
     CustomWeighting requires LinkedHashMap throw exception if this is not provided
->>>>>>> 1f9064f5
     removed Dockerfile
     the second argument of the VirtualEdgeIteratorState constructor is now an edge key (was an edge id before)
 
