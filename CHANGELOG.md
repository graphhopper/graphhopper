--- conflicted
+++ resolved
@@ -1,10 +1,7 @@
 ### 10.0 [not yet released]
 
-<<<<<<< HEAD
 - constructor of BaseGraph.Builder uses byte instead of integer count.
-=======
 - KeyValue is now KValue as it holds the value only. Note, the two parameter constructor uses one value for the forward and one for the backward direction (and no longer "key, value")
->>>>>>> c10aa188
 
 ### 9.0 [23 Apr 2024]
 
