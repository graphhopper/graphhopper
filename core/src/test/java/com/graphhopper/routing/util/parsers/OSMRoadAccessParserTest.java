/*
 *  Licensed to GraphHopper GmbH under one or more contributor
 *  license agreements. See the NOTICE file distributed with this work for
 *  additional information regarding copyright ownership.
 *
 *  GraphHopper GmbH licenses this file to you under the Apache License,
 *  Version 2.0 (the "License"); you may not use this file except in
 *  compliance with the License. You may obtain a copy of the License at
 *
 *       http://www.apache.org/licenses/LICENSE-2.0
 *
 *  Unless required by applicable law or agreed to in writing, software
 *  distributed under the License is distributed on an "AS IS" BASIS,
 *  WITHOUT WARRANTIES OR CONDITIONS OF ANY KIND, either express or implied.
 *  See the License for the specific language governing permissions and
 *  limitations under the License.
 */

package com.graphhopper.routing.util.parsers;

import com.graphhopper.reader.ReaderWay;
import com.graphhopper.routing.ev.*;
import com.graphhopper.routing.util.TransportationMode;
import com.graphhopper.routing.util.countryrules.CountryRule;
import com.graphhopper.storage.IntsRef;
import org.junit.jupiter.api.BeforeEach;
import org.junit.jupiter.api.Test;

import java.util.Arrays;

import static org.junit.jupiter.api.Assertions.assertEquals;

class OSMCarRoadAccessParserTest {

<<<<<<< HEAD
    private final EnumEncodedValue<CarRoadAccess> roadAccessEnc = CarRoadAccess.create();
    private OSMRoadAccessParser<CarRoadAccess> parser;
=======
    private final EnumEncodedValue<RoadAccess> roadAccessEnc = RoadAccess.create();
    private OSMRoadAccessParser<RoadAccess> parser;
>>>>>>> e83332e9
    private final EnumEncodedValue<BikeRoadAccess> bikeRAEnc = BikeRoadAccess.create();
    private OSMRoadAccessParser<BikeRoadAccess> bikeRAParser;

    @BeforeEach
    public void setup() {
        roadAccessEnc.init(new EncodedValue.InitializerConfig());
        bikeRAEnc.init(new EncodedValue.InitializerConfig());
        parser = new OSMRoadAccessParser<>(roadAccessEnc, OSMRoadAccessParser.toOSMRestrictions(TransportationMode.CAR),
<<<<<<< HEAD
                CarRoadAccess::countryHook, CarRoadAccess::find);
        bikeRAParser = new OSMRoadAccessParser<>(bikeRAEnc, BikeRoadAccess.RESTRICTIONS,
=======
                RoadAccess::countryHook, RoadAccess::find);
        bikeRAParser = new OSMRoadAccessParser<>(bikeRAEnc, OSMRoadAccessParser.toOSMRestrictions(TransportationMode.BIKE),
>>>>>>> e83332e9
                (ignr, access) -> access, BikeRoadAccess::find);
    }

    @Test
    void countryRule() {
        IntsRef relFlags = new IntsRef(2);
        ReaderWay way = new ReaderWay(1L);
        way.setTag("highway", "track");
        way.setTag("country_rule", new CountryRule() {
            @Override
            public CarRoadAccess getAccess(ReaderWay readerWay, TransportationMode transportationMode, CarRoadAccess currentCarRoadAccess) {
                return CarRoadAccess.DESTINATION;
            }
        });
        EdgeIntAccess edgeIntAccess = new ArrayEdgeIntAccess(1);
        int edgeId = 0;
        parser.handleWayTags(edgeId, edgeIntAccess, way, relFlags);
        assertEquals(CarRoadAccess.DESTINATION, roadAccessEnc.getEnum(false, edgeId, edgeIntAccess));

        // if there is no country rule we get the default value
        edgeIntAccess = new ArrayEdgeIntAccess(1);
        way.removeTag("country_rule");
        parser.handleWayTags(edgeId, edgeIntAccess, way, relFlags);
        assertEquals(CarRoadAccess.MISSING, roadAccessEnc.getEnum(false, edgeId, edgeIntAccess));

        way.setTag("motor_vehicle", "agricultural;forestry");
        parser.handleWayTags(edgeId, edgeIntAccess, way, relFlags);
        assertEquals(CarRoadAccess.AGRICULTURAL, roadAccessEnc.getEnum(false, edgeId, edgeIntAccess));

        way.setTag("motor_vehicle", "forestry;agricultural");
        parser.handleWayTags(edgeId, edgeIntAccess, way, relFlags);
        assertEquals(CarRoadAccess.AGRICULTURAL, roadAccessEnc.getEnum(false, edgeId, edgeIntAccess));

    }

    @Test
    public void testPermit() {
        ArrayEdgeIntAccess edgeIntAccess = new ArrayEdgeIntAccess(1);
        int edgeId = 0;
        ReaderWay way = new ReaderWay(1L);
        way.setTag("motor_vehicle", "permit");
        parser.handleWayTags(edgeId, edgeIntAccess, way, new IntsRef(1));
        assertEquals(CarRoadAccess.PRIVATE, roadAccessEnc.getEnum(false, edgeId, edgeIntAccess));
    }

    @Test
    public void testCar() {
        ArrayEdgeIntAccess edgeIntAccess = new ArrayEdgeIntAccess(1);
        int edgeId = 0;
        ReaderWay way = new ReaderWay(1L);
        way.setTag("access", "private");
        parser.handleWayTags(edgeId, edgeIntAccess, way, new IntsRef(1));
        assertEquals(CarRoadAccess.PRIVATE, roadAccessEnc.getEnum(false, edgeId, edgeIntAccess));

        edgeIntAccess = new ArrayEdgeIntAccess(1);
        way.setTag("motorcar", "yes");
        parser.handleWayTags(edgeId, edgeIntAccess, way, new IntsRef(1));
        assertEquals(CarRoadAccess.YES, roadAccessEnc.getEnum(false, edgeId, edgeIntAccess));
    }

    @Test
    public void testBike() {
        ArrayEdgeIntAccess edgeIntAccess = new ArrayEdgeIntAccess(1);
        int edgeId = 0;
        ReaderWay way = new ReaderWay(1L);
        way.setTag("access", "private");
        bikeRAParser.handleWayTags(edgeId, edgeIntAccess, way, new IntsRef(1));
        assertEquals(BikeRoadAccess.PRIVATE, bikeRAEnc.getEnum(false, edgeId, edgeIntAccess));

        way = new ReaderWay(1L);
        edgeIntAccess = new ArrayEdgeIntAccess(1);
        way.setTag("vehicle", "private");
        bikeRAParser.handleWayTags(edgeId, edgeIntAccess, way, new IntsRef(1));
        assertEquals(BikeRoadAccess.PRIVATE, bikeRAEnc.getEnum(false, edgeId, edgeIntAccess));

        edgeIntAccess = new ArrayEdgeIntAccess(1);
        way.setTag("bicycle", "yes");
        bikeRAParser.handleWayTags(edgeId, edgeIntAccess, way, new IntsRef(1));
        assertEquals(BikeRoadAccess.YES, bikeRAEnc.getEnum(false, edgeId, edgeIntAccess));
    }

    @Test
    public void testCar() {
        ArrayEdgeIntAccess edgeIntAccess = new ArrayEdgeIntAccess(1);
        int edgeId = 0;
        ReaderWay way = new ReaderWay(1L);
        way.setTag("access", "private");
        parser.handleWayTags(edgeId, edgeIntAccess, way, new IntsRef(1));
        assertEquals(RoadAccess.PRIVATE, roadAccessEnc.getEnum(false, edgeId, edgeIntAccess));

        edgeIntAccess = new ArrayEdgeIntAccess(1);
        way.setTag("motorcar", "yes");
        parser.handleWayTags(edgeId, edgeIntAccess, way, new IntsRef(1));
        assertEquals(RoadAccess.YES, roadAccessEnc.getEnum(false, edgeId, edgeIntAccess));
    }

    @Test
    public void testBike() {
        ArrayEdgeIntAccess edgeIntAccess = new ArrayEdgeIntAccess(1);
        int edgeId = 0;
        ReaderWay way = new ReaderWay(1L);
        way.setTag("access", "private");
        bikeRAParser.handleWayTags(edgeId, edgeIntAccess, way, new IntsRef(1));
        assertEquals(BikeRoadAccess.PRIVATE, bikeRAEnc.getEnum(false, edgeId, edgeIntAccess));

        way = new ReaderWay(1L);
        edgeIntAccess = new ArrayEdgeIntAccess(1);
        way.setTag("vehicle", "private");
        bikeRAParser.handleWayTags(edgeId, edgeIntAccess, way, new IntsRef(1));
        assertEquals(BikeRoadAccess.PRIVATE, bikeRAEnc.getEnum(false, edgeId, edgeIntAccess));

        edgeIntAccess = new ArrayEdgeIntAccess(1);
        way.setTag("bicycle", "yes");
        bikeRAParser.handleWayTags(edgeId, edgeIntAccess, way, new IntsRef(1));
        assertEquals(BikeRoadAccess.YES, bikeRAEnc.getEnum(false, edgeId, edgeIntAccess));
    }

}<|MERGE_RESOLUTION|>--- conflicted
+++ resolved
@@ -26,41 +26,24 @@
 import org.junit.jupiter.api.BeforeEach;
 import org.junit.jupiter.api.Test;
 
-import java.util.Arrays;
-
 import static org.junit.jupiter.api.Assertions.assertEquals;
 
-class OSMCarRoadAccessParserTest {
+class OSMRoadAccessParserTest {
 
-<<<<<<< HEAD
     private final EnumEncodedValue<CarRoadAccess> roadAccessEnc = CarRoadAccess.create();
     private OSMRoadAccessParser<CarRoadAccess> parser;
-=======
-    private final EnumEncodedValue<RoadAccess> roadAccessEnc = RoadAccess.create();
-    private OSMRoadAccessParser<RoadAccess> parser;
->>>>>>> e83332e9
-    private final EnumEncodedValue<BikeRoadAccess> bikeRAEnc = BikeRoadAccess.create();
-    private OSMRoadAccessParser<BikeRoadAccess> bikeRAParser;
 
     @BeforeEach
     public void setup() {
         roadAccessEnc.init(new EncodedValue.InitializerConfig());
-        bikeRAEnc.init(new EncodedValue.InitializerConfig());
         parser = new OSMRoadAccessParser<>(roadAccessEnc, OSMRoadAccessParser.toOSMRestrictions(TransportationMode.CAR),
-<<<<<<< HEAD
                 CarRoadAccess::countryHook, CarRoadAccess::find);
-        bikeRAParser = new OSMRoadAccessParser<>(bikeRAEnc, BikeRoadAccess.RESTRICTIONS,
-=======
-                RoadAccess::countryHook, RoadAccess::find);
-        bikeRAParser = new OSMRoadAccessParser<>(bikeRAEnc, OSMRoadAccessParser.toOSMRestrictions(TransportationMode.BIKE),
->>>>>>> e83332e9
-                (ignr, access) -> access, BikeRoadAccess::find);
     }
 
     @Test
     void countryRule() {
         IntsRef relFlags = new IntsRef(2);
-        ReaderWay way = new ReaderWay(1L);
+        ReaderWay way = new ReaderWay(27L);
         way.setTag("highway", "track");
         way.setTag("country_rule", new CountryRule() {
             @Override
@@ -93,82 +76,9 @@
     public void testPermit() {
         ArrayEdgeIntAccess edgeIntAccess = new ArrayEdgeIntAccess(1);
         int edgeId = 0;
-        ReaderWay way = new ReaderWay(1L);
+        ReaderWay way = new ReaderWay(27L);
         way.setTag("motor_vehicle", "permit");
         parser.handleWayTags(edgeId, edgeIntAccess, way, new IntsRef(1));
         assertEquals(CarRoadAccess.PRIVATE, roadAccessEnc.getEnum(false, edgeId, edgeIntAccess));
     }
-
-    @Test
-    public void testCar() {
-        ArrayEdgeIntAccess edgeIntAccess = new ArrayEdgeIntAccess(1);
-        int edgeId = 0;
-        ReaderWay way = new ReaderWay(1L);
-        way.setTag("access", "private");
-        parser.handleWayTags(edgeId, edgeIntAccess, way, new IntsRef(1));
-        assertEquals(CarRoadAccess.PRIVATE, roadAccessEnc.getEnum(false, edgeId, edgeIntAccess));
-
-        edgeIntAccess = new ArrayEdgeIntAccess(1);
-        way.setTag("motorcar", "yes");
-        parser.handleWayTags(edgeId, edgeIntAccess, way, new IntsRef(1));
-        assertEquals(CarRoadAccess.YES, roadAccessEnc.getEnum(false, edgeId, edgeIntAccess));
-    }
-
-    @Test
-    public void testBike() {
-        ArrayEdgeIntAccess edgeIntAccess = new ArrayEdgeIntAccess(1);
-        int edgeId = 0;
-        ReaderWay way = new ReaderWay(1L);
-        way.setTag("access", "private");
-        bikeRAParser.handleWayTags(edgeId, edgeIntAccess, way, new IntsRef(1));
-        assertEquals(BikeRoadAccess.PRIVATE, bikeRAEnc.getEnum(false, edgeId, edgeIntAccess));
-
-        way = new ReaderWay(1L);
-        edgeIntAccess = new ArrayEdgeIntAccess(1);
-        way.setTag("vehicle", "private");
-        bikeRAParser.handleWayTags(edgeId, edgeIntAccess, way, new IntsRef(1));
-        assertEquals(BikeRoadAccess.PRIVATE, bikeRAEnc.getEnum(false, edgeId, edgeIntAccess));
-
-        edgeIntAccess = new ArrayEdgeIntAccess(1);
-        way.setTag("bicycle", "yes");
-        bikeRAParser.handleWayTags(edgeId, edgeIntAccess, way, new IntsRef(1));
-        assertEquals(BikeRoadAccess.YES, bikeRAEnc.getEnum(false, edgeId, edgeIntAccess));
-    }
-
-    @Test
-    public void testCar() {
-        ArrayEdgeIntAccess edgeIntAccess = new ArrayEdgeIntAccess(1);
-        int edgeId = 0;
-        ReaderWay way = new ReaderWay(1L);
-        way.setTag("access", "private");
-        parser.handleWayTags(edgeId, edgeIntAccess, way, new IntsRef(1));
-        assertEquals(RoadAccess.PRIVATE, roadAccessEnc.getEnum(false, edgeId, edgeIntAccess));
-
-        edgeIntAccess = new ArrayEdgeIntAccess(1);
-        way.setTag("motorcar", "yes");
-        parser.handleWayTags(edgeId, edgeIntAccess, way, new IntsRef(1));
-        assertEquals(RoadAccess.YES, roadAccessEnc.getEnum(false, edgeId, edgeIntAccess));
-    }
-
-    @Test
-    public void testBike() {
-        ArrayEdgeIntAccess edgeIntAccess = new ArrayEdgeIntAccess(1);
-        int edgeId = 0;
-        ReaderWay way = new ReaderWay(1L);
-        way.setTag("access", "private");
-        bikeRAParser.handleWayTags(edgeId, edgeIntAccess, way, new IntsRef(1));
-        assertEquals(BikeRoadAccess.PRIVATE, bikeRAEnc.getEnum(false, edgeId, edgeIntAccess));
-
-        way = new ReaderWay(1L);
-        edgeIntAccess = new ArrayEdgeIntAccess(1);
-        way.setTag("vehicle", "private");
-        bikeRAParser.handleWayTags(edgeId, edgeIntAccess, way, new IntsRef(1));
-        assertEquals(BikeRoadAccess.PRIVATE, bikeRAEnc.getEnum(false, edgeId, edgeIntAccess));
-
-        edgeIntAccess = new ArrayEdgeIntAccess(1);
-        way.setTag("bicycle", "yes");
-        bikeRAParser.handleWayTags(edgeId, edgeIntAccess, way, new IntsRef(1));
-        assertEquals(BikeRoadAccess.YES, bikeRAEnc.getEnum(false, edgeId, edgeIntAccess));
-    }
-
 }