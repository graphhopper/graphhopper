--- conflicted
+++ resolved
@@ -1,12 +1,8 @@
 ### 5.0 [not yet released]
 
-<<<<<<< HEAD
 - removed RoadEnvironment.SHUTTLE_TRAIN. this is covered by `FERRY` (#2466)
-- fixed handling of too large mtb:scale tags
-=======
 - create edge flags per edge, not per way. increases custom_area precision -> (#2457)
 - fixed handling of too large mtb:scale tags (#2458)
->>>>>>> b015ac87
 - use GraphHopper#setGraphHopperLocation before calling load() instead of GraphHopper#load(graphHopperLocation) (#2437)
 - barrier nodes at junctions are now ignored (#2433)
 - AbstractFlagEncoder#handleNodeTags was replaced by AbstractFlagEncoder#isBarrier (#2434)
