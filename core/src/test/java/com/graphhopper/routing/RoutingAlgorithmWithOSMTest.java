--- conflicted
+++ resolved
@@ -26,11 +26,7 @@
 import com.graphhopper.config.CHProfile;
 import com.graphhopper.config.LMProfile;
 import com.graphhopper.config.Profile;
-<<<<<<< HEAD
-=======
 import com.graphhopper.jackson.Jackson;
-import com.graphhopper.json.Statement;
->>>>>>> 6f5e38c1
 import com.graphhopper.reader.dem.SRTMProvider;
 import com.graphhopper.routing.weighting.custom.CustomProfile;
 import com.graphhopper.storage.Graph;
@@ -47,11 +43,7 @@
 import java.util.concurrent.atomic.AtomicInteger;
 import java.util.function.Function;
 
-<<<<<<< HEAD
 import static com.graphhopper.json.Statement.If;
-import static com.graphhopper.json.Statement.Op.LIMIT;
-=======
->>>>>>> 6f5e38c1
 import static com.graphhopper.json.Statement.Op.MULTIPLY;
 import static com.graphhopper.util.Parameters.Algorithms.*;
 import static org.junit.jupiter.api.Assertions.*;
@@ -375,17 +367,7 @@
         queries.add(new Query(43.739213, 7.427806, 43.728677, 7.41016, 2870, 154));
         // 4. avoid tunnel(s)!
         queries.add(new Query(43.739662, 7.424355, 43.733802, 7.413433, 1795, 96));
-<<<<<<< HEAD
-        CustomModel model = new CustomModel().
-                addToSpeed(If("average_slope >= 10", LIMIT, "4")).
-                addToSpeed(If("average_slope >= 5", MULTIPLY, "0.45")).
-                addToSpeed(If("average_slope >= 3.5", MULTIPLY, "0.7")).
-                addToSpeed(If("average_slope >= 2", MULTIPLY, "0.9")).
-                addToSpeed(If("average_slope < -5", MULTIPLY, "1.25"));
-        GraphHopper hopper = createHopper(MONACO, new CustomProfile("bike2").setCustomModel(model).setVehicle("bike").setWeighting("custom"));
-=======
-        GraphHopper hopper = createHopper(MONACO, new CustomProfile("bike2").setCustomModel(getCustomModel("bike2.json")).setVehicle("bike"));
->>>>>>> 6f5e38c1
+        GraphHopper hopper = createHopper(MONACO, new CustomProfile("bike2").setCustomModel(getCustomModel("bike.json")).setVehicle("bike"));
         hopper.setElevationProvider(new SRTMProvider(DIR));
         hopper.importOrLoad();
         checkQueries(hopper, queries);
