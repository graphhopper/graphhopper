--- conflicted
+++ resolved
@@ -17,14 +17,22 @@
  */
 package com.graphhopper.routing;
 
-import com.graphhopper.routing.util.*;
+import com.graphhopper.routing.util.AlgorithmPreparation;
+import com.graphhopper.routing.util.EdgeFilter;
+import com.graphhopper.routing.util.FlagEncoder;
+import com.graphhopper.routing.util.NoOpAlgorithmPreparation;
+import com.graphhopper.routing.util.TraversalMode;
+import com.graphhopper.routing.util.Weighting;
 import com.graphhopper.storage.Graph;
 import com.graphhopper.storage.GraphBuilder;
 import com.graphhopper.util.EdgeIteratorState;
 import com.graphhopper.util.Helper;
+
 import java.util.Arrays;
 import java.util.Collection;
+
 import static org.junit.Assert.*;
+
 import org.junit.Test;
 import org.junit.runner.RunWith;
 import org.junit.runners.Parameterized;
@@ -127,19 +135,11 @@
         g.edge(0, 1, 1, true);
         g.edge(1, 2, 1, true);
         g.edge(2, 0, 1, true);
-<<<<<<< HEAD
-        
+
         g.edge(4, 5, 1, true);
         g.edge(5, 6, 1, true);
         g.edge(6, 4, 1, true);
-        
-=======
-
-        g.edge(4, 5, 1, true);
-        g.edge(5, 6, 1, true);
-        g.edge(6, 4, 1, true);
-
->>>>>>> 6d8e7e70
+
         AlgorithmPreparation prep = prepareGraph(g);
         DijkstraOneToMany algo = (DijkstraOneToMany) prep.createAlgo();
         assertEquals(-1, algo.findEndNode(0, 4));
