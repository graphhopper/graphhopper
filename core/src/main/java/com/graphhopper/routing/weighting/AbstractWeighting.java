/*
 *  Licensed to GraphHopper GmbH under one or more contributor
 *  license agreements. See the NOTICE file distributed with this work for
 *  additional information regarding copyright ownership.
 *
 *  GraphHopper GmbH licenses this file to you under the Apache License,
 *  Version 2.0 (the "License"); you may not use this file except in
 *  compliance with the License. You may obtain a copy of the License at
 *
 *       http://www.apache.org/licenses/LICENSE-2.0
 *
 *  Unless required by applicable law or agreed to in writing, software
 *  distributed under the License is distributed on an "AS IS" BASIS,
 *  WITHOUT WARRANTIES OR CONDITIONS OF ANY KIND, either express or implied.
 *  See the License for the specific language governing permissions and
 *  limitations under the License.
 */
package com.graphhopper.routing.weighting;

import com.graphhopper.routing.ev.BooleanEncodedValue;
import com.graphhopper.routing.ev.DecimalEncodedValue;
import com.graphhopper.util.EdgeIteratorState;
import com.graphhopper.util.FetchMode;

import static com.graphhopper.routing.weighting.TurnCostProvider.NO_TURN_COST_PROVIDER;

/**
 * @author Peter Karich
 */
public abstract class AbstractWeighting implements Weighting {
    protected final BooleanEncodedValue accessEnc;
    protected final DecimalEncodedValue speedEnc;
    private final TurnCostProvider turnCostProvider;

    protected AbstractWeighting(BooleanEncodedValue accessEnc, DecimalEncodedValue speedEnc, TurnCostProvider turnCostProvider) {
        if (!Weighting.isValidName(getName()))
            throw new IllegalStateException("Not a valid name for a Weighting: " + getName());
        this.accessEnc = accessEnc;
        this.speedEnc = speedEnc;
        this.turnCostProvider = turnCostProvider;
    }

    @Override
    public long calcEdgeMillis(EdgeIteratorState edgeState, boolean reverse) {
        if (reverse && !edgeState.getReverse(accessEnc) || !reverse && !edgeState.get(accessEnc))
            throw new IllegalStateException("Calculating time should not require to read speed from edge in wrong direction. " +
                    "(" + edgeState.getBaseNode() + " - " + edgeState.getAdjNode() + ") "
                    + edgeState.fetchWayGeometry(FetchMode.ALL) + ", dist: " + edgeState.getDistance() + " "
                    + "Reverse:" + reverse + ", fwd:" + edgeState.get(accessEnc) + ", bwd:" + edgeState.getReverse(accessEnc) + ", fwd-speed: " + edgeState.get(speedEnc) + ", bwd-speed: " + edgeState.getReverse(speedEnc));

        double speed = reverse ? edgeState.getReverse(speedEnc) : edgeState.get(speedEnc);
        if (Double.isInfinite(speed) || Double.isNaN(speed) || speed < 0)
            throw new IllegalStateException("Invalid speed stored in edge! " + speed);
        if (speed == 0)
            throw new IllegalStateException("Speed cannot be 0 for unblocked edge, use access properties to mark edge blocked! Should only occur for shortest path calculation. See #242.");

        return Math.round(edgeState.getDistance() / speed * 3.6 * 1000);
    }

    @Override
    public double calcTurnWeight(int inEdge, int viaNode, int outEdge) {
        return turnCostProvider.calcTurnWeight(inEdge, viaNode, outEdge);
    }

    @Override
    public long calcTurnMillis(int inEdge, int viaNode, int outEdge) {
        return turnCostProvider.calcTurnMillis(inEdge, viaNode, outEdge);
    }

    @Override
    public boolean hasTurnCosts() {
        return turnCostProvider != NO_TURN_COST_PROVIDER;
    }

<<<<<<< HEAD
=======
    static boolean isValidName(String name) {
        if (name == null || name.isEmpty())
            return false;

        return name.matches("[\\|_a-z]+");
    }

>>>>>>> df87d2b6
    @Override
    public String toString() {
        return getName() + "|" + speedEnc.getName();
    }

}<|MERGE_RESOLUTION|>--- conflicted
+++ resolved
@@ -72,8 +72,6 @@
         return turnCostProvider != NO_TURN_COST_PROVIDER;
     }
 
-<<<<<<< HEAD
-=======
     static boolean isValidName(String name) {
         if (name == null || name.isEmpty())
             return false;
@@ -81,7 +79,6 @@
         return name.matches("[\\|_a-z]+");
     }
 
->>>>>>> df87d2b6
     @Override
     public String toString() {
         return getName() + "|" + speedEnc.getName();
