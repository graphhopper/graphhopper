/*
 *  Licensed to GraphHopper and Peter Karich under one or more contributor
 *  license agreements. See the NOTICE file distributed with this work for 
 *  additional information regarding copyright ownership.
 * 
 *  GraphHopper licenses this file to you under the Apache License, 
 *  Version 2.0 (the "License"); you may not use this file except in 
 *  compliance with the License. You may obtain a copy of the License at
 * 
 *       http://www.apache.org/licenses/LICENSE-2.0
 * 
 *  Unless required by applicable law or agreed to in writing, software
 *  distributed under the License is distributed on an "AS IS" BASIS,
 *  WITHOUT WARRANTIES OR CONDITIONS OF ANY KIND, either express or implied.
 *  See the License for the specific language governing permissions and
 *  limitations under the License.
 */
package com.graphhopper;

import java.io.File;
import java.io.IOException;

import org.slf4j.Logger;
import org.slf4j.LoggerFactory;

import com.graphhopper.reader.OSMReader;
import com.graphhopper.routing.Path;
import com.graphhopper.routing.PathFinisher;
import com.graphhopper.routing.RoutingAlgorithm;
import com.graphhopper.routing.ch.PrepareContractionHierarchies;
import com.graphhopper.routing.noderesolver.DummyNodeResolver;
import com.graphhopper.routing.noderesolver.RouteNodeResolver;
import com.graphhopper.routing.util.AlgorithmPreparation;
import com.graphhopper.routing.util.DefaultEdgeFilter;
import com.graphhopper.routing.util.EdgeFilter;
import com.graphhopper.routing.util.EncodingManager;
import com.graphhopper.routing.util.FastestCalc;
import com.graphhopper.routing.util.FlagEncoder;
import com.graphhopper.routing.util.NoOpAlgorithmPreparation;
import com.graphhopper.routing.util.PrepareRoutingSubnetworks;
import com.graphhopper.routing.util.RoutingAlgorithmSpecialAreaTests;
import com.graphhopper.routing.util.ShortestCalc;
import com.graphhopper.storage.GHDirectory;
import com.graphhopper.storage.Directory;
import com.graphhopper.storage.Directory.DAType;
import com.graphhopper.storage.Graph;
import com.graphhopper.storage.GraphStorage;
import com.graphhopper.storage.LevelGraph;
import com.graphhopper.storage.LevelGraphStorage;
<<<<<<< HEAD
import com.graphhopper.storage.StorableProperties;
// import com.graphhopper.storage.StorableProperties;
=======
>>>>>>> 93def6d0
import com.graphhopper.storage.index.Location2IDIndex;
import com.graphhopper.storage.index.Location2IDQuadtree;
import com.graphhopper.storage.index.Location2NodesNtree;
import com.graphhopper.storage.index.Location2NodesNtreeLG;
import com.graphhopper.storage.index.LocationIDResult;
import com.graphhopper.util.CmdArgs;
import com.graphhopper.util.Constants;
import com.graphhopper.util.DouglasPeucker;
import com.graphhopper.util.GHUtility;
import com.graphhopper.util.Helper;
import com.graphhopper.util.PointList;
import com.graphhopper.util.StopWatch;

/**
 * Main wrapper of the offline API for a simple and efficient usage.
 * <p/>
 * @see GraphHopperAPI
 * @author Peter Karich
 */
public class GraphHopper implements GraphHopperAPI
{
    public static void main( String[] strs ) throws Exception
    {
        CmdArgs args = CmdArgs.read(strs);
        GraphHopper hopper = new GraphHopper().init(args);
        hopper.importOrLoad();
        RoutingAlgorithmSpecialAreaTests tests = new RoutingAlgorithmSpecialAreaTests(hopper);
        if (args.getBool("graph.testIT", false))
        {
            tests.start();
        }
    }
    private final Logger logger = LoggerFactory.getLogger(getClass());
    // for graph:
    private GraphStorage graph;
    private String ghLocation = "";
    private DAType dataAccessType;
    private boolean sortGraph = false;
    boolean removeZipped = true;
    // for routing:
    private boolean simplifyRequest = true;
    private String defaultAlgorithm = "bidijkstra";
    private boolean finishPath = true;
    // for index:
    private Location2IDIndex index;
    private int preciseIndexResolution = 500;
    private boolean edgeCalcOnSearch = true;
    private boolean searchRegion = true;
    // for prepare
    private AlgorithmPreparation prepare;
    private boolean doPrepare = true;
    private boolean chUsage = false;
    private boolean chFast = true;
    private int periodicUpdates = 3;
    private int lazyUpdates = 10;
    private int neighborUpdates = 20;
    // for OSM import:
    private String osmFile;
    private EncodingManager encodingManager;
    private long expectedCapacity = 100;
    private double wayPointMaxDistance = 1;
    private int workerThreads = -1;
    private int defaultSegmentSize = -1;

    public GraphHopper()
    {
    }

    /**
     * For testing
     */
    GraphHopper( GraphStorage g )
    {
        this();
        this.graph = g;
        initIndex();
    }

    public GraphHopper setEncodingManager( EncodingManager acceptWay )
    {
        this.encodingManager = acceptWay;
        return this;
    }

    public EncodingManager getEncodingManager()
    {
        return encodingManager;
    }

    public GraphHopper forServer()
    {
        // simplify to reduce network IO
        setSimplifyRequest(true);
        setPreciseIndexResolution(500);
        return setInMemory(true, true);
    }

    public GraphHopper forDesktop()
    {
        setSimplifyRequest(false);
        setPreciseIndexResolution(500);
        return setInMemory(true, true);
    }

    public GraphHopper forMobile()
    {
        setSimplifyRequest(false);
        setPreciseIndexResolution(500);
        return setMemoryMapped();
    }

    /**
     * Precise location resolution index means also more space (disc/RAM) could be consumed and
     * probably slower query times, which would be e.g. not suitable for Android. The resolution
     * specifies the tile width (in meter).
     */
    public GraphHopper setPreciseIndexResolution( int precision )
    {
        preciseIndexResolution = precision;
        return this;
    }

    public GraphHopper setInMemory( boolean inMemory, boolean storeOnFlush )
    {
        if (inMemory)
        {
            if (storeOnFlush)
            {
                dataAccessType = DAType.RAM_STORE;
            } else
            {
                dataAccessType = DAType.RAM;
            }
        } else
        {
            setMemoryMapped();
        }
        return this;
    }

    public GraphHopper setMemoryMapped()
    {
        dataAccessType = DAType.MMAP;
        return this;
    }

    public GraphHopper doPrepare( boolean doPrepare )
    {
        this.doPrepare = doPrepare;
        return this;
    }

    /**
     * Enables the use of contraction hierarchies to reduce query times.
     * <p/>
     * @param enable if fastest route should be calculated (instead of shortest)
     */
    public GraphHopper setCHShortcuts( boolean enable, boolean fast )
    {
        chUsage = enable;
        chFast = fast;
        if (chUsage)
        {
            defaultAlgorithm = "bidijkstra";
        }
        return this;
    }

    /**
     * This method specifies if the returned path should be simplified or not, via douglas-peucker
     * or similar algorithm.
     */
    private GraphHopper setSimplifyRequest( boolean doSimplify )
    {
        this.simplifyRequest = doSimplify;
        return this;
    }

    /**
     * Sets the graphhopper folder.
     */
    public GraphHopper setGraphHopperLocation( String ghLocation )
    {
        if (ghLocation == null)
        {
            throw new NullPointerException("graphhopper location cannot be null");
        }
        this.ghLocation = ghLocation;
        return this;
    }

    public String getGraphHopperLocation()
    {
        return ghLocation;
    }

    /**
     * This file can be an osm xml (.osm), a compressed xml (.osm.zip or .osm.gz) or a protobuf file
     * (.pbf).
     */
    public GraphHopper setOSMFile( String osmFileStr )
    {
        if (Helper.isEmpty(osmFileStr))
        {
            throw new IllegalArgumentException("OSM file cannot be empty.");
        }
        osmFile = osmFileStr;
        return this;
    }

    public String getOSMFile()
    {
        return osmFile;
    }

    public Graph getGraph()
    {
        return graph;
    }

    public Location2IDIndex getIndex()
    {
        return index;
    }

    public AlgorithmPreparation getPreparation()
    {
        return prepare;
    }
    
	/**
	 * Checks if the hopper is configured to compute accurate path endings
	 * 
	 * @return true if configured to compute accurate path endings
	 */
	public boolean isFinishPath() {
		return this.finishPath;
	}

	/**
	 * Configure the hopper to compute (or not) the path endings
	 * 
	 * @param finish
	 *            set to true to compute accurate path endings
	 * @return
	 */
	public GraphHopper finishPath(boolean finish) {
		this.finishPath = finish;
		return this;
	}

    /**
     * @deprecated until #12 is fixed
     */
    public GraphHopper setSortGraph( boolean sortGraph )
    {
        this.sortGraph = sortGraph;
        return this;
    }

    public GraphHopper init( CmdArgs args ) throws IOException
    {
        if (!Helper.isEmpty(args.get("config", "")))
        {
            CmdArgs tmp = CmdArgs.readFromConfig(args.get("config", ""), "graphhopper.config");
            // command line configuration overwrites the ones in the config file
            tmp.merge(args);
            args = tmp;
        }

        String tmpOsmFile = args.get("osmreader.osm", "");
        if (!Helper.isEmpty(tmpOsmFile))
        {
            osmFile = tmpOsmFile;
        }
        String graphHopperFolder = args.get("graph.location", "");
        if (Helper.isEmpty(graphHopperFolder) && Helper.isEmpty(ghLocation))
        {
            if (Helper.isEmpty(osmFile))
            {
                throw new IllegalArgumentException("You need to specify an OSM file.");
            }

            graphHopperFolder = Helper.pruneFileEnd(osmFile) + "-gh";
        }

        // graph
        setGraphHopperLocation(graphHopperFolder);
        expectedCapacity = args.getLong("graph.expectedCapacity", expectedCapacity);
        defaultSegmentSize = args.getInt("graph.dataaccess.segmentSize", defaultSegmentSize);
        String dataAccess = args.get("graph.dataaccess", "ram+save");
        if ("mmap".equalsIgnoreCase(dataAccess))
        {
            setMemoryMapped();
        } else
        {
            if ("inmemory+save".equalsIgnoreCase(dataAccess) || "ram+save".equalsIgnoreCase(dataAccess))
            {
                setInMemory(true, true);
            } else
            {
                setInMemory(true, false);
            }
        }
        sortGraph = args.getBool("graph.doSort", sortGraph);
        removeZipped = args.getBool("graph.removeZipped", removeZipped);

        // prepare
        doPrepare = args.getBool("prepare.doPrepare", doPrepare);
        String chShortcuts = args.get("prepare.chShortcuts", "no");
        boolean levelGraph = "true".equals(chShortcuts)
                || "fastest".equals(chShortcuts) || "shortest".equals(chShortcuts);
        if (levelGraph)
        {
            setCHShortcuts(true, !"shortest".equals(chShortcuts));
        }
        if (args.has("prepare.updates.periodic"))
        {
            periodicUpdates = args.getInt("prepare.updates.periodic", periodicUpdates);
        }
        if (args.has("prepare.updates.lazy"))
        {
            lazyUpdates = args.getInt("prepare.updates.lazy", lazyUpdates);
        }
        if (args.has("prepare.updates.neighbor"))
        {
            neighborUpdates = args.getInt("prepare.updates.neighbor", neighborUpdates);
        }

        // routing
        defaultAlgorithm = args.get("routing.defaultAlgorithm", defaultAlgorithm);

        // osm import
        wayPointMaxDistance = args.getDouble("osmreader.wayPointMaxDistance", wayPointMaxDistance);
        String type = args.get("osmreader.acceptWay", "CAR");
        encodingManager = new EncodingManager(type);
        workerThreads = args.getInt("osmreader.workerThreads", workerThreads);

        // index
        preciseIndexResolution = args.getInt("index.highResolution", preciseIndexResolution);
        return this;
    }

    private void printInfo()
    {
        logger.info("version " + Constants.VERSION
                + "|" + Constants.BUILD_DATE + " (" + Constants.getVersions() + ")");
        logger.info("graph " + graph.toString() + ", details:" + graph.toDetailsString());
    }

    public GraphHopper importOrLoad()
    {
        if (!load(ghLocation))
        {
            printInfo();
            importOSM(ghLocation, osmFile);
        } else
        {
            printInfo();
        }
        return this;
    }

    private GraphHopper importOSM( String graphHopperLocation, String osmFileStr )
    {
        if (encodingManager == null)
        {
            throw new IllegalStateException("No encodingManager was specified");
        }
        setGraphHopperLocation(graphHopperLocation);
        try
        {
            OSMReader reader = importOSM(osmFileStr);
            graph = reader.getGraph();
        } catch (IOException ex)
        {
            throw new RuntimeException("Cannot parse OSM file " + osmFileStr, ex);
        }
        postProcessing();
        cleanUp();
        optimize();
        prepare();
        flush();
        initIndex();
        return this;
    }

    protected OSMReader importOSM( String _osmFile ) throws IOException
    {
        if (graph == null)
        {
            throw new IllegalStateException("Load or init graph before import OSM data");
        }
        setOSMFile(_osmFile);
        File osmTmpFile = new File(osmFile);
        if (!osmTmpFile.exists())
        {
            throw new IllegalStateException("Your specified OSM file does not exist:" + osmTmpFile.getAbsolutePath());
        }

        logger.info("start creating graph from " + osmFile);
        OSMReader reader = new OSMReader(graph, expectedCapacity).setWorkerThreads(workerThreads);
        reader.setEncodingManager(encodingManager);
        reader.setWayPointMaxDistance(wayPointMaxDistance);
        logger.info("using " + graph.toString() + ", memory:" + Helper.getMemInfo());
        reader.doOSM2Graph(osmTmpFile);
        return reader;
    }

    /**
     * Opens or creates a graph. The specified args need a property 'graph' (a folder) and if no
     * such folder exist it'll create a graph from the provided osm file (property 'osm'). A
     * property 'size' is used to preinstantiate a datastructure/graph to avoid over-memory
     * allocation or reallocation (default is 5mio)
     * <p/>
     * @param graphHopperFolder is the folder containing graphhopper files (which can be compressed
     * too)
     */
    @Override
    public boolean load( String graphHopperFolder )
    {
        if (Helper.isEmpty(graphHopperFolder))
        {
            throw new IllegalStateException("graphHopperLocation is not specified. call init before");
        }
        if (graph != null)
        {
            throw new IllegalStateException("graph is already loaded");
        }

        if (graphHopperFolder.indexOf(".") < 0)
        {
            if (new File(graphHopperFolder + "-gh").exists())
            {
                graphHopperFolder += "-gh";
            } else if (graphHopperFolder.endsWith(".osm") || graphHopperFolder.endsWith(".xml"))
            {
                throw new IllegalArgumentException("To import an osm file you need to use importOrLoad");
            }
        } else
        {
            File compressed = new File(graphHopperFolder + ".ghz");
            if (compressed.exists() && !compressed.isDirectory())
            {
                try
                {
                    Helper.unzip(compressed.getAbsolutePath(), graphHopperFolder, removeZipped);
                } catch (IOException ex)
                {
                    throw new RuntimeException("Couldn't extract file " + compressed.getAbsolutePath() + " to " + graphHopperFolder, ex);
                }
            }
        }
        setGraphHopperLocation(graphHopperFolder);
        if (dataAccessType == null)
        {
            this.dataAccessType = DAType.RAM;
        }
        GHDirectory dir = new GHDirectory(ghLocation, dataAccessType);
        if (chUsage)
        {
            graph = new LevelGraphStorage(dir, encodingManager);
        } else
        {
            graph = new GraphStorage(dir, encodingManager);
        }

        graph.setSegmentSize(defaultSegmentSize);
        if (!graph.loadExisting())
        {
            return false;
        }

        postProcessing();
        initIndex();
        return true;
    }

    private void postProcessing()
    {
        encodingManager = graph.getEncodingManager();
        if (chUsage)
        {
            PrepareContractionHierarchies tmpPrepareCH = new PrepareContractionHierarchies();
            FlagEncoder encoder = encodingManager.getSingle();
            if (chFast)
            {
                tmpPrepareCH.setType(new FastestCalc(encoder));
            } else
            {
                tmpPrepareCH.setType(new ShortestCalc());
            }
            tmpPrepareCH.setVehicle(encoder);
            tmpPrepareCH.setPeriodicUpdates(periodicUpdates).
                    setLazyUpdates(lazyUpdates).
                    setNeighborUpdates(neighborUpdates);

            prepare = tmpPrepareCH;
            prepare.setGraph(graph);
        }

        if ("false".equals(graph.getProperties().get("prepare.done")))
        {
            prepare();
        }
    }

    private boolean setSupportsVehicle( String encoder )
    {
        return encodingManager.accepts(encoder);
    }

    @Override
    public GHResponse route( GHRequest request )
    {
        request.check();
        StopWatch sw = new StopWatch().start();
        GHResponse rsp = new GHResponse();

        if (!setSupportsVehicle(request.getVehicle()))
        {
            rsp.addError(new IllegalArgumentException("Vehicle " + request.getVehicle() + " unsupported. Supported are: " + getEncodingManager()));
            return rsp;
        }
<<<<<<< HEAD
        // find edges to route
        EdgeFilter edgeFilter = new DefaultEdgeFilter(encodingManager.getEncoder(request.vehicle()));
        LocationIDResult from = index.findClosest(request.from().lat, request.from().lon, edgeFilter);
        LocationIDResult to = index.findClosest(request.to().lat, request.to().lon, edgeFilter);
        StringBuilder debug = new StringBuilder("idLookup:").append(sw.stop().getSeconds()).append('s');

        if (from == null)
            rsp.addError(new IllegalArgumentException("Cannot find point 1: " + request.from()));
        if (to == null)
            rsp.addError(new IllegalArgumentException("Cannot find point 2: " + request.to()));
        
        // get nodes to route

		RouteNodeResolver nodeFinder = this.getNodeResolver(request);
		boolean sameEdge = this.isSameEdge(from, to);
		
		int fromId = nodeFinder.findRouteNode(from, request.from().lat, request.from().lon, true, sameEdge);
		int toId = nodeFinder.findRouteNode(to, request.to().lat, request.to().lon, false, sameEdge);
        GraphStorage wGraph = this.graph;
        
        // initialize routing algorithm
=======

        EdgeFilter edgeFilter = new DefaultEdgeFilter(encodingManager.getEncoder(request.getVehicle()));
        int from = index.findClosest(request.getFrom().lat, request.getFrom().lon, edgeFilter).getClosestNode();
        int to = index.findClosest(request.getTo().lat, request.getTo().lon, edgeFilter).getClosestNode();
        String debug = "idLookup:" + sw.stop().getSeconds() + "s";

        if (from < 0)
        {
            rsp.addError(new IllegalArgumentException("Cannot find point 1: " + request.getFrom()));
        }
        if (to < 0)
        {
            rsp.addError(new IllegalArgumentException("Cannot find point 2: " + request.getTo()));
        }
        if (from == to)
        {
            rsp.addError(new IllegalArgumentException("Point 1 is equal to point 2"));
        }

>>>>>>> 93def6d0
        sw = new StopWatch().start();
        RoutingAlgorithm algo = null;

        if (chUsage)
        {
            if (request.getAlgorithm().equals("dijkstrabi"))
            {
                algo = prepare.createAlgo();
            } else if (request.getAlgorithm().equals("astarbi"))
            {
                algo = ((PrepareContractionHierarchies) prepare).createAStar();
            } else
            // or use defaultAlgorithm here?
            {
                rsp.addError(new IllegalStateException("Only dijkstrabi and astarbi is supported for LevelGraph (using contraction hierarchies)!"));
<<<<<<< HEAD
        } else {
            prepare = NoOpAlgorithmPreparation.createAlgoPrepare(wGraph, request.algorithm(),
                    encodingManager.getEncoder(request.vehicle()), request.type());
=======
            }
        } else
        {
            prepare = NoOpAlgorithmPreparation.createAlgoPrepare(graph, request.getAlgorithm(),
                    encodingManager.getEncoder(request.getVehicle()), request.getType());
>>>>>>> 93def6d0
            algo = prepare.createAlgo();
        }

        if (rsp.hasError())
        {
            return rsp;
<<<<<<< HEAD
        debug.append(", algoInit:").append(sw.stop().getSeconds()).append('s');
=======
        }
        debug += ", algoInit:" + sw.stop().getSeconds() + "s";
>>>>>>> 93def6d0

        
        // compute route path
        sw = new StopWatch().start();
<<<<<<< HEAD
        Path path = algo.calcPath(fromId, toId);
        debug.append(", ").append(algo.name()).append("-routing:").append(sw.stop().getSeconds()).append('s')
             .append(", ").append(path.debugInfo());
        
        if(logger.isDebugEnabled()) {
        	logger.debug("Solved path: nodes:{} distance:{} time:{}", new Object[]{path.calcPoints().size(), path.distance(), path.time()});
        }
        
        PointList points;
        double distance;
        long time;
        if(finishPath) {
	        sw = new StopWatch().start();
	        PathFinisher finishedPath = new PathFinisher(from, to, request.from(), request.to(), path);
	        finishedPath.setScaleDistance(true);
	        points = finishedPath.getFinishedPointList();
	        distance = finishedPath.getFinishedDistance();
	        time = finishedPath.getFinishedTime();
	        debug.append(", ").append("finished-path:").append(sw.stop().getSeconds()).append('s');
	        if(logger.isDebugEnabled()) {
	        	logger.debug("Finished path: nodes:{} distance:{} time:{}", new Object[]{points.size(), distance, time});
	        }
        } else {
        	points = path.calcPoints();
        	distance = path.distance();
        	time = path.time();
        }
        // simplify route geometry
=======
        Path path = algo.calcPath(from, to);
        debug += ", " + algo.getName() + "-routing:" + sw.stop().getSeconds() + "s"
                + ", " + path.getDebugInfo();
        PointList points = path.calcPoints();
>>>>>>> 93def6d0
        simplifyRequest = request.getHint("simplifyRequest", simplifyRequest);
        if (simplifyRequest)
        {
            sw = new StopWatch().start();
            int orig = points.getSize();
            double minPathPrecision = request.getHint("douglas.minprecision", 1d);
            if (minPathPrecision > 0)
<<<<<<< HEAD
                new DouglasPeucker().maxDistance(minPathPrecision).simplify(points);
            debug.append(", simplify (").append(orig).append("->").append(points.size()).append("):").append(sw.stop().getSeconds()).append('s');
        }
        return rsp.points(points).distance(distance).time(time).debugInfo(debug.toString());
=======
            {
                new DouglasPeucker().setMaxDistance(minPathPrecision).simplify(points);
            }
            debug += ", simplify (" + orig + "->" + points.getSize() + "):" + sw.stop().getSeconds() + "s";
        }
        return rsp.setPoints(points).setDistance(path.getDistance()).setTime(path.getTime()).setDebugInfo(debug);
>>>>>>> 93def6d0
    }

    private void initIndex()
    {
        Directory dir = graph.getDirectory();
        if (preciseIndexResolution > 0)
        {
            Location2NodesNtree tmpIndex;
            if (graph instanceof LevelGraph)
            {
                tmpIndex = new Location2NodesNtreeLG((LevelGraph) graph, dir);
            } else
            {
                tmpIndex = new Location2NodesNtree(graph, dir);
            }
            tmpIndex.setResolution(preciseIndexResolution);
            tmpIndex.setEdgeCalcOnFind(edgeCalcOnSearch);
            tmpIndex.setSearchRegion(searchRegion);
            index = tmpIndex;
        } else
        {
            index = new Location2IDQuadtree(graph, dir);
            index.setResolution(Helper.calcIndexSize(graph.getBounds()));
        }
        if (!index.loadExisting())
        {
            index.prepareIndex();
        }
    }

    private void optimize()
    {
        logger.info("optimizing ... (" + Helper.getMemInfo() + ")");
        graph.optimize();
        logger.info("finished optimize (" + Helper.getMemInfo() + ")");

        // move this into the GraphStorage.optimize method?
        if (sortGraph)
        {
            logger.info("sorting ... (" + Helper.getMemInfo() + ")");
            GraphStorage newGraph = GHUtility.newStorage(graph);
            GHUtility.sortDFS(graph, newGraph);
            graph = newGraph;
        }
    }

    public void prepare()
    {
        boolean tmpPrepare = doPrepare && prepare != null;
        graph.getProperties().put("prepare.done", tmpPrepare);
        if (tmpPrepare)
        {
            if (prepare instanceof PrepareContractionHierarchies && encodingManager.getVehicleCount() > 1)
            {
                throw new IllegalArgumentException("Contraction hierarchies preparation "
                        + "requires (at the moment) only one vehicle. But was:" + encodingManager);
            }
            logger.info("calling prepare.doWork ... (" + Helper.getMemInfo() + ")");
            prepare.doWork();
        }
    }

    protected void cleanUp()
    {
        int prev = graph.getNodes();
        PrepareRoutingSubnetworks preparation = new PrepareRoutingSubnetworks(graph);
        logger.info("start finding subnetworks, " + Helper.getMemInfo());
        preparation.doWork();
        int n = graph.getNodes();
        // calculate remaining subnetworks
        int remainingSubnetworks = preparation.findSubnetworks().size();
        logger.info("edges: " + graph.getAllEdges().getMaxId()
                + ", nodes " + n + ", there were " + preparation.getSubNetworks()
                + " subnetworks. removed them => " + (prev - n)
                + " less nodes. Remaining subnetworks:" + remainingSubnetworks);
    }

    private void flush()
    {
        logger.info("flushing graph " + graph.toString() + ", details:" + graph.toDetailsString() + ", "
                + Helper.getMemInfo() + ")");
        graph.flush();
    }

    void close()
    {
        if (graph != null)
        {
            graph.close();
        }
        if (index != null)
        {
            index.close();
        }
    }
    
    /**
     * Creates a {@link RouteNodeResolver} for the passed request
     * @param request
     * @return
     */
    private RouteNodeResolver getNodeResolver(GHRequest request) {
    	// TODO use a better implementation of RouteNodeResolver
    	return new DummyNodeResolver(encodingManager.getEncoder(request.vehicle()));
    }
    
    /**
     * Checks if the two LocationIDResult are actually the same edge.
     * @param from
     * @param to
     * @return
     */
    private boolean isSameEdge(LocationIDResult from, LocationIDResult to) {
    	if(from.closestEdge() != null && to.closestEdge() != null) {
    		return from.closestEdge().edge() == to.closestEdge().edge();
    	}
    	return from.closestNode() == to.closestNode();
    }
}<|MERGE_RESOLUTION|>--- conflicted
+++ resolved
@@ -47,11 +47,7 @@
 import com.graphhopper.storage.GraphStorage;
 import com.graphhopper.storage.LevelGraph;
 import com.graphhopper.storage.LevelGraphStorage;
-<<<<<<< HEAD
-import com.graphhopper.storage.StorableProperties;
 // import com.graphhopper.storage.StorableProperties;
-=======
->>>>>>> 93def6d0
 import com.graphhopper.storage.index.Location2IDIndex;
 import com.graphhopper.storage.index.Location2IDQuadtree;
 import com.graphhopper.storage.index.Location2NodesNtree;
@@ -298,7 +294,7 @@
 	 *            set to true to compute accurate path endings
 	 * @return
 	 */
-	public GraphHopper finishPath(boolean finish) {
+	public GraphHopper setFinishPath(boolean finish) {
 		this.finishPath = finish;
 		return this;
 	}
@@ -576,49 +572,29 @@
             rsp.addError(new IllegalArgumentException("Vehicle " + request.getVehicle() + " unsupported. Supported are: " + getEncodingManager()));
             return rsp;
         }
-<<<<<<< HEAD
         // find edges to route
-        EdgeFilter edgeFilter = new DefaultEdgeFilter(encodingManager.getEncoder(request.vehicle()));
-        LocationIDResult from = index.findClosest(request.from().lat, request.from().lon, edgeFilter);
-        LocationIDResult to = index.findClosest(request.to().lat, request.to().lon, edgeFilter);
+        EdgeFilter edgeFilter = new DefaultEdgeFilter(encodingManager.getEncoder(request.getVehicle()));
+        LocationIDResult from = index.findClosest(request.getFrom().lat, request.getFrom().lon, edgeFilter);
+        LocationIDResult to = index.findClosest(request.getTo().lat, request.getTo().lon, edgeFilter);
         StringBuilder debug = new StringBuilder("idLookup:").append(sw.stop().getSeconds()).append('s');
 
         if (from == null)
-            rsp.addError(new IllegalArgumentException("Cannot find point 1: " + request.from()));
+        {
+            rsp.addError(new IllegalArgumentException("Cannot find point 1: " + request.getFrom()));
+        }
         if (to == null)
-            rsp.addError(new IllegalArgumentException("Cannot find point 2: " + request.to()));
+        {
+            rsp.addError(new IllegalArgumentException("Cannot find point 2: " + request.getTo()));
+        }
         
         // get nodes to route
-
 		RouteNodeResolver nodeFinder = this.getNodeResolver(request);
 		boolean sameEdge = this.isSameEdge(from, to);
 		
-		int fromId = nodeFinder.findRouteNode(from, request.from().lat, request.from().lon, true, sameEdge);
-		int toId = nodeFinder.findRouteNode(to, request.to().lat, request.to().lon, false, sameEdge);
-        GraphStorage wGraph = this.graph;
+		int fromId = nodeFinder.findRouteNode(from, request.getFrom().lat, request.getFrom().lon, true, sameEdge);
+		int toId = nodeFinder.findRouteNode(to, request.getTo().lat, request.getTo().lon, false, sameEdge);
         
         // initialize routing algorithm
-=======
-
-        EdgeFilter edgeFilter = new DefaultEdgeFilter(encodingManager.getEncoder(request.getVehicle()));
-        int from = index.findClosest(request.getFrom().lat, request.getFrom().lon, edgeFilter).getClosestNode();
-        int to = index.findClosest(request.getTo().lat, request.getTo().lon, edgeFilter).getClosestNode();
-        String debug = "idLookup:" + sw.stop().getSeconds() + "s";
-
-        if (from < 0)
-        {
-            rsp.addError(new IllegalArgumentException("Cannot find point 1: " + request.getFrom()));
-        }
-        if (to < 0)
-        {
-            rsp.addError(new IllegalArgumentException("Cannot find point 2: " + request.getTo()));
-        }
-        if (from == to)
-        {
-            rsp.addError(new IllegalArgumentException("Point 1 is equal to point 2"));
-        }
-
->>>>>>> 93def6d0
         sw = new StopWatch().start();
         RoutingAlgorithm algo = null;
 
@@ -634,40 +610,29 @@
             // or use defaultAlgorithm here?
             {
                 rsp.addError(new IllegalStateException("Only dijkstrabi and astarbi is supported for LevelGraph (using contraction hierarchies)!"));
-<<<<<<< HEAD
-        } else {
-            prepare = NoOpAlgorithmPreparation.createAlgoPrepare(wGraph, request.algorithm(),
-                    encodingManager.getEncoder(request.vehicle()), request.type());
-=======
             }
         } else
         {
             prepare = NoOpAlgorithmPreparation.createAlgoPrepare(graph, request.getAlgorithm(),
                     encodingManager.getEncoder(request.getVehicle()), request.getType());
->>>>>>> 93def6d0
             algo = prepare.createAlgo();
         }
 
         if (rsp.hasError())
         {
             return rsp;
-<<<<<<< HEAD
+        }
         debug.append(", algoInit:").append(sw.stop().getSeconds()).append('s');
-=======
-        }
-        debug += ", algoInit:" + sw.stop().getSeconds() + "s";
->>>>>>> 93def6d0
 
         
         // compute route path
         sw = new StopWatch().start();
-<<<<<<< HEAD
         Path path = algo.calcPath(fromId, toId);
-        debug.append(", ").append(algo.name()).append("-routing:").append(sw.stop().getSeconds()).append('s')
-             .append(", ").append(path.debugInfo());
+        debug.append(", ").append(algo.getName()).append("-routing:").append(sw.stop().getSeconds()).append('s')
+             .append(", ").append(path.getDebugInfo());
         
         if(logger.isDebugEnabled()) {
-        	logger.debug("Solved path: nodes:{} distance:{} time:{}", new Object[]{path.calcPoints().size(), path.distance(), path.time()});
+        	logger.debug("Solved path: nodes:{} distance:{} time:{}", new Object[]{path.calcPoints().getSize(), path.getDistance(), path.getTime()});
         }
         
         PointList points;
@@ -675,27 +640,21 @@
         long time;
         if(finishPath) {
 	        sw = new StopWatch().start();
-	        PathFinisher finishedPath = new PathFinisher(from, to, request.from(), request.to(), path);
+	        PathFinisher finishedPath = new PathFinisher(from, to, request.getFrom(), request.getTo(), path);
 	        finishedPath.setScaleDistance(true);
 	        points = finishedPath.getFinishedPointList();
 	        distance = finishedPath.getFinishedDistance();
 	        time = finishedPath.getFinishedTime();
 	        debug.append(", ").append("finished-path:").append(sw.stop().getSeconds()).append('s');
 	        if(logger.isDebugEnabled()) {
-	        	logger.debug("Finished path: nodes:{} distance:{} time:{}", new Object[]{points.size(), distance, time});
+	        	logger.debug("Finished path: nodes:{} distance:{} time:{}", new Object[]{points.getSize(), distance, time});
 	        }
         } else {
         	points = path.calcPoints();
-        	distance = path.distance();
-        	time = path.time();
+        	distance = path.getDistance();
+        	time = path.getTime();
         }
         // simplify route geometry
-=======
-        Path path = algo.calcPath(from, to);
-        debug += ", " + algo.getName() + "-routing:" + sw.stop().getSeconds() + "s"
-                + ", " + path.getDebugInfo();
-        PointList points = path.calcPoints();
->>>>>>> 93def6d0
         simplifyRequest = request.getHint("simplifyRequest", simplifyRequest);
         if (simplifyRequest)
         {
@@ -703,19 +662,10 @@
             int orig = points.getSize();
             double minPathPrecision = request.getHint("douglas.minprecision", 1d);
             if (minPathPrecision > 0)
-<<<<<<< HEAD
-                new DouglasPeucker().maxDistance(minPathPrecision).simplify(points);
-            debug.append(", simplify (").append(orig).append("->").append(points.size()).append("):").append(sw.stop().getSeconds()).append('s');
-        }
-        return rsp.points(points).distance(distance).time(time).debugInfo(debug.toString());
-=======
-            {
                 new DouglasPeucker().setMaxDistance(minPathPrecision).simplify(points);
-            }
-            debug += ", simplify (" + orig + "->" + points.getSize() + "):" + sw.stop().getSeconds() + "s";
-        }
-        return rsp.setPoints(points).setDistance(path.getDistance()).setTime(path.getTime()).setDebugInfo(debug);
->>>>>>> 93def6d0
+            debug.append(", simplify (").append(orig).append("->").append(points.getSize()).append("):").append(sw.stop().getSeconds()).append('s');
+        }
+        return rsp.setPoints(points).setDistance(distance).setTime(time).setDebugInfo(debug.toString());
     }
 
     private void initIndex()
@@ -819,7 +769,7 @@
      */
     private RouteNodeResolver getNodeResolver(GHRequest request) {
     	// TODO use a better implementation of RouteNodeResolver
-    	return new DummyNodeResolver(encodingManager.getEncoder(request.vehicle()));
+    	return new DummyNodeResolver(encodingManager.getEncoder(request.getVehicle()));
     }
     
     /**
@@ -829,9 +779,9 @@
      * @return
      */
     private boolean isSameEdge(LocationIDResult from, LocationIDResult to) {
-    	if(from.closestEdge() != null && to.closestEdge() != null) {
-    		return from.closestEdge().edge() == to.closestEdge().edge();
+    	if(from.getClosestEdge() != null && to.getClosestEdge() != null) {
+    		return from.getClosestEdge().getEdge() == to.getClosestEdge().getEdge();
     	}
-    	return from.closestNode() == to.closestNode();
+    	return from.getClosestNode() == to.getClosestNode();
     }
 }