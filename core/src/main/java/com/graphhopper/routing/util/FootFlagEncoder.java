--- conflicted
+++ resolved
@@ -27,7 +27,7 @@
  * @author Peter Karich
  */
 public class FootFlagEncoder extends AbstractFlagEncoder {
-    
+
     private final Set<String> saveHighwayTags = new HashSet<String>() {
         {
             add("footway");
@@ -93,20 +93,6 @@
      */
     @Override
     public boolean isAllowed(Map<String, String> osmProperties) {
-<<<<<<< HEAD
-        String sidewalkValue = osmProperties.get("sidewalk");
-        if ("yes".equals(sidewalkValue) || "both".equals(sidewalkValue)
-                || "left".equals(sidewalkValue) || "right".equals(sidewalkValue))
-            return true;
-        String footValue = osmProperties.get("foot");
-        if ("yes".equals(footValue))
-            return true;
-        String highwayValue = osmProperties.get("highway");
-        if (!allowedHighwayTags.contains(highwayValue))
-            return false;
-        String accessValue = osmProperties.get("access");
-        return super.isAllowed(accessValue);
-=======
         if (hasTag("sidewalk", sidewalks, osmProperties))
             return true;
 
@@ -124,7 +110,6 @@
             return false;
 
         return super.isAllowed(osmProperties);
->>>>>>> 3d1e85e5
     }
 
     /**
