/*
 *  Licensed to GraphHopper GmbH under one or more contributor
 *  license agreements. See the NOTICE file distributed with this work for
 *  additional information regarding copyright ownership.
 *
 *  GraphHopper GmbH licenses this file to you under the Apache License,
 *  Version 2.0 (the "License"); you may not use this file except in
 *  compliance with the License. You may obtain a copy of the License at
 *
 *       http://www.apache.org/licenses/LICENSE-2.0
 *
 *  Unless required by applicable law or agreed to in writing, software
 *  distributed under the License is distributed on an "AS IS" BASIS,
 *  WITHOUT WARRANTIES OR CONDITIONS OF ANY KIND, either express or implied.
 *  See the License for the specific language governing permissions and
 *  limitations under the License.
 */
package com.graphhopper;

import com.bedatadriven.jackson.datatype.jts.JtsModule;
import com.fasterxml.jackson.databind.ObjectMapper;
import com.graphhopper.config.CHProfile;
import com.graphhopper.config.LMProfile;
import com.graphhopper.config.Profile;
import com.graphhopper.jackson.Jackson;
import com.graphhopper.reader.dem.*;
import com.graphhopper.reader.osm.OSMReader;
import com.graphhopper.reader.osm.RestrictionTagParser;
import com.graphhopper.reader.osm.conditional.DateRangeParser;
import com.graphhopper.routing.*;
import com.graphhopper.routing.ch.CHPreparationHandler;
import com.graphhopper.routing.ch.PrepareContractionHierarchies;
import com.graphhopper.routing.ev.*;
import com.graphhopper.routing.lm.LMConfig;
import com.graphhopper.routing.lm.LMPreparationHandler;
import com.graphhopper.routing.lm.LandmarkStorage;
import com.graphhopper.routing.lm.PrepareLandmarks;
import com.graphhopper.routing.subnetwork.PrepareRoutingSubnetworks;
import com.graphhopper.routing.subnetwork.PrepareRoutingSubnetworks.PrepareJob;
import com.graphhopper.routing.util.*;
import com.graphhopper.routing.util.countryrules.CountryRuleFactory;
import com.graphhopper.routing.util.parsers.*;
import com.graphhopper.routing.weighting.Weighting;
import com.graphhopper.routing.weighting.custom.CustomModelParser;
import com.graphhopper.routing.weighting.custom.CustomWeighting;
import com.graphhopper.routing.weighting.custom.NameValidator;
import com.graphhopper.storage.*;
import com.graphhopper.storage.index.LocationIndex;
import com.graphhopper.storage.index.LocationIndexTree;
import com.graphhopper.util.*;
import com.graphhopper.util.Parameters.Landmark;
import com.graphhopper.util.Parameters.Routing;
import com.graphhopper.util.details.PathDetailsBuilderFactory;
import org.slf4j.Logger;
import org.slf4j.LoggerFactory;

import java.io.*;
import java.nio.charset.StandardCharsets;
import java.nio.file.DirectoryStream;
import java.nio.file.Files;
import java.nio.file.Path;
import java.nio.file.Paths;
import java.text.DateFormat;
import java.util.*;
import java.util.function.BiFunction;
<<<<<<< HEAD
=======
import java.util.function.Function;
>>>>>>> da7d0808
import java.util.stream.Collectors;

import static com.graphhopper.util.GHUtility.readCountries;
import static com.graphhopper.util.Helper.*;
import static com.graphhopper.util.Parameters.Algorithms.RoundTrip;

/**
 * Easy to use access point to configure import and (offline) routing.
 *
 * @author Peter Karich
 */
public class GraphHopper {
    private static final Logger logger = LoggerFactory.getLogger(GraphHopper.class);
    private MaxSpeedCalculator maxSpeedCalculator;
    private final Map<String, Profile> profilesByName = new LinkedHashMap<>();
    private final String fileLockName = "gh.lock";
    // utils
    private final TranslationMap trMap = new TranslationMap().doImport();
    boolean removeZipped = true;
    // for country rules:
    private CountryRuleFactory countryRuleFactory = null;
    // for custom areas:
    private String customAreasDirectory = "";
    // for graph:
    private BaseGraph baseGraph;
    private StorableProperties properties;
    private EncodingManager encodingManager;
    private OSMParsers osmParsers;
    private int defaultSegmentSize = -1;
    private String ghLocation = "";
    private DAType dataAccessDefaultType = DAType.RAM_STORE;
    private final LinkedHashMap<String, String> dataAccessConfig = new LinkedHashMap<>();
    private boolean elevation = false;
    private LockFactory lockFactory = new NativeFSLockFactory();
    private boolean allowWrites = true;
    private boolean fullyLoaded = false;
    private final OSMReaderConfig osmReaderConfig = new OSMReaderConfig();
    // for routing
    private final RouterConfig routerConfig = new RouterConfig();
    // for index
    private LocationIndex locationIndex;
    private int preciseIndexResolution = 300;
    private int maxRegionSearch = 4;
    // subnetworks
    private int minNetworkSize = 200;
    private int subnetworksThreads = 1;
    // residential areas
    private double residentialAreaRadius = 400;
    private double residentialAreaSensitivity = 6000;
    private double cityAreaRadius = 1500;
    private double cityAreaSensitivity = 1000;
    private int urbanDensityCalculationThreads = 0;

    // preparation handlers
    private final LMPreparationHandler lmPreparationHandler = new LMPreparationHandler();
    private final CHPreparationHandler chPreparationHandler = new CHPreparationHandler();
    private Map<String, RoutingCHGraph> chGraphs = Collections.emptyMap();
    private Map<String, LandmarkStorage> landmarks = Collections.emptyMap();

    // for data reader
    private String osmFile;
    private ElevationProvider eleProvider = ElevationProvider.NOOP;
    private ImportRegistry importRegistry = new DefaultImportRegistry();
    private PathDetailsBuilderFactory pathBuilderFactory = new PathDetailsBuilderFactory();

    private String dateRangeParserString = "";
    private String encodedValuesString = "";

    public GraphHopper setEncodedValuesString(String encodedValuesString) {
        this.encodedValuesString = encodedValuesString;
        return this;
    }

    public String getEncodedValuesString() {
        return encodedValuesString;
    }

    public EncodingManager getEncodingManager() {
        if (encodingManager == null)
            throw new IllegalStateException("EncodingManager not yet built");
        return encodingManager;
    }

    public OSMParsers getOSMParsers() {
        if (osmParsers == null)
            throw new IllegalStateException("OSMParsers not yet built");
        return osmParsers;
    }

    public ElevationProvider getElevationProvider() {
        return eleProvider;
    }

    public GraphHopper setElevationProvider(ElevationProvider eleProvider) {
        if (eleProvider == null || eleProvider == ElevationProvider.NOOP)
            setElevation(false);
        else
            setElevation(true);
        this.eleProvider = eleProvider;
        return this;
    }

    public GraphHopper setPathDetailsBuilderFactory(PathDetailsBuilderFactory pathBuilderFactory) {
        this.pathBuilderFactory = pathBuilderFactory;
        return this;
    }

    public PathDetailsBuilderFactory getPathDetailsBuilderFactory() {
        return pathBuilderFactory;
    }

    /**
     * Precise location resolution index means also more space (disc/RAM) could be consumed and
     * probably slower query times, which would be e.g. not suitable for Android. The resolution
     * specifies the tile width (in meter).
     */
    public GraphHopper setPreciseIndexResolution(int precision) {
        ensureNotLoaded();
        preciseIndexResolution = precision;
        return this;
    }

    public GraphHopper setMinNetworkSize(int minNetworkSize) {
        ensureNotLoaded();
        this.minNetworkSize = minNetworkSize;
        return this;
    }

    /**
     * Configures the urban density classification. Each edge will be classified as 'rural','residential' or 'city', {@link UrbanDensity}
     *
     * @param residentialAreaRadius      in meters. The higher this value the longer the calculation will take and the bigger the area for
     *                                   which the road density used to identify residential areas is calculated.
     * @param residentialAreaSensitivity Use this to find a trade-off between too many roads being classified as residential (too high
     *                                   values) and not enough roads being classified as residential (too small values)
     * @param cityAreaRadius             in meters. The higher this value the longer the calculation will take and the bigger the area for
     *                                   which the road density used to identify city areas is calculated. Set this to zero
     *                                   to skip the city classification.
     * @param cityAreaSensitivity        Use this to find a trade-off between too many roads being classified as city (too high values)
     *                                   and not enough roads being classified as city (too small values)
     * @param threads                    the number of threads used for the calculation. If this is zero the urban density
     *                                   calculation is skipped entirely
     */
    public GraphHopper setUrbanDensityCalculation(double residentialAreaRadius, double residentialAreaSensitivity,
                                                  double cityAreaRadius, double cityAreaSensitivity, int threads) {
        ensureNotLoaded();
        this.residentialAreaRadius = residentialAreaRadius;
        this.residentialAreaSensitivity = residentialAreaSensitivity;
        this.cityAreaRadius = cityAreaRadius;
        this.cityAreaSensitivity = cityAreaSensitivity;
        this.urbanDensityCalculationThreads = threads;
        return this;
    }

    /**
     * Only valid option for in-memory graph and if you e.g. want to disable store on flush for unit
     * tests. Specify storeOnFlush to true if you want that existing data will be loaded FROM disc
     * and all in-memory data will be flushed TO disc after flush is called e.g. while OSM import.
     *
     * @param storeOnFlush true by default
     */
    public GraphHopper setStoreOnFlush(boolean storeOnFlush) {
        ensureNotLoaded();
        if (storeOnFlush)
            dataAccessDefaultType = DAType.RAM_STORE;
        else
            dataAccessDefaultType = DAType.RAM;
        return this;
    }

    /**
     * Sets the routing profiles that shall be supported by this GraphHopper instance. The (and only the) given profiles
     * can be used for routing without preparation and for CH/LM preparation.
     * <p>
     * Here is an example how to setup two CH profiles and one LM profile (via the Java API)
     *
     * <pre>
     * {@code
     *   hopper.setProfiles(
     *     new Profile("my_car").setVehicle("car"),
     *     new Profile("your_bike").setVehicle("bike")
     *   );
     *   hopper.getCHPreparationHandler().setCHProfiles(
     *     new CHProfile("my_car"),
     *     new CHProfile("your_bike")
     *   );
     *   hopper.getLMPreparationHandler().setLMProfiles(
     *     new LMProfile("your_bike")
     *   );
     * }
     * </pre>
     * <p>
     * See also https://github.com/graphhopper/graphhopper/pull/1922.
     *
     * @see CHPreparationHandler#setCHProfiles
     * @see LMPreparationHandler#setLMProfiles
     */
    public GraphHopper setProfiles(Profile... profiles) {
        return setProfiles(Arrays.asList(profiles));
    }

    public GraphHopper setProfiles(List<Profile> profiles) {
        if (!profilesByName.isEmpty())
            throw new IllegalArgumentException("Cannot initialize profiles multiple times");
        if (encodingManager != null)
            throw new IllegalArgumentException("Cannot set profiles after EncodingManager was built");
        for (Profile profile : profiles) {
            Profile previous = this.profilesByName.put(profile.getName(), profile);
            if (previous != null)
                throw new IllegalArgumentException("Profile names must be unique. Duplicate name: '" + profile.getName() + "'");
        }
        return this;
    }

    public List<Profile> getProfiles() {
        return new ArrayList<>(profilesByName.values());
    }

    /**
     * Returns the profile for the given profile name, or null if it does not exist
     */
    public Profile getProfile(String profileName) {
        return profilesByName.get(profileName);
    }

    /**
     * @return true if storing and fetching elevation data is enabled. Default is false
     */
    public boolean hasElevation() {
        return elevation;
    }

    /**
     * Enable storing and fetching elevation data. Default is false
     */
    public GraphHopper setElevation(boolean includeElevation) {
        this.elevation = includeElevation;
        return this;
    }

    public String getGraphHopperLocation() {
        return ghLocation;
    }

    /**
     * Sets the graphhopper folder.
     */
    public GraphHopper setGraphHopperLocation(String ghLocation) {
        ensureNotLoaded();
        if (ghLocation == null)
            throw new IllegalArgumentException("graphhopper location cannot be null");

        this.ghLocation = ghLocation;
        return this;
    }

    public String getOSMFile() {
        return osmFile;
    }

    /**
     * This file can be an osm xml (.osm), a compressed xml (.osm.zip or .osm.gz) or a protobuf file
     * (.pbf).
     */
    public GraphHopper setOSMFile(String osmFile) {
        ensureNotLoaded();
        if (isEmpty(osmFile))
            throw new IllegalArgumentException("OSM file cannot be empty.");

        this.osmFile = osmFile;
        return this;
    }

    public GraphHopper setMaxSpeedCalculator(MaxSpeedCalculator maxSpeedCalculator) {
        this.maxSpeedCalculator = maxSpeedCalculator;
        return this;
    }

    /**
     * The underlying graph used in algorithms.
     *
     * @throws IllegalStateException if graph is not instantiated.
     */
    public BaseGraph getBaseGraph() {
        if (baseGraph == null)
            throw new IllegalStateException("GraphHopper storage not initialized");

        return baseGraph;
    }

    public void setBaseGraph(BaseGraph baseGraph) {
        this.baseGraph = baseGraph;
        setFullyLoaded();
    }

    public StorableProperties getProperties() {
        return properties;
    }

    /**
     * @return a mapping between profile names and according CH preparations. The map will be empty before loading
     * or import.
     */
    public Map<String, RoutingCHGraph> getCHGraphs() {
        return chGraphs;
    }

    /**
     * @return a mapping between profile names and according landmark preparations. The map will be empty before loading
     * or import.
     */
    public Map<String, LandmarkStorage> getLandmarks() {
        return landmarks;
    }

    /**
     * The location index created from the graph.
     *
     * @throws IllegalStateException if index is not initialized
     */
    public LocationIndex getLocationIndex() {
        if (locationIndex == null)
            throw new IllegalStateException("LocationIndex not initialized");

        return locationIndex;
    }

    protected void setLocationIndex(LocationIndex locationIndex) {
        this.locationIndex = locationIndex;
    }

    public boolean isAllowWrites() {
        return allowWrites;
    }

    /**
     * Specifies if it is allowed for GraphHopper to write. E.g. for read only filesystems it is not
     * possible to create a lock file and so we can avoid write locks.
     */
    public GraphHopper setAllowWrites(boolean allowWrites) {
        this.allowWrites = allowWrites;
        return this;
    }

    public TranslationMap getTranslationMap() {
        return trMap;
    }

    public GraphHopper setImportRegistry(ImportRegistry importRegistry) {
        this.importRegistry = importRegistry;
        return this;
    }

    public ImportRegistry getImportRegistry() {
        return importRegistry;
    }

    public GraphHopper setCustomAreasDirectory(String customAreasDirectory) {
        this.customAreasDirectory = customAreasDirectory;
        return this;
    }

    public String getCustomAreasDirectory() {
        return this.customAreasDirectory;
    }

    /**
     * Sets the factory used to create country rules. Use `null` to disable country rules
     */
    public GraphHopper setCountryRuleFactory(CountryRuleFactory countryRuleFactory) {
        this.countryRuleFactory = countryRuleFactory;
        return this;
    }

    public CountryRuleFactory getCountryRuleFactory() {
        return this.countryRuleFactory;
    }

    /**
     * Reads the configuration from a {@link GraphHopperConfig} object which can be manually filled, or more typically
     * is read from `config.yml`.
     * <p>
     * Important note: Calling this method overwrites the configuration done in some of the setter methods of this class,
     * so generally it is advised to either use this method to configure GraphHopper or the different setter methods,
     * but not both. Unfortunately, this still does not cover all cases and sometimes you have to use both, but then you
     * should make sure there are no conflicts. If you need both it might also help to call the init before calling the
     * setters, because this way the init method won't apply defaults to configuration options you already chose using
     * the setters.
     */
    public GraphHopper init(GraphHopperConfig ghConfig) {
        ensureNotLoaded();
        // disabling_allowed config options were removed for GH 3.0
        if (ghConfig.has("routing.ch.disabling_allowed"))
            throw new IllegalArgumentException("The 'routing.ch.disabling_allowed' configuration option is no longer supported");
        if (ghConfig.has("routing.lm.disabling_allowed"))
            throw new IllegalArgumentException("The 'routing.lm.disabling_allowed' configuration option is no longer supported");
        if (ghConfig.has("osmreader.osm"))
            throw new IllegalArgumentException("Instead of osmreader.osm use datareader.file, for other changes see CHANGELOG.md");

        String tmpOsmFile = ghConfig.getString("datareader.file", "");
        if (!isEmpty(tmpOsmFile))
            osmFile = tmpOsmFile;

        String graphHopperFolder = ghConfig.getString("graph.location", "");
        if (isEmpty(graphHopperFolder) && isEmpty(ghLocation)) {
            if (isEmpty(osmFile))
                throw new IllegalArgumentException("If no graph.location is provided you need to specify an OSM file.");

            graphHopperFolder = pruneFileEnd(osmFile) + "-gh";
        }
        ghLocation = graphHopperFolder;

        countryRuleFactory = ghConfig.getBool("country_rules.enabled", false) ? new CountryRuleFactory() : null;
        customAreasDirectory = ghConfig.getString("custom_areas.directory", customAreasDirectory);

        defaultSegmentSize = ghConfig.getInt("graph.dataaccess.segment_size", defaultSegmentSize);

        String daTypeString = ghConfig.getString("graph.dataaccess.default_type", ghConfig.getString("graph.dataaccess", "RAM_STORE"));
        dataAccessDefaultType = DAType.fromString(daTypeString);
        for (Map.Entry<String, Object> entry : ghConfig.asPMap().toMap().entrySet()) {
            if (entry.getKey().startsWith("graph.dataaccess.type."))
                dataAccessConfig.put(entry.getKey().substring("graph.dataaccess.type.".length()), entry.getValue().toString());
            if (entry.getKey().startsWith("graph.dataaccess.mmap.preload."))
                dataAccessConfig.put(entry.getKey().substring("graph.dataaccess.mmap.".length()), entry.getValue().toString());
        }

        if (ghConfig.getBool("max_speed_calculator.enabled", false))
            maxSpeedCalculator = new MaxSpeedCalculator(MaxSpeedCalculator.createLegalDefaultSpeeds());

        removeZipped = ghConfig.getBool("graph.remove_zipped", removeZipped);

        if (!ghConfig.getString("spatial_rules.location", "").isEmpty())
            throw new IllegalArgumentException("spatial_rules.location has been deprecated. Please use custom_areas.directory instead and read the documentation for custom areas.");
        if (!ghConfig.getString("spatial_rules.borders_directory", "").isEmpty())
            throw new IllegalArgumentException("spatial_rules.borders_directory has been deprecated. Please use custom_areas.directory instead and read the documentation for custom areas.");
        // todo: maybe introduce custom_areas.max_bbox if this is needed later
        if (!ghConfig.getString("spatial_rules.max_bbox", "").isEmpty())
            throw new IllegalArgumentException("spatial_rules.max_bbox has been deprecated. There is no replacement, all custom areas will be considered.");

        String customAreasDirectory = ghConfig.getString("custom_areas.directory", "");
        JsonFeatureCollection globalAreas = GraphHopper.resolveCustomAreas(customAreasDirectory);
        String customModelFolder = ghConfig.getString("custom_models.directory", ghConfig.getString("custom_model_folder", ""));
        setProfiles(GraphHopper.resolveCustomModelFiles(customModelFolder, ghConfig.getProfiles(), globalAreas));

        if (ghConfig.has("graph.vehicles"))
            logger.warn("The option graph.vehicles is deprecated and will be removed.");
        if (ghConfig.has("graph.flag_encoders"))
            throw new IllegalArgumentException("The option graph.flag_encoders is no longer supported.");

        encodedValuesString = ghConfig.getString("graph.encoded_values", encodedValuesString);
        dateRangeParserString = ghConfig.getString("datareader.date_range_parser_day", dateRangeParserString);

        if (ghConfig.getString("graph.locktype", "native").equals("simple"))
            lockFactory = new SimpleFSLockFactory();
        else
            lockFactory = new NativeFSLockFactory();

        // elevation
        if (ghConfig.has("graph.elevation.smoothing"))
            throw new IllegalArgumentException("Use 'graph.elevation.edge_smoothing: moving_average' or the new 'graph.elevation.edge_smoothing: ramer'. See #2634.");
        osmReaderConfig.setElevationSmoothing(ghConfig.getString("graph.elevation.edge_smoothing", osmReaderConfig.getElevationSmoothing()));
        osmReaderConfig.setSmoothElevationAverageWindowSize(ghConfig.getDouble("graph.elevation.edge_smoothing.moving_average.window_size", osmReaderConfig.getSmoothElevationAverageWindowSize()));
        osmReaderConfig.setElevationSmoothingRamerMax(ghConfig.getInt("graph.elevation.edge_smoothing.ramer.max_elevation", osmReaderConfig.getElevationSmoothingRamerMax()));
        osmReaderConfig.setLongEdgeSamplingDistance(ghConfig.getDouble("graph.elevation.long_edge_sampling_distance", osmReaderConfig.getLongEdgeSamplingDistance()));
        osmReaderConfig.setElevationMaxWayPointDistance(ghConfig.getDouble("graph.elevation.way_point_max_distance", osmReaderConfig.getElevationMaxWayPointDistance()));
        routerConfig.setElevationWayPointMaxDistance(ghConfig.getDouble("graph.elevation.way_point_max_distance", routerConfig.getElevationWayPointMaxDistance()));
        ElevationProvider elevationProvider = createElevationProvider(ghConfig);
        setElevationProvider(elevationProvider);

        if (osmReaderConfig.getLongEdgeSamplingDistance() < Double.MAX_VALUE && !elevationProvider.canInterpolate())
            logger.warn("Long edge sampling enabled, but bilinear interpolation disabled. See #1953");

        // optimizable prepare
        minNetworkSize = ghConfig.getInt("prepare.min_network_size", minNetworkSize);
        subnetworksThreads = ghConfig.getInt("prepare.subnetworks.threads", subnetworksThreads);

        // prepare CH&LM
        chPreparationHandler.init(ghConfig);
        lmPreparationHandler.init(ghConfig);

        // osm import
        // We do a few checks for import.osm.ignored_highways to prevent configuration errors when migrating from an older
        // GH version.
        if (!ghConfig.has("import.osm.ignored_highways"))
            throw new IllegalArgumentException("Missing 'import.osm.ignored_highways'. Not using this parameter can decrease performance, see config-example.yml for more details");
        String ignoredHighwaysString = ghConfig.getString("import.osm.ignored_highways", "");
        if ((ignoredHighwaysString.contains("footway") || ignoredHighwaysString.contains("path")) && ghConfig.getProfiles().stream().map(Profile::getName).anyMatch(p -> p.contains("foot") || p.contains("hike")))
            throw new IllegalArgumentException("You should not use import.osm.ignored_highways=footway or =path in conjunction with pedestrian profiles. This is probably an error in your configuration.");
        if ((ignoredHighwaysString.contains("cycleway") || ignoredHighwaysString.contains("path")) && ghConfig.getProfiles().stream().map(Profile::getName).anyMatch(p -> p.contains("mtb") || p.contains("bike")))
            throw new IllegalArgumentException("You should not use import.osm.ignored_highways=cycleway or =path in conjunction with bicycle profiles. This is probably an error in your configuration");

        osmReaderConfig.setIgnoredHighways(Arrays.stream(ghConfig.getString("import.osm.ignored_highways", String.join(",", osmReaderConfig.getIgnoredHighways()))
                .split(",")).map(String::trim).collect(Collectors.toList()));
        osmReaderConfig.setParseWayNames(ghConfig.getBool("datareader.instructions", osmReaderConfig.isParseWayNames()));
        osmReaderConfig.setPreferredLanguage(ghConfig.getString("datareader.preferred_language", osmReaderConfig.getPreferredLanguage()));
        osmReaderConfig.setMaxWayPointDistance(ghConfig.getDouble(Routing.INIT_WAY_POINT_MAX_DISTANCE, osmReaderConfig.getMaxWayPointDistance()));
        osmReaderConfig.setWorkerThreads(ghConfig.getInt("datareader.worker_threads", osmReaderConfig.getWorkerThreads()));

        // index
        preciseIndexResolution = ghConfig.getInt("index.high_resolution", preciseIndexResolution);
        maxRegionSearch = ghConfig.getInt("index.max_region_search", maxRegionSearch);

        // urban density calculation
        residentialAreaRadius = ghConfig.getDouble("graph.urban_density.residential_radius", residentialAreaRadius);
        residentialAreaSensitivity = ghConfig.getDouble("graph.urban_density.residential_sensitivity", residentialAreaSensitivity);
        cityAreaRadius = ghConfig.getDouble("graph.urban_density.city_radius", cityAreaRadius);
        cityAreaSensitivity = ghConfig.getDouble("graph.urban_density.city_sensitivity", cityAreaSensitivity);
        urbanDensityCalculationThreads = ghConfig.getInt("graph.urban_density.threads", urbanDensityCalculationThreads);

        // routing
        routerConfig.setMaxVisitedNodes(ghConfig.getInt(Routing.INIT_MAX_VISITED_NODES, routerConfig.getMaxVisitedNodes()));
        routerConfig.setTimeoutMillis(ghConfig.getLong(Routing.INIT_TIMEOUT_MS, routerConfig.getTimeoutMillis()));
        routerConfig.setMaxRoundTripRetries(ghConfig.getInt(RoundTrip.INIT_MAX_RETRIES, routerConfig.getMaxRoundTripRetries()));
        routerConfig.setNonChMaxWaypointDistance(ghConfig.getInt(Parameters.NON_CH.MAX_NON_CH_POINT_DISTANCE, routerConfig.getNonChMaxWaypointDistance()));
        routerConfig.setInstructionsEnabled(ghConfig.getBool(Routing.INIT_INSTRUCTIONS, routerConfig.isInstructionsEnabled()));
        int activeLandmarkCount = ghConfig.getInt(Landmark.ACTIVE_COUNT_DEFAULT, Math.min(8, lmPreparationHandler.getLandmarks()));
        if (activeLandmarkCount > lmPreparationHandler.getLandmarks())
            throw new IllegalArgumentException("Default value for active landmarks " + activeLandmarkCount
                    + " should be less or equal to landmark count of " + lmPreparationHandler.getLandmarks());
        routerConfig.setActiveLandmarkCount(activeLandmarkCount);

        return this;
    }

<<<<<<< HEAD
    protected EncodingManager buildEncodingManager(Map<String, PMap> encodedValuesWithProps,
                                                   Map<String, ImportUnit> activeImportUnits,
                                                   Map<String, PMap> vehiclePropsByVehicle) {
        List<EncodedValue> encodedValues = new ArrayList<>(activeImportUnits.entrySet().stream()
                .map(e -> e.getValue().getCreateEncodedValue()
                        .apply(encodedValuesWithProps.getOrDefault(e.getKey(), new PMap())))
=======
    protected EncodingManager buildEncodingManager(Map<String, PMap> encodedValuesWithProps, Map<String, ImportUnit> activeImportUnits, Map<String, PMap> vehiclePropsByVehicle) {
        List<EncodedValue> encodedValues = new ArrayList<>(activeImportUnits.entrySet().stream()
                .map(e -> {
                    Function<PMap, EncodedValue> f = e.getValue().getCreateEncodedValue();
                    return f == null ? null : f.apply(encodedValuesWithProps.getOrDefault(e.getKey(), new PMap()));
                })
                .filter(Objects::nonNull)
>>>>>>> da7d0808
                .toList());
        profilesByName.values().forEach(profile -> encodedValues.add(Subnetwork.create(profile.getName())));

        // sort the encoded values, just so it is easier to compare with previous versions...
        List<String> sortedEVs = new ArrayList<>();
<<<<<<< HEAD
=======
        vehiclePropsByVehicle.keySet().forEach(vehicle -> {
            sortedEVs.add(VehicleAccess.key(vehicle));
            sortedEVs.add(VehicleSpeed.key(vehicle));
            sortedEVs.add(VehiclePriority.key(vehicle));
        });
>>>>>>> da7d0808
        profilesByName.keySet().forEach(profile -> {
            sortedEVs.add(Subnetwork.key(profile));
        });
        sortedEVs.add(MaxSpeedEstimated.KEY);
        sortedEVs.add(UrbanDensity.KEY);
        sortedEVs.addAll(List.of("max_speed", "road_class", "road_class_link", "road_environment", "road_access", "surface", "smoothness",
                "hazmat", "hazmat_tunnel", "hazmat_water", "toll", "track_type", "max_weight", "max_width", "max_height", "max_length", "lanes",
                "hike_rating", "mtb_rating", "horse_rating", "average_slope", "max_slope", "curvature", "bike_network", "mtb_network", "foot_network",
                "country", "urban_ee", "hgv", "crossing", "roundabout", "ferry_speed", "get_off_bike"));
        encodedValues.sort(Comparator.comparingInt(ev -> sortedEVs.indexOf(ev.getName())));

        EncodingManager.Builder emBuilder = new EncodingManager.Builder();
        encodedValues.forEach(emBuilder::add);
        vehiclePropsByVehicle.entrySet().stream()
                .filter(e -> e.getValue().getBool("turn_costs", false))
                .forEach(e -> emBuilder.addTurnCostEncodedValue(TurnRestriction.create(e.getKey())));
        return emBuilder.build();
    }

<<<<<<< HEAD
    protected OSMParsers buildOSMParsers(Map<String, PMap> encodedValuesWithProps,
                                         Map<String, ImportUnit> activeImportUnits,
                                         Map<String, PMap> vehiclesWithProps,
=======
    protected OSMParsers buildOSMParsers(Map<String, PMap> encodedValuesWithProps, Map<String, ImportUnit> activeImportUnits, Map<String, PMap> vehiclesWithProps,
>>>>>>> da7d0808
                                         List<String> ignoredHighways, String dateRangeParserString) {
        ImportUnitSorter sorter = new ImportUnitSorter(activeImportUnits);
        Map<String, ImportUnit> sortedImportUnits = new LinkedHashMap<>();
        sorter.sort().forEach(name -> sortedImportUnits.put(name, activeImportUnits.get(name)));
        DateRangeParser dateRangeParser = DateRangeParser.createInstance(dateRangeParserString);
        List<TagParser> sortedParsers = new ArrayList<>();
        sortedImportUnits.forEach((name, importUnit) -> {
            BiFunction<EncodedValueLookup, PMap, TagParser> createTagParser = importUnit.getCreateTagParser();
            if (createTagParser != null)
                sortedParsers.add(createTagParser.apply(encodingManager, encodedValuesWithProps.getOrDefault(name, new PMap().putObject("date_range_parser", dateRangeParser))));
        });

        OSMParsers osmParsers = new OSMParsers();
        ignoredHighways.forEach(osmParsers::addIgnoredHighway);
        sortedParsers.forEach(osmParsers::addWayTagParser);

        if (maxSpeedCalculator != null) {
            maxSpeedCalculator.checkEncodedValues(encodingManager);
            osmParsers.addWayTagParser(maxSpeedCalculator.getParser());
        }

<<<<<<< HEAD
        // todonow: why do we do this in a loop with the 'added' set in master? can we not just add the rel parsers based on the existence of the network evs like this?
        // todonow: add the relation tag parsers no matter what 'vehicles' there are? but keep it consistent with master first...
=======
        // todo: no real need to make this dependent on 'vehicles', but keep it as it used to be for now
>>>>>>> da7d0808
        final boolean hasBike = vehiclesWithProps.containsKey("bike") || vehiclesWithProps.containsKey("mtb") || vehiclesWithProps.containsKey("racingbike");
        final boolean hasFoot = vehiclesWithProps.containsKey("foot");
        if (hasBike && encodingManager.hasEncodedValue(BikeNetwork.KEY))
            osmParsers.addRelationTagParser(relConfig -> new OSMBikeNetworkTagParser(encodingManager.getEnumEncodedValue(BikeNetwork.KEY, RouteNetwork.class), relConfig));
        if (hasBike && encodingManager.hasEncodedValue(MtbNetwork.KEY))
            osmParsers.addRelationTagParser(relConfig -> new OSMMtbNetworkTagParser(encodingManager.getEnumEncodedValue(MtbNetwork.KEY, RouteNetwork.class), relConfig));
        if (hasFoot && encodingManager.hasEncodedValue(FootNetwork.KEY))
            osmParsers.addRelationTagParser(relConfig -> new OSMFootNetworkTagParser(encodingManager.getEnumEncodedValue(FootNetwork.KEY, RouteNetwork.class), relConfig));

<<<<<<< HEAD
        // TODO NOW: vehicle can no longer have properties, except turn_costs=true/false
        vehiclesWithProps.entrySet().stream()
                .filter(e -> e.getValue().getBool("turn_costs", false))
                .forEach(e -> {
                    List<String> osmRestrictions = getTurnRestrictionsForVehicle(e.getKey());
=======
        vehiclesWithProps.entrySet().stream()
                .filter(e -> e.getValue().getBool("turn_costs", false))
                .forEach(e -> {
                    List<String> osmRestrictions = getTurnRestrictionsForVehicle(e.getKey(), e.getValue());
>>>>>>> da7d0808
                    osmParsers.addRestrictionTagParser(new RestrictionTagParser(
                            osmRestrictions, encodingManager.getTurnBooleanEncodedValue(TurnRestriction.key(e.getKey()))));
                });
        return osmParsers;
    }

<<<<<<< HEAD
    protected List<String> getTurnRestrictionsForVehicle(String vehicle) {
        return switch (vehicle) {
            case "mtb", "racingbike" ->
                    OSMRoadAccessParser.toOSMRestrictions(TransportationMode.BIKE);
            case "roads" -> OSMRoadAccessParser.toOSMRestrictions(TransportationMode.VEHICLE);
            default ->
                    OSMRoadAccessParser.toOSMRestrictions(TransportationMode.valueOf(vehicle.toUpperCase(Locale.ROOT)));
        };
=======
    protected List<String> getTurnRestrictionsForVehicle(String vehicle, PMap props) {
        return switch (vehicle) {
            case "car" -> OSMRoadAccessParser.toOSMRestrictions(TransportationMode.CAR);
            case "bike", "mtb", "racingbike" ->
                    OSMRoadAccessParser.toOSMRestrictions(TransportationMode.BIKE);
            case "foot" -> OSMRoadAccessParser.toOSMRestrictions(TransportationMode.FOOT);
            case "roads" ->
                    OSMRoadAccessParser.toOSMRestrictions(TransportationMode.valueOf(props.getString("transportation_mode", "VEHICLE")));
            default -> throw new IllegalArgumentException("Unknown vehicle: " + vehicle);
        };
    }

    public static Map<String, PMap> parseEncodedValueString(String encodedValuesStr) {
        Map<String, PMap> encodedValuesWithProps = new LinkedHashMap<>();
        Arrays.stream(encodedValuesStr.split(","))
                .filter(evStr -> !evStr.isBlank())
                .forEach(evStr -> encodedValuesWithProps.put(evStr.trim().split("\\|")[0], new PMap(evStr)));
        return encodedValuesWithProps;
>>>>>>> da7d0808
    }

    public static Map<String, PMap> parseEncodedValueString(String encodedValuesStr) {
        Map<String, PMap> encodedValuesWithProps = new LinkedHashMap<>();
        Arrays.stream(encodedValuesStr.split(","))
                .filter(evStr -> !evStr.isBlank())
                .forEach(evStr -> encodedValuesWithProps.put(evStr.trim().split("\\|")[0], new PMap(evStr)));
        return encodedValuesWithProps;
    }

    public static Map<String, PMap> getVehiclePropsByVehicle(Collection<Profile> profiles) {
        Map<String, PMap> vehiclePropsFromProfiles = new LinkedHashMap<>();
        for (Profile profile : profiles) {
            // if a profile uses a vehicle with turn costs make sure we add that vehicle with turn costs
            String vehicle = profile.getVehicle().trim();
            if (!vehiclePropsFromProfiles.containsKey(vehicle) || profile.isTurnCosts())
                vehiclePropsFromProfiles.put(vehicle, new PMap(profile.isTurnCosts() ? "turn_costs=true" : ""));
        }
        return vehiclePropsFromProfiles;
    }

    private static ElevationProvider createElevationProvider(GraphHopperConfig ghConfig) {
        String eleProviderStr = toLowerCase(ghConfig.getString("graph.elevation.provider", "noop"));

        if (ghConfig.has("graph.elevation.calcmean"))
            throw new IllegalArgumentException("graph.elevation.calcmean is deprecated, use graph.elevation.interpolate");

        String cacheDirStr = ghConfig.getString("graph.elevation.cache_dir", "");
        if (cacheDirStr.isEmpty() && ghConfig.has("graph.elevation.cachedir"))
            throw new IllegalArgumentException("use graph.elevation.cache_dir not cachedir in configuration");

        ElevationProvider elevationProvider = ElevationProvider.NOOP;
        if (eleProviderStr.equalsIgnoreCase("hgt")) {
            elevationProvider = new HGTProvider(cacheDirStr);
        } else if (eleProviderStr.equalsIgnoreCase("srtm")) {
            elevationProvider = new SRTMProvider(cacheDirStr);
        } else if (eleProviderStr.equalsIgnoreCase("cgiar")) {
            elevationProvider = new CGIARProvider(cacheDirStr);
        } else if (eleProviderStr.equalsIgnoreCase("gmted")) {
            elevationProvider = new GMTEDProvider(cacheDirStr);
        } else if (eleProviderStr.equalsIgnoreCase("srtmgl1")) {
            elevationProvider = new SRTMGL1Provider(cacheDirStr);
        } else if (eleProviderStr.equalsIgnoreCase("multi")) {
            elevationProvider = new MultiSourceElevationProvider(cacheDirStr);
        } else if (eleProviderStr.equalsIgnoreCase("skadi")) {
            elevationProvider = new SkadiProvider(cacheDirStr);
        }

        if (elevationProvider instanceof TileBasedElevationProvider) {
            TileBasedElevationProvider provider = (TileBasedElevationProvider) elevationProvider;

            String baseURL = ghConfig.getString("graph.elevation.base_url", "");
            if (baseURL.isEmpty() && ghConfig.has("graph.elevation.baseurl"))
                throw new IllegalArgumentException("use graph.elevation.base_url not baseurl in configuration");

            DAType elevationDAType = DAType.fromString(ghConfig.getString("graph.elevation.dataaccess", "MMAP"));

            boolean interpolate = ghConfig.has("graph.elevation.interpolate")
                    ? "bilinear".equals(ghConfig.getString("graph.elevation.interpolate", "none"))
                    : ghConfig.getBool("graph.elevation.calc_mean", false);

            boolean removeTempElevationFiles = ghConfig.getBool("graph.elevation.cgiar.clear", true);
            removeTempElevationFiles = ghConfig.getBool("graph.elevation.clear", removeTempElevationFiles);

            provider
                    .setAutoRemoveTemporaryFiles(removeTempElevationFiles)
                    .setInterpolate(interpolate)
                    .setDAType(elevationDAType);
            if (!baseURL.isEmpty())
                provider.setBaseURL(baseURL);
        }
        return elevationProvider;
    }

    private void printInfo() {
        logger.info("version " + Constants.VERSION + "|" + Constants.BUILD_DATE + " (" + Constants.getVersions() + ")");
        if (baseGraph != null)
            logger.info("graph " + getBaseGraphString() + ", details:" + baseGraph.toDetailsString());
    }

    private String getBaseGraphString() {
        return encodingManager
                + "|" + baseGraph.getDirectory().getDefaultType()
                + "|" + baseGraph.getNodeAccess().getDimension() + "D"
                + "|" + (baseGraph.getTurnCostStorage() != null ? baseGraph.getTurnCostStorage() : "no_turn_cost")
                + "|" + getVersionsString();
    }

    private String getVersionsString() {
        return "nodes:" + Constants.VERSION_NODE +
                ",edges:" + Constants.VERSION_EDGE +
                ",geometry:" + Constants.VERSION_GEOMETRY +
                ",location_index:" + Constants.VERSION_LOCATION_IDX +
                ",string_index:" + Constants.VERSION_KV_STORAGE +
                ",nodesCH:" + Constants.VERSION_NODE_CH +
                ",shortcuts:" + Constants.VERSION_SHORTCUT;
    }

    /**
     * Imports provided data from disc and creates graph. Depending on the settings the resulting
     * graph will be stored to disc so on a second call this method will only load the graph from
     * disc which is usually a lot faster.
     */
    public GraphHopper importOrLoad() {
        if (!load()) {
            printInfo();
            process(false);
        } else {
            printInfo();
        }
        return this;
    }

    /**
     * Imports and processes data, storing it to disk when complete.
     */
    public void importAndClose() {
        if (!load()) {
            printInfo();
            process(true);
        } else {
            printInfo();
            logger.info("Graph already imported into " + ghLocation);
        }
        close();
    }

    /**
     * Creates the graph from OSM data.
     */
    protected void process(boolean closeEarly) {
        prepareImport();
        if (encodingManager == null)
            throw new IllegalStateException("The EncodingManager must be created in `prepareImport()`");
        GHDirectory directory = new GHDirectory(ghLocation, dataAccessDefaultType);
        directory.configure(dataAccessConfig);
        baseGraph = new BaseGraph.Builder(getEncodingManager())
                .setDir(directory)
                .set3D(hasElevation())
                .withTurnCosts(encodingManager.needsTurnCostsSupport())
                .setSegmentSize(defaultSegmentSize)
                .build();
        properties = new StorableProperties(directory);
        checkProfilesConsistency();

        GHLock lock = null;
        try {
            if (directory.getDefaultType().isStoring()) {
                lockFactory.setLockDir(new File(ghLocation));
                lock = lockFactory.create(fileLockName, true);
                if (!lock.tryLock())
                    throw new RuntimeException("To avoid multiple writers we need to obtain a write lock but it failed. In " + ghLocation, lock.getObtainFailedReason());
            }
            ensureWriteAccess();

            importOSM();
            postImportOSM();
            cleanUp();

            properties.put("profiles", getProfilesString());
            writeEncodingManagerToProperties();

            postProcessing(closeEarly);
            flush();
        } finally {
            if (lock != null)
                lock.release();
        }
    }

    protected void prepareImport() {
        Map<String, PMap> encodedValuesWithProps = parseEncodedValueString(encodedValuesString);
        NameValidator nameValidator = s -> importRegistry.createImportUnit(s) != null;
        profilesByName.values().
<<<<<<< HEAD
                forEach(profile -> CustomModelParser.findVariablesForEncodedValuesString(profile.getCustomModel(), nameValidator, s -> "").
=======
                forEach(profile -> CustomModelParser.findVariablesForEncodedValuesString(profile.getCustomModel(), nameValidator, encodingManager).
>>>>>>> da7d0808
                        forEach(var -> encodedValuesWithProps.putIfAbsent(var, new PMap())));

        // these are used in the snap prevention filter (avoid motorway, tunnel, etc.) so they have to be there
        encodedValuesWithProps.putIfAbsent(RoadClass.KEY, new PMap());
        encodedValuesWithProps.putIfAbsent(RoadEnvironment.KEY, new PMap());
        // used by instructions...
        encodedValuesWithProps.putIfAbsent(Roundabout.KEY, new PMap());
        encodedValuesWithProps.putIfAbsent(RoadClassLink.KEY, new PMap());
        encodedValuesWithProps.putIfAbsent(MaxSpeed.KEY, new PMap());

<<<<<<< HEAD
        Map<String, PMap> turnCostConfig = getVehiclePropsByVehicle(profilesByName.values());
=======
        // we still need these as long as we use vehicle in profiles instead of explicit xyz_access/average_speed/priority
        Map<String, PMap> vehiclesWithProps = getVehiclePropsByVehicle(vehiclesString, profilesByName.values());
        vehiclesWithProps.forEach((vehicle, props) -> addEncodedValuesWithPropsForVehicle(vehicle, props, encodedValuesWithProps));
>>>>>>> da7d0808

        if (urbanDensityCalculationThreads > 0)
            encodedValuesWithProps.put(UrbanDensity.KEY, new PMap());
        if (maxSpeedCalculator != null)
            encodedValuesWithProps.put(MaxSpeedEstimated.KEY, new PMap());

        Map<String, ImportUnit> activeImportUnits = new LinkedHashMap<>();
        ArrayDeque<String> deque = new ArrayDeque<>(encodedValuesWithProps.keySet());
        while (!deque.isEmpty()) {
            String ev = deque.removeFirst();
<<<<<<< HEAD
            ImportUnit ImportUnit = importRegistry.createImportUnit(ev);
            if (ImportUnit == null)
                throw new IllegalArgumentException("Unknown encoded value: " + ev);
            if (activeImportUnits.put(ev, ImportUnit) == null)
                deque.addAll(ImportUnit.getRequiredImportUnits());
        }
        encodingManager = buildEncodingManager(encodedValuesWithProps, activeImportUnits, turnCostConfig);
        osmParsers = buildOSMParsers(encodedValuesWithProps, activeImportUnits, turnCostConfig, osmReaderConfig.getIgnoredHighways(), dateRangeParserString);
=======
            ImportUnit importUnit = importRegistry.createImportUnit(ev);
            if (importUnit == null)
                throw new IllegalArgumentException("Unknown encoded value: " + ev);
            if (activeImportUnits.put(ev, importUnit) == null)
                deque.addAll(importUnit.getRequiredImportUnits());
        }
        encodingManager = buildEncodingManager(encodedValuesWithProps, activeImportUnits, vehiclesWithProps);
        osmParsers = buildOSMParsers(encodedValuesWithProps, activeImportUnits, vehiclesWithProps, osmReaderConfig.getIgnoredHighways(), dateRangeParserString);
    }

    protected void addEncodedValuesWithPropsForVehicle(String vehicle, PMap props, Map<String, PMap> encodedValuesWithProps) {
        if (List.of("car", "roads").contains(vehicle)) {
            encodedValuesWithProps.merge(VehicleAccess.key(vehicle), props, PMap::putAll);
            encodedValuesWithProps.merge(VehicleSpeed.key(vehicle), props, PMap::putAll);
        } else if (List.of("bike", "racingbike", "mtb").contains(vehicle)) {
            encodedValuesWithProps.merge(VehicleAccess.key(vehicle), props, PMap::putAll);
            encodedValuesWithProps.merge(VehicleSpeed.key(vehicle), props, PMap::putAll);
            encodedValuesWithProps.merge(VehiclePriority.key(vehicle), props, PMap::putAll);
            encodedValuesWithProps.merge(BikeNetwork.KEY, props, PMap::putAll);
            encodedValuesWithProps.merge(MtbNetwork.KEY, props, PMap::putAll);
            encodedValuesWithProps.merge(GetOffBike.KEY, props, PMap::putAll);
            encodedValuesWithProps.merge(Smoothness.KEY, props, PMap::putAll);
        } else if ("foot".equals(vehicle)) {
            encodedValuesWithProps.merge(VehicleAccess.key(vehicle), props, PMap::putAll);
            encodedValuesWithProps.merge(VehicleSpeed.key(vehicle), props, PMap::putAll);
            encodedValuesWithProps.merge(VehiclePriority.key(vehicle), props, PMap::putAll);
            encodedValuesWithProps.merge(FootNetwork.KEY, props, PMap::putAll);
        } else if ("car4wd".equals(vehicle)) {
            throw new IllegalArgumentException("Vehicle 'car4wd' is no longer supported, use custom_models/car4wd.json instead. See #2651");
        } else if ("bike2".equals(vehicle)) {
            throw new IllegalArgumentException("Vehicle 'bike2' is no longer supported, use custom_models/bike.json instead. See #2668");
        } else if ("hike".equals(vehicle)) {
            throw new IllegalArgumentException("Vehicle 'hike' is no longer supported, use custom_models/hike.json instead. See #2759");
        } else if ("motorcycle".equals(vehicle)) {
            throw new IllegalArgumentException("Vehicle 'motorcycle' is no longer supported, use custom_models/motorcycle.json instead. See #2781");
        } else if ("wheelchair".equals(vehicle)) {
            throw new IllegalArgumentException("Vehicle 'wheelchair' is no longer supported. See #2900");
        } else {
            throw new IllegalArgumentException("Unknown vehicle: '" + vehicle + "'");
        }
>>>>>>> da7d0808
    }

    protected void postImportOSM() {
        // Important note: To deal with via-way turn restrictions we introduce artificial edges in OSMReader (#2689).
        // These are simply copies of real edges. Any further modifications of the graph edges must take care of keeping
        // the artificial edges in sync with their real counterparts. So if an edge attribute shall be changed this change
        // must also be applied to the corresponding artificial edge.

        calculateUrbanDensity();

        if (maxSpeedCalculator != null) {
            maxSpeedCalculator.fillMaxSpeed(getBaseGraph(), encodingManager);
            maxSpeedCalculator.close();
        }

        if (hasElevation())
            interpolateBridgesTunnelsAndFerries();
    }

    protected void importOSM() {
        if (osmFile == null)
            throw new IllegalStateException("Couldn't load from existing folder: " + ghLocation
                    + " but also cannot use file for DataReader as it wasn't specified!");

        List<CustomArea> customAreas = readCountries();
        if (isEmpty(customAreasDirectory)) {
            logger.info("No custom areas are used, custom_areas.directory not given");
        } else {
            logger.info("Creating custom area index, reading custom areas from: '" + customAreasDirectory + "'");
            customAreas.addAll(readCustomAreas());
        }

        AreaIndex<CustomArea> areaIndex = new AreaIndex<>(customAreas);
        if (countryRuleFactory == null || countryRuleFactory.getCountryToRuleMap().isEmpty()) {
            logger.info("No country rules available");
        } else {
            logger.info("Applying rules for the following countries: {}", countryRuleFactory.getCountryToRuleMap().keySet());
        }

        logger.info("start creating graph from " + osmFile);
        OSMReader reader = new OSMReader(baseGraph.getBaseGraph(), osmParsers, osmReaderConfig).setFile(_getOSMFile()).
                setAreaIndex(areaIndex).
                setElevationProvider(eleProvider).
                setCountryRuleFactory(countryRuleFactory);
        logger.info("using " + getBaseGraphString() + ", memory:" + getMemInfo());

        createBaseGraphAndProperties();

        try {
            reader.readGraph();
        } catch (IOException ex) {
            throw new RuntimeException("Cannot read file " + getOSMFile(), ex);
        }
        DateFormat f = createFormatter();
        properties.put("datareader.import.date", f.format(new Date()));
        if (reader.getDataDate() != null)
            properties.put("datareader.data.date", f.format(reader.getDataDate()));
    }

    protected void createBaseGraphAndProperties() {
        baseGraph.getDirectory().create();
        baseGraph.create(100);
        properties.create(100);
        if (maxSpeedCalculator != null)
            maxSpeedCalculator.createDataAccessForParser(baseGraph.getDirectory());
    }

    private void calculateUrbanDensity() {
        if (encodingManager.hasEncodedValue(UrbanDensity.KEY)) {
            EnumEncodedValue<UrbanDensity> urbanDensityEnc = encodingManager.getEnumEncodedValue(UrbanDensity.KEY, UrbanDensity.class);
            if (!encodingManager.hasEncodedValue(RoadClass.KEY))
                throw new IllegalArgumentException("Urban density calculation requires " + RoadClass.KEY);
            if (!encodingManager.hasEncodedValue(RoadClassLink.KEY))
                throw new IllegalArgumentException("Urban density calculation requires " + RoadClassLink.KEY);
            EnumEncodedValue<RoadClass> roadClassEnc = encodingManager.getEnumEncodedValue(RoadClass.KEY, RoadClass.class);
            BooleanEncodedValue roadClassLinkEnc = encodingManager.getBooleanEncodedValue(RoadClassLink.KEY);
            UrbanDensityCalculator.calcUrbanDensity(baseGraph, urbanDensityEnc, roadClassEnc,
                    roadClassLinkEnc, residentialAreaRadius, residentialAreaSensitivity, cityAreaRadius, cityAreaSensitivity, urbanDensityCalculationThreads);
        }
    }

    private void writeEncodingManagerToProperties() {
        EncodingManager.putEncodingManagerIntoProperties(encodingManager, properties);
    }

    private List<CustomArea> readCustomAreas() {
        ObjectMapper objectMapper = new ObjectMapper();
        objectMapper.registerModule(new JtsModule());
        final Path bordersDirectory = Paths.get(customAreasDirectory);
        List<JsonFeatureCollection> jsonFeatureCollections = new ArrayList<>();
        try (DirectoryStream<Path> stream = Files.newDirectoryStream(bordersDirectory, "*.{geojson,json}")) {
            for (Path borderFile : stream) {
                try (BufferedReader reader = Files.newBufferedReader(borderFile, StandardCharsets.UTF_8)) {
                    JsonFeatureCollection jsonFeatureCollection = objectMapper.readValue(reader, JsonFeatureCollection.class);
                    jsonFeatureCollections.add(jsonFeatureCollection);
                }
            }
        } catch (IOException e) {
            throw new UncheckedIOException(e);
        }
        return jsonFeatureCollections.stream().flatMap(j -> j.getFeatures().stream())
                .map(CustomArea::fromJsonFeature)
                .collect(Collectors.toList());
    }

    /**
     * Currently we use this for a few tests where the dataReaderFile is loaded from the classpath
     */
    protected File _getOSMFile() {
        return new File(osmFile);
    }

    /**
     * Load from existing graph folder.
     */
    public boolean load() {
        if (isEmpty(ghLocation))
            throw new IllegalStateException("GraphHopperLocation is not specified. Call setGraphHopperLocation or init before");

        if (fullyLoaded)
            throw new IllegalStateException("graph is already successfully loaded");

        File tmpFileOrFolder = new File(ghLocation);
        if (!tmpFileOrFolder.isDirectory() && tmpFileOrFolder.exists()) {
            throw new IllegalArgumentException("GraphHopperLocation cannot be an existing file. Has to be either non-existing or a folder.");
        } else {
            File compressed = new File(ghLocation + ".ghz");
            if (compressed.exists() && !compressed.isDirectory()) {
                try {
                    new Unzipper().unzip(compressed.getAbsolutePath(), ghLocation, removeZipped);
                } catch (IOException ex) {
                    throw new RuntimeException("Couldn't extract file " + compressed.getAbsolutePath()
                            + " to " + ghLocation, ex);
                }
            }
        }

        // todo: this does not really belong here, we abuse the load method to derive the dataAccessDefaultType setting from others
        if (!allowWrites && dataAccessDefaultType.isMMap())
            dataAccessDefaultType = DAType.MMAP_RO;

        if (!new File(ghLocation).exists())
            // there is just nothing to load
            return false;

        GHDirectory directory = new GHDirectory(ghLocation, dataAccessDefaultType);
        directory.configure(dataAccessConfig);
        GHLock lock = null;
        try {
            // create locks only if writes are allowed, if they are not allowed a lock cannot be created
            // (e.g. on a read only filesystem locks would fail)
            if (directory.getDefaultType().isStoring() && isAllowWrites()) {
                lockFactory.setLockDir(new File(ghLocation));
                lock = lockFactory.create(fileLockName, false);
                if (!lock.tryLock())
                    throw new RuntimeException("To avoid reading partial data we need to obtain the read lock but it failed. In " + ghLocation, lock.getObtainFailedReason());
            }
            properties = new StorableProperties(directory);
            if (!properties.loadExisting())
                // the -gh folder exists, but there is no properties file. it might be just empty, so let's act as if
                // the import did not run yet or is not complete for some reason
                return false;
            encodingManager = EncodingManager.fromProperties(properties);
            baseGraph = new BaseGraph.Builder(encodingManager)
                    .setDir(directory)
                    .set3D(hasElevation())
                    .withTurnCosts(encodingManager.needsTurnCostsSupport())
                    .setSegmentSize(defaultSegmentSize)
                    .build();
            baseGraph.loadExisting();
            String storedProfiles = properties.get("profiles");
            String configuredProfiles = getProfilesString();
            if (!storedProfiles.equals(configuredProfiles))
                throw new IllegalStateException("Profiles do not match:"
                        + "\nGraphhopper config: " + configuredProfiles
                        + "\nGraph: " + storedProfiles
                        + "\nChange configuration to match the graph or delete " + baseGraph.getDirectory().getLocation());
            checkProfilesConsistency();

            postProcessing(false);
            directory.loadMMap();
            setFullyLoaded();
            return true;
        } finally {
            if (lock != null)
                lock.release();
        }
    }

    private String getProfilesString() {
        return profilesByName.values().stream().map(p -> p.getName() + "|" + p.getVersion()).collect(Collectors.joining(","));
    }

    private void checkProfilesConsistency() {
        if (profilesByName.isEmpty())
            throw new IllegalArgumentException("There has to be at least one profile");
        EncodingManager encodingManager = getEncodingManager();
        for (Profile profile : profilesByName.values()) {
            try {
                createWeighting(profile, new PMap());
            } catch (IllegalArgumentException e) {
                throw new IllegalArgumentException("Could not create weighting for profile: '" + profile.getName() + "'.\n" +
                        "Profile: " + profile + "\n" +
                        "Error: " + e.getMessage());
            }

            if (CustomWeighting.NAME.equals(profile.getWeighting()) && profile.getCustomModel() == null)
                throw new IllegalArgumentException("custom model for profile '" + profile.getName() + "' was empty");
            if (!CustomWeighting.NAME.equals(profile.getWeighting()) && profile.getCustomModel() != null)
                throw new IllegalArgumentException("profile '" + profile.getName() + "' has a custom model but " +
                        "weighting=" + profile.getWeighting() + " was defined");
        }

        Set<String> chProfileSet = new LinkedHashSet<>(chPreparationHandler.getCHProfiles().size());
        for (CHProfile chProfile : chPreparationHandler.getCHProfiles()) {
            boolean added = chProfileSet.add(chProfile.getProfile());
            if (!added) {
                throw new IllegalArgumentException("Duplicate CH reference to profile '" + chProfile.getProfile() + "'");
            }
            if (!profilesByName.containsKey(chProfile.getProfile())) {
                throw new IllegalArgumentException("CH profile references unknown profile '" + chProfile.getProfile() + "'");
            }
        }
        Map<String, LMProfile> lmProfileMap = new LinkedHashMap<>(lmPreparationHandler.getLMProfiles().size());
        for (LMProfile lmProfile : lmPreparationHandler.getLMProfiles()) {
            LMProfile previous = lmProfileMap.put(lmProfile.getProfile(), lmProfile);
            if (previous != null) {
                throw new IllegalArgumentException("Multiple LM profiles are using the same profile '" + lmProfile.getProfile() + "'");
            }
            if (!profilesByName.containsKey(lmProfile.getProfile())) {
                throw new IllegalArgumentException("LM profile references unknown profile '" + lmProfile.getProfile() + "'");
            }
            if (lmProfile.usesOtherPreparation() && !profilesByName.containsKey(lmProfile.getPreparationProfile())) {
                throw new IllegalArgumentException("LM profile references unknown preparation profile '" + lmProfile.getPreparationProfile() + "'");
            }
        }
        for (LMProfile lmProfile : lmPreparationHandler.getLMProfiles()) {
            if (lmProfile.usesOtherPreparation() && !lmProfileMap.containsKey(lmProfile.getPreparationProfile())) {
                throw new IllegalArgumentException("Unknown LM preparation profile '" + lmProfile.getPreparationProfile() + "' in LM profile '" + lmProfile.getProfile() + "' cannot be used as preparation_profile");
            }
            if (lmProfile.usesOtherPreparation() && lmProfileMap.get(lmProfile.getPreparationProfile()).usesOtherPreparation()) {
                throw new IllegalArgumentException("Cannot use '" + lmProfile.getPreparationProfile() + "' as preparation_profile for LM profile '" + lmProfile.getProfile() + "', because it uses another profile for preparation itself.");
            }
        }
    }

    public final CHPreparationHandler getCHPreparationHandler() {
        return chPreparationHandler;
    }

    private List<CHConfig> createCHConfigs(List<CHProfile> chProfiles) {
        List<CHConfig> chConfigs = new ArrayList<>();
        for (CHProfile chProfile : chProfiles) {
            Profile profile = profilesByName.get(chProfile.getProfile());
            if (profile.isTurnCosts()) {
                chConfigs.add(CHConfig.edgeBased(profile.getName(), createWeighting(profile, new PMap())));
            } else {
                chConfigs.add(CHConfig.nodeBased(profile.getName(), createWeighting(profile, new PMap())));
            }
        }
        return chConfigs;
    }

    public final LMPreparationHandler getLMPreparationHandler() {
        return lmPreparationHandler;
    }

    private List<LMConfig> createLMConfigs(List<LMProfile> lmProfiles) {
        List<LMConfig> lmConfigs = new ArrayList<>();
        for (LMProfile lmProfile : lmProfiles) {
            if (lmProfile.usesOtherPreparation())
                continue;
            Profile profile = profilesByName.get(lmProfile.getProfile());
            // Note that we have to make sure the weighting used for LM preparation does not include turn costs, because
            // the LM preparation is running node-based and the landmark weights will be wrong if there are non-zero
            // turn costs, see discussion in #1960
            // Running the preparation without turn costs is also useful to allow e.g. changing the u_turn_costs per
            // request (we have to use the minimum weight settings (= no turn costs) for the preparation)
            Weighting weighting = createWeighting(profile, new PMap(), true);
            lmConfigs.add(new LMConfig(profile.getName(), weighting));
        }
        return lmConfigs;
    }

    /**
     * Runs both after the import and when loading an existing Graph
     *
     * @param closeEarly release resources as early as possible
     */
    protected void postProcessing(boolean closeEarly) {
        initLocationIndex();
        importPublicTransit();

        if (closeEarly) {
            boolean includesCustomProfiles = profilesByName.values().stream().anyMatch(p -> CustomWeighting.NAME.equals(p.getWeighting()));
            if (!includesCustomProfiles)
                // when there are custom profiles we must not close way geometry or KVStorage, because
                // they might be needed to evaluate the custom weightings for the following preparations
                baseGraph.flushAndCloseGeometryAndNameStorage();
        }

        if (lmPreparationHandler.isEnabled())
            loadOrPrepareLM(closeEarly);

        if (closeEarly)
            // we needed the location index for the LM preparation, but we don't need it for CH
            locationIndex.close();

        if (chPreparationHandler.isEnabled())
            loadOrPrepareCH(closeEarly);
    }

    protected void importPublicTransit() {
    }

    void interpolateBridgesTunnelsAndFerries() {
        if (encodingManager.hasEncodedValue(RoadEnvironment.KEY)) {
            EnumEncodedValue<RoadEnvironment> roadEnvEnc = encodingManager.getEnumEncodedValue(RoadEnvironment.KEY, RoadEnvironment.class);
            StopWatch sw = new StopWatch().start();
            new EdgeElevationInterpolator(baseGraph.getBaseGraph(), roadEnvEnc, RoadEnvironment.TUNNEL).execute();
            float tunnel = sw.stop().getSeconds();
            sw = new StopWatch().start();
            new EdgeElevationInterpolator(baseGraph.getBaseGraph(), roadEnvEnc, RoadEnvironment.BRIDGE).execute();
            float bridge = sw.stop().getSeconds();
            // The SkadiProvider contains bathymetric data. For ferries this can result in bigger elevation changes
            // See #2098 for mor information
            sw = new StopWatch().start();
            new EdgeElevationInterpolator(baseGraph.getBaseGraph(), roadEnvEnc, RoadEnvironment.FERRY).execute();
            logger.info("Bridge interpolation " + (int) bridge + "s, " + "tunnel interpolation " + (int) tunnel + "s, ferry interpolation " + (int) sw.stop().getSeconds() + "s");
        }
    }

    public final Weighting createWeighting(Profile profile, PMap hints) {
        return createWeighting(profile, hints, false);
    }

    public final Weighting createWeighting(Profile profile, PMap hints, boolean disableTurnCosts) {
        return createWeightingFactory().createWeighting(profile, hints, disableTurnCosts);
    }

    protected WeightingFactory createWeightingFactory() {
        return new DefaultWeightingFactory(baseGraph.getBaseGraph(), getEncodingManager());
    }

    public GHResponse route(GHRequest request) {
        return createRouter().route(request);
    }

    private Router createRouter() {
        if (baseGraph == null || !fullyLoaded)
            throw new IllegalStateException("Do a successful call to load or importOrLoad before routing");
        if (baseGraph.isClosed())
            throw new IllegalStateException("You need to create a new GraphHopper instance as it is already closed");
        if (locationIndex == null)
            throw new IllegalStateException("Location index not initialized");

        return doCreateRouter(baseGraph, encodingManager, locationIndex, profilesByName, pathBuilderFactory,
                trMap, routerConfig, createWeightingFactory(), chGraphs, landmarks);
    }

    protected Router doCreateRouter(BaseGraph baseGraph, EncodingManager encodingManager, LocationIndex locationIndex, Map<String, Profile> profilesByName,
                                    PathDetailsBuilderFactory pathBuilderFactory, TranslationMap trMap, RouterConfig routerConfig,
                                    WeightingFactory weightingFactory, Map<String, RoutingCHGraph> chGraphs, Map<String, LandmarkStorage> landmarks) {
        return new Router(baseGraph, encodingManager, locationIndex, profilesByName, pathBuilderFactory,
                trMap, routerConfig, weightingFactory, chGraphs, landmarks
        );
    }

    protected LocationIndex createLocationIndex(Directory dir) {
        LocationIndexTree tmpIndex = new LocationIndexTree(baseGraph, dir);
        tmpIndex.setResolution(preciseIndexResolution);
        tmpIndex.setMaxRegionSearch(maxRegionSearch);
        if (!tmpIndex.loadExisting()) {
            ensureWriteAccess();
            tmpIndex.prepareIndex();
        }

        return tmpIndex;
    }

    /**
     * Initializes the location index after the import is done.
     */
    protected void initLocationIndex() {
        if (locationIndex != null)
            throw new IllegalStateException("Cannot initialize locationIndex twice!");

        locationIndex = createLocationIndex(baseGraph.getDirectory());
    }

    private String getCHProfileVersion(String profile) {
        return properties.get("graph.profiles.ch." + profile + ".version");
    }

    private void setCHProfileVersion(String profile, int version) {
        properties.put("graph.profiles.ch." + profile + ".version", version);
    }

    private String getLMProfileVersion(String profile) {
        return properties.get("graph.profiles.lm." + profile + ".version");
    }

    private void setLMProfileVersion(String profile, int version) {
        properties.put("graph.profiles.lm." + profile + ".version", version);
    }

    protected void loadOrPrepareCH(boolean closeEarly) {
        for (CHProfile profile : chPreparationHandler.getCHProfiles())
            if (!getCHProfileVersion(profile.getProfile()).isEmpty()
                    && !getCHProfileVersion(profile.getProfile()).equals("" + profilesByName.get(profile.getProfile()).getVersion()))
                throw new IllegalArgumentException("CH preparation of " + profile.getProfile() + " already exists in storage and doesn't match configuration");

        // we load ch graphs that already exist and prepare the other ones
        List<CHConfig> chConfigs = createCHConfigs(chPreparationHandler.getCHProfiles());
        Map<String, RoutingCHGraph> loaded = chPreparationHandler.load(baseGraph.getBaseGraph(), chConfigs);
        List<CHConfig> configsToPrepare = chConfigs.stream().filter(c -> !loaded.containsKey(c.getName())).collect(Collectors.toList());
        Map<String, PrepareContractionHierarchies.Result> prepared = prepareCH(closeEarly, configsToPrepare);

        // we map all profile names for which there is CH support to the according CH graphs
        chGraphs = new LinkedHashMap<>();
        for (CHProfile profile : chPreparationHandler.getCHProfiles()) {
            if (loaded.containsKey(profile.getProfile()) && prepared.containsKey(profile.getProfile()))
                throw new IllegalStateException("CH graph should be either loaded or prepared, but not both: " + profile.getProfile());
            else if (prepared.containsKey(profile.getProfile())) {
                setCHProfileVersion(profile.getProfile(), profilesByName.get(profile.getProfile()).getVersion());
                PrepareContractionHierarchies.Result res = prepared.get(profile.getProfile());
                chGraphs.put(profile.getProfile(), RoutingCHGraphImpl.fromGraph(baseGraph.getBaseGraph(), res.getCHStorage(), res.getCHConfig()));
            } else if (loaded.containsKey(profile.getProfile())) {
                chGraphs.put(profile.getProfile(), loaded.get(profile.getProfile()));
            } else
                throw new IllegalStateException("CH graph should be either loaded or prepared: " + profile.getProfile());
        }
    }

    protected Map<String, PrepareContractionHierarchies.Result> prepareCH(boolean closeEarly, List<CHConfig> configsToPrepare) {
        if (!configsToPrepare.isEmpty())
            ensureWriteAccess();
        if (!baseGraph.isFrozen())
            baseGraph.freeze();
        return chPreparationHandler.prepare(baseGraph, properties, configsToPrepare, closeEarly);
    }

    /**
     * For landmarks it is required to always call this method: either it creates the landmark data or it loads it.
     */
    protected void loadOrPrepareLM(boolean closeEarly) {
        for (LMProfile profile : lmPreparationHandler.getLMProfiles())
            if (!getLMProfileVersion(profile.getProfile()).isEmpty()
                    && !getLMProfileVersion(profile.getProfile()).equals("" + profilesByName.get(profile.getProfile()).getVersion()))
                throw new IllegalArgumentException("LM preparation of " + profile.getProfile() + " already exists in storage and doesn't match configuration");

        // we load landmark storages that already exist and prepare the other ones
        List<LMConfig> lmConfigs = createLMConfigs(lmPreparationHandler.getLMProfiles());
        List<LandmarkStorage> loaded = lmPreparationHandler.load(lmConfigs, baseGraph, encodingManager);
        List<LMConfig> loadedConfigs = loaded.stream().map(LandmarkStorage::getLMConfig).collect(Collectors.toList());
        List<LMConfig> configsToPrepare = lmConfigs.stream().filter(c -> !loadedConfigs.contains(c)).collect(Collectors.toList());
        List<PrepareLandmarks> prepared = prepareLM(closeEarly, configsToPrepare);

        // we map all profile names for which there is LM support to the according LM storages
        landmarks = new LinkedHashMap<>();
        for (LMProfile lmp : lmPreparationHandler.getLMProfiles()) {
            // cross-querying
            String prepProfile = lmp.usesOtherPreparation() ? lmp.getPreparationProfile() : lmp.getProfile();
            Optional<LandmarkStorage> loadedLMS = loaded.stream().filter(lms -> lms.getLMConfig().getName().equals(prepProfile)).findFirst();
            Optional<PrepareLandmarks> preparedLMS = prepared.stream().filter(pl -> pl.getLandmarkStorage().getLMConfig().getName().equals(prepProfile)).findFirst();
            if (loadedLMS.isPresent() && preparedLMS.isPresent())
                throw new IllegalStateException("LM should be either loaded or prepared, but not both: " + prepProfile);
            else if (preparedLMS.isPresent()) {
                setLMProfileVersion(lmp.getProfile(), profilesByName.get(lmp.getProfile()).getVersion());
                landmarks.put(lmp.getProfile(), preparedLMS.get().getLandmarkStorage());
            } else
                loadedLMS.ifPresent(landmarkStorage -> landmarks.put(lmp.getProfile(), landmarkStorage));
        }
    }

    protected List<PrepareLandmarks> prepareLM(boolean closeEarly, List<LMConfig> configsToPrepare) {
        if (!configsToPrepare.isEmpty())
            ensureWriteAccess();
        if (!baseGraph.isFrozen())
            baseGraph.freeze();
        return lmPreparationHandler.prepare(configsToPrepare, baseGraph, encodingManager, properties, locationIndex, closeEarly);
    }

    /**
     * Internal method to clean up the graph.
     */
    protected void cleanUp() {
        PrepareRoutingSubnetworks preparation = new PrepareRoutingSubnetworks(baseGraph.getBaseGraph(), buildSubnetworkRemovalJobs());
        preparation.setMinNetworkSize(minNetworkSize);
        preparation.setThreads(subnetworksThreads);
        preparation.doWork();
        logger.info("nodes: " + Helper.nf(baseGraph.getNodes()) + ", edges: " + Helper.nf(baseGraph.getEdges()));
    }

    private List<PrepareJob> buildSubnetworkRemovalJobs() {
        List<PrepareJob> jobs = new ArrayList<>();
        for (Profile profile : profilesByName.values()) {
            // if turn costs are enabled use u-turn costs of zero as we only want to make sure the graph is fully connected assuming finite u-turn costs
            Weighting weighting = createWeighting(profile, new PMap().putObject(Parameters.Routing.U_TURN_COSTS, 0));
            jobs.add(new PrepareJob(encodingManager.getBooleanEncodedValue(Subnetwork.key(profile.getName())), weighting));
        }
        return jobs;
    }

    protected void flush() {
        logger.info("flushing graph " + getBaseGraphString() + ", details:" + baseGraph.toDetailsString() + ", "
                + getMemInfo() + ")");
        baseGraph.flush();
        properties.flush();
        logger.info("flushed graph " + getMemInfo() + ")");
        setFullyLoaded();
    }

    /**
     * Releases all associated resources like memory or files. But it does not remove them. To
     * remove the files created in graphhopperLocation you have to call clean().
     */
    public void close() {
        if (baseGraph != null)
            baseGraph.close();
        if (properties != null)
            properties.close();

        chGraphs.values().forEach(RoutingCHGraph::close);
        landmarks.values().forEach(LandmarkStorage::close);

        if (locationIndex != null)
            locationIndex.close();

        try {
            lockFactory.forceRemove(fileLockName, true);
        } catch (Exception ex) {
            // silently fail e.g. on Windows where we cannot remove an unreleased native lock
        }
    }

    /**
     * Removes the on-disc routing files. Call only after calling close or before importOrLoad or
     * load
     */
    public void clean() {
        if (getGraphHopperLocation().isEmpty())
            throw new IllegalStateException("Cannot clean GraphHopper without specified graphHopperLocation");

        File folder = new File(getGraphHopperLocation());
        removeDir(folder);
    }

    protected void ensureNotLoaded() {
        if (fullyLoaded)
            throw new IllegalStateException("No configuration changes are possible after loading the graph");
    }

    protected void ensureWriteAccess() {
        if (!allowWrites)
            throw new IllegalStateException("Writes are not allowed!");
    }

    private void setFullyLoaded() {
        fullyLoaded = true;
    }

    public boolean getFullyLoaded() {
        return fullyLoaded;
    }

    public RouterConfig getRouterConfig() {
        return routerConfig;
    }

    public OSMReaderConfig getReaderConfig() {
        return osmReaderConfig;
    }

    public static JsonFeatureCollection resolveCustomAreas(String customAreasDirectory) {
        JsonFeatureCollection globalAreas = new JsonFeatureCollection();
        if (!customAreasDirectory.isEmpty()) {
            ObjectMapper mapper = new ObjectMapper().registerModule(new JtsModule());
            try (DirectoryStream<Path> stream = Files.newDirectoryStream(Paths.get(customAreasDirectory), "*.{geojson,json}")) {
                for (Path customAreaFile : stream) {
                    try (BufferedReader reader = Files.newBufferedReader(customAreaFile, StandardCharsets.UTF_8)) {
                        globalAreas.getFeatures().addAll(mapper.readValue(reader, JsonFeatureCollection.class).getFeatures());
                    }
                }
                logger.info("Will make " + globalAreas.getFeatures().size() + " areas available to all custom profiles. Found in " + customAreasDirectory);
            } catch (IOException e) {
                throw new UncheckedIOException(e);
            }
        }
        return globalAreas;
    }

    public static List<Profile> resolveCustomModelFiles(String customModelFolder, List<Profile> profiles, JsonFeatureCollection globalAreas) {
        ObjectMapper jsonOM = Jackson.newObjectMapper();
        List<Profile> newProfiles = new ArrayList<>();
        for (Profile profile : profiles) {
            if (!CustomWeighting.NAME.equals(profile.getWeighting())) {
                newProfiles.add(profile);
                continue;
            }
            Object cm = profile.getHints().getObject(CustomModel.KEY, null);
            CustomModel customModel;
            if (cm != null) {
                if (!profile.getHints().getObject("custom_model_files", Collections.emptyList()).isEmpty())
                    throw new IllegalArgumentException("Do not use custom_model_files and custom_model together");
                try {
                    // custom_model can be an object tree (read from config) or an object (e.g. from tests)
                    customModel = jsonOM.readValue(jsonOM.writeValueAsBytes(cm), CustomModel.class);
                    newProfiles.add(profile.setCustomModel(customModel));
                } catch (Exception ex) {
                    throw new RuntimeException("Cannot load custom_model from " + cm + " for profile " + profile.getName()
                            + ". If you are trying to load from a file, use 'custom_model_files' instead.", ex);
                }
            } else {
                if (!profile.getHints().getString("custom_model_file", "").isEmpty())
                    throw new IllegalArgumentException("Since 8.0 you must use a custom_model_files array instead of custom_model_file string");
                List<String> customModelFileNames = profile.getHints().getObject("custom_model_files", null);
                if (customModelFileNames == null)
                    throw new IllegalArgumentException("Missing 'custom_model' or 'custom_model_files' field in profile '"
                            + profile.getName() + "'. To use default specify custom_model_files: []");
                if (customModelFileNames.isEmpty()) {
                    newProfiles.add(profile.setCustomModel(customModel = new CustomModel()));
                } else {
                    customModel = new CustomModel();
                    for (String file : customModelFileNames) {
                        if (file.contains(File.separator))
                            throw new IllegalArgumentException("Use custom_models.directory for the custom_model_files parent");
                        if (!file.endsWith(".json"))
                            throw new IllegalArgumentException("Yaml is no longer supported, see #2672. Use JSON with optional comments //");

                        try {
                            String string;
                            // 1. try to load custom model from jar
                            InputStream is = GHUtility.class.getResourceAsStream("/com/graphhopper/custom_models/" + file);
                            // dropwizard makes it very hard to find out the folder of config.yml -> use an extra parameter for the folder
                            Path customModelFile = Paths.get(customModelFolder).resolve(file);
                            if (is != null) {
                                if (Files.exists(customModelFile))
                                    throw new RuntimeException("Custom model file name '" + file + "' is already used for built-in profiles. Use another name");
                                string = readJSONFileWithoutComments(new InputStreamReader(is));
                            } else {
                                // 2. try to load custom model file from external location
                                string = readJSONFileWithoutComments(customModelFile.toFile().getAbsolutePath());
                            }
                            customModel = CustomModel.merge(customModel, jsonOM.readValue(string, CustomModel.class));
                        } catch (IOException ex) {
                            throw new RuntimeException("Cannot load custom_model from location " + file + ", profile:" + profile.getName(), ex);
                        }
                    }

                    newProfiles.add(profile.setCustomModel(customModel));
                }
            }

            // we can fill in all areas here as in the created template we include only the areas that are used in
            // statements (see CustomModelParser)
            customModel.addAreas(globalAreas);
        }
        return newProfiles;
    }
}<|MERGE_RESOLUTION|>--- conflicted
+++ resolved
@@ -63,10 +63,7 @@
 import java.text.DateFormat;
 import java.util.*;
 import java.util.function.BiFunction;
-<<<<<<< HEAD
-=======
 import java.util.function.Function;
->>>>>>> da7d0808
 import java.util.stream.Collectors;
 
 import static com.graphhopper.util.GHUtility.readCountries;
@@ -591,35 +588,20 @@
         return this;
     }
 
-<<<<<<< HEAD
     protected EncodingManager buildEncodingManager(Map<String, PMap> encodedValuesWithProps,
                                                    Map<String, ImportUnit> activeImportUnits,
                                                    Map<String, PMap> vehiclePropsByVehicle) {
-        List<EncodedValue> encodedValues = new ArrayList<>(activeImportUnits.entrySet().stream()
-                .map(e -> e.getValue().getCreateEncodedValue()
-                        .apply(encodedValuesWithProps.getOrDefault(e.getKey(), new PMap())))
-=======
-    protected EncodingManager buildEncodingManager(Map<String, PMap> encodedValuesWithProps, Map<String, ImportUnit> activeImportUnits, Map<String, PMap> vehiclePropsByVehicle) {
         List<EncodedValue> encodedValues = new ArrayList<>(activeImportUnits.entrySet().stream()
                 .map(e -> {
                     Function<PMap, EncodedValue> f = e.getValue().getCreateEncodedValue();
                     return f == null ? null : f.apply(encodedValuesWithProps.getOrDefault(e.getKey(), new PMap()));
                 })
                 .filter(Objects::nonNull)
->>>>>>> da7d0808
                 .toList());
         profilesByName.values().forEach(profile -> encodedValues.add(Subnetwork.create(profile.getName())));
 
         // sort the encoded values, just so it is easier to compare with previous versions...
         List<String> sortedEVs = new ArrayList<>();
-<<<<<<< HEAD
-=======
-        vehiclePropsByVehicle.keySet().forEach(vehicle -> {
-            sortedEVs.add(VehicleAccess.key(vehicle));
-            sortedEVs.add(VehicleSpeed.key(vehicle));
-            sortedEVs.add(VehiclePriority.key(vehicle));
-        });
->>>>>>> da7d0808
         profilesByName.keySet().forEach(profile -> {
             sortedEVs.add(Subnetwork.key(profile));
         });
@@ -639,13 +621,9 @@
         return emBuilder.build();
     }
 
-<<<<<<< HEAD
     protected OSMParsers buildOSMParsers(Map<String, PMap> encodedValuesWithProps,
                                          Map<String, ImportUnit> activeImportUnits,
                                          Map<String, PMap> vehiclesWithProps,
-=======
-    protected OSMParsers buildOSMParsers(Map<String, PMap> encodedValuesWithProps, Map<String, ImportUnit> activeImportUnits, Map<String, PMap> vehiclesWithProps,
->>>>>>> da7d0808
                                          List<String> ignoredHighways, String dateRangeParserString) {
         ImportUnitSorter sorter = new ImportUnitSorter(activeImportUnits);
         Map<String, ImportUnit> sortedImportUnits = new LinkedHashMap<>();
@@ -667,12 +645,7 @@
             osmParsers.addWayTagParser(maxSpeedCalculator.getParser());
         }
 
-<<<<<<< HEAD
-        // todonow: why do we do this in a loop with the 'added' set in master? can we not just add the rel parsers based on the existence of the network evs like this?
-        // todonow: add the relation tag parsers no matter what 'vehicles' there are? but keep it consistent with master first...
-=======
         // todo: no real need to make this dependent on 'vehicles', but keep it as it used to be for now
->>>>>>> da7d0808
         final boolean hasBike = vehiclesWithProps.containsKey("bike") || vehiclesWithProps.containsKey("mtb") || vehiclesWithProps.containsKey("racingbike");
         final boolean hasFoot = vehiclesWithProps.containsKey("foot");
         if (hasBike && encodingManager.hasEncodedValue(BikeNetwork.KEY))
@@ -682,25 +655,17 @@
         if (hasFoot && encodingManager.hasEncodedValue(FootNetwork.KEY))
             osmParsers.addRelationTagParser(relConfig -> new OSMFootNetworkTagParser(encodingManager.getEnumEncodedValue(FootNetwork.KEY, RouteNetwork.class), relConfig));
 
-<<<<<<< HEAD
         // TODO NOW: vehicle can no longer have properties, except turn_costs=true/false
         vehiclesWithProps.entrySet().stream()
                 .filter(e -> e.getValue().getBool("turn_costs", false))
                 .forEach(e -> {
                     List<String> osmRestrictions = getTurnRestrictionsForVehicle(e.getKey());
-=======
-        vehiclesWithProps.entrySet().stream()
-                .filter(e -> e.getValue().getBool("turn_costs", false))
-                .forEach(e -> {
-                    List<String> osmRestrictions = getTurnRestrictionsForVehicle(e.getKey(), e.getValue());
->>>>>>> da7d0808
                     osmParsers.addRestrictionTagParser(new RestrictionTagParser(
                             osmRestrictions, encodingManager.getTurnBooleanEncodedValue(TurnRestriction.key(e.getKey()))));
                 });
         return osmParsers;
     }
 
-<<<<<<< HEAD
     protected List<String> getTurnRestrictionsForVehicle(String vehicle) {
         return switch (vehicle) {
             case "mtb", "racingbike" ->
@@ -709,26 +674,6 @@
             default ->
                     OSMRoadAccessParser.toOSMRestrictions(TransportationMode.valueOf(vehicle.toUpperCase(Locale.ROOT)));
         };
-=======
-    protected List<String> getTurnRestrictionsForVehicle(String vehicle, PMap props) {
-        return switch (vehicle) {
-            case "car" -> OSMRoadAccessParser.toOSMRestrictions(TransportationMode.CAR);
-            case "bike", "mtb", "racingbike" ->
-                    OSMRoadAccessParser.toOSMRestrictions(TransportationMode.BIKE);
-            case "foot" -> OSMRoadAccessParser.toOSMRestrictions(TransportationMode.FOOT);
-            case "roads" ->
-                    OSMRoadAccessParser.toOSMRestrictions(TransportationMode.valueOf(props.getString("transportation_mode", "VEHICLE")));
-            default -> throw new IllegalArgumentException("Unknown vehicle: " + vehicle);
-        };
-    }
-
-    public static Map<String, PMap> parseEncodedValueString(String encodedValuesStr) {
-        Map<String, PMap> encodedValuesWithProps = new LinkedHashMap<>();
-        Arrays.stream(encodedValuesStr.split(","))
-                .filter(evStr -> !evStr.isBlank())
-                .forEach(evStr -> encodedValuesWithProps.put(evStr.trim().split("\\|")[0], new PMap(evStr)));
-        return encodedValuesWithProps;
->>>>>>> da7d0808
     }
 
     public static Map<String, PMap> parseEncodedValueString(String encodedValuesStr) {
@@ -903,11 +848,7 @@
         Map<String, PMap> encodedValuesWithProps = parseEncodedValueString(encodedValuesString);
         NameValidator nameValidator = s -> importRegistry.createImportUnit(s) != null;
         profilesByName.values().
-<<<<<<< HEAD
                 forEach(profile -> CustomModelParser.findVariablesForEncodedValuesString(profile.getCustomModel(), nameValidator, s -> "").
-=======
-                forEach(profile -> CustomModelParser.findVariablesForEncodedValuesString(profile.getCustomModel(), nameValidator, encodingManager).
->>>>>>> da7d0808
                         forEach(var -> encodedValuesWithProps.putIfAbsent(var, new PMap())));
 
         // these are used in the snap prevention filter (avoid motorway, tunnel, etc.) so they have to be there
@@ -918,13 +859,7 @@
         encodedValuesWithProps.putIfAbsent(RoadClassLink.KEY, new PMap());
         encodedValuesWithProps.putIfAbsent(MaxSpeed.KEY, new PMap());
 
-<<<<<<< HEAD
         Map<String, PMap> turnCostConfig = getVehiclePropsByVehicle(profilesByName.values());
-=======
-        // we still need these as long as we use vehicle in profiles instead of explicit xyz_access/average_speed/priority
-        Map<String, PMap> vehiclesWithProps = getVehiclePropsByVehicle(vehiclesString, profilesByName.values());
-        vehiclesWithProps.forEach((vehicle, props) -> addEncodedValuesWithPropsForVehicle(vehicle, props, encodedValuesWithProps));
->>>>>>> da7d0808
 
         if (urbanDensityCalculationThreads > 0)
             encodedValuesWithProps.put(UrbanDensity.KEY, new PMap());
@@ -935,7 +870,6 @@
         ArrayDeque<String> deque = new ArrayDeque<>(encodedValuesWithProps.keySet());
         while (!deque.isEmpty()) {
             String ev = deque.removeFirst();
-<<<<<<< HEAD
             ImportUnit ImportUnit = importRegistry.createImportUnit(ev);
             if (ImportUnit == null)
                 throw new IllegalArgumentException("Unknown encoded value: " + ev);
@@ -944,48 +878,6 @@
         }
         encodingManager = buildEncodingManager(encodedValuesWithProps, activeImportUnits, turnCostConfig);
         osmParsers = buildOSMParsers(encodedValuesWithProps, activeImportUnits, turnCostConfig, osmReaderConfig.getIgnoredHighways(), dateRangeParserString);
-=======
-            ImportUnit importUnit = importRegistry.createImportUnit(ev);
-            if (importUnit == null)
-                throw new IllegalArgumentException("Unknown encoded value: " + ev);
-            if (activeImportUnits.put(ev, importUnit) == null)
-                deque.addAll(importUnit.getRequiredImportUnits());
-        }
-        encodingManager = buildEncodingManager(encodedValuesWithProps, activeImportUnits, vehiclesWithProps);
-        osmParsers = buildOSMParsers(encodedValuesWithProps, activeImportUnits, vehiclesWithProps, osmReaderConfig.getIgnoredHighways(), dateRangeParserString);
-    }
-
-    protected void addEncodedValuesWithPropsForVehicle(String vehicle, PMap props, Map<String, PMap> encodedValuesWithProps) {
-        if (List.of("car", "roads").contains(vehicle)) {
-            encodedValuesWithProps.merge(VehicleAccess.key(vehicle), props, PMap::putAll);
-            encodedValuesWithProps.merge(VehicleSpeed.key(vehicle), props, PMap::putAll);
-        } else if (List.of("bike", "racingbike", "mtb").contains(vehicle)) {
-            encodedValuesWithProps.merge(VehicleAccess.key(vehicle), props, PMap::putAll);
-            encodedValuesWithProps.merge(VehicleSpeed.key(vehicle), props, PMap::putAll);
-            encodedValuesWithProps.merge(VehiclePriority.key(vehicle), props, PMap::putAll);
-            encodedValuesWithProps.merge(BikeNetwork.KEY, props, PMap::putAll);
-            encodedValuesWithProps.merge(MtbNetwork.KEY, props, PMap::putAll);
-            encodedValuesWithProps.merge(GetOffBike.KEY, props, PMap::putAll);
-            encodedValuesWithProps.merge(Smoothness.KEY, props, PMap::putAll);
-        } else if ("foot".equals(vehicle)) {
-            encodedValuesWithProps.merge(VehicleAccess.key(vehicle), props, PMap::putAll);
-            encodedValuesWithProps.merge(VehicleSpeed.key(vehicle), props, PMap::putAll);
-            encodedValuesWithProps.merge(VehiclePriority.key(vehicle), props, PMap::putAll);
-            encodedValuesWithProps.merge(FootNetwork.KEY, props, PMap::putAll);
-        } else if ("car4wd".equals(vehicle)) {
-            throw new IllegalArgumentException("Vehicle 'car4wd' is no longer supported, use custom_models/car4wd.json instead. See #2651");
-        } else if ("bike2".equals(vehicle)) {
-            throw new IllegalArgumentException("Vehicle 'bike2' is no longer supported, use custom_models/bike.json instead. See #2668");
-        } else if ("hike".equals(vehicle)) {
-            throw new IllegalArgumentException("Vehicle 'hike' is no longer supported, use custom_models/hike.json instead. See #2759");
-        } else if ("motorcycle".equals(vehicle)) {
-            throw new IllegalArgumentException("Vehicle 'motorcycle' is no longer supported, use custom_models/motorcycle.json instead. See #2781");
-        } else if ("wheelchair".equals(vehicle)) {
-            throw new IllegalArgumentException("Vehicle 'wheelchair' is no longer supported. See #2900");
-        } else {
-            throw new IllegalArgumentException("Unknown vehicle: '" + vehicle + "'");
-        }
->>>>>>> da7d0808
     }
 
     protected void postImportOSM() {
