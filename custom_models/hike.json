--- conflicted
+++ resolved
@@ -1,8 +1,3 @@
-<<<<<<< HEAD
-// to use this custom model you need to set the following option in the config.yml:
-// graph.vehicles: roads,foot
-// graph.encoded_values: hike_rating,average_slope,max_slope",
-=======
 // to use this custom model you set the following option in the config.yml:
 // graph.vehicles: roads,foot
 // graph.encoded_values: hike_rating,average_slope,max_slope
@@ -12,8 +7,6 @@
 //      vehicle: roads
 //      weighting: custom
 //      custom_model_file: hike.json
-
->>>>>>> 0a89987c
 {
   "priority": [
     { "if": "true", "multiply_by": "foot_priority"},
