/*
 *  Licensed to GraphHopper GmbH under one or more contributor
 *  license agreements. See the NOTICE file distributed with this work for
 *  additional information regarding copyright ownership.
 *
 *  GraphHopper GmbH licenses this file to you under the Apache License,
 *  Version 2.0 (the "License"); you may not use this file except in
 *  compliance with the License. You may obtain a copy of the License at
 *
 *       http://www.apache.org/licenses/LICENSE-2.0
 *
 *  Unless required by applicable law or agreed to in writing, software
 *  distributed under the License is distributed on an "AS IS" BASIS,
 *  WITHOUT WARRANTIES OR CONDITIONS OF ANY KIND, either express or implied.
 *  See the License for the specific language governing permissions and
 *  limitations under the License.
 */
package com.graphhopper.routing;

import com.graphhopper.GHRequest;
import com.graphhopper.GHResponse;
import com.graphhopper.GraphHopper;
import com.graphhopper.ResponsePath;
import com.graphhopper.config.CHProfile;
import com.graphhopper.config.LMProfile;
import com.graphhopper.config.Profile;
import com.graphhopper.reader.dem.SRTMProvider;
<<<<<<< HEAD
import com.graphhopper.routing.ch.CHRoutingAlgorithmFactory;
import com.graphhopper.routing.ch.PrepareContractionHierarchies;
import com.graphhopper.routing.ev.BooleanEncodedValue;
import com.graphhopper.routing.ev.InSubnetwork;
import com.graphhopper.routing.querygraph.QueryGraph;
import com.graphhopper.routing.querygraph.QueryRoutingCHGraph;
import com.graphhopper.routing.util.*;
import com.graphhopper.routing.util.TestAlgoCollector.AlgoHelperEntry;
import com.graphhopper.routing.util.TestAlgoCollector.OneRun;
import com.graphhopper.routing.weighting.ShortestWeighting;
import com.graphhopper.routing.weighting.Weighting;
=======
>>>>>>> 01aae8d3
import com.graphhopper.storage.*;
import com.graphhopper.util.*;
<<<<<<< HEAD
import org.junit.Before;
import org.junit.Ignore;
import org.junit.Test;
=======
import com.graphhopper.util.shapes.GHPoint;
import org.junit.jupiter.api.AfterEach;
import org.junit.jupiter.api.BeforeEach;
import org.junit.jupiter.api.Test;
>>>>>>> 01aae8d3

import java.io.File;
import java.util.*;
import java.util.concurrent.atomic.AtomicInteger;
import java.util.function.Function;

import static com.graphhopper.util.Parameters.Algorithms.*;
<<<<<<< HEAD
import static com.graphhopper.util.Parameters.Routing.ALGORITHM;
import static com.graphhopper.util.Parameters.Routing.INSTRUCTIONS;
import static org.junit.Assert.assertEquals;
import static org.junit.Assert.assertTrue;
=======
import static org.junit.jupiter.api.Assertions.*;
>>>>>>> 01aae8d3

/**
 * Here we check the routes calculated by GraphHopper for different routing algorithms on real OSM data
 */
public class RoutingAlgorithmWithOSMTest {

    private static final String DIR = "../core/files";

    private static final String ANDORRA = DIR + "/andorra.osm.gz";
    private static final String ANDORRA_PBF = DIR + "/andorra.osm.pbf";
    private static final String BAYREUTH = DIR + "/north-bayreuth.osm.gz";
    private static final String KREMS = DIR + "/krems.osm.gz";
    private static final String MONACO = DIR + "/monaco.osm.gz";
    private static final String MOSCOW = DIR + "/moscow.osm.gz";

    // when creating GH instances make sure to use this as the GH location such that it will be cleaned between tests
    private static final String GH_LOCATION = "target/routing-algorithm-with-osm-test-gh";
    private final DistanceCalc distCalc = DistanceCalcEarth.DIST_EARTH;

    @BeforeEach
    @AfterEach
    public void setup() {
        Helper.removeDir(new File(GH_LOCATION));
    }

    @Test
    public void testMonaco() {
        GraphHopper hopper = createHopper(MONACO, new Profile("car").setVehicle("car").setWeighting("shortest"));
        hopper.importOrLoad();
        checkQueries(hopper, createMonacoCarQueries());
        Graph g = hopper.getGraphHopperStorage();

        // When OSM file stays unchanged make static edge and node IDs a requirement
        assertEquals(GHUtility.asSet(9, 111, 182), GHUtility.getNeighbors(g.createEdgeExplorer().setBaseNode(10)));
        assertEquals(GHUtility.asSet(19, 21), GHUtility.getNeighbors(g.createEdgeExplorer().setBaseNode(20)));
        assertEquals(GHUtility.asSet(478, 84, 83), GHUtility.getNeighbors(g.createEdgeExplorer().setBaseNode(480)));

        assertEquals(43.736989, g.getNodeAccess().getLat(10), 1e-6);
        assertEquals(7.429758, g.getNodeAccess().getLon(201), 1e-6);
    }

    private List<Query> createMonacoCarQueries() {
        List<Query> queries = new ArrayList<>();
        queries.add(new Query(43.730729, 7.42135, 43.727697, 7.419199, 2580, 110));
        queries.add(new Query(43.727687, 7.418737, 43.74958, 7.436566, 3588, 170));
        queries.add(new Query(43.728677, 7.41016, 43.739213, 7.4277, 2561, 133));
        queries.add(new Query(43.733802, 7.413433, 43.739662, 7.424355, 2230, 137));
        queries.add(new Query(43.730949, 7.412338, 43.739643, 7.424542, 2100, 116));
        queries.add(new Query(43.727592, 7.419333, 43.727712, 7.419333, 0, 1));

        // same special cases where GPS-exact routing could have problems (same edge and neighbor edges)
        queries.add(new Query(43.727592, 7.419333, 43.727712, 7.41934, 0, 1));
        // on the same edge and very release
        queries.add(new Query(43.727592, 7.419333, 43.727712, 7.4193, 3, 2));
        // one way stuff
        queries.add(new Query(43.729445, 7.415063, 43.728856, 7.41472, 103, 4));
        queries.add(new Query(43.728856, 7.41472, 43.729445, 7.415063, 320, 11));
        return queries;
    }

    @Test
    public void testMonacoMotorcycle() {
        List<Query> queries = new ArrayList<>();
        queries.add(new Query(43.730729, 7.42135, 43.727697, 7.419199, 2682, 119));
        queries.add(new Query(43.727687, 7.418737, 43.74958, 7.436566, 3728, 170));
        queries.add(new Query(43.728677, 7.41016, 43.739213, 7.4277, 3168, 169));
        queries.add(new Query(43.733802, 7.413433, 43.739662, 7.424355, 2423, 141));
        queries.add(new Query(43.730949, 7.412338, 43.739643, 7.424542, 2253, 120));
        queries.add(new Query(43.727592, 7.419333, 43.727712, 7.419333, 0, 1));
        GraphHopper hopper = createHopper(MONACO,
                new Profile("motorcycle").setVehicle("motorcycle").setWeighting("fastest"));
        hopper.setElevationProvider(new SRTMProvider(DIR));
        hopper.importOrLoad();
        checkQueries(hopper, queries);
    }

    @Test
    public void testMonacoMotorcycleCurvature() {
        List<Query> queries = new ArrayList<>();
        queries.add(new Query(43.730729, 7.42135, 43.727697, 7.419199, 2681, 119));
        queries.add(new Query(43.727687, 7.418737, 43.74958, 7.436566, 3727, 170));
        queries.add(new Query(43.728677, 7.41016, 43.739213, 7.4277, 3168, 169));
        queries.add(new Query(43.733802, 7.413433, 43.739662, 7.424355, 2423, 141));
        queries.add(new Query(43.730949, 7.412338, 43.739643, 7.424542, 2253, 120));
        queries.add(new Query(43.727592, 7.419333, 43.727712, 7.419333, 0, 1));
        GraphHopper hopper = createHopper(MONACO,
                new Profile("motorcycle").setVehicle("motorcycle").setWeighting("curvature"));
        hopper.setElevationProvider(new SRTMProvider(DIR));
        hopper.importOrLoad();
        checkQueries(hopper, queries);
    }

    @Test
    public void testBike2_issue432() {
        List<Query> queries = new ArrayList<>();
        queries.add(new Query(52.349969, 8.013813, 52.349713, 8.013293, 56, 7));
        // reverse route avoids the location
//        list.add(new OneRun(52.349713, 8.013293, 52.349969, 8.013813, 293, 21));
        GraphHopper hopper = createHopper(DIR + "/map-bug432.osm.gz",
                new Profile("bike2").setVehicle("bike2").setWeighting("fastest"));
        hopper.setElevationProvider(new SRTMProvider(DIR));
        hopper.importOrLoad();
        checkQueries(hopper, queries);
    }

    @Test
    public void testOneWayCircleBug() {
        // export from http://www.openstreetmap.org/export#map=19/51.37605/-0.53155
        List<Query> queries = new ArrayList<>();
        // going the bit longer way out of the circle
        queries.add(new Query(51.376197, -0.531576, 51.376509, -0.530863, 153, 18));
        // now exacle the opposite direction: going into the circle (shorter)
        queries.add(new Query(51.376509, -0.530863, 51.376197, -0.531576, 75, 15));

        GraphHopper hopper = createHopper(DIR + "/circle-bug.osm.gz",
                new Profile("car").setVehicle("car").setWeighting("shortest"));
        hopper.importOrLoad();
        checkQueries(hopper, queries);
    }

    @Test
    public void testMoscow() {
        // extracted via ./graphhopper.sh extract "37.582641,55.805261,37.626929,55.824455"
        List<Query> queries = new ArrayList<>();
        // choose perpendicular
        // http://localhost:8989/?point=55.818994%2C37.595354&point=55.819175%2C37.596931
        queries.add(new Query(55.818994, 37.595354, 55.819175, 37.596931, 1052, 14));
        // should choose the closest road not the other one (opposite direction)
        // http://localhost:8989/?point=55.818898%2C37.59661&point=55.819066%2C37.596374
        queries.add(new Query(55.818898, 37.59661, 55.819066, 37.596374, 24, 2));
        // respect one way!
        // http://localhost:8989/?point=55.819066%2C37.596374&point=55.818898%2C37.59661
        queries.add(new Query(55.819066, 37.596374, 55.818898, 37.59661, 1114, 23));
        GraphHopper hopper = createHopper(MOSCOW,
                new Profile("car").setVehicle("car").setWeighting("fastest"));
        hopper.setMinNetworkSize(200);
        hopper.importOrLoad();
        checkQueries(hopper, queries);
    }

    @Test
    public void testMoscowTurnCosts() {
        List<Query> queries = new ArrayList<>();
        queries.add(new Query(55.813357, 37.5958585, 55.811042, 37.594689, 1043.99, 12));
        queries.add(new Query(55.813159, 37.593884, 55.811278, 37.594217, 1048, 13));
        GraphHopper hopper = createHopper(MOSCOW,
                new Profile("car").setVehicle("car").setWeighting("fastest").setTurnCosts(true));
        hopper.setMinNetworkSize(200);
        hopper.importOrLoad();
        checkQueries(hopper, queries);
    }

    @Test
    public void testSimpleTurnCosts() {
        List<Query> list = new ArrayList<>();
        list.add(new Query(-0.49, 0.0, 0.0, -0.49, 298792.107, 6));
        GraphHopper hopper = createHopper(DIR + "/test_simple_turncosts.osm.xml",
                new Profile("car").setVehicle("car").setWeighting("fastest").setTurnCosts(true));
        hopper.importOrLoad();
        checkQueries(hopper, list);
    }

    @Test
    public void testSimplePTurn() {
        List<Query> list = new ArrayList<>();
        list.add(new Query(0, 0.00099, -0.00099, 0, 664, 6));
        GraphHopper hopper = createHopper(DIR + "/test_simple_pturn.osm.xml",
                new Profile("car").setVehicle("car").setWeighting("fastest").setTurnCosts(true));
        hopper.importOrLoad();
        checkQueries(hopper, list);
    }

    @Test
    public void testSidewalkNo() {
        List<Query> queries = new ArrayList<>();
        // roundabout contains sidewalk=no which should be avoided
        queries.add(new Query(57.154888, -2.101822, 57.153445, -2.099869, 329, 31));
        // longer path should go through tertiary, see discussion in #476
        queries.add(new Query(57.154888, -2.101822, 57.147299, -2.096286, 1118, 68));

        Profile profile = new Profile("hike").setVehicle("hike").setWeighting("fastest");
        GraphHopper hopper = createHopper(DIR + "/map-sidewalk-no.osm.gz", profile);
        hopper.importOrLoad();
        checkQueries(hopper, queries);
    }

    @Test
    public void testMonacoFastest() {
        List<Query> queries = createMonacoCarQueries();
        queries.get(0).getPoints().get(1).expectedDistance = 2584;
        queries.get(0).getPoints().get(1).expectedPoints = 117;
        queries.get(3).getPoints().get(1).expectedDistance = 2279;
        queries.get(3).getPoints().get(1).expectedPoints = 141;
        queries.get(4).getPoints().get(1).expectedDistance = 2149;
        queries.get(4).getPoints().get(1).expectedPoints = 120;
        GraphHopper hopper = createHopper(MONACO, new Profile("car").setVehicle("car").setWeighting("fastest"));
        hopper.importOrLoad();
        checkQueries(hopper, queries);
    }

    @Test
    public void testMonacoMixed() {
        // Additional locations are inserted because of new crossings from foot to highway paths!
        // Distance is the same.
        List<Query> queries = createMonacoCarQueries();
        queries.get(0).getPoints().get(1).expectedPoints = 110;
        queries.get(1).getPoints().get(1).expectedPoints = 170;
        queries.get(2).getPoints().get(1).expectedPoints = 132;
        queries.get(3).getPoints().get(1).expectedPoints = 137;
        queries.get(4).getPoints().get(1).expectedPoints = 116;

        GraphHopper hopper = createHopper(MONACO,
                new Profile("car").setVehicle("car").setWeighting("shortest"),
                new Profile("foot").setVehicle("foot").setWeighting("shortest"));
        hopper.importOrLoad();
        checkQueries(hopper, queries);
    }

    @Test
    public void testMonacoFoot() {
        GraphHopper hopper = createHopper(MONACO,
                new Profile("foot").setVehicle("foot").setWeighting("shortest"));
        hopper.importOrLoad();
        checkQueries(hopper, createMonacoFoot());
        Graph g = hopper.getGraphHopperStorage();

        // see testMonaco for a similar ID test
        assertEquals(GHUtility.asSet(2, 909, 571), GHUtility.getNeighbors(g.createEdgeExplorer().setBaseNode(10)));
        assertEquals(GHUtility.asSet(444, 956, 740), GHUtility.getNeighbors(g.createEdgeExplorer().setBaseNode(441)));
        assertEquals(GHUtility.asSet(911, 404, 122, 914), GHUtility.getNeighbors(g.createEdgeExplorer().setBaseNode(912)));

        assertEquals(43.743705, g.getNodeAccess().getLat(100), 1e-6);
        assertEquals(7.426362, g.getNodeAccess().getLon(702), 1e-6);
    }

    @Test
    public void testMonacoFoot3D() {
        // most routes have same number of points as testMonaceFoot results but longer distance due to elevation difference
        List<Query> queries = createMonacoFoot();
        queries.get(0).getPoints().get(1).expectedDistance = 1627;
        queries.get(2).getPoints().get(1).expectedDistance = 2250;
        queries.get(3).getPoints().get(1).expectedDistance = 1482;

        // or slightly longer tour with less nodes: list.get(1).setDistance(1, 3610);
        queries.get(1).getPoints().get(1).expectedDistance = 3573;
        queries.get(1).getPoints().get(1).expectedPoints = 149;

        GraphHopper hopper = createHopper(MONACO, new Profile("foot").setVehicle("foot").setWeighting("shortest"));
        hopper.setElevationProvider(new SRTMProvider(DIR));
        hopper.importOrLoad();
        checkQueries(hopper, queries);
    }

    private List<Query> createMonacoFoot() {
        List<Query> list = new ArrayList<>();
        list.add(new Query(43.730729, 7.421288, 43.727697, 7.419199, 1566, 92));
        list.add(new Query(43.727687, 7.418737, 43.74958, 7.436566, 3438, 136));
        list.add(new Query(43.728677, 7.41016, 43.739213, 7.427806, 2085, 112));
        list.add(new Query(43.733802, 7.413433, 43.739662, 7.424355, 1425, 89));
        return list;
    }

    @Test
    public void testNorthBayreuthHikeFastestAnd3D() {
        List<Query> queries = new ArrayList<>();
        // prefer hiking route 'Teufelsloch Unterwaiz' and 'Rotmain-Wanderweg'        
        queries.add(new Query(49.974972, 11.515657, 49.991022, 11.512299, 2384, 93));
        // prefer hiking route 'Markgrafenweg Bayreuth Kulmbach' but avoid tertiary highway from Pechgraben
        queries.add(new Query(49.990967, 11.545258, 50.023182, 11.555386, 4746, 119));
        GraphHopper hopper = createHopper(BAYREUTH, new Profile("hike").setVehicle("hike").setWeighting("fastest"));
        hopper.setElevationProvider(new SRTMProvider(DIR));
        hopper.importOrLoad();
        checkQueries(hopper, queries);
    }

    @Test
    public void testMonacoBike3D_twoSpeedsPerEdge() {
        List<Query> queries = new ArrayList<>();
        // 1. alternative: go over steps 'Rampe Major' => 1.7km vs. around 2.7km
        queries.add(new Query(43.730864, 7.420771, 43.727687, 7.418737, 2689, 118));
        // 2.
        queries.add(new Query(43.728499, 7.417907, 43.74958, 7.436566, 3735, 194));
        // 3.
        queries.add(new Query(43.728677, 7.41016, 43.739213, 7.427806, 2776, 167));
        // 4.
        queries.add(new Query(43.733802, 7.413433, 43.739662, 7.424355, 1544, 84));

        // try reverse direction
        // 1.
        queries.add(new Query(43.727687, 7.418737, 43.730864, 7.420771, 2599, 115));
        queries.add(new Query(43.74958, 7.436566, 43.728499, 7.417907, 4180, 165));
        queries.add(new Query(43.739213, 7.427806, 43.728677, 7.41016, 3244, 177));
        // 4. avoid tunnel(s)!
        queries.add(new Query(43.739662, 7.424355, 43.733802, 7.413433, 2436, 112));
        GraphHopper hopper = createHopper(MONACO, new Profile("bike2").setVehicle("bike2").setWeighting("fastest"));
        hopper.setElevationProvider(new SRTMProvider(DIR));
        hopper.importOrLoad();
        checkQueries(hopper, queries);
    }

    @Test
    public void testLandmarkBug() {
        List<Query> queries = new ArrayList<>();
        Query run = new Query();
        run.add(50.016923, 11.514187, 0, 0);
        run.add(50.019129, 11.500325, 0, 0);
        run.add(50.023623, 11.56929, 7069, 178);
        queries.add(run);

        GraphHopper hopper = createHopper(BAYREUTH, new Profile("bike").setVehicle("bike").setWeighting("fastest"));
        hopper.importOrLoad();
        checkQueries(hopper, queries);
    }

    @Test
    public void testBug1014() {
        List<Query> queries = new ArrayList<>();
        Query query = new Query();
        query.add(50.015861, 11.51041, 0, 0);
        query.add(50.019129, 11.500325, 0, 0);
        query.add(50.023623, 11.56929, 6777, 175);
        queries.add(query);

        GraphHopper hopper = createHopper(BAYREUTH, new Profile("bike").setVehicle("bike").setWeighting("fastest"));
        hopper.importOrLoad();
        checkQueries(hopper, queries);
    }

    @Test
    public void testMonacoBike() {
        List<Query> queries = new ArrayList<>();
        queries.add(new Query(43.730864, 7.420771, 43.727687, 7.418737, 1642, 87));
        queries.add(new Query(43.727687, 7.418737, 43.74958, 7.436566, 3580, 168));
        queries.add(new Query(43.728677, 7.41016, 43.739213, 7.427806, 2323, 121));
        queries.add(new Query(43.733802, 7.413433, 43.739662, 7.424355, 1434, 89));
        GraphHopper hopper = createHopper(MONACO, new Profile("bike").setVehicle("bike").setWeighting("shortest"));
        hopper.importOrLoad();
        checkQueries(hopper, queries);
    }

    @Test
    public void testMonacoMountainBike() {
        List<Query> queries = new ArrayList<>();
        queries.add(new Query(43.730864, 7.420771, 43.727687, 7.418737, 2322, 110));
        queries.add(new Query(43.727687, 7.418737, 43.74958, 7.436566, 3655, 176));
        queries.add(new Query(43.728677, 7.41016, 43.739213, 7.427806, 2331, 121));
        // hard to select between secondary and primary (both are AVOID for mtb)
        queries.add(new Query(43.733802, 7.413433, 43.739662, 7.424355, 1459, 88));

        GraphHopper hopper = createHopper(MONACO, new Profile("mtb").setVehicle("mtb").setWeighting("fastest"));
        hopper.importOrLoad();
        checkQueries(hopper, queries);

        Helper.removeDir(new File(GH_LOCATION));

        hopper = createHopper(MONACO,
                new Profile("mtb").setVehicle("mtb").setWeighting("fastest"),
                new Profile("racingbike").setVehicle("racingbike").setWeighting("fastest"));
        hopper.importOrLoad();
        checkQueries(hopper, queries);
    }

    @Test
    public void testMonacoRacingBike() {
        List<Query> queries = new ArrayList<>();
        queries.add(new Query(43.730864, 7.420771, 43.727687, 7.418737, 2594, 111));
        queries.add(new Query(43.727687, 7.418737, 43.74958, 7.436566, 3588, 170));
        queries.add(new Query(43.728677, 7.41016, 43.739213, 7.427806, 2572, 135));
        queries.add(new Query(43.733802, 7.413433, 43.739662, 7.424355, 1490, 84));

        GraphHopper hopper = createHopper(MONACO,
                new Profile("racingbike").setVehicle("racingbike").setWeighting("fastest"));
        hopper.importOrLoad();
        checkQueries(hopper, queries);

        Helper.removeDir(new File(GH_LOCATION));

        hopper = createHopper(MONACO,
                new Profile("racingbike").setVehicle("racingbike").setWeighting("fastest"),
                new Profile("bike").setVehicle("bike").setWeighting("fastest")
        );
        hopper.importOrLoad();
        checkQueries(hopper, queries);
    }

    @Test
    public void testKremsBikeRelation() {
        List<Query> queries = new ArrayList<>();
        queries.add(new Query(48.409523, 15.602394, 48.375466, 15.72916, 12491, 159));
        queries.add(new Query(48.410061, 15.63951, 48.411386, 15.604899, 3077, 79));
        queries.add(new Query(48.412294, 15.62007, 48.398306, 15.609667, 3965, 94));

        GraphHopper hopper = createHopper(KREMS,
                new Profile("bike").setVehicle("bike").setWeighting("fastest"));
        hopper.importOrLoad();
        checkQueries(hopper, queries);
        hopper.getGraphHopperStorage();

        Helper.removeDir(new File(GH_LOCATION));

        hopper = createHopper(KREMS,
                new Profile("bike").setVehicle("bike").setWeighting("fastest"),
                new Profile("car").setVehicle("car").setWeighting("fastest"));
        hopper.importOrLoad();
        checkQueries(hopper, queries);
    }

    @Test
    public void testKremsMountainBikeRelation() {
        List<Query> queries = new ArrayList<>();
        queries.add(new Query(48.409523, 15.602394, 48.375466, 15.72916, 12574, 169));
        queries.add(new Query(48.410061, 15.63951, 48.411386, 15.604899, 3101, 94));
        queries.add(new Query(48.412294, 15.62007, 48.398306, 15.609667, 3965, 95));

        GraphHopper hopper = createHopper(KREMS,
                new Profile("mtb").setVehicle("mtb").setWeighting("fastest"));
        hopper.importOrLoad();
        checkQueries(hopper, queries);

        Helper.removeDir(new File(GH_LOCATION));

        hopper = createHopper(KREMS,
                new Profile("mtb").setVehicle("mtb").setWeighting("fastest"),
                new Profile("bike").setVehicle("bike").setWeighting("fastest"));
        hopper.importOrLoad();
        checkQueries(hopper, queries);

    }

    private List<Query> createAndorraQueries() {
        List<Query> queries = new ArrayList<>();
        queries.add(new Query(42.56819, 1.603231, 42.571034, 1.520662, 17708, 524));
        queries.add(new Query(42.529176, 1.571302, 42.571034, 1.520662, 11408, 305));
        return queries;
    }

    @Test
    public void testAndorra() {
        Profile profile = new Profile("car").setVehicle("car").setWeighting("shortest");
        GraphHopper hopper = createHopper(ANDORRA, profile);
        hopper.importOrLoad();
        checkQueries(hopper, createAndorraQueries());
    }

    @Test
    public void testAndorraPbf() {
        Profile profile = new Profile("car").setVehicle("car").setWeighting("shortest");
        GraphHopper hopper = createHopper(ANDORRA_PBF, profile);
        hopper.importOrLoad();
        checkQueries(hopper, createAndorraQueries());
    }

    @Test
    public void testAndorraFoot() {
        List<Query> queries = createAndorraQueries();
        queries.get(0).getPoints().get(1).expectedDistance = 16354;
        queries.get(0).getPoints().get(1).expectedPoints = 648;
        queries.get(1).getPoints().get(1).expectedDistance = 12701;
        queries.get(1).getPoints().get(1).expectedPoints = 431;

        GraphHopper hopper = createHopper(ANDORRA, new Profile("foot").setVehicle("foot").setWeighting("shortest"));
        hopper.importOrLoad();
        checkQueries(hopper, queries);
    }

    @Test
    public void testCampoGrande() {
        // test not only NE quadrant of earth!

        // bzcat campo-grande.osm.bz2 
        //   | ./bin/osmosis --read-xml enableDateParsing=no file=- --bounding-box top=-20.4 left=-54.6 bottom=-20.6 right=-54.5 --write-xml file=- 
        //   | bzip2 > campo-grande.extracted.osm.bz2
        List<Query> queries = new ArrayList<>();
        queries.add(new Query(-20.4001, -54.5999, -20.598, -54.54, 25323, 271));
        queries.add(new Query(-20.43, -54.54, -20.537, -54.5999, 16231, 223));
        GraphHopper hopper = createHopper(DIR + "/campo-grande.osm.gz",
                new Profile("car").setVehicle("car").setWeighting("shortest"));
        hopper.importOrLoad();
        checkQueries(hopper, queries);
    }

    @Test
    public void testMonacoVia() {
        Query query = new Query();
        query.add(43.730729, 7.42135, 0, 0);
        query.add(43.727697, 7.419199, 2581, 110);
        query.add(43.726387, 7.405, 3001, 90);

        List<Query> queries = new ArrayList<>();
        queries.add(query);

        GraphHopper hopper = createHopper(MONACO, new Profile("car").setVehicle("car").setWeighting("shortest"));
        hopper.importOrLoad();
        checkQueries(hopper, queries);
    }

    @Test
    public void testHarsdorf() {
        List<Query> queries = new ArrayList<>();
        // TODO somehow the bigger road is take even if we make it less preferred (e.g. introduce AVOID AT ALL costs for lanes=2&&maxspeed>50)
        queries.add(new Query(50.004333, 11.600254, 50.044449, 11.543434, 6952, 190));

        // choose Unterloher Weg and the following residential + cycleway
        // list.add(new OneRun(50.004333, 11.600254, 50.044449, 11.543434, 6931, 184));
        GraphHopper hopper = createHopper(BAYREUTH, new Profile("bike").setVehicle("bike").setWeighting("fastest"));
        hopper.importOrLoad();
        checkQueries(hopper, queries);
    }

    @Test
    public void testNeudrossenfeld() {
        List<Query> list = new ArrayList<>();
        // choose cycleway (Dreschenauer Straße)
        list.add(new Query(49.987132, 11.510496, 50.018839, 11.505024, 3985, 106));

        GraphHopper hopper = createHopper(BAYREUTH, new Profile("bike").setVehicle("bike").setWeighting("fastest"));
        hopper.setElevationProvider(new SRTMProvider(DIR));
        hopper.importOrLoad();
        checkQueries(hopper, list);

        Helper.removeDir(new File(GH_LOCATION));

        hopper = createHopper(BAYREUTH, new Profile("bike2").setVehicle("bike2").setWeighting("fastest"));
        hopper.setElevationProvider(new SRTMProvider(DIR));
        hopper.importOrLoad();
        checkQueries(hopper, list);

    }

    @Test
    public void testDisconnectedAreaAndMultiplePoints() {
        Query query = new Query();
        query.add(53.753177, 9.435968, 10, 10);
        query.add(53.751299, 9.386959, 10, 10);
        query.add(53.751299, 9.3869, 10, 10);

        GraphHopper hopper = createHopper(DIR + "/krautsand.osm.gz",
                new Profile("car").setVehicle("car").setWeighting("fastest"));
        hopper.setElevationProvider(new SRTMProvider(DIR));
        hopper.importOrLoad();

        for (Function<Query, GHRequest> requestFactory : createRequestFactories()) {
            GHRequest request = requestFactory.apply(query);
            request.setProfile(hopper.getProfiles().get(0).getName());
            GHResponse res = hopper.route(request);
            assertTrue(res.hasErrors());
            assertTrue(res.getErrors().toString().contains("ConnectionNotFound"), res.getErrors().toString());
        }
    }

    @Test
    public void testMonacoParallel() throws InterruptedException {
        GraphHopper hopper = createHopper(MONACO, new Profile("car").setVehicle("car").setWeighting("shortest"));
        hopper.setWayPointMaxDistance(0);
        hopper.getRouterConfig().setSimplifyResponse(false);
        hopper.importOrLoad();
        final List<Query> queries = createMonacoCarQueries();
        List<Thread> threads = new ArrayList<>();
        final AtomicInteger routeCount = new AtomicInteger(0);
        // testing if algorithms are independent. should be. so test only two algorithms.
        List<Function<Query, GHRequest>> requestFactories = Arrays.asList(
                q -> createRequest(q).setAlgorithm(DIJKSTRA_BI).setProfile("car"),
                q -> createRequest(q).setAlgorithm(ASTAR_BI).setProfile("car")
        );
        int loops = 100;
        for (int i = 0; i < loops; i++) {
            for (Query query : queries) {
                for (Function<Query, GHRequest> requestFactory : requestFactories) {
                    GHRequest req = requestFactory.apply(query);
                    Thread t = new Thread(() -> {
                        GHResponse res = hopper.route(req);
                        checkResponse(res, query);
                        routeCount.incrementAndGet();
                    });
                    t.start();
                    threads.add(t);
                }
            }
        }

        for (Thread t : threads)
            t.join();
        assertEquals(loops * queries.size() * requestFactories.size(), routeCount.get());
    }

    private static class Query {
        private final List<ViaPoint> points = new ArrayList<>();

<<<<<<< HEAD
            Collection<AlgoHelperEntry> prepares = createAlgos(hopper, queryProfile);
            BooleanEncodedValue inSubnetworkEnc = hopper.getEncodingManager().getBooleanEncodedValue(InSubnetwork.key(queryProfile.getName()));
            EdgeFilter edgeFilter = new FiniteWeightFilter(hopper.createWeighting(queryProfile, new PMap()), inSubnetworkEnc);
            for (AlgoHelperEntry entry : prepares) {
                if (entry.getExpectedAlgo().startsWith("astarbi|ch")) {
                    continue;
                }
                algoEntry = entry;
                LocationIndex idx = entry.getIdx();
                for (OneRun oneRun : runs) {
                    tmpOneRun = oneRun;
                    List<Snap> list = oneRun.getList(idx, edgeFilter);
                    testCollector.assertDistance(hopper.getEncodingManager(), algoEntry, list, oneRun);
                }
            }
=======
        public Query() {
        }
>>>>>>> 01aae8d3

        public Query(double fromLat, double fromLon, double toLat, double toLon, double expectedDistance, int expectedPoints) {
            add(fromLat, fromLon, 0, 0);
            add(toLat, toLon, expectedDistance, expectedPoints);
        }

        public Query add(double lat, double lon, double dist, int locs) {
            points.add(new ViaPoint(lat, lon, dist, locs));
            return this;
        }

        public List<ViaPoint> getPoints() {
            return points;
        }

        @Override
        public String toString() {
            return points.toString();
        }
    }

    private static class ViaPoint {
        double lat, lon;
        int expectedPoints;
        double expectedDistance;

        public ViaPoint(double lat, double lon, double expectedDistance, int expectedPoints) {
            this.lat = lat;
            this.lon = lon;
            this.expectedPoints = expectedPoints;
            this.expectedDistance = expectedDistance;
        }

        @Override
        public String toString() {
            return lat + ", " + lon + ", expectedPoints:" + expectedPoints + ", expectedDistance:" + expectedDistance;
        }
    }

    /**
     * Creates a {@link GraphHopper} instance with some default settings for this test. The settings can
     * be adjusted before calling {@link GraphHopper#importOrLoad()}
     */
    private GraphHopper createHopper(String osmFile, Profile... profiles) {
        GraphHopper hopper = new GraphHopper().
                setStoreOnFlush(true).
                setOSMFile(osmFile).
                setProfiles(profiles).
                setGraphHopperLocation(GH_LOCATION);
        hopper.getRouterConfig().setSimplifyResponse(false);
        hopper.setMinNetworkSize(0);
        hopper.setWayPointMaxDistance(0);
        hopper.getLMPreparationHandler().setLMProfiles(new LMProfile(profiles[0].getName()));
        hopper.getCHPreparationHandler().setCHProfiles(new CHProfile(profiles[0].getName()));
        return hopper;
    }

    /**
     * Runs the given queries on the given GraphHopper instance and checks the expectations.
     * All queries will use the first profile.
     */
    private void checkQueries(GraphHopper hopper, List<Query> queries) {
        for (Function<Query, GHRequest> requestFactory : createRequestFactories()) {
            for (Query query : queries) {
                GHRequest request = requestFactory.apply(query);
                Profile profile = hopper.getProfiles().get(0);
                request.setProfile(profile.getName());
                GHResponse res = hopper.route(request);
                checkResponse(res, query);
                String expectedAlgo = request.getHints().getString("expected_algo", "no_expected_algo");
                // for edge-based routing we expect a slightly different algo name for CH
                if (profile.isTurnCosts())
                    expectedAlgo = expectedAlgo.replaceAll("\\|ch-routing", "|ch|edge_based|no_sod-routing");
                assertTrue(res.getBest().getDebugInfo().contains(expectedAlgo),
                        "Response does not contain expected algo string. Expected: '" + expectedAlgo +
                                "', got: '" + res.getBest().getDebugInfo() + "'");
            }
        }
    }

    private void checkResponse(GHResponse res, Query query) {
        assertFalse(res.hasErrors(), res.getErrors().toString());
        ResponsePath responsePath = res.getBest();
        assertFalse(responsePath.hasErrors(), responsePath.getErrors().toString());
        assertEquals(distCalc.calcDistance(responsePath.getPoints()), responsePath.getDistance(), 2,
                "responsePath.getDistance does not equal point list distance");
        assertEquals(query.getPoints().stream().mapToDouble(a -> a.expectedDistance).sum(), responsePath.getDistance(), 2, "unexpected distance");
        // We check the number of points to make sure we found the expected route.
        // There are real world instances where A-B-C is identical to A-C (in meter precision).
        assertEquals(query.getPoints().stream().mapToInt(a -> a.expectedPoints).sum(), responsePath.getPoints().getSize(), 1, "unexpected point list size");
    }

    private List<Function<Query, GHRequest>> createRequestFactories() {
        // here we setup different kinds of requests to calculate routes with different algorithms
        return Arrays.asList(
                // flex
                q -> createRequest(q).putHint("expected_algo", "dijkstra-routing")
                        .putHint("ch.disable", true).putHint("lm.disable", true).setAlgorithm(DIJKSTRA),
                q -> createRequest(q).putHint("expected_algo", "astar|beeline-routing")
                        .putHint("ch.disable", true).putHint("lm.disable", true).setAlgorithm(ASTAR),
                q -> createRequest(q).putHint("expected_algo", "dijkstrabi-routing")
                        .putHint("ch.disable", true).putHint("lm.disable", true).setAlgorithm(DIJKSTRA_BI),
                q -> createRequest(q).putHint("expected_algo", "astarbi|beeline-routing")
                        .putHint("ch.disable", true).putHint("lm.disable", true).setAlgorithm(ASTAR_BI)
                        .putHint(ASTAR_BI + ".approximation", "BeelineSimplification"),
                // LM
                q -> createRequest(q).putHint("expected_algo", "astarbi|landmarks-routing")
                        .putHint("ch.disable", true)
                        .setAlgorithm(ASTAR_BI).putHint(ASTAR_BI + ".approximation", "BeelineSimplification"),
                // CH
                q -> createRequest(q).putHint("expected_algo", "dijkstrabi|ch-routing")
                        .setAlgorithm(DIJKSTRA_BI),
                q -> createRequest(q).putHint("expected_algo", "astarbi|ch-routing")
                        .setAlgorithm(ASTAR_BI)
        );
    }

    private GHRequest createRequest(Query query) {
        GHRequest req = new GHRequest();
        for (ViaPoint assumption : query.points) {
            req.addPoint(new GHPoint(assumption.lat, assumption.lon));
        }
        return req;
    }

}<|MERGE_RESOLUTION|>--- conflicted
+++ resolved
@@ -25,32 +25,12 @@
 import com.graphhopper.config.LMProfile;
 import com.graphhopper.config.Profile;
 import com.graphhopper.reader.dem.SRTMProvider;
-<<<<<<< HEAD
-import com.graphhopper.routing.ch.CHRoutingAlgorithmFactory;
-import com.graphhopper.routing.ch.PrepareContractionHierarchies;
-import com.graphhopper.routing.ev.BooleanEncodedValue;
-import com.graphhopper.routing.ev.InSubnetwork;
-import com.graphhopper.routing.querygraph.QueryGraph;
-import com.graphhopper.routing.querygraph.QueryRoutingCHGraph;
-import com.graphhopper.routing.util.*;
-import com.graphhopper.routing.util.TestAlgoCollector.AlgoHelperEntry;
-import com.graphhopper.routing.util.TestAlgoCollector.OneRun;
-import com.graphhopper.routing.weighting.ShortestWeighting;
-import com.graphhopper.routing.weighting.Weighting;
-=======
->>>>>>> 01aae8d3
 import com.graphhopper.storage.*;
 import com.graphhopper.util.*;
-<<<<<<< HEAD
-import org.junit.Before;
-import org.junit.Ignore;
-import org.junit.Test;
-=======
 import com.graphhopper.util.shapes.GHPoint;
 import org.junit.jupiter.api.AfterEach;
 import org.junit.jupiter.api.BeforeEach;
 import org.junit.jupiter.api.Test;
->>>>>>> 01aae8d3
 
 import java.io.File;
 import java.util.*;
@@ -58,14 +38,7 @@
 import java.util.function.Function;
 
 import static com.graphhopper.util.Parameters.Algorithms.*;
-<<<<<<< HEAD
-import static com.graphhopper.util.Parameters.Routing.ALGORITHM;
-import static com.graphhopper.util.Parameters.Routing.INSTRUCTIONS;
-import static org.junit.Assert.assertEquals;
-import static org.junit.Assert.assertTrue;
-=======
 import static org.junit.jupiter.api.Assertions.*;
->>>>>>> 01aae8d3
 
 /**
  * Here we check the routes calculated by GraphHopper for different routing algorithms on real OSM data
@@ -654,26 +627,8 @@
     private static class Query {
         private final List<ViaPoint> points = new ArrayList<>();
 
-<<<<<<< HEAD
-            Collection<AlgoHelperEntry> prepares = createAlgos(hopper, queryProfile);
-            BooleanEncodedValue inSubnetworkEnc = hopper.getEncodingManager().getBooleanEncodedValue(InSubnetwork.key(queryProfile.getName()));
-            EdgeFilter edgeFilter = new FiniteWeightFilter(hopper.createWeighting(queryProfile, new PMap()), inSubnetworkEnc);
-            for (AlgoHelperEntry entry : prepares) {
-                if (entry.getExpectedAlgo().startsWith("astarbi|ch")) {
-                    continue;
-                }
-                algoEntry = entry;
-                LocationIndex idx = entry.getIdx();
-                for (OneRun oneRun : runs) {
-                    tmpOneRun = oneRun;
-                    List<Snap> list = oneRun.getList(idx, edgeFilter);
-                    testCollector.assertDistance(hopper.getEncodingManager(), algoEntry, list, oneRun);
-                }
-            }
-=======
         public Query() {
         }
->>>>>>> 01aae8d3
 
         public Query(double fromLat, double fromLon, double toLat, double toLon, double expectedDistance, int expectedPoints) {
             add(fromLat, fromLon, 0, 0);
