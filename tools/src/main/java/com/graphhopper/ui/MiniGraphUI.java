/*
 *  Licensed to GraphHopper GmbH under one or more contributor
 *  license agreements. See the NOTICE file distributed with this work for
 *  additional information regarding copyright ownership.
 *
 *  GraphHopper GmbH licenses this file to you under the Apache License,
 *  Version 2.0 (the "License"); you may not use this file except in
 *  compliance with the License. You may obtain a copy of the License at
 *
 *       http://www.apache.org/licenses/LICENSE-2.0
 *
 *  Unless required by applicable law or agreed to in writing, software
 *  distributed under the License is distributed on an "AS IS" BASIS,
 *  WITHOUT WARRANTIES OR CONDITIONS OF ANY KIND, either express or implied.
 *  See the License for the specific language governing permissions and
 *  limitations under the License.
 */
package com.graphhopper.ui;

import com.carrotsearch.hppc.IntIndexedContainer;
import com.graphhopper.GraphHopper;
import com.graphhopper.coll.GHBitSet;
import com.graphhopper.coll.GHTBitSet;
import com.graphhopper.reader.osm.GraphHopperOSM;
import com.graphhopper.routing.*;
import com.graphhopper.routing.ch.PreparationWeighting;
import com.graphhopper.routing.ch.PrepareContractionHierarchies;
import com.graphhopper.routing.profiles.BooleanEncodedValue;
import com.graphhopper.routing.profiles.DecimalEncodedValue;
import com.graphhopper.routing.util.*;
import com.graphhopper.routing.weighting.Weighting;
import com.graphhopper.storage.CHGraph;
import com.graphhopper.storage.Graph;
import com.graphhopper.storage.NodeAccess;
import com.graphhopper.storage.SPTEntry;
import com.graphhopper.storage.index.LocationIndexTree;
import com.graphhopper.storage.index.QueryResult;
import com.graphhopper.util.*;
import com.graphhopper.util.Parameters.Algorithms;
import com.graphhopper.util.shapes.BBox;
import org.slf4j.Logger;
import org.slf4j.LoggerFactory;

import javax.swing.*;
import java.awt.*;
import java.awt.event.MouseAdapter;
import java.awt.event.MouseEvent;
import java.awt.event.MouseWheelEvent;
import java.awt.event.MouseWheelListener;
import java.util.Random;

/**
 * A rough graphical user interface for visualizing the OSM graph. Mainly for debugging algorithms
 * and spatial data structures. See e.g. this blog post:
 * https://graphhopper.com/blog/2016/01/19/alternative-roads-to-rome/
 * <p>
 * Use the web module for a better/faster/userfriendly/... alternative!
 * <p>
 *
 * @author Peter Karich
 */
public class MiniGraphUI {
    //    private final Graph graph;
    private final Graph routingGraph;
    private final NodeAccess na;
    private final MapLayer pathLayer;
    private final Weighting weighting;
    private final FlagEncoder encoder;
    private final DecimalEncodedValue avSpeedEnc;
    private final BooleanEncodedValue accessEnc;
    private final RoutingAlgorithmFactory algoFactory;
    private final AlgorithmOptions algoOpts;
    // for moving
    int currentPosX;
    int currentPosY;
    private Logger logger = LoggerFactory.getLogger(getClass());
    private Path path;
    private LocationIndexTree index;
    private String latLon = "";
    private GraphicsWrapper mg;
    private JPanel infoPanel;
    private LayeredPanel mainPanel;
    private MapLayer roadsLayer;
    private boolean fastPaint = false;
    private QueryResult fromRes;
    private QueryResult toRes;

    public MiniGraphUI(GraphHopper hopper, boolean debug) {
        final Graph graph = hopper.getGraphHopperStorage();
        this.na = graph.getNodeAccess();
        encoder = hopper.getEncodingManager().getEncoder("car");
        avSpeedEnc = encoder.getAverageSpeedEnc();
        accessEnc = encoder.getAccessEnc();
        HintsMap map = new HintsMap("fastest").
                setVehicle("car");

        boolean ch = true;
        if (ch) {
            map.put(Parameters.Landmark.DISABLE, true);
            weighting = hopper.getCHFactoryDecorator().getNodeBasedWeightings().get(0);
            routingGraph = hopper.getGraphHopperStorage().getGraph(CHGraph.class, weighting);

            final RoutingAlgorithmFactory tmpFactory = hopper.getAlgorithmFactory(map);
            algoFactory = new RoutingAlgorithmFactory() {

                class TmpAlgo extends DijkstraBidirectionCH implements DebugAlgo {
                    private final GraphicsWrapper mg;
                    private Graphics2D g2;

                    public TmpAlgo(Graph graph, Weighting type, GraphicsWrapper mg) {
                        super(graph, type);
                        this.mg = mg;
                    }

                    @Override
                    public void setGraphics2D(Graphics2D g2) {
                        this.g2 = g2;
                    }

                    @Override
                    public void updateBestPath(EdgeIteratorState es, SPTEntry entry, int traversalId, boolean reverse) {
                        if (g2 != null)
                            mg.plotNode(g2, traversalId, Color.YELLOW, 6);

                        super.updateBestPath(es, entry, traversalId, reverse);
                    }
                }

                @Override
                public RoutingAlgorithm createAlgo(Graph g, AlgorithmOptions opts) {
                    // doable but ugly
                    Weighting w = ((PrepareContractionHierarchies) tmpFactory).getWeighting();
                    return new TmpAlgo(g, new PreparationWeighting(w), mg).
                            setEdgeFilter(new LevelEdgeFilter((CHGraph) routingGraph));
                }
            };
            algoOpts = new AlgorithmOptions(Algorithms.DIJKSTRA_BI, weighting);

        } else {
            map.put(Parameters.CH.DISABLE, true);
//            map.put(Parameters.Landmark.DISABLE, true);
            routingGraph = graph;
            weighting = hopper.createWeighting(map, encoder, graph);
            final RoutingAlgorithmFactory tmpFactory = hopper.getAlgorithmFactory(map);
            algoFactory = new RoutingAlgorithmFactory() {

                @Override
                public RoutingAlgorithm createAlgo(Graph g, AlgorithmOptions opts) {
                    RoutingAlgorithm algo = tmpFactory.createAlgo(g, opts);
                    if (algo instanceof AStarBidirection) {
                        return new DebugAStarBi(g, opts.getWeighting(), opts.getTraversalMode(), mg).
                                setApproximation(((AStarBidirection) algo).getApproximation());
                    } else if (algo instanceof AStar) {
                        return new DebugAStar(g, opts.getWeighting(), opts.getTraversalMode(), mg);
                    } else if (algo instanceof DijkstraBidirectionRef) {
                        return new DebugDijkstraBidirection(g, opts.getWeighting(), opts.getTraversalMode(), mg);
                    } else if (algo instanceof Dijkstra) {
                        return new DebugDijkstraSimple(g, opts.getWeighting(), opts.getTraversalMode(), mg);
                    }
                    return algo;
                }
            };
            algoOpts = new AlgorithmOptions(Algorithms.ASTAR_BI, weighting);
        }

        logger.info("locations:" + graph.getNodes() + ", debug:" + debug + ", algoOpts:" + algoOpts);
        mg = new GraphicsWrapper(graph);

        // prepare node quadtree to 'enter' the graph. create a 313*313 grid => <3km
//         this.index = new DebugLocation2IDQuadtree(roadGraph, mg);
        this.index = (LocationIndexTree) hopper.getLocationIndex();
//        this.algo = new DebugDijkstraBidirection(graph, mg);
        // this.algo = new DijkstraBidirection(graph);
//        this.algo = new DebugAStar(graph, mg);
//        this.algo = new AStar(graph);
//        this.algo = new DijkstraSimple(graph);
//        this.algo = new DebugDijkstraSimple(graph, mg);
        infoPanel = new JPanel() {
            @Override
            protected void paintComponent(Graphics g) {
                g.setColor(Color.WHITE);
                Rectangle b = infoPanel.getBounds();
                g.fillRect(0, 0, b.width, b.height);

                g.setColor(Color.BLUE);
                g.drawString(latLon, 40, 20);
                g.drawString("scale:" + mg.getScaleX(), 40, 40);
                int w = mainPanel.getBounds().width;
                int h = mainPanel.getBounds().height;
                g.drawString(mg.setBounds(0, w, 0, h).toLessPrecisionString(), 40, 60);
            }
        };

        mainPanel = new LayeredPanel();

        // TODO make it correct with bitset-skipping too
        final GHBitSet bitset = new GHTBitSet(graph.getNodes());
        mainPanel.addLayer(roadsLayer = new DefaultMapLayer() {
            Random rand = new Random();

            @Override
            public void paintComponent(final Graphics2D g2) {
                clearGraphics(g2);
                int locs = graph.getNodes();
                Rectangle d = getBounds();
                BBox b = mg.setBounds(0, d.width, 0, d.height);
                if (fastPaint) {
                    rand.setSeed(0);
                    bitset.clear();
                }

//                g2.setColor(Color.BLUE);
//                double fromLat = 42.56819, fromLon = 1.603231;
//                mg.plotText(g2, fromLat, fromLon, "from");
//                QueryResult from = index.findClosest(fromLat, fromLon, EdgeFilter.ALL_EDGES);
//                double toLat = 42.571034, toLon = 1.520662;
//                mg.plotText(g2, toLat, toLon, "to");
//                QueryResult to = index.findClosest(toLat, toLon, EdgeFilter.ALL_EDGES);
//
//                g2.setColor(Color.RED.brighter().brighter());
//                path = prepare.createAlgo().calcPath(from, to);
//                System.out.println("now: " + path.toDetailsString());
//                plotPath(path, g2, 1);
                g2.setColor(Color.black);

                Color[] speedColors = generateColors(15);
                AllEdgesIterator edge = graph.getAllEdges();
                while (edge.next()) {
                    if (fastPaint && rand.nextInt(30) > 1)
                        continue;

                    int nodeIndex = edge.getBaseNode();
                    double lat = na.getLatitude(nodeIndex);
                    double lon = na.getLongitude(nodeIndex);
                    int nodeId = edge.getAdjNode();
                    double lat2 = na.getLatitude(nodeId);
                    double lon2 = na.getLongitude(nodeId);

                    // mg.plotText(g2, lat, lon, "" + nodeIndex);
                    if (!b.contains(lat, lon) && !b.contains(lat2, lon2))
                        continue;

                    int sum = nodeIndex + nodeId;
                    if (fastPaint) {
                        if (bitset.contains(sum))
                            continue;

                        bitset.add(sum);
                    }

                    // mg.plotText(g2, lat * 0.9 + lat2 * 0.1, lon * 0.9 + lon2 * 0.1, iter.getName());
                    //mg.plotText(g2, lat * 0.9 + lat2 * 0.1, lon * 0.9 + lon2 * 0.1, "s:" + (int) encoder.getSpeed(iter.getFlags()));
                    double speed = edge.get(avSpeedEnc);
                    Color color;
                    if (speed >= 120) {
                        // red
                        color = speedColors[12];
                    } else if (speed >= 100) {
                        color = speedColors[10];
                    } else if (speed >= 80) {
                        color = speedColors[8];
                    } else if (speed >= 60) {
                        color = speedColors[6];
                    } else if (speed >= 50) {
                        color = speedColors[5];
                    } else if (speed >= 40) {
                        color = speedColors[4];
                    } else if (speed >= 30) {
                        color = Color.GRAY;
                    } else {
                        color = Color.LIGHT_GRAY;
                    }

                    g2.setColor(color);
                    boolean fwd = edge.get(accessEnc);
                    boolean bwd = edge.getReverse(accessEnc);
                    float width = speed > 90 ? 1f : 0.8f;
                    PointList pl = edge.fetchWayGeometry(3);
                    for (int i = 1; i < pl.size(); i++) {
                        if (fwd && !bwd) {
                            mg.plotDirectedEdge(g2, pl.getLatitude(i - 1), pl.getLongitude(i - 1), pl.getLatitude(i), pl.getLongitude(i), width);
                        } else {
                            mg.plotEdge(g2, pl.getLatitude(i - 1), pl.getLongitude(i - 1), pl.getLatitude(i), pl.getLongitude(i), width);
                        }
                    }
                }

<<<<<<< HEAD
                index.visualize(new LocationIndexTree.Visitor() {
                    @Override
                    public void onCellBBox(BBox bbox, int width) {
=======
                index.query(graph.getBounds(), new LocationIndexTree.Visitor() {
                    @Override
                    public boolean isTileInfo() {
                        return true;
                    }

                    @Override
                    public void onTile(BBox bbox, int depth) {
                        int width = Math.max(1, Math.min(4, 4 - depth));
>>>>>>> cc331d5f
                        g2.setColor(Color.GRAY);
                        mg.plotEdge(g2, bbox.minLat, bbox.minLon, bbox.minLat, bbox.maxLon, width);
                        mg.plotEdge(g2, bbox.minLat, bbox.maxLon, bbox.maxLat, bbox.maxLon, width);
                        mg.plotEdge(g2, bbox.maxLat, bbox.maxLon, bbox.maxLat, bbox.minLon, width);
                        mg.plotEdge(g2, bbox.maxLat, bbox.minLon, bbox.minLat, bbox.minLon, width);
                    }

                    @Override
                    public void onNode(int node) {
                        // mg.plotNode(g2, node, Color.BLUE);
                    }
                });

                g2.setColor(Color.WHITE);
                g2.fillRect(0, 0, 1000, 20);
                for (int i = 4; i < speedColors.length; i++) {
                    g2.setColor(speedColors[i]);
                    g2.drawString("" + (i * 10), i * 30 - 100, 10);
                }

                g2.setColor(Color.BLACK);
            }
        });

        mainPanel.addLayer(pathLayer = new DefaultMapLayer() {
            @Override
            public void paintComponent(final Graphics2D g2) {
                if (fromRes == null || toRes == null)
                    return;

                makeTransparent(g2);
                QueryGraph qGraph = new QueryGraph(routingGraph).lookup(fromRes, toRes);
                RoutingAlgorithm algo = algoFactory.createAlgo(qGraph, algoOpts);
                if (algo instanceof DebugAlgo) {
                    ((DebugAlgo) algo).setGraphics2D(g2);
                }

                StopWatch sw = new StopWatch().start();
                logger.info("start searching with " + algo + " from:" + fromRes + " to:" + toRes + " " + weighting);

//                GHPoint qp = fromRes.getQueryPoint();
//                TIntHashSet set = index.findNetworkEntries(qp.lat, qp.lon, 1);
//                TIntIterator nodeIter = set.iterator();
//                DistanceCalc distCalc = new DistancePlaneProjection();
//                System.out.println("set:" + set.size());
//                while (nodeIter.hasNext())
//                {
//                    int nodeId = nodeIter.next();
//                    double lat = graph.getNodeAccess().getLat(nodeId);
//                    double lon = graph.getNodeAccess().getLon(nodeId);
//                    int dist = (int) Math.round(distCalc.calcDist(qp.lat, qp.lon, lat, lon));
//                    mg.plotText(g2, lat, lon, nodeId + ": " + dist);
//                    mg.plotNode(g2, nodeId, Color.red);
//                }
                Color red = Color.red.brighter();
                g2.setColor(red);
                mg.plotNode(g2, qGraph.getNodeAccess(), fromRes.getClosestNode(), red, 10, "");
                mg.plotNode(g2, qGraph.getNodeAccess(), toRes.getClosestNode(), red, 10, "");

                g2.setColor(Color.blue.brighter().brighter());
                path = algo.calcPath(fromRes.getClosestNode(), toRes.getClosestNode());
                sw.stop();

                // if directed edges
                if (!path.isFound()) {
                    logger.warn("path not found! direction not valid?");
                    return;
                }

                logger.info("found path in " + sw.getSeconds() + "s with nodes:"
                        + path.calcNodes().size() + ", millis: " + path.getTime()
                        + ", visited nodes:" + algo.getVisitedNodes());
                g2.setColor(red);
                plotPath(path, g2, 4);
            }
        });

        if (debug) {
            // disable double buffering for debugging drawing - nice! when do we need DebugGraphics then?
            RepaintManager repaintManager = RepaintManager.currentManager(mainPanel);
            repaintManager.setDoubleBufferingEnabled(false);
            mainPanel.setBuffering(false);
        }
    }

    public static void main(String[] strs) throws Exception {
        CmdArgs args = CmdArgs.read(strs);
        GraphHopper hopper = new GraphHopperOSM().init(args).importOrLoad();
        boolean debug = args.getBool("minigraphui.debug", false);
        new MiniGraphUI(hopper, debug).visualize();
    }

    public Color[] generateColors(int n) {
        Color[] cols = new Color[n];
        for (int i = 0; i < n; i++) {
            cols[i] = Color.getHSBColor((float) i / (float) n, 0.85f, 1.0f);
        }
        return cols;
    }

    // for debugging
    private Path calcPath(RoutingAlgorithm algo) {
//        int from = index.findID(50.042, 10.19);
//        int to = index.findID(50.049, 10.23);
//
////        System.out.println("path " + from + "->" + to);
//        return algo.calcPath(from, to);
        // System.out.println(GraphUtility.getNodeInfo(graph, 60139, DefaultEdgeFilter.allEdges(new CarFlagEncoder()).direction(false, true)));
        // System.out.println(((GraphStorage) graph).debug(202947, 10));
//        GraphUtility.printInfo(graph, 106511, 10);
        return algo.calcPath(162810, 35120);
    }

    void plotNodeName(Graphics2D g2, int node) {
        double lat = na.getLatitude(node);
        double lon = na.getLongitude(node);
        mg.plotText(g2, lat, lon, "" + node);
    }

    private Path plotPath(Path tmpPath, Graphics2D g2, int w) {
        if (!tmpPath.isFound()) {
            logger.info("nothing found " + w);
            return tmpPath;
        }

        double prevLat = Double.NaN;
        double prevLon = Double.NaN;
        boolean plotNodes = false;
        IntIndexedContainer nodes = tmpPath.calcNodes();
        if (plotNodes) {
            for (int i = 0; i < nodes.size(); i++) {
                plotNodeName(g2, nodes.get(i));
            }
        }
        PointList list = tmpPath.calcPoints();
        for (int i = 0; i < list.getSize(); i++) {
            double lat = list.getLatitude(i);
            double lon = list.getLongitude(i);
            if (!Double.isNaN(prevLat)) {
                mg.plotEdge(g2, prevLat, prevLon, lat, lon, w);
            } else {
                mg.plot(g2, lat, lon, w);
            }
            prevLat = lat;
            prevLon = lon;
        }
        logger.info("dist:" + tmpPath.getDistance() + ", path points(" + list.getSize() + ")");
        return tmpPath;
    }

    public void visualize() {
        try {
            SwingUtilities.invokeAndWait(new Runnable() {
                @Override
                public void run() {
                    int frameHeight = 800;
                    int frameWidth = 1200;
                    JFrame frame = new JFrame("GraphHopper UI - Small&Ugly ;)");
                    frame.setLayout(new BorderLayout());
                    frame.add(mainPanel, BorderLayout.CENTER);
                    frame.add(infoPanel, BorderLayout.NORTH);

                    infoPanel.setPreferredSize(new Dimension(300, 100));

                    // scale
                    mainPanel.addMouseWheelListener(new MouseWheelListener() {
                        @Override
                        public void mouseWheelMoved(MouseWheelEvent e) {
                            mg.scale(e.getX(), e.getY(), e.getWheelRotation() < 0);
                            repaintRoads();
                        }
                    });

                    // listener to investigate findID behavior
//                    MouseAdapter ml = new MouseAdapter() {
//
//                        @Override public void mouseClicked(MouseEvent e) {
//                            findIDLat = mg.getLat(e.getY());
//                            findIDLon = mg.getLon(e.getX());
//                            findIdLayer.repaint();
//                            mainPanel.repaint();
//                        }
//
//                        @Override public void mouseMoved(MouseEvent e) {
//                            updateLatLon(e);
//                        }
//
//                        @Override public void mousePressed(MouseEvent e) {
//                            updateLatLon(e);
//                        }
//                    };
                    MouseAdapter ml = new MouseAdapter() {
                        // for routing:
                        double fromLat, fromLon;
                        boolean fromDone = false;
                        boolean dragging = false;

                        @Override
                        public void mouseClicked(MouseEvent e) {
                            if (!fromDone) {
                                fromLat = mg.getLat(e.getY());
                                fromLon = mg.getLon(e.getX());
                            } else {
                                double toLat = mg.getLat(e.getY());
                                double toLon = mg.getLon(e.getX());
                                StopWatch sw = new StopWatch().start();
                                logger.info("start searching from " + fromLat + "," + fromLon
                                        + " to " + toLat + "," + toLon);
                                // get from and to node id
                                fromRes = index.findClosest(fromLat, fromLon, EdgeFilter.ALL_EDGES);
                                toRes = index.findClosest(toLat, toLon, EdgeFilter.ALL_EDGES);
                                logger.info("found ids " + fromRes + " -> " + toRes + " in " + sw.stop().getSeconds() + "s");

                                repaintPaths();
                            }

                            fromDone = !fromDone;
                        }

                        @Override
                        public void mouseDragged(MouseEvent e) {
                            dragging = true;
                            fastPaint = true;
                            update(e);
                            updateLatLon(e);
                        }

                        @Override
                        public void mouseReleased(MouseEvent e) {
                            if (dragging) {
                                // update only if mouse release comes from dragging! (at the moment equal to fastPaint)
                                dragging = false;
                                fastPaint = false;
                                update(e);
                            }
                        }

                        public void update(MouseEvent e) {
                            mg.setNewOffset(e.getX() - currentPosX, e.getY() - currentPosY);
                            repaintRoads();
                        }

                        @Override
                        public void mouseMoved(MouseEvent e) {
                            updateLatLon(e);
                        }

                        @Override
                        public void mousePressed(MouseEvent e) {
                            updateLatLon(e);
                        }
                    };
                    mainPanel.addMouseListener(ml);
                    mainPanel.addMouseMotionListener(ml);

                    // just for fun
//                    mainPanel.getInputMap().put(KeyStroke.getKeyStroke("DELETE"), "removedNodes");
//                    mainPanel.getActionMap().put("removedNodes", new AbstractAction() {
//                        @Override public void actionPerformed(ActionEvent e) {
//                            int counter = 0;
//                            for (CoordTrig<Long> coord : quadTreeNodes) {
//                                int ret = quadTree.remove(coord.lat, coord.lon);
//                                if (ret < 1) {
////                                    logger.info("cannot remove " + coord + " " + ret);
////                                    ret = quadTree.remove(coord.getLatitude(), coord.getLongitude());
//                                } else
//                                    counter += ret;
//                            }
//                            logger.info("Removed " + counter + " of " + quadTreeNodes.size() + " nodes");
//                        }
//                    });
                    frame.setDefaultCloseOperation(JFrame.EXIT_ON_CLOSE);
                    frame.setSize(frameWidth + 10, frameHeight + 30);
                    frame.setVisible(true);
                }
            });
        } catch (Exception ex) {
            throw new RuntimeException(ex);
        }
    }

    void updateLatLon(MouseEvent e) {
        latLon = mg.getLat(e.getY()) + "," + mg.getLon(e.getX());
        infoPanel.repaint();
        currentPosX = e.getX();
        currentPosY = e.getY();
    }

    void repaintPaths() {
        pathLayer.repaint();
        mainPanel.repaint();
    }

    void repaintRoads() {
        // avoid threading as there should be no updated to scale or offset while painting 
        // (would to lead to artifacts)
        StopWatch sw = new StopWatch().start();
        pathLayer.repaint();
        roadsLayer.repaint();
        mainPanel.repaint();
        logger.info("roads painting took " + sw.stop().getSeconds() + " sec");
    }
}<|MERGE_RESOLUTION|>--- conflicted
+++ resolved
@@ -285,11 +285,6 @@
                     }
                 }
 
-<<<<<<< HEAD
-                index.visualize(new LocationIndexTree.Visitor() {
-                    @Override
-                    public void onCellBBox(BBox bbox, int width) {
-=======
                 index.query(graph.getBounds(), new LocationIndexTree.Visitor() {
                     @Override
                     public boolean isTileInfo() {
@@ -299,7 +294,6 @@
                     @Override
                     public void onTile(BBox bbox, int depth) {
                         int width = Math.max(1, Math.min(4, 4 - depth));
->>>>>>> cc331d5f
                         g2.setColor(Color.GRAY);
                         mg.plotEdge(g2, bbox.minLat, bbox.minLon, bbox.minLat, bbox.maxLon, width);
                         mg.plotEdge(g2, bbox.minLat, bbox.maxLon, bbox.maxLat, bbox.maxLon, width);
