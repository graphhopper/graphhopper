language: java
jdk:
  - openjdk7
  - oraclejdk7
  - oraclejdk8
# do not install anything instead return true via unix command true
install: true
script: ./core/files/travis-build.sh
notifications:
  email:
<<<<<<< HEAD
    - engaric@hotmail.com
=======
    - github@graphhopper.com

# enable container-based stack
sudo: false
>>>>>>> 1b3f0f3a
<|MERGE_RESOLUTION|>--- conflicted
+++ resolved
@@ -8,11 +8,7 @@
 script: ./core/files/travis-build.sh
 notifications:
   email:
-<<<<<<< HEAD
     - engaric@hotmail.com
-=======
-    - github@graphhopper.com
 
 # enable container-based stack
-sudo: false
->>>>>>> 1b3f0f3a
+sudo: false