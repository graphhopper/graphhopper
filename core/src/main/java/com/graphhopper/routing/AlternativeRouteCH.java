--- conflicted
+++ resolved
@@ -20,6 +20,7 @@
 
 import com.carrotsearch.hppc.IntIndexedContainer;
 import com.carrotsearch.hppc.predicates.IntObjectPredicate;
+import com.graphhopper.storage.Graph;
 import com.graphhopper.storage.RoutingCHGraph;
 import com.graphhopper.storage.SPTEntry;
 import com.graphhopper.util.EdgeIteratorState;
@@ -86,34 +87,9 @@
                 // and glue them together.
                 DijkstraBidirectionCHNoSOD svRouter = new DijkstraBidirectionCHNoSOD(graph);
                 final Path svPath = svRouter.calcPath(s, v);
-<<<<<<< HEAD
-                final IntIndexedContainer svNodes = svPath.calcNodes();
                 DijkstraBidirectionCHNoSOD vtRouter = new DijkstraBidirectionCHNoSOD(graph);
                 final Path vtPath = vtRouter.calcPath(v, t);
-                final IntIndexedContainer vtNodes = vtPath.calcNodes();
-                Path path = new Path(graph.getGraph().getBaseGraph()) {
-                    Path extract() {
-                        setFromNode(svNodes.get(0));
-                        for (EdgeIteratorState edge : svPath.calcEdges()) {
-                            addEdge(edge.getEdge());
-                        }
-                        for (EdgeIteratorState edge : vtPath.calcEdges()) {
-                            addEdge(edge.getEdge());
-                        }
-                        setEndNode(vtNodes.get(vtNodes.size() - 1));
-                        setFound(true);
-                        setWeight(svPath.getWeight() + vtPath.getWeight());
-                        setDistance(svPath.getDistance() + vtPath.getDistance());
-                        time = svPath.time + vtPath.time;
-                        return this;
-                    }
-                }.extract();
-=======
-                DijkstraBidirectionCHNoSOD vtRouter = new DijkstraBidirectionCHNoSOD(graph, weighting);
-                vtRouter.setEdgeFilter(additionalEdgeFilter);
-                final Path vtPath = vtRouter.calcPath(v, t);
-                Path path = concat(graph.getBaseGraph(), svPath, vtPath);
->>>>>>> 32919525
+                Path path = concat(graph.getGraph().getBaseGraph(), svPath, vtPath);
 
                 // And calculate the share again, because this can be totally different.
                 // The first filter is a good heuristic, but we still need this one.
