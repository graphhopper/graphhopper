/*
 *  Licensed to GraphHopper GmbH under one or more contributor
 *  license agreements. See the NOTICE file distributed with this work for 
 *  additional information regarding copyright ownership.
 * 
 *  GraphHopper GmbH licenses this file to you under the Apache License, 
 *  Version 2.0 (the "License"); you may not use this file except in 
 *  compliance with the License. You may obtain a copy of the License at
 * 
 *       http://www.apache.org/licenses/LICENSE-2.0
 * 
 *  Unless required by applicable law or agreed to in writing, software
 *  distributed under the License is distributed on an "AS IS" BASIS,
 *  WITHOUT WARRANTIES OR CONDITIONS OF ANY KIND, either express or implied.
 *  See the License for the specific language governing permissions and
 *  limitations under the License.
 */
package com.graphhopper.util;

import com.graphhopper.PathWrapper;
import com.graphhopper.routing.Path;
import com.graphhopper.util.details.PathDetail;
import com.graphhopper.util.details.PathDetailsBuilderFactory;
import com.graphhopper.util.exceptions.ConnectionNotFoundException;

import java.util.ArrayList;
import java.util.Collections;
import java.util.List;

/**
 * This class merges multiple {@link Path} objects into one continues object that
 * can be used in the {@link PathWrapper}. There will be a Path between every waypoint.
 * So for two waypoints there will be only one Path object. For three waypoints there will be
 * two Path objects.
 * <p>
 * The instructions are generated per Path object and are merged into one continues InstructionList.
 * The PointList per Path object are merged and optionally simplified.
 *
 * @author Peter Karich
 * @author ratrun
 * @author Robin Boldt
 */
public class PathMerger {
    private static final DouglasPeucker DP = new DouglasPeucker();
    private boolean enableInstructions = true;
    private boolean simplifyResponse = true;
    private DouglasPeucker douglasPeucker = DP;
    private boolean calcPoints = true;
<<<<<<< HEAD
    private double favoredHeading = Double.MIN_VALUE;
=======
    private PathDetailsBuilderFactory calculatorFactory;
>>>>>>> f1cd99d7

    public PathMerger setCalcPoints(boolean calcPoints) {
        this.calcPoints = calcPoints;
        return this;
    }

    public PathMerger setDouglasPeucker(DouglasPeucker douglasPeucker) {
        this.douglasPeucker = douglasPeucker;
        return this;
    }

    public PathMerger setPathDetailsBuilderFactory(PathDetailsBuilderFactory calculatorFactory) {
        this.calculatorFactory = calculatorFactory;
        return this;
    }

    public PathMerger setSimplifyResponse(boolean simplifyRes) {
        this.simplifyResponse = simplifyRes;
        return this;
    }

    public PathMerger setEnableInstructions(boolean enableInstructions) {
        this.enableInstructions = enableInstructions;
        return this;
    }

    public void doWork(PathWrapper altRsp, List<Path> paths, Translation tr) {
        int origPoints = 0;
        long fullTimeInMillis = 0;
        double fullWeight = 0;
        double fullDistance = 0;
        boolean allFound = true;

        InstructionList fullInstructions = new InstructionList(tr);
        PointList fullPoints = PointList.EMPTY;
        List<String> description = new ArrayList<String>();
        for (int pathIndex = 0; pathIndex < paths.size(); pathIndex++) {
            Path path = paths.get(pathIndex);
            description.addAll(path.getDescription());
            fullTimeInMillis += path.getTime();
            fullDistance += path.getDistance();
            fullWeight += path.getWeight();
            if (enableInstructions) {
                InstructionList il = path.calcInstructions(tr);

                if (!il.isEmpty()) {
                    fullInstructions.addAll(il);

                    // for all paths except the last replace the FinishInstruction with a ViaInstructionn
                    if (pathIndex + 1 < paths.size()) {
                        ViaInstruction newInstr = new ViaInstruction(fullInstructions.get(fullInstructions.size() - 1));
                        newInstr.setViaCount(pathIndex + 1);
                        fullInstructions.replaceLast(newInstr);
                    }
                }

            }
            if (calcPoints || enableInstructions) {
                PointList tmpPoints = path.calcPoints();
                if (fullPoints.isEmpty())
                    fullPoints = new PointList(tmpPoints.size(), tmpPoints.is3D());

                fullPoints.add(tmpPoints);
                altRsp.addPathDetails(path.calcDetails(calculatorFactory, origPoints));
                origPoints += tmpPoints.size();
            }

            allFound = allFound && path.isFound();
        }

        if (!fullPoints.isEmpty()) {
            String debug = altRsp.getDebugInfo() + ", simplify (" + origPoints + "->" + fullPoints.getSize() + ")";
            altRsp.addDebugInfo(debug);
            if (fullPoints.is3D)
                calcAscendDescend(altRsp, fullPoints);
        }

        if (enableInstructions) {
            fullInstructions = updateInstructionsWithContext(fullInstructions);
            altRsp.setInstructions(fullInstructions);
        }

        if (!allFound) {
            altRsp.addError(new ConnectionNotFoundException("Connection between locations not found", Collections.<String, Object>emptyMap()));
        }

        altRsp.setDescription(description).
                setPoints(fullPoints).
                setRouteWeight(fullWeight).
                setDistance(fullDistance).
                setTime(fullTimeInMillis);

        if (allFound && simplifyResponse && (calcPoints || enableInstructions)) {
            PathSimplification ps = new PathSimplification(altRsp, douglasPeucker, enableInstructions);
            ps.simplify();
        }
    }

    /**
     * Merges <code>otherDetails</code> into the <code>pathDetails</code>.
     * <p>
     * This method makes sure that Entry list around via points are merged correctly.
     * See #1091 and the misplaced PathDetail after waypoints.
     */
    public static void merge(List<PathDetail> pathDetails, List<PathDetail> otherDetails) {
        // Make sure that the PathDetail list is merged correctly at via points
        if (!pathDetails.isEmpty() && !otherDetails.isEmpty()) {
            PathDetail lastDetail = pathDetails.get(pathDetails.size() - 1);
            if (lastDetail.getValue().equals(otherDetails.get(0).getValue())) {
                lastDetail.setLast(otherDetails.get(0).getLast());
                otherDetails.remove(0);
            }
        }

        pathDetails.addAll(otherDetails);
    }

    private InstructionList updateInstructionsWithContext(InstructionList instructions) {
        Instruction instruction;
        Instruction nextInstruction;
        double heading;
        double lastHeading;

        for (int i = 0; i < instructions.size() - 1; i++) {
            instruction = instructions.get(i);

            if (i == 0 && favoredHeading > Double.MIN_VALUE &&
                    instruction.extraInfo.containsKey("heading")) {

                heading = (double) instruction.extraInfo.get("heading");
                if (Math.abs(heading - favoredHeading) % 360 > 170 &&
                        Math.abs(heading - favoredHeading) % 360 < 190) {
                    // The requested heading points into the opposite direction of the calculated heading
                    // therefore we change the continue instruction to a u-turn
                    instruction.sign = Instruction.U_TURN;
                }
            }

            if (instruction.sign == Instruction.REACHED_VIA) {
                nextInstruction = instructions.get(i + 1);
                if (nextInstruction.getSign() != Instruction.CONTINUE_ON_STREET ||
                        !instruction.extraInfo.containsKey("last_heading") ||
                        !nextInstruction.extraInfo.containsKey("heading")) {
                    // TODO throw exception?
                    continue;
                }
                lastHeading = (double) instruction.extraInfo.get("last_heading");
                heading = (double) nextInstruction.extraInfo.get("heading");

                // Turn around the orientation of the last heading
                lastHeading = (lastHeading + 180) % 360;

                if (Math.abs(heading - lastHeading) < 1) {
                    nextInstruction.sign = Instruction.U_TURN;
                }
            }
        }

        return instructions;
    }

    private void calcAscendDescend(final PathWrapper rsp, final PointList pointList) {
        double ascendMeters = 0;
        double descendMeters = 0;
        double lastEle = pointList.getElevation(0);
        for (int i = 1; i < pointList.size(); ++i) {
            double ele = pointList.getElevation(i);
            double diff = Math.abs(ele - lastEle);

            if (ele > lastEle)
                ascendMeters += diff;
            else
                descendMeters += diff;

            lastEle = ele;

        }
        rsp.setAscend(ascendMeters);
        rsp.setDescend(descendMeters);
    }

    public void setFavoredHeading(double favoredHeading) {
        this.favoredHeading = favoredHeading;
    }
}<|MERGE_RESOLUTION|>--- conflicted
+++ resolved
@@ -46,11 +46,8 @@
     private boolean simplifyResponse = true;
     private DouglasPeucker douglasPeucker = DP;
     private boolean calcPoints = true;
-<<<<<<< HEAD
+    private PathDetailsBuilderFactory calculatorFactory;
     private double favoredHeading = Double.MIN_VALUE;
-=======
-    private PathDetailsBuilderFactory calculatorFactory;
->>>>>>> f1cd99d7
 
     public PathMerger setCalcPoints(boolean calcPoints) {
         this.calcPoints = calcPoints;
