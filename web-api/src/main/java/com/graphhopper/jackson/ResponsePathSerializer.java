--- conflicted
+++ resolved
@@ -96,18 +96,15 @@
             jsonPath.put("weight", Helper.round6(p.getRouteWeight()));
             jsonPath.put("time", p.getTime());
             jsonPath.put("transfers", p.getNumChanges());
+            jsonPath.putPOJO("legs", p.getLegs());
             if (!p.getDescription().isEmpty()) {
                 jsonPath.putPOJO("description", p.getDescription());
             }
-<<<<<<< HEAD
-            jsonPath.putPOJO("legs", p.getLegs());
-=======
 
             // for points and snapped_waypoints:
             jsonPath.put("points_encoded", pointsEncoded);
             if (pointsEncoded) jsonPath.put("points_encoded_multiplier", pointsMultiplier);
 
->>>>>>> 087bacdd
             if (calcPoints) {
                 jsonPath.putPOJO("bbox", p.calcBBox2D());
                 jsonPath.putPOJO("points", pointsEncoded ? encodePolyline(p.getPoints(), enableElevation, pointsMultiplier) : p.getPoints().toLineString(enableElevation));
