/*
 *  Licensed to GraphHopper GmbH under one or more contributor
 *  license agreements. See the NOTICE file distributed with this work for
 *  additional information regarding copyright ownership.
 *
 *  GraphHopper GmbH licenses this file to you under the Apache License,
 *  Version 2.0 (the "License"); you may not use this file except in
 *  compliance with the License. You may obtain a copy of the License at
 *
 *       http://www.apache.org/licenses/LICENSE-2.0
 *
 *  Unless required by applicable law or agreed to in writing, software
 *  distributed under the License is distributed on an "AS IS" BASIS,
 *  WITHOUT WARRANTIES OR CONDITIONS OF ANY KIND, either express or implied.
 *  See the License for the specific language governing permissions and
 *  limitations under the License.
 */
package com.graphhopper.storage;

import com.graphhopper.routing.ev.*;
import com.graphhopper.routing.util.AllEdgesIterator;
import com.graphhopper.routing.util.EdgeFilter;
import com.graphhopper.routing.util.EncodingManager;
import com.graphhopper.routing.weighting.Weighting;
import com.graphhopper.search.KVStorage;
import com.graphhopper.util.*;
import com.graphhopper.util.shapes.BBox;

import java.io.Closeable;
import java.util.List;

import static com.graphhopper.util.Helper.nf;

/**
 * The base graph handles nodes and edges file format. It can be used with different Directory
 * implementations like RAMDirectory for fast access or via MMapDirectory for virtual-memory and not
 * thread safe usage.
 * <p>
 * Note: A RAM DataAccess Object is thread-safe in itself but if used in this Graph implementation
 * it is not write thread safe.
 * <p>
 * Life cycle: (1) object creation, (2) configuration via setters &amp; getters, (3) create or
 * loadExisting, (4) usage, (5) flush, (6) close
 */
public class BaseGraph implements Graph, Closeable {
    final static long MAX_UNSIGNED_INT = 0xFFFF_FFFFL;
    final BaseGraphNodesAndEdges store;
    final NodeAccess nodeAccess;
    final KVStorage edgeKVStorage;
    // can be null if turn costs are not supported
    final TurnCostStorage turnCostStorage;
    final BitUtil bitUtil;
    // length | nodeA | nextNode | ... | nodeB
    // as we use integer index in 'edges' area => 'geometry' area is limited to 4GB (we use pos&neg values!)
    private final DataAccess wayGeometry;
    private final Directory dir;
    private final int segmentSize;
    private boolean initialized = false;
    private long maxGeoRef;

    public BaseGraph(Directory dir, int intsForFlags, boolean withElevation, boolean withTurnCosts, int segmentSize) {
        this.dir = dir;
        this.bitUtil = BitUtil.LITTLE;
        this.wayGeometry = dir.create("geometry", segmentSize);
        this.edgeKVStorage = new KVStorage(dir, true);
        this.store = new BaseGraphNodesAndEdges(dir, intsForFlags, withElevation, withTurnCosts, segmentSize);
        this.nodeAccess = new GHNodeAccess(store);
        this.segmentSize = segmentSize;
        turnCostStorage = withTurnCosts ? new TurnCostStorage(this, dir.create("turn_costs", segmentSize)) : null;
    }

    private int getOtherNode(int nodeThis, long edgePointer) {
        int nodeA = store.getNodeA(edgePointer);
        return nodeThis == nodeA ? store.getNodeB(edgePointer) : nodeA;
    }

    private boolean isAdjacentToNode(int node, long edgePointer) {
        return store.getNodeA(edgePointer) == node || store.getNodeB(edgePointer) == node;
    }

    private static boolean isTestingEnabled() {
        boolean enableIfAssert = false;
        assert (enableIfAssert = true) : true;
        return enableIfAssert;
    }

    public void debugPrint() {
        store.debugPrint();
    }

    @Override
    public BaseGraph getBaseGraph() {
        return this;
    }

    public boolean isInitialized() {
        return initialized;
    }

    void checkNotInitialized() {
        if (initialized)
            throw new IllegalStateException("You cannot configure this BaseGraph "
                    + "after calling create or loadExisting. Calling one of the methods twice is also not allowed.");
    }

    private void loadWayGeometryHeader() {
        int geometryVersion = wayGeometry.getHeader(0);
        GHUtility.checkDAVersion(wayGeometry.getName(), Constants.VERSION_GEOMETRY, geometryVersion);
        maxGeoRef = bitUtil.combineIntsToLong(
                wayGeometry.getHeader(4),
                wayGeometry.getHeader(8)
        );
    }

    private void setWayGeometryHeader() {
        wayGeometry.setHeader(0, Constants.VERSION_GEOMETRY);
        wayGeometry.setHeader(4, bitUtil.getIntLow(maxGeoRef));
        wayGeometry.setHeader(8, bitUtil.getIntHigh(maxGeoRef));
    }

    private void setInitialized() {
        initialized = true;
    }

    boolean supportsTurnCosts() {
        return turnCostStorage != null;
    }

    @Override
    public int getNodes() {
        return store.getNodes();
    }

    @Override
    public int getEdges() {
        return store.getEdges();
    }

    @Override
    public NodeAccess getNodeAccess() {
        return nodeAccess;
    }

    @Override
    public BBox getBounds() {
        return store.getBounds();
    }

    public synchronized void freeze() {
        if (isFrozen())
            throw new IllegalStateException("base graph already frozen");
        store.setFrozen(true);
    }

    public synchronized boolean isFrozen() {
        return store.getFrozen();
    }

    public BaseGraph create(long initSize) {
        checkNotInitialized();
        dir.create();
        store.create(initSize);

        initSize = Math.min(initSize, 2000);
        wayGeometry.create(initSize);
        edgeKVStorage.create(initSize);
        if (supportsTurnCosts()) {
            turnCostStorage.create(initSize);
        }
        setInitialized();
        // 0 stands for no separate geoRef
        maxGeoRef = 4;
        return this;
    }

    public int getIntsForFlags() {
        return store.getIntsForFlags();
    }

    public String toDetailsString() {
        return store.toDetailsString() + ", "
                + "name:(" + edgeKVStorage.getCapacity() / Helper.MB + "MB), "
                + "geo:" + nf(maxGeoRef) + "(" + wayGeometry.getCapacity() / Helper.MB + "MB)";
    }

    /**
     * Flush and free resources that are not needed for post-processing (way geometries and KVStorage for edges).
     */
    public void flushAndCloseGeometryAndNameStorage() {
        setWayGeometryHeader();

        wayGeometry.flush();
        wayGeometry.close();

        edgeKVStorage.flush();
        edgeKVStorage.close();
    }

    public void flush() {
        if (!wayGeometry.isClosed()) {
            setWayGeometryHeader();
            wayGeometry.flush();
        }

        if (!edgeKVStorage.isClosed())
            edgeKVStorage.flush();

        store.flush();
        if (supportsTurnCosts()) {
            turnCostStorage.flush();
        }
    }

    @Override
    public void close() {
        if (!wayGeometry.isClosed())
            wayGeometry.close();
        if (!edgeKVStorage.isClosed())
            edgeKVStorage.close();
        store.close();
        if (supportsTurnCosts()) {
            turnCostStorage.close();
        }
    }

    public long getCapacity() {
        return store.getCapacity() + edgeKVStorage.getCapacity()
                + wayGeometry.getCapacity() + (supportsTurnCosts() ? turnCostStorage.getCapacity() : 0);
    }

    long getMaxGeoRef() {
        return maxGeoRef;
    }

    public boolean loadExisting() {
        checkNotInitialized();

        if (!store.loadExisting())
            return false;

        if (!wayGeometry.loadExisting())
            return false;

        if (!edgeKVStorage.loadExisting())
            return false;

        if (supportsTurnCosts() && !turnCostStorage.loadExisting())
            return false;

        setInitialized();
        loadWayGeometryHeader();
        return true;
    }

    /**
     * This method copies the properties of one {@link EdgeIteratorState} to another.
     *
     * @return the updated iterator the properties where copied to.
     */
    EdgeIteratorState copyProperties(EdgeIteratorState from, EdgeIteratorStateImpl to) {
        long edgePointer = store.toEdgePointer(to.getEdge());
        store.writeFlags(edgePointer, from.getFlags());

        // copy the rest with higher level API
        to.setDistance(from.getDistance()).
                setKeyValues(from.getKeyValues()).
                setWayGeometry(from.fetchWayGeometry(FetchMode.PILLAR_ONLY));

        return to;
    }

    /**
     * Create edge between nodes a and b
     *
     * @return EdgeIteratorState of newly created edge
     */
    @Override
    public EdgeIteratorState edge(int nodeA, int nodeB) {
        if (isFrozen())
            throw new IllegalStateException("Cannot create edge if graph is already frozen");
        int edgeId = store.edge(nodeA, nodeB);
        EdgeIteratorStateImpl edge = new EdgeIteratorStateImpl(this);
        boolean valid = edge.init(edgeId, nodeB);
        assert valid;
        return edge;
    }

    @Override
    public EdgeIteratorState getEdgeIteratorState(int edgeId, int adjNode) {
        EdgeIteratorStateImpl edge = new EdgeIteratorStateImpl(this);
        if (edge.init(edgeId, adjNode))
            return edge;
        // if edgeId exists but adjacent nodes do not match
        return null;
    }

    @Override
    public EdgeIteratorState getEdgeIteratorStateForKey(int edgeKey) {
        EdgeIteratorStateImpl edge = new EdgeIteratorStateImpl(this);
        edge.init(edgeKey);
        return edge;
    }

    @Override
    public EdgeExplorer createEdgeExplorer(EdgeFilter filter) {
        return new EdgeIteratorImpl(this, filter);
    }

    @Override
    public EdgeExplorer createEdgeExplorer() {
        return createEdgeExplorer(EdgeFilter.ALL_EDGES);
    }

    @Override
    public AllEdgesIterator getAllEdges() {
        return new AllEdgeIterator(this);
    }

    @Override
    public TurnCostStorage getTurnCostStorage() {
        return turnCostStorage;
    }

    @Override
    public Weighting wrapWeighting(Weighting weighting) {
        return weighting;
    }

    @Override
    public int getOtherNode(int edge, int node) {
        long edgePointer = store.toEdgePointer(edge);
        return getOtherNode(node, edgePointer);
    }

    @Override
    public boolean isAdjacentToNode(int edge, int node) {
        long edgePointer = store.toEdgePointer(edge);
        return isAdjacentToNode(node, edgePointer);
    }

    private void setWayGeometry_(PointList pillarNodes, long edgePointer, boolean reverse) {
        if (pillarNodes != null && !pillarNodes.isEmpty()) {
            if (pillarNodes.getDimension() != nodeAccess.getDimension())
                throw new IllegalArgumentException("Cannot use pointlist which is " + pillarNodes.getDimension()
                        + "D for graph which is " + nodeAccess.getDimension() + "D");

            long existingGeoRef = Helper.toUnsignedLong(store.getGeoRef(edgePointer));

            int len = pillarNodes.size();
            int dim = nodeAccess.getDimension();
            if (existingGeoRef > 0) {
                final int count = wayGeometry.getInt(existingGeoRef * 4L);
                if (len <= count) {
                    setWayGeometryAtGeoRef(pillarNodes, edgePointer, reverse, existingGeoRef);
                    return;
                }
            }

            long nextGeoRef = nextGeoRef(len * dim);
            setWayGeometryAtGeoRef(pillarNodes, edgePointer, reverse, nextGeoRef);
        } else {
            store.setGeoRef(edgePointer, 0);
        }
    }

    public EdgeIntAccess createIntAccess() {
        return new EdgeIntAccess() {
            @Override
            public int getInt(int edgeId, int index) {
                long edgePointer = store.toEdgePointer(edgeId);
                return store.getFlagInt(edgePointer, index);
            }

            @Override
            public void setInt(int edgeId, int index, int value) {
                long edgePointer = store.toEdgePointer(edgeId);
                store.setFlagInt(edgePointer, index, value);
            }
        };
    }

    private void setWayGeometryAtGeoRef(PointList pillarNodes, long edgePointer, boolean reverse, long geoRef) {
        int len = pillarNodes.size();
        int dim = nodeAccess.getDimension();
        long geoRefPosition = geoRef * 4;
        int totalLen = len * dim * 4 + 4;
        ensureGeometry(geoRefPosition, totalLen);
        byte[] wayGeometryBytes = createWayGeometryBytes(pillarNodes, reverse);
        wayGeometry.setBytes(geoRefPosition, wayGeometryBytes, wayGeometryBytes.length);
        store.setGeoRef(edgePointer, Helper.toSignedInt(geoRef));
    }

    private byte[] createWayGeometryBytes(PointList pillarNodes, boolean reverse) {
        int len = pillarNodes.size();
        int dim = nodeAccess.getDimension();
        int totalLen = len * dim * 4 + 4;
        byte[] bytes = new byte[totalLen];
        bitUtil.fromInt(bytes, len, 0);
        if (reverse)
            pillarNodes.reverse();

        int tmpOffset = 4;
        boolean is3D = nodeAccess.is3D();
        for (int i = 0; i < len; i++) {
            double lat = pillarNodes.getLat(i);
            bitUtil.fromInt(bytes, Helper.degreeToInt(lat), tmpOffset);
            tmpOffset += 4;
            bitUtil.fromInt(bytes, Helper.degreeToInt(pillarNodes.getLon(i)), tmpOffset);
            tmpOffset += 4;

            if (is3D) {
                bitUtil.fromInt(bytes, Helper.eleToInt(pillarNodes.getEle(i)), tmpOffset);
                tmpOffset += 4;
            }
        }
        return bytes;
    }

    private PointList fetchWayGeometry_(long edgePointer, boolean reverse, FetchMode mode, int baseNode, int adjNode) {
        if (mode == FetchMode.TOWER_ONLY) {
            // no reverse handling required as adjNode and baseNode is already properly switched
            PointList pillarNodes = new PointList(2, nodeAccess.is3D());
            pillarNodes.add(nodeAccess, baseNode);
            pillarNodes.add(nodeAccess, adjNode);
            return pillarNodes;
        }
        long geoRef = Helper.toUnsignedLong(store.getGeoRef(edgePointer));
        int count = 0;
        byte[] bytes = null;
        if (geoRef > 0) {
            geoRef *= 4L;
            count = wayGeometry.getInt(geoRef);

            geoRef += 4L;
            bytes = new byte[count * nodeAccess.getDimension() * 4];
            wayGeometry.getBytes(geoRef, bytes, bytes.length);
        } else if (mode == FetchMode.PILLAR_ONLY)
            return PointList.EMPTY;

        PointList pillarNodes = new PointList(getPointListLength(count, mode), nodeAccess.is3D());
        if (reverse) {
            if (mode == FetchMode.ALL || mode == FetchMode.PILLAR_AND_ADJ)
                pillarNodes.add(nodeAccess, adjNode);
        } else if (mode == FetchMode.ALL || mode == FetchMode.BASE_AND_PILLAR)
            pillarNodes.add(nodeAccess, baseNode);

        int index = 0;
        for (int i = 0; i < count; i++) {
            double lat = Helper.intToDegree(bitUtil.toInt(bytes, index));
            index += 4;
            double lon = Helper.intToDegree(bitUtil.toInt(bytes, index));
            index += 4;
            if (nodeAccess.is3D()) {
                pillarNodes.add(lat, lon, Helper.intToEle(bitUtil.toInt(bytes, index)));
                index += 4;
            } else {
                pillarNodes.add(lat, lon);
            }
        }

        if (reverse) {
            if (mode == FetchMode.ALL || mode == FetchMode.BASE_AND_PILLAR)
                pillarNodes.add(nodeAccess, baseNode);

            pillarNodes.reverse();
        } else if (mode == FetchMode.ALL || mode == FetchMode.PILLAR_AND_ADJ)
            pillarNodes.add(nodeAccess, adjNode);

        return pillarNodes;
    }

    static int getPointListLength(int pillarNodes, FetchMode mode) {
        switch (mode) {
            case TOWER_ONLY:
                return 2;
            case PILLAR_ONLY:
                return pillarNodes;
            case BASE_AND_PILLAR:
            case PILLAR_AND_ADJ:
                return pillarNodes + 1;
            case ALL:
                return pillarNodes + 2;
        }
        throw new IllegalArgumentException("Mode isn't handled " + mode);
    }

    private void ensureGeometry(long bytePos, int byteLength) {
        wayGeometry.ensureCapacity(bytePos + byteLength);
    }

    private long nextGeoRef(int arrayLength) {
        long tmp = maxGeoRef;
        maxGeoRef += arrayLength + 1L;
        if (maxGeoRef > MAX_UNSIGNED_INT)
            throw new IllegalStateException("Geometry too large, does not fit in 32 bits " + maxGeoRef);

        return tmp;
    }

    public boolean isClosed() {
        return store.isClosed();
    }

    public Directory getDirectory() {
        return dir;
    }

    public int getSegmentSize() {
        return segmentSize;
    }

    public static class Builder {
        private final int intsForFlags;
        private Directory directory = new RAMDirectory();
        private boolean withElevation = false;
        private boolean withTurnCosts = false;
        private long bytes = 100;
        private int segmentSize = -1;

        public Builder(EncodingManager em) {
            this(em.getIntsForFlags());
            withTurnCosts(em.needsTurnCostsSupport());
        }

        public Builder(int intsForFlags) {
            this.intsForFlags = intsForFlags;
        }

        // todo: maybe rename later, but for now this makes it easier to replace GraphBuilder
        public Builder setDir(Directory directory) {
            this.directory = directory;
            return this;
        }

        // todo: maybe rename later, but for now this makes it easier to replace GraphBuilder
        public Builder set3D(boolean withElevation) {
            this.withElevation = withElevation;
            return this;
        }

        // todo: maybe rename later, but for now this makes it easier to replace GraphBuilder
        public Builder withTurnCosts(boolean withTurnCosts) {
            this.withTurnCosts = withTurnCosts;
            return this;
        }

        public Builder setSegmentSize(int segmentSize) {
            this.segmentSize = segmentSize;
            return this;
        }

        public Builder setBytes(long bytes) {
            this.bytes = bytes;
            return this;
        }

        public BaseGraph build() {
            return new BaseGraph(directory, intsForFlags, withElevation, withTurnCosts, segmentSize);
        }

        public BaseGraph create() {
            BaseGraph baseGraph = build();
            baseGraph.create(bytes);
            return baseGraph;
        }
    }

    protected static class EdgeIteratorImpl extends EdgeIteratorStateImpl implements EdgeExplorer, EdgeIterator {
        final EdgeFilter filter;
        int nextEdgeId;

        public EdgeIteratorImpl(BaseGraph baseGraph, EdgeFilter filter) {
            super(baseGraph);
            if (filter == null)
                throw new IllegalArgumentException("Instead null filter use EdgeFilter.ALL_EDGES");
            this.filter = filter;
        }

        @Override
        public EdgeIterator setBaseNode(int baseNode) {
            nextEdgeId = edgeId = store.getEdgeRef(store.toNodePointer(baseNode));
            this.baseNode = baseNode;
            return this;
        }

        @Override
        public final boolean next() {
            while (EdgeIterator.Edge.isValid(nextEdgeId)) {
                goToNext();
                if (filter.accept(this))
                    return true;
            }
            return false;
        }

        void goToNext() {
            edgePointer = store.toEdgePointer(nextEdgeId);
            edgeId = nextEdgeId;
            int nodeA = store.getNodeA(edgePointer);
            boolean baseNodeIsNodeA = baseNode == nodeA;
            adjNode = baseNodeIsNodeA ? store.getNodeB(edgePointer) : nodeA;
            reverse = !baseNodeIsNodeA;

            // position to next edge
            nextEdgeId = baseNodeIsNodeA ? store.getLinkA(edgePointer) : store.getLinkB(edgePointer);
            assert nextEdgeId != edgeId : ("endless loop detected for base node: " + baseNode + ", adj node: " + adjNode
                    + ", edge pointer: " + edgePointer + ", edge: " + edgeId);
        }

        @Override
        public EdgeIteratorState detach(boolean reverseArg) {
            if (edgeId == nextEdgeId)
                throw new IllegalStateException("call next before detaching (edgeId:" + edgeId + " vs. next " + nextEdgeId + ")");
            return super.detach(reverseArg);
        }
    }

    /**
     * Include all edges of this storage in the iterator.
     */
    protected static class AllEdgeIterator extends EdgeIteratorStateImpl implements AllEdgesIterator {
        public AllEdgeIterator(BaseGraph baseGraph) {
            super(baseGraph);
        }

        @Override
        public int length() {
            return store.getEdges();
        }

        @Override
        public boolean next() {
            edgeId++;
            if (edgeId >= store.getEdges())
                return false;
            edgePointer = store.toEdgePointer(edgeId);
            baseNode = store.getNodeA(edgePointer);
            adjNode = store.getNodeB(edgePointer);
            reverse = false;
            return true;
        }

        @Override
        public final EdgeIteratorState detach(boolean reverseArg) {
            if (edgePointer < 0)
                throw new IllegalStateException("call next before detaching");

            AllEdgeIterator iter = new AllEdgeIterator(baseGraph);
            iter.edgeId = edgeId;
            iter.edgePointer = edgePointer;
            if (reverseArg) {
                iter.reverse = !this.reverse;
                iter.baseNode = adjNode;
                iter.adjNode = baseNode;
            } else {
                iter.reverse = this.reverse;
                iter.baseNode = baseNode;
                iter.adjNode = adjNode;
            }
            return iter;
        }
    }

    static class EdgeIteratorStateImpl implements EdgeIteratorState {
        final BaseGraph baseGraph;
        final BaseGraphNodesAndEdges store;
        long edgePointer = -1;
        int baseNode;
        int adjNode;
        // we need reverse if detach is called
        boolean reverse = false;
        int edgeId = -1;
        private final EdgeIntAccess edgeIntAccess;

        public EdgeIteratorStateImpl(BaseGraph baseGraph) {
            this.baseGraph = baseGraph;
            edgeIntAccess = baseGraph.createIntAccess();
            store = baseGraph.store;
        }

        /**
         * @return false if the edge has not a node equal to expectedAdjNode
         */
        final boolean init(int edgeId, int expectedAdjNode) {
            if (edgeId < 0 || edgeId >= store.getEdges())
                throw new IllegalArgumentException("edge: " + edgeId + " out of bounds: [0," + store.getEdges() + "[");
            this.edgeId = edgeId;
            edgePointer = store.toEdgePointer(edgeId);
            baseNode = store.getNodeA(edgePointer);
            adjNode = store.getNodeB(edgePointer);

            if (expectedAdjNode == adjNode || expectedAdjNode == Integer.MIN_VALUE) {
                reverse = false;
                return true;
            } else if (expectedAdjNode == baseNode) {
                reverse = true;
                baseNode = adjNode;
                adjNode = expectedAdjNode;
                return true;
            }
            return false;
        }

        /**
         * Similar to {@link #init(int edgeId, int adjNode)}, but here we retrieve the edge in a certain direction
         * directly using an edge key.
         */
        final void init(int edgeKey) {
            if (edgeKey < 0)
                throw new IllegalArgumentException("edge keys must not be negative, given: " + edgeKey);
            this.edgeId = GHUtility.getEdgeFromEdgeKey(edgeKey);
            edgePointer = store.toEdgePointer(edgeId);
            baseNode = store.getNodeA(edgePointer);
            adjNode = store.getNodeB(edgePointer);

            if (edgeKey % 2 == 0 || baseNode == adjNode) {
                reverse = false;
            } else {
                reverse = true;
                int tmp = baseNode;
                baseNode = adjNode;
                adjNode = tmp;
            }
        }

        @Override
        public final int getBaseNode() {
            return baseNode;
        }

        @Override
        public final int getAdjNode() {
            return adjNode;
        }

        @Override
        public double getDistance() {
            return store.getDist(edgePointer);
        }

        @Override
        public EdgeIteratorState setDistance(double dist) {
            store.setDist(edgePointer, dist);
            return this;
        }

        @Override
        public IntsRef getFlags() {
            IntsRef edgeFlags = new IntsRef(store.getIntsForFlags());
            store.readFlags(edgePointer, edgeFlags);
            return edgeFlags;
        }

        @Override
        public final EdgeIteratorState setFlags(IntsRef edgeFlags) {
            assert edgeId < store.getEdges() : "must be edge but was shortcut: " + edgeId + " >= " + store.getEdges() + ". Use setFlagsAndWeight";
            store.writeFlags(edgePointer, edgeFlags);
            return this;
        }

        @Override
        public boolean get(BooleanEncodedValue property) {
<<<<<<< HEAD
            return property.getBool(getEdge(), reverse, getFlags());
=======
            return property.getBool(reverse, edgeId, edgeIntAccess);
>>>>>>> 38cc8d87
        }

        @Override
        public EdgeIteratorState set(BooleanEncodedValue property, boolean value) {
<<<<<<< HEAD
            property.setBool(getEdge(), reverse, getFlags(), value);
            store.writeFlags(edgePointer, getFlags());
=======
            property.setBool(reverse, edgeId, edgeIntAccess, value);
>>>>>>> 38cc8d87
            return this;
        }

        @Override
        public boolean getReverse(BooleanEncodedValue property) {
<<<<<<< HEAD
            return property.getBool(getEdge(), !reverse, getFlags());
=======
            return property.getBool(!reverse, edgeId, edgeIntAccess);
>>>>>>> 38cc8d87
        }

        @Override
        public EdgeIteratorState setReverse(BooleanEncodedValue property, boolean value) {
<<<<<<< HEAD
            property.setBool(getEdge(), !reverse, getFlags(), value);
            store.writeFlags(edgePointer, getFlags());
=======
            property.setBool(!reverse, edgeId, edgeIntAccess, value);
>>>>>>> 38cc8d87
            return this;
        }

        @Override
        public EdgeIteratorState set(BooleanEncodedValue property, boolean fwd, boolean bwd) {
            if (!property.isStoreTwoDirections())
                throw new IllegalArgumentException("EncodedValue " + property.getName() + " supports only one direction");
<<<<<<< HEAD
            property.setBool(getEdge(), reverse, getFlags(), fwd);
            property.setBool(getEdge(), !reverse, getFlags(), bwd);
            store.writeFlags(edgePointer, getFlags());
=======
            property.setBool(reverse, edgeId, edgeIntAccess, fwd);
            property.setBool(!reverse, edgeId, edgeIntAccess, bwd);
>>>>>>> 38cc8d87
            return this;
        }

        @Override
        public int get(IntEncodedValue property) {
            return property.getInt(reverse, edgeId, edgeIntAccess);
        }

        @Override
        public EdgeIteratorState set(IntEncodedValue property, int value) {
            property.setInt(reverse, edgeId, edgeIntAccess, value);
            return this;
        }

        @Override
        public int getReverse(IntEncodedValue property) {
            return property.getInt(!reverse, edgeId, edgeIntAccess);
        }

        @Override
        public EdgeIteratorState setReverse(IntEncodedValue property, int value) {
            property.setInt(!reverse, edgeId, edgeIntAccess, value);
            return this;
        }

        @Override
        public EdgeIteratorState set(IntEncodedValue property, int fwd, int bwd) {
            if (!property.isStoreTwoDirections())
                throw new IllegalArgumentException("EncodedValue " + property.getName() + " supports only one direction");
            property.setInt(reverse, edgeId, edgeIntAccess, fwd);
            property.setInt(!reverse, edgeId, edgeIntAccess, bwd);
            return this;
        }

        @Override
        public double get(DecimalEncodedValue property) {
            return property.getDecimal(reverse, edgeId, edgeIntAccess);
        }

        @Override
        public EdgeIteratorState set(DecimalEncodedValue property, double value) {
            property.setDecimal(reverse, edgeId, edgeIntAccess, value);
            return this;
        }

        @Override
        public double getReverse(DecimalEncodedValue property) {
            return property.getDecimal(!reverse, edgeId, edgeIntAccess);
        }

        @Override
        public EdgeIteratorState setReverse(DecimalEncodedValue property, double value) {
            property.setDecimal(!reverse, edgeId, edgeIntAccess, value);
            return this;
        }

        @Override
        public EdgeIteratorState set(DecimalEncodedValue property, double fwd, double bwd) {
            if (!property.isStoreTwoDirections())
                throw new IllegalArgumentException("EncodedValue " + property.getName() + " supports only one direction");
            property.setDecimal(reverse, edgeId, edgeIntAccess, fwd);
            property.setDecimal(!reverse, edgeId, edgeIntAccess, bwd);
            return this;
        }

        @Override
        public <T extends Enum<?>> T get(EnumEncodedValue<T> property) {
            return property.getEnum(reverse, edgeId, edgeIntAccess);
        }

        @Override
        public <T extends Enum<?>> EdgeIteratorState set(EnumEncodedValue<T> property, T value) {
            property.setEnum(reverse, edgeId, edgeIntAccess, value);
            return this;
        }

        @Override
        public <T extends Enum<?>> T getReverse(EnumEncodedValue<T> property) {
            return property.getEnum(!reverse, edgeId, edgeIntAccess);
        }

        @Override
        public <T extends Enum<?>> EdgeIteratorState setReverse(EnumEncodedValue<T> property, T value) {
            property.setEnum(!reverse, edgeId, edgeIntAccess, value);
            return this;
        }

        @Override
        public <T extends Enum<?>> EdgeIteratorState set(EnumEncodedValue<T> property, T fwd, T bwd) {
            if (!property.isStoreTwoDirections())
                throw new IllegalArgumentException("EncodedValue " + property.getName() + " supports only one direction");
            property.setEnum(reverse, edgeId, edgeIntAccess, fwd);
            property.setEnum(!reverse, edgeId, edgeIntAccess, bwd);
            return this;
        }

        @Override
        public String get(StringEncodedValue property) {
            return property.getString(reverse, edgeId, edgeIntAccess);
        }

        @Override
        public EdgeIteratorState set(StringEncodedValue property, String value) {
            property.setString(reverse, edgeId, edgeIntAccess, value);
            return this;
        }

        @Override
        public String getReverse(StringEncodedValue property) {
            return property.getString(!reverse, edgeId, edgeIntAccess);
        }

        @Override
        public EdgeIteratorState setReverse(StringEncodedValue property, String value) {
            property.setString(!reverse, edgeId, edgeIntAccess, value);
            return this;
        }

        @Override
        public EdgeIteratorState set(StringEncodedValue property, String fwd, String bwd) {
            if (!property.isStoreTwoDirections())
                throw new IllegalArgumentException("EncodedValue " + property.getName() + " supports only one direction");
            property.setString(reverse, edgeId, edgeIntAccess, fwd);
            property.setString(!reverse, edgeId, edgeIntAccess, bwd);
            return this;
        }

        @Override
        public final EdgeIteratorState copyPropertiesFrom(EdgeIteratorState edge) {
            return baseGraph.copyProperties(edge, this);
        }

        @Override
        public EdgeIteratorState setWayGeometry(PointList pillarNodes) {
            baseGraph.setWayGeometry_(pillarNodes, edgePointer, reverse);
            return this;
        }

        @Override
        public PointList fetchWayGeometry(FetchMode mode) {
            return baseGraph.fetchWayGeometry_(edgePointer, reverse, mode, getBaseNode(), getAdjNode());
        }

        @Override
        public int getEdge() {
            return edgeId;
        }

        @Override
        public int getEdgeKey() {
            return GHUtility.createEdgeKey(edgeId, baseNode == adjNode, reverse);
        }

        @Override
        public int getReverseEdgeKey() {
            return baseNode == adjNode ? getEdgeKey() : GHUtility.reverseEdgeKey(getEdgeKey());
        }

        @Override
        public EdgeIteratorState setKeyValues(List<KVStorage.KeyValue> entries) {
            long pointer = baseGraph.edgeKVStorage.add(entries);
            if (pointer > MAX_UNSIGNED_INT)
                throw new IllegalStateException("Too many key value pairs are stored, currently limited to " + MAX_UNSIGNED_INT + " was " + pointer);
            store.setKeyValuesRef(edgePointer, Helper.toSignedInt(pointer));
            return this;
        }

        @Override
        public List<KVStorage.KeyValue> getKeyValues() {
            long kvEntryRef = Helper.toUnsignedLong(store.getKeyValuesRef(edgePointer));
            return baseGraph.edgeKVStorage.getAll(kvEntryRef);
        }

        @Override
        public Object getValue(String key) {
            long kvEntryRef = Helper.toUnsignedLong(store.getKeyValuesRef(edgePointer));
            return baseGraph.edgeKVStorage.get(kvEntryRef, key, reverse);
        }

        @Override
        public String getName() {
            String name = (String) getValue(KVStorage.KeyValue.STREET_NAME);
            // preserve backward compatibility (returns empty string if name tag missing)
            return name == null ? "" : name;
        }

        @Override
        public EdgeIteratorState detach(boolean reverseArg) {
            if (!EdgeIterator.Edge.isValid(edgeId))
                throw new IllegalStateException("call setEdgeId before detaching (edgeId:" + edgeId + ")");
            EdgeIteratorStateImpl edge = new EdgeIteratorStateImpl(baseGraph);
            boolean valid = edge.init(edgeId, reverseArg ? baseNode : adjNode);
            assert valid;
            if (reverseArg) {
                // for #162
                edge.reverse = !reverse;
            }
            return edge;
        }

        @Override
        public final String toString() {
            return getEdge() + " " + getBaseNode() + "-" + getAdjNode();
        }
    }
}<|MERGE_RESOLUTION|>--- conflicted
+++ resolved
@@ -760,41 +760,23 @@
 
         @Override
         public boolean get(BooleanEncodedValue property) {
-<<<<<<< HEAD
-            return property.getBool(getEdge(), reverse, getFlags());
-=======
             return property.getBool(reverse, edgeId, edgeIntAccess);
->>>>>>> 38cc8d87
         }
 
         @Override
         public EdgeIteratorState set(BooleanEncodedValue property, boolean value) {
-<<<<<<< HEAD
-            property.setBool(getEdge(), reverse, getFlags(), value);
-            store.writeFlags(edgePointer, getFlags());
-=======
             property.setBool(reverse, edgeId, edgeIntAccess, value);
->>>>>>> 38cc8d87
             return this;
         }
 
         @Override
         public boolean getReverse(BooleanEncodedValue property) {
-<<<<<<< HEAD
-            return property.getBool(getEdge(), !reverse, getFlags());
-=======
             return property.getBool(!reverse, edgeId, edgeIntAccess);
->>>>>>> 38cc8d87
         }
 
         @Override
         public EdgeIteratorState setReverse(BooleanEncodedValue property, boolean value) {
-<<<<<<< HEAD
-            property.setBool(getEdge(), !reverse, getFlags(), value);
-            store.writeFlags(edgePointer, getFlags());
-=======
             property.setBool(!reverse, edgeId, edgeIntAccess, value);
->>>>>>> 38cc8d87
             return this;
         }
 
@@ -802,14 +784,8 @@
         public EdgeIteratorState set(BooleanEncodedValue property, boolean fwd, boolean bwd) {
             if (!property.isStoreTwoDirections())
                 throw new IllegalArgumentException("EncodedValue " + property.getName() + " supports only one direction");
-<<<<<<< HEAD
-            property.setBool(getEdge(), reverse, getFlags(), fwd);
-            property.setBool(getEdge(), !reverse, getFlags(), bwd);
-            store.writeFlags(edgePointer, getFlags());
-=======
             property.setBool(reverse, edgeId, edgeIntAccess, fwd);
             property.setBool(!reverse, edgeId, edgeIntAccess, bwd);
->>>>>>> 38cc8d87
             return this;
         }
 
