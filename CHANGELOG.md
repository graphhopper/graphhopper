--- conflicted
+++ resolved
@@ -1,10 +1,7 @@
 ### 7.0 [not yet released]
 
-<<<<<<< HEAD
-- EncodedValueFactory has different method signature potentially breaking backward compatibility 
-=======
+- EncodedValueFactory has different method signature potentially breaking backward compatibility, #2729
 - TagParser#handleWayTags no longer returns an IntsRef. We assume it never returned anything other than the input IntsRef.
->>>>>>> 2855919a
 - there is no longer a default value for the distanceInfluence parameter in custom models sent via client-hc. Previously it was 70. Not setting it explicitly now means the server-side value will be used. getDistanceInfluence can now be null. Server-side profiles with custom weighting now use distance_influence: 0 by default (previously it was 70). see #2716
 - there is a new, required 'import.osm.ignored_highways' configuration option that must be used to not increase the graph size and decrease performance for motorized-only routing compared to previous versions, #2702
 - new osm_way_id encoded value, #2701
