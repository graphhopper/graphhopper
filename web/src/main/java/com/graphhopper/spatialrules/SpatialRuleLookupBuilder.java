package com.graphhopper.spatialrules;

import com.graphhopper.json.geo.JsonFeature;
import com.graphhopper.json.geo.JsonFeatureCollection;
import com.graphhopper.routing.util.spatialrules.Polygon;
import com.graphhopper.routing.util.spatialrules.SpatialRule;
import com.graphhopper.routing.util.spatialrules.SpatialRuleLookup;
import com.graphhopper.routing.util.spatialrules.SpatialRuleLookupArray;
import com.graphhopper.util.shapes.BBox;
import com.vividsolutions.jts.geom.Geometry;
import org.slf4j.Logger;
import org.slf4j.LoggerFactory;

import java.util.*;

public class SpatialRuleLookupBuilder {

    public interface SpatialRuleFactory {
        SpatialRule createSpatialRule(String id, final List<Polygon> polygons);
    }

    private static final Logger logger = LoggerFactory.getLogger(SpatialRuleLookupBuilder.class);

    /**
     * Builds a SpatialRuleLookup by passing the provided JSON features into the provided
     * SpatialRuleFactory and collecting all the SpatialRule instances that it returns,
     * ignoring when it returns SpatialRule.EMPTY.
     * <p>
     * See {@link SpatialRuleLookup} and {@link SpatialRule}.
     *
     * @param jsonFeatureCollection a feature collection
     * @param jsonIdField           the name of a property in that feature collection which serves as an id
     * @param spatialRuleFactory    a factory which is called with all the (id, geometry) pairs.
     *                              It should provide a SpatialRule for each id it knows about,
     *                              and SpatialRule.EMPTY otherwise.
     * @param maxBBox               limit the maximum BBox of the SpatialRuleLookup to the given BBox
     * @return the fully constructed SpatialRuleLookup.
     */
    public static SpatialRuleLookup buildIndex(JsonFeatureCollection jsonFeatureCollection, String jsonIdField,
                                               SpatialRuleFactory spatialRuleFactory, double resolution, BBox maxBBox) {
        BBox polygonBounds = BBox.createInverse(false);
        List<SpatialRule> spatialRules = new ArrayList<>();

        for (int jsonFeatureIdx = 0; jsonFeatureIdx < jsonFeatureCollection.getFeatures().size(); jsonFeatureIdx++) {
            JsonFeature jsonFeature = jsonFeatureCollection.getFeatures().get(jsonFeatureIdx);
            String id = jsonIdField.isEmpty() || jsonIdField.toLowerCase().equals("id") ? jsonFeature.getId() : (String) jsonFeature.getProperty(jsonIdField);
            if (id == null || id.isEmpty())
                throw new IllegalArgumentException("ID cannot be empty but was for JsonFeature " + jsonFeatureIdx);

            List<Polygon> borders = new ArrayList<>();
            for (int i = 0; i < jsonFeature.getGeometry().getNumGeometries(); i++) {
<<<<<<< HEAD
                Geometry poly = jsonFeature.getGeometry().getGeometryN(i);
                if (poly instanceof com.vividsolutions.jts.geom.Polygon)
                    borders.add(ghPolygonFromJTS((com.vividsolutions.jts.geom.Polygon) poly));
                else
                    throw new IllegalArgumentException("Geometry for " + id + " (" + i + ") not supported " + poly.getClass().getSimpleName());
=======
                borders.add(ghPolygonFromJTS((com.vividsolutions.jts.geom.Polygon) jsonFeature.getGeometry().getGeometryN(i)));
>>>>>>> 23b8dd70
            }
            SpatialRule spatialRule = spatialRuleFactory.createSpatialRule(id, borders);
            if (spatialRule != SpatialRule.EMPTY) {
                spatialRules.add(spatialRule);
                for (Polygon polygon : spatialRule.getBorders()) {
                    polygonBounds.update(polygon.getMinLat(), polygon.getMinLon());
                    polygonBounds.update(polygon.getMaxLat(), polygon.getMaxLon());
                }
            }
        }

        if (!polygonBounds.isValid()) {
            return SpatialRuleLookup.EMPTY;
        }

        BBox calculatedBounds = polygonBounds.calculateIntersection(maxBBox);
        if (calculatedBounds == null)
            return SpatialRuleLookup.EMPTY;

        SpatialRuleLookup spatialRuleLookup = new SpatialRuleLookupArray(spatialRules, resolution, true, calculatedBounds);

        logger.info("Created the SpatialRuleLookup with the following rules: " + Arrays.toString(spatialRules.toArray()));

        return spatialRuleLookup;
    }

    /**
     * Wrapper Method for {@link SpatialRuleLookupBuilder#buildIndex(JsonFeatureCollection, String, SpatialRuleFactory, double, BBox)}.
     * This method simply passes a world-wide BBox, this won't limit the SpatialRuleLookup.
     */
    public static SpatialRuleLookup buildIndex(JsonFeatureCollection jsonFeatureCollection, String jsonIdField, SpatialRuleFactory spatialRuleFactory) {
        return buildIndex(jsonFeatureCollection, jsonIdField, spatialRuleFactory, .1, new BBox(-180, 180, -90, 90));
    }

    private static Polygon ghPolygonFromJTS(com.vividsolutions.jts.geom.Polygon polygon) {
        double[] lats = new double[polygon.getNumPoints()];
        double[] lons = new double[polygon.getNumPoints()];
        for (int i = 0; i < polygon.getNumPoints(); i++) {
            lats[i] = polygon.getCoordinates()[i].y;
            lons[i] = polygon.getCoordinates()[i].x;
        }
        return new Polygon(lats, lons);
    }

}<|MERGE_RESOLUTION|>--- conflicted
+++ resolved
@@ -49,15 +49,11 @@
 
             List<Polygon> borders = new ArrayList<>();
             for (int i = 0; i < jsonFeature.getGeometry().getNumGeometries(); i++) {
-<<<<<<< HEAD
                 Geometry poly = jsonFeature.getGeometry().getGeometryN(i);
                 if (poly instanceof com.vividsolutions.jts.geom.Polygon)
                     borders.add(ghPolygonFromJTS((com.vividsolutions.jts.geom.Polygon) poly));
                 else
                     throw new IllegalArgumentException("Geometry for " + id + " (" + i + ") not supported " + poly.getClass().getSimpleName());
-=======
-                borders.add(ghPolygonFromJTS((com.vividsolutions.jts.geom.Polygon) jsonFeature.getGeometry().getGeometryN(i)));
->>>>>>> 23b8dd70
             }
             SpatialRule spatialRule = spatialRuleFactory.createSpatialRule(id, borders);
             if (spatialRule != SpatialRule.EMPTY) {
