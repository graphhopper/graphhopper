--- conflicted
+++ resolved
@@ -83,18 +83,10 @@
     public void testLandmarkDisconnect() throws Exception {
         // if one algorithm is disabled then the following chain is executed: CH -> LM -> flexible
         // disconnected for landmarks
-<<<<<<< HEAD
-        JsonNode json = query("point=55.99022,29.129734&point=56.007787,29.208355&ch.disable=true", 400);
-        JsonNode errorJson = json.get("message");
-        assertTrue(errorJson.toString(), errorJson.toString().contains("Different subnetworks"));
-        JsonNode errorDetails = json.get("hints").get(0);
-        assertEquals("different_subnetworks", errorDetails.get("reason").asText());
-=======
         Response response = app.client().target("http://localhost:8080/route?" + "point=55.99022,29.129734&point=56.007787,29.208355&ch.disable=true").request().buildGet().invoke();
         assertEquals(400, response.getStatus());
         JsonNode json = response.readEntity(JsonNode.class);
         assertTrue(json.get("message").toString().contains("Different subnetworks"));
->>>>>>> 14d2d670
 
         // without landmarks it should work
         response = app.client().target("http://localhost:8080/route?" + "point=55.99022,29.129734&point=56.007787,29.208355&ch.disable=true&lm.disable=true").request().buildGet().invoke();
