### 7.0 [not yet released]

<<<<<<< HEAD
- bike vehicles are now allowed to go in reverse direction of oneways. Consider bike_oneway in the custom model to avoid this and limit the speed to walking speed, see custom_models/bike.json #196
=======
- remove StringEncodedValue support from custom model due to insufficient usage/testing
>>>>>>> 250b6ba8
- Format of 'areas' in CustomModel changed to 'FeatureCollection'. The old format is deprecated and will be removed in a later version, #2734
- TagParser#handleWayTags no longer returns an IntsRef. We assume it never returned anything other than the input IntsRef.
- there is no longer a default value for the distanceInfluence parameter in custom models sent via client-hc. Previously it was 70. Not setting it explicitly now means the server-side value will be used. getDistanceInfluence can now be null. Server-side profiles with custom weighting now use distance_influence: 0 by default (previously it was 70). see #2716
- there is a new, required 'import.osm.ignored_highways' configuration option that must be used to not increase the graph size and decrease performance for motorized-only routing compared to previous versions, #2702
- new osm_way_id encoded value, #2701
- the parameters vehicle, weighting, edge_based and turn_costs are no longer supported, use the profile parameter instead
- removed motorroad to road_class conversion, #2329
- removed YAML support for custom models on the server-side. Only allow JSON with // comments.
- Bike2WeightTagParser was removed. Use the bike vehicle with a custom model, see custom_models/bike2.json
- CurvatureWeighting was removed. Use a custom model with 'curvature' instead, see custom_models/curvature.json (#2665)
- internal keys for EdgeKVStorage changed to contain the street_ prefix like the path details too. Similarly, the
  extra_info in the instructions of the API response, see #2661
- subnetwork preparation can now be run in parallel to slightly speed up the base graph import (#2737)

### 6.0 [13 Sep 2022]

- Car4WDTagParser was removed. Use the roads vehicle with a custom model, see custom_models/car4wd.json see #2651
- When using a DecimalEncodedValue with useMaximumAsInfinity=true and a single bit of space make sure you always use 
  Double.POSITIVE_INFINITY to set the value, see #2646
- renamed DouglasPeucker to RamerDouglasPeucker
- path details at via-points are no longer merged, see #2626
- removed the FlagEncoder interface. for example encoder.getAccessEnc() is now encodingManager.getBooleanEncodedValue(
  VehicleAccess.key("car")), #2611
- backward incompatible change as instructions and the street_name path detail do no longer contain the ref #2598
- StringIndex is now EdgeKVStorage and can store e.g. byte arrays. String values needs to be limited to 255 bytes before
  storing them. See EdgeKVStorage.cutString and #2597.
- the Matrix client changed and users have to adapt the usage, see #2587
- replaced car$access with car_access (and same for <vehicle>$average_speed and <vehicle>$priority)
- don't allow cars or motorcycles to use ways tagged with service=emergency_access (#2484)
- faster flexible routing, especially in conjunction with turn costs (#2571)
- negative OSM Ids are not supported any longer (#2652)
- new urban_density encoded value based on road density calculation (#2637)

### 5.0 [23 Mar 2022]

- Use routing.instructions to disable instructions on the server side. datareader.instructions is used to disable the
  name parsing (#2537)
- no more explicit passByDefaultBarriers in FlagEncoders, blockByDefaultBarriers was renamed to just barriers, no more
  handling of highway=ford (#2538)
- OSMReader no longer sets the artificial estimated_distance tag, but sets the edge_distance and point_list tags for all
  edges, the way_distance for selected ways and additionally the duration:seconds and speed_from_duration tags when the
  duration tag is present (#2528)
- fixed speed calculation for ferry routes with duration tags (#2528)
- request gzipping for matrix and route clients (#2511)
- bugfix: client-hc now considers headings and custom models (#2009, #2535)
- the artificial tag duration:seconds is now a long, no longer a string, commit 6d81d8ae8de52987522991edd835e42c8d2046cf
- added FlagEncoder#getName (use just like toString() before), commit 86f6a8b5209ad8ef47c24d935f5746e7694eb11c
- faster edge-based CH preparation, especially with large u-turn costs and GermanyCountryRule (many large weight edges
  due to access=destination on tracks) (#2522)
- consider subnetworks when evaluating curbside constraints (#2502)
- improved node-based CH performance (faster preparation and less shortcuts(=memory usage)) (#2491)
- the GraphHopperApplication class was moved from com.graphhopper.http to com.graphhopper.application (#2487)
- it is now possible to add CH preparations to an existing graph folder, CH graphs no longer need to be added before
  GraphHopperStorage#freeze (#2481)
- the two EncodedValue implementations accept now negative values too. The default value can now only be 0 or
  Double.Infinity, but this option will be removed later too, see discussion in #2473
- throw MaximumNodesExceededException instead of a generic IllegalArgumentException (#2464)
- removed graphhopper.sh script. Use java command directly instead. (#2431)
- removed the ferry argument of TagParser#handleWayTags. ferry ways can be recognized using the reader way (#2467)
- removed RoadEnvironment.SHUTTLE_TRAIN. this is covered by `FERRY` (#2466)
- create edge flags per edge, not per way. increases custom_area precision. areas are recognized by points along the
  edges now -> (#2457, #2472)
- fixed handling of too large mtb:scale tags (#2458)
- added Toll.MISSING; custom models must be adapted to check for explicit toll values e.g `toll != NO`
  -> `toll == HGV || toll == ALL` (#2164)
- use GraphHopper#setGraphHopperLocation before calling load() instead of GraphHopper#load(graphHopperLocation) (#2437)
- barrier nodes at junctions are now ignored (#2433)
- AbstractFlagEncoder#handleNodeTags was replaced by AbstractFlagEncoder#isBarrier (#2434)
- consider heading when snapping coordinates to the road network, this is especially important for navigation (#2411)
- OSMReader no longer sets the artificial 'estimated_center' tag and processNode also receives EMPTY_NODEs (971d686)

### 4.0 [29 Sep 2021]

- faster node-based CH preparation (~20%), (#2390)
- more flexible ElevationProvider interface, support providing elevation via node tags (#2374, #2381)
- added country encoded value for all countries (#2353)
- bike improvements (#2357, #2371, #2389)
- improved handling of barriers (#2345, #2340, #2406)
- removed spatial rules, replaced by country rules and custom areas (#2353)
- removed api module and moved it into web-api, no more Jackson MixIns (#2372)
- flag encoders are no longer versioned (#2355)
- JSON route response contains now bbox if start and end are identical
- renamed PriorityCode enums: AVOID_IF_POSSIBLE -> SLIGHT_AVOID, REACH_DEST -> AVOID, AVOID_AT_ALL_COSTS -> AVOID_MORE, WORST -> BAD
- added smoothness encoded value, used to determine bike speed (#2303)
- maps: custom_model is now included in URL (#2328)
- maps/isochrone: works for different profiles now (#2332)
- there is no stable tag anymore, either use master or one of the release branches like 2.x, 3.x, ...
- moved custom model editor to github.com/graphhopper/custom-model-editor
- PointList#getSize() -> PointList#size()
- migrated tests from junit 4 to 5 (#2324)
- barriers do no longer block by default for car; remove block_barriers config option (see discussion in #2340)

### 3.0 [17 May 2021]

- removed the stable tag (was pointing to commit dd2c20c763e4c19b701e92386432b37713cd8dc5)
- fix location lookup with point hints for curved roads, #2319
- custom_model_file only accepts file names without path. Use custom_model_folder instead.
- the load method in GraphHopperWeb (client-hc) was removed
- routing.ch.disabling_allowed and routing.lm.disabling_allowed configuration options are no longer supported
- moved the graphhopper-reader-osm module into core, use the graphhopper-core module directly instead. GraphHopperOSM is
  deprecated, use GraphHopper instead.
- subnetwork removal has changed and for every LocationIndex lookup one needs to explicitly include the new 'subnetwork'
  EncodedValue, see #2290
- DefaultEdgeFilter was renamed to AccessFilter. Use DefaultSnapFilter for the location lookup to make sure the query
  points do not snap to subnetworks. Previously subnetwork edges' access was set to zero, but this is no longer the
  case. Now subnetworks need to be identified by the subnetwork encoded value.
- moved the graphhopper-isochrone module into graphhopper-core
- removed setEncodingManager use setProfiles instead or for more custom requirements use
  GraphHopper.getEncodingManagerBuilder
- CustomWeighting language breaks old format but is more powerful and easier to read; it also allows factors >1 for
  server-side CustomModels
- renamed GHUtilities.setProperties to setSpeed
- Helper.createFormatter is using the ENGLISH Locale instead of UK, see #2186
- the name of an encoded value can only contain lower letters, underscore or numbers. It has to start with a lower
  letter
- default for GraphHopperMatrixWeb (client for Matrix API) is now the sync POST request without the artificial polling
  delay in most cases
- refactored TransportationMode to better reflect the usage in source data parsing only
- customizable routing is included in the endpoint /route (under the "custom_model" entry) and does not need to be
  enabled
- the format of customizable routing completely changed but the maps demo includes a simple editor to learn it easily (#2239). See #2209 and #2251. See examples in this blog
  post: https://www.graphhopper.com/blog/2020/05/31/examples-for-customizable-routing/
- removed Dockerfile
- the second argument of the VirtualEdgeIteratorState constructor is now an edge key (was an edge id before)
- removed instruction annotations(cycleway, off_bike, ford, ferry, private, toll)
- the boundaries file is now expected to provide the countrycodes via the `ISO3166-1:alpha3` property

### 2.0 [29 Sep 2020]

- AbstractFlagEncoder#getMaxSpeed returns now Double#NaN instead of -1 if no maxspeed was found
- renamed QueryResult -> Snap
- much faster CH preparation (node- and edge-based), but increased memory usage during preparation, #2132
- added navigation repo #2071
- use Java 8 also for core, client-hc and reader-osm modules. all modules use Java 8 now
- removed android demo, #1940
- added edge key path detail, #2073
- fixed bug for turn restrictions on bridges/tunnels, #2070
- improved resolution of elevation profiles, 3D Ramer-Douglas-Peucker and long edge sampling, #1953

### 1.0 [22 May 2020]

- changes to config.yml:
  * properties have to follow the snake_case, #1918, easy convert via https://github.com/karussell/snake_case
  * all routing profiles have to be configured when setting up GraphHopper, #1958, #1922
  * for developing with JavaScript, npm and the web UI it is important to change your assets overrides to
    web/target/classes/assets/, see #2041
- moved SPTEntry and ShortcutUnpacker to com.graphhopper.routing(.ch)
- renamed PathWrapper to ResponsePath
- removed min_one_way_network_size parameter, #2042
- moved package from core/src/test/java/com/graphhopper/routing/profiles to ev
- removed HintsMap
- removed /change endpoint
- removed vehicle,weighting and edge_based from GraphHopper class, replaced with new profile parameter, #1958
- there no longer is a default vehicle, not setting the vehicle now only works if there is exactly one profile that
  matches the other parameters. anyway you should use the new profile rather than the vehicle parameter.
- removed IPFilter. Use a firewall instead.
- PMap refactored. It is recommended to use putObject(String, Object) instead of put, #1956
- removed UnsafeDataAccess as not maintained, see #1620
- add profiles parameter and replace prepare.ch/lm.weightings and prepare.ch.edge_based with profiles_ch/lm config
  parameters, #1922
- GraphHopper class no longer enables CH by default, #1914
- replaced command line arguments -Dgraphhopper.. with -Ddw.graphhopper.. due to #1879, see also #1897
- GraphHopper.init(CmdArgs)->GraphHopper.init(GraphHopperConfig), see #1879
- removed GenericWeighting and DataFlagEncoder as a normal CarFlagEncoder does the job too. Or use the new
  CustomWeighting see #1841
- remove TurnWeighting, see #1863
- speed up path simplification with path details/instructions, see #1802
- revert compression of landmark preparation data, see #1749 and #1376
- add required EncodedValues like road_class to EncodingManager if not added from user
- removed PathNative,PathBidirRef,Path4CH,EdgeBasedPathCH and moved path extraction code out of Path class, added
  PathExtractor,BidirPathExtractor(+subclasses for CH) instead, #1730
- conditional turn restrictions now supported, #1683
- added new `curbside` feature, #1697
- moved QueryGraph to new routing.querygraph package
- removed GraphExtension, #1783, renamed TurnCostExtension to TurnCostStorage
- removed `heading`, `pass_through` and `ch.force_heading` parameters for speed mode/CH, #1763

### 0.13 [17 Sep 2019]

- removed docker compose file
- PathDetails return null instead of -1 for Infinity by default
- replaced AverageSpeedDetails by DecimalDetails
- moved TagParser into new package: com.graphhopper.routing.util.parsers
- removed FlagEncoderFactory.DEFAULT
- removed forestry and motorroad from RoadClass
- SpatialRule.AccessValue replaced by RoadAccess
- removed EncodedValueLookup.hasEncoder, use hasEncodedValue instead
- removed MappedDecimalEncodedValue: should be replaced with FactoredDecimalEncodedValue
- DataFlagEncoder: it is now required to add EncodedValues before. graph.encoded_values:
  max_speed,road_class,road_environment,road_access
- instead of EncodingManager.ROUNDABOUT use Roundabout.KEY
- changed output format of result=pointlist and moved it into separate endpoint /spt
- removed TraversalMode.EDGE_BASED_1DIR and TraversalMode.EDGE_BASED_2DIR_UTURN, renamed TraversalMode.EDGE_BASED_2DIR
  to TraversalMode.EDGE_BASED
- to prevent u-turns when using edge-based algorithms it is now required to use TurnWeighting, #1640
- GraphHopperStorage.getGraph(Class) was replaced by GraphHopperStorage.getBase/CHGraph(), #1669
- CHGraph.shortcut(int, int) was removed (use .shortcut(int, int, ...) and/or .shortcutEdgeBased(int, int, ...) instead, #1693
- CH graphs are now identified using CHProfile instead of Weighting, #1670
- removed the 'traversal_mode` request parameter for /route, instead of 'traversal_mode=edge_based_2dir' use
  edge_based=true
- removed GraphHopper.set/getTraversalMode() methods, #1705
- edge-based CH is now chosen by default if it was prepared, #1706
- it is now possible to specify finite u-turn costs for CH preparation, #1671
- removed distances from CH shortcuts, reduces memory consumption per shortcut by 4 bytes (about 8-10%), #1719

### 0.12 [25 Mar 2019]

- renamed VirtualEdgeIteratorState.getOriginalEdgeKey to more precise getOriginalEdgeKey #1549
- access refactoring #1436 that moves AccessValue into SpatialRule.Access
- refactoring of EncodingManager to use builder pattern. Migration should be simple. Replace new EncodingManager with
  EncodingManager.crea- The methods GraphHopper.setEnableInstructions/setPreferredLanguage is now in
  EncodingManager.Builder
- EncodingManager.supports renames to hasEncoder
- big refactoring #1447: to increase 64bit limit of flags, make reverse direction handling easier, to allow shared
  EncodedValues, remove reverseFlags method, much simpler property access, simplify FlagEncoder (maybe even deprecate
  this interface at a later stage)
- moved shp-reader into separate repository: https://github.com/graphhopper/graphhopper-reader-shp

### 0.11 [12 Sep 2018]

- web resources for dropwizard web framework (no servlets anymore) #1108
- prefix -Dgraphhopper. for command line arguments necessary, see docs/web/quickstart.md or
  docs/core/quickstart-from-source.md#running--debbuging-with-intellij for details
- delegated reading properties to dropwizard, i.e. the new format yml is not read again in GraphHopper.init
- changed file format for landmarks #1376
- convert properties into new yml format via: https://gist.github.com/karussell/dbc9b4c455bca98b6a38e4a160e23bf8

### 0.10 [26 Feb 2018]

- introduce path details
- added handcoded API java client to this repository

### 0.9 [13 Jun 2017]

- remove war bundling support #297
- rename of DefaultModule to GraphHopperModule and GHServletModule to GraphHopperServletModule
- EncodedValue uses Math.round(value/factor). This can change the retrieved values for EncodedValues #954
- EncodedDoubleValue and EncodedValue requires maxValue/factor to be a natural number #954
- default base algorithm for all modes is bidirectional A* (except speed mode)
- introduced landmarks based hybrid mode, #780
- moving all prepare.xy configs to prepare.ch.xy and e.g. disallow the old
- removed deprecated methods in GraphHopper (setCHWeighting, setCHWeightings, getCHWeightings, setCHWeightings,
  getCHPrepareThreads, setCHPrepareThreads), Path.calcMillis, findID of LocationIndex and all implementations

### 0.8 [18 Oct 2016]

- refactoring to Weighting class, see #807
- removed FlagEncoder from parameters as weighting.getFlagEncoder can and is used
- all properties with prefix "osmreader." changed to "datareader." and osmreader.osm changed to datareader.file
- maven/gradle dependency graphhopper is now split into graphhopper-core and graphhopper-reader-osm, i.e. if you
  previouls depend on 'graphhopper' artificat you should now use graphhopper-reader-osm except environments like Android
  where you just load the graph and do no import
- use GraphHopperOSM as base class instead of GraphHopper
- OSM reader separated from core, use new graphhopper-core package
- moved subnetwork code into own package com.graphhopper.routing.subnetwork
- moved weighting code into own package com.graphhopper.routing.weighting
- code format has changed, so it is important to change your PRs too before you merge master, see discussion #770

### 0.7 [15 Jun 2016]

- added snapped points to output JSON for every path
- the foot routing is now much smoother and only considers safe paths, to use beautiful roads (i.e. prefer hiking routes
  etc) use the new 'hike' profiles, see #633
- vehicle constants have moved to FlagEncoderFactory
- several constants changed to under score notation see #719 with a few breaking changes, e.g. use lower case names for
  flag encoders or jsonp_allowed instead of the jsonpAllowed annotation
- moving all string parameter constants into the Parameters class
- no more acceptedRailways set see #662 for more information
- web API: content type of gpx export is now application/gpx+xml if not explicitly specified
- use prepare.ch.weightings instead of prepare.chWeighting e.g. for disabling CH use prepare.ch.weightings=no
- GraphHopper class is refactored regarding RoutingAlgorithmFactory in order to fix problem when integrating flexibility
  routing, most of the CH related stuff is moved into CHAlgoFactoryDecorator, several methods are deprecated to use the
  methods of the decorator, see #631
- WeightingMap is now named HintsMap
- use the correct graphHopperFolder as no automatic fallback to 'folder-gh' is happening anymore, see #704
- refactored FlagEncoder.handleFerryWay to getFerrySpeed to make it possible to fix #665
- removed setWeightLimit as too unspecific for arbitrary weights, use setMaxVisitedNodes instead
- missing renames for Path.setEdgeEntry -> setSPTEntry and AbstractAlgorithm.createEdgeEntry -> createSPTEntry

### 0.6 [08 Feb 2016]

- removed methods deprecated in 0.4 and 0.5
- renamed EdgeEntry to SPTEntry and AStar.AStarEdge to AStar.AStarEntry
- parameter force removed from AbstractFlagEncoder.applyMaxSpeed
- GHResponse now wraps multiple PathWrapper; renamed GraphHopper.getPaths to calcPaths as 'get' sounded too cheap; a new
  method RoutingAlgorithm.calcPaths is added; see #596
- moving lgpl licensed file into own submodule graphhopper-tools-lgpl
- renaming of Tarjans algorithm class to TarjansSCCAlgorithm
- more strict naming for Weighting enforced and more strict matching to select Weighting (equals check), #490
- specify the preferred-language for way names during graph import (ISO 639-1 or ISO 639-2)
- renaming of getCHWeighting to getCHWeightings due to supporting multiple CH weightings, #623
- deprecation of setCHWeighting, please use setCHWeightings instead, #623

### 0.5 [12 Aug 2015]

- Several names have changed see #466, #467, #468
- GraphHopper.optimize removed use postProcessing instead
- method GraphHopper.getGraph() changed to getGraphHopperStorage()
- the interface GraphStorage does no longer extend from the Graph interface. Use GraphHopperStorage (which implements
  the Graph interface via the base graph) or only Graph instead
- now it is necessary to call baseGraph/chGraph.freeze in order to use the chGraph (to simply determine when an edgeId
  is a shortcut)
- LevelGraphStorage is now a GraphHopperStorage with an additional ch graph (CHGraphImpl)
- GraphHopperStorage implements now the Graph interface and delegates all necessary methods to the underlying base
  graph. To do routing you call getGraph(CHGraph.class or Graph.class) where the parameter Graph.class returns the base
  graph and the behaviour is identical to GraphHopperStorage itself
- renamed LevelGraph* to CHGraph*
- renamed NoGraphExtension to NoOpExtension
- removed visitedNodes method in GraphHopper replaced with per response information: response.getHints().getLong("
  visited_nodes.sum", 0)
- added ability to store hints in GHResponse which will be forwarded to the json too
- breaking change in HTTP API: error JSON format changed to be message:"" instead of within info.errors, see updated api
  documentation
- made GHResponse.getMillis, Path.getMillis, GPXEntry.getMillis deprecated, use getTime instead
- in AbstractFlagEncoder, parse*() and getStr() are now deprecated, use properties.get* instead

### 0.4 [18 Mar 2015]

- translation key turn changed and merged with left etc into turn_left, turn_right etc
- create location index before preparation in the GraphHopper class
- encodingManager.getSingle() is removed and flagEncoder list is no longer sorted, the first vehicle is used for CH
  preparation
- removed LocationIndexTreeSC, use new LocationIndexTree(levelGraph.getBaseGraph(), directory) instead
- getLevel and setLevel do no longer automatically increase node count, use getNodeAccess.ensureNode for that
- normal algorithms are now possible on prepared graph use getBaseGraph, see #116
- GHResponse no longer has isFound method, use !hasErrors instead
- merged unused Edge class into EdgeEntry
- astar and astarbi are now both none-heuristic and take parameters for beeline approximation:
  astar.approximation=BeelineSimplification|BeelineAccurate or astarbi.approximation=...
- making GPX export according to the schema to support import from various tools like basecamp
- refactoring: AllEdgesIterator.getMaxId is now named getCount
- major change of internal API: moved method "Path RoutingAlgorithm.calcPath(QueryResult,QueryResult)" to a helper
  method QueryGraph.lookup, call queryResult.getClosestNode for the calcPath(nodeFrom,nodeTo) method
- no cachedWays and cachedPoints in Path anymore
- Path.findInstruction was moved to InstructionList.find
- if start and end point are identical an algorithm will find the path consisting only of one node, one point and one
  instruction (finish instruction), but without edges
- astarbi has new default values for approximation (false) and approximation_factor (1.2) in
  RoutingAlgorithmFactorySimple
- instead of strings use the variables in AlgorithmOptions to specify an algorithm
- use RoutingAlgorithmFactorySimple instead of RoutingAlgorithmFactory, also more consistent algorithm preparation
  handling due to new AlgorithmOptions, therefor removed NoOpAlgorithmPreparation
- GHResponse.getXX methods now fail fast (throw an exception) if an error while route calculation occurred. See #287
- renamed less often used URL parameter 'min_path_precision' to way_point_max_distance which makes it identical to the
  setWayPointMaxDistance method used for simplification at OSMImport
- removed douglas.minprecision from Java API ghRequest.hints => use wayPointMaxDistance instead
- encoder.supportTurnCost is replaced by encoder.supports(TurnWeighting.class)
- CmdArgs is now a Map<String, String> instead Map<String, Object>. The value will be parsed up on every getXY call,
  makes storing string vs. object less error-prone
- removed GHRequest.getHint, instead use the provided methods in GHRequest.getHints().getXY and GHRequest.getHints().put
- important graph incompatibility as properties cannot be loaded. renamed osmreader.bytesForFlags to
  graph.bytesForFlags, renamed config property osmreader.acceptWay to graph.flagEncoders
- default weighting is now fastest, fixing #261
- moved method GraphHopper.main into tools module and class com.graphhopper.tools.Import, see #250
- refactored GraphHopper.createWeighting to accept more than one configuration option, see #237
- refactored GraphHopper.disableCHShortcuts to setCHEnable(boolean)
- moving the boolean parameter of GraphHopper.setInMemory into a separate method setStoreOnFlush
- renaming of GraphHopper.setCHShortcuts to setCHWeighting, as well as the property prepare.chShortcuts to
  prepare.chWeighting
- jsonp is disabled by default. You need to enable it in the config.properties, see the config-example.properties
- EncodingManager cannot be null in GraphHopperStorage. If you need to parse EncodingManager configuration from existing
  graph use EncodingManager.create
- no reflection done in EncodingManager which improves portability and makes configuration of encoders possible before
  adding to manager
- removed dijkstraNativebi as no performance advantage but maintenance disadvantage and similar to oneToManyDijkstra
- to provide context for turn costs we needed to add prevEdgeId into Weighting.calcWeight, see new documentation
- with the introduction of lock protection mechanism (see #112) GraphHopper needs always write access, see also #217
- new GraphHopper.clean method to remove the graph directory via Java API

### 0.3.0 [13 May 2014]

- introduced prefer bits, now bike uses more bits and 3 bike encoder do not fit into 32 bit anymore, will be fixed later
- moved Translation argument into Path.calcInstruction for more fine grained control, instructions are now uncached and
  GHRequest: new locale parameter
- CoordTrig and the like are removed, GHPlace is mostly replaced by GHPoint and so GHRequest has now methods ala
  addPoint instead
- removed isBoth from AbstractFlagEncoder, moved canBeOverwritten and associated test to PrepareEncoder
- removed unused directory.rename
- refactor edge.copyProperties into copyPropertiesTo to have similar semantics as Graph.copyTo
- calcWeight now contains reverse boolean to calculate correct direction dependent weight
- completely different web API response format. see docs/web
- swapDirections is renamed to reverseFlags (EncodingManager and FlagEncoders)
- edgeState.detach has now a reverse parameter, just use false to get previous results
- web api: buildDate contains now timezone, algoType is replaced with weighting
- dijkstraNative is now dijkstraNativebi
- fixed #151
- calcWeight now contains reverse boolean to calculate correct direction dependent weight
- EncodingManager always takes the encoders in constructor, to force always init
- GraphHopper.setMemory(true, true/false) was refactored to GraphHopper.setMemory(true/false), use mmap config via
  GraphHopper.setMemoryMapped()
- incompatible edges => you need to re-import data and/or update the edges file
- the instructions of the web response does not contain times (string) but instead millis (long)
- PrepareContractionHierarchies.setPeriodicUpdates is now in percentage not in absolute counts
- improved bike routing #132, #138, #139, #150
- gpx export via API, HTTP (route?type=gpx) and web interface is possible: #113, #136, #141

### 0.2.0 [23 Nov 2013]

- change inconsistent default settings for contraction hierarchies in the API - see https://lists.openstreetmap.org/pipermail/graphhopper/2013-December/000585.html
- fixed issues with android:
  * graphhopper: use maps from 0.2 path; updated maps
  * mapsforge: use mapsforge-map dependency; merged #461; avoid duplicates otherwise mapsforge-core would be duplicate (
    ?)
- refactored/renamed classes and methods:
  * refactor 'flags' from int to long (still only int is stored)
  * replacing Graph.edge(a,b,dist,edgeFlags) by Graph.edge(a,b).setDistance().setFlags()
  * FlagEncoder.flags => use FlagEncoder.setProperties or separate setAccess and setSpeed method
  * renamed LocationIDResult to QueryResult and Location2NodesNtree to LocationIndexTree
  * renamed Location2IDIndex to LocationIndex
  * renamed WeightCalculation to Weighting and getWeight to calcWeight, the URL parameter algoType in web module is now
    deprecated and 'weighting' should be used
  * removed GHDijkstraHeap, GHDijkstraHeap2
  * made DistanceCalc into interface (new DistanceCalcEarth implementation)
  * made GraphStorage into interface (new GraphHopperStorage implementation) move some methods from Graph into
    GraphStorage -> optimize + node removal stuff -> not necessary in algorithms
- incompatible storage layout due to: pluggable endianness (#103) -> changed default endianness to LITTLE
- add highly experimental UnsafeDataAccess to speed up search ~15%
- several small bug fixes and improvements
- different edge insert
- important bug fix for edge retrieval which leads to massive speed up in prepare + CH algos
- finally fixed major feature request #27 to allow gps-to-gps queries instead of only junction-to-junction ones.
  * follow up in #52 and #115
  * slower but more precise and necessary edge distance calculation
- fixed bug #105 for disconnected areas
- fix which made CH preparation ~5% faster
- more align API for all algorithms. and initCollection is called via 1000 not something depending on the graph size
- API changed
  * case of vehicle now case does not matter
  * returned distance is in meter now
- better i18n support
- fixed major bug #102 when removing subnetworks
- fixed bug #89 for trams on roads
- completed improvement #93 for ferries
- edge explorer makes none-CH algorithms ~8% faster
- link to all closed issues: https://github.com/graphhopper/graphhopper/issues?milestone=2&state=closed

### 0.1.1 [06 August 2013]

- correct maven bundling and some more issues
- more i18n

### 0.1 [23 July 2013]

- initial version with lots of features
- 24 closed issues: https://github.com/graphhopper/graphhopper/issues?milestone=3&state=closed, e.g.:
  * Route instructions
  * Implement OSM import for bike/foot/car
  * More compact graph (nodes along a way are stored in a separate storage => faster and reduced RAM usage)
  * Made routing working world wide. Make German-sized networks working on Android.
  * Made routing faster via bidirectional algorithms, contraction hierarchies, graph sorting, better OSM integration and
    some fine tuning.<|MERGE_RESOLUTION|>--- conflicted
+++ resolved
@@ -1,10 +1,7 @@
 ### 7.0 [not yet released]
 
-<<<<<<< HEAD
-- bike vehicles are now allowed to go in reverse direction of oneways. Consider bike_oneway in the custom model to avoid this and limit the speed to walking speed, see custom_models/bike.json #196
-=======
+- bike vehicles are now allowed to go in reverse direction of oneways, see custom_models/bike.json #196
 - remove StringEncodedValue support from custom model due to insufficient usage/testing
->>>>>>> 250b6ba8
 - Format of 'areas' in CustomModel changed to 'FeatureCollection'. The old format is deprecated and will be removed in a later version, #2734
 - TagParser#handleWayTags no longer returns an IntsRef. We assume it never returned anything other than the input IntsRef.
 - there is no longer a default value for the distanceInfluence parameter in custom models sent via client-hc. Previously it was 70. Not setting it explicitly now means the server-side value will be used. getDistanceInfluence can now be null. Server-side profiles with custom weighting now use distance_influence: 0 by default (previously it was 70). see #2716
