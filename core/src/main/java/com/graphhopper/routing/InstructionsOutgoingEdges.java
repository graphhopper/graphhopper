--- conflicted
+++ resolved
@@ -200,8 +200,6 @@
     private boolean isTheSameRoadClassAndLink(EdgeIteratorState edge1, EdgeIteratorState edge2) {
         return edge1.get(roadClassEnc) == edge2.get(roadClassEnc) && edge1.get(roadClassLinkEnc) == edge2.get(roadClassLinkEnc);
     }
-<<<<<<< HEAD
-=======
 
     // for cases like in #2946 we should not create instructions as they are only "tagging artifacts"
     public boolean mergedOrSplitWay(IntEncodedValue lanesEnc) {
@@ -253,5 +251,4 @@
         int delta = prevEdge.get(lanesEnc) - (currentEdge.get(lanesEnc) + otherEdge.get(lanesEnc));
         return delta <= 1;
     }
->>>>>>> 7c3204de
 }