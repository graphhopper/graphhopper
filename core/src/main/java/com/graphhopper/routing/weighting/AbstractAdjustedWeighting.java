/*
 *  Licensed to GraphHopper GmbH under one or more contributor
 *  license agreements. See the NOTICE file distributed with this work for
 *  additional information regarding copyright ownership.
 *
 *  GraphHopper GmbH licenses this file to you under the Apache License,
 *  Version 2.0 (the "License"); you may not use this file except in
 *  compliance with the License. You may obtain a copy of the License at
 *
 *       http://www.apache.org/licenses/LICENSE-2.0
 *
 *  Unless required by applicable law or agreed to in writing, software
 *  distributed under the License is distributed on an "AS IS" BASIS,
 *  WITHOUT WARRANTIES OR CONDITIONS OF ANY KIND, either express or implied.
 *  See the License for the specific language governing permissions and
 *  limitations under the License.
 */
package com.graphhopper.routing.weighting;

import com.graphhopper.routing.util.FlagEncoder;
import com.graphhopper.routing.util.HintsMap;
import com.graphhopper.util.EdgeIteratorState;

import static com.graphhopper.util.EdgeIterator.NO_EDGE;

/**
 * The AdjustedWeighting wraps another Weighting.
 *
 * @author Robin Boldt
 */
public abstract class AbstractAdjustedWeighting implements Weighting {
    protected final Weighting superWeighting;

    public AbstractAdjustedWeighting(Weighting superWeighting) {
        if (superWeighting == null)
            throw new IllegalArgumentException("No super weighting set");
        this.superWeighting = superWeighting;
    }

    @Override
<<<<<<< HEAD
    public final double calcEdgeWeight(EdgeIteratorState edgeState, boolean reverse) {
        return calcWeight(edgeState, reverse, NO_EDGE);
    }

    @Override
    public final long calcEdgeMillis(EdgeIteratorState edgeState, boolean reverse) {
        return calcMillis(edgeState, reverse, NO_EDGE);
=======
    public double getMinWeight(double distance) {
        return superWeighting.getMinWeight(distance);
>>>>>>> e72c67d7
    }

    @Override
    public long calcMillis(EdgeIteratorState edgeState, boolean reverse, int prevOrNextEdgeId) {
        return superWeighting.calcMillis(edgeState, reverse, prevOrNextEdgeId);
    }

    /**
     * Returns the flagEncoder of the superWeighting. Usually we do not have a FlagEncoder here.
     */
    @Override
    public FlagEncoder getFlagEncoder() {
        return superWeighting.getFlagEncoder();
    }

    @Override
    public boolean matches(HintsMap reqMap) {
        return getName().equals(reqMap.getWeighting())
                && superWeighting.getFlagEncoder().toString().equals(reqMap.getVehicle());
    }

    @Override
    public String toString() {
        return getName() + "|" + superWeighting.toString();
    }
}<|MERGE_RESOLUTION|>--- conflicted
+++ resolved
@@ -38,7 +38,11 @@
     }
 
     @Override
-<<<<<<< HEAD
+    public double getMinWeight(double distance) {
+        return superWeighting.getMinWeight(distance);
+    }
+
+    @Override
     public final double calcEdgeWeight(EdgeIteratorState edgeState, boolean reverse) {
         return calcWeight(edgeState, reverse, NO_EDGE);
     }
@@ -46,10 +50,6 @@
     @Override
     public final long calcEdgeMillis(EdgeIteratorState edgeState, boolean reverse) {
         return calcMillis(edgeState, reverse, NO_EDGE);
-=======
-    public double getMinWeight(double distance) {
-        return superWeighting.getMinWeight(distance);
->>>>>>> e72c67d7
     }
 
     @Override
