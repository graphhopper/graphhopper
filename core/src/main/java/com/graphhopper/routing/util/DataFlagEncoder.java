--- conflicted
+++ resolved
@@ -319,21 +319,13 @@
     public int getTransportMode(EdgeIteratorState edge) {
         return (int) transportModeEncoder.getValue(edge.getFlags());
     }
-    
+
     public boolean isTransportModeTunnel(EdgeIteratorState edge) {
-<<<<<<< HEAD
         return transportModeEncoder.getValue(edge.getFlags()) == this.transportModeTunnelValue;
     }
 
     public boolean isTransportModeBridge(EdgeIteratorState edge) {
         return transportModeEncoder.getValue(edge.getFlags()) == this.transportModeBridgeValue;
-=======
-    	return transportModeEncoder.getValue(edge.getFlags()) == this.transportModeTunnelValue;
-    }
-
-    public boolean isTransportModeBridge(EdgeIteratorState edge) {
-    	return transportModeEncoder.getValue(edge.getFlags()) == this.transportModeBridgeValue;
->>>>>>> eb69a033
     }
 
     public String getTransportModeAsString(EdgeIteratorState edge) {
