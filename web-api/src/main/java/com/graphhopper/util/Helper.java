--- conflicted
+++ resolved
@@ -476,18 +476,11 @@
         return val;
     }
 
-<<<<<<< HEAD
-    public static String cutString(String value, int maxLength) {
-        if (value == null) return null;
-        byte[] bytes = value.getBytes(UTF_CS);
-        return bytes.length > maxLength ? new String(bytes, 0, maxLength, UTF_CS) : value;
-=======
     /**
      * This method limits the specified String value to the specified maxBytes.
      */
     public static String cutString(String value, int maxBytes) {
         byte[] bytes = value.getBytes(UTF_CS);
         return bytes.length > maxBytes ? new String(bytes, 0, maxBytes, UTF_CS) : value;
->>>>>>> 8dafafb5
     }
 }