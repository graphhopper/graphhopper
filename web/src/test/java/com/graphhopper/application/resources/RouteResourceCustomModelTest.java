/*
 *  Licensed to GraphHopper GmbH under one or more contributor
 *  license agreements. See the NOTICE file distributed with this work for
 *  additional information regarding copyright ownership.
 *
 *  GraphHopper GmbH licenses this file to you under the Apache License,
 *  Version 2.0 (the "License"); you may not use this file except in
 *  compliance with the License. You may obtain a copy of the License at
 *
 *       http://www.apache.org/licenses/LICENSE-2.0
 *
 *  Unless required by applicable law or agreed to in writing, software
 *  distributed under the License is distributed on an "AS IS" BASIS,
 *  WITHOUT WARRANTIES OR CONDITIONS OF ANY KIND, either express or implied.
 *  See the License for the specific language governing permissions and
 *  limitations under the License.
 */

package com.graphhopper.application.resources;

import com.fasterxml.jackson.databind.JsonNode;
import com.graphhopper.application.GraphHopperApplication;
import com.graphhopper.application.GraphHopperServerConfiguration;
import com.graphhopper.application.util.GraphHopperServerTestConfiguration;
import com.graphhopper.config.CHProfile;
import com.graphhopper.config.Profile;
import com.graphhopper.routing.TestProfiles;
import com.graphhopper.util.GHUtility;
import com.graphhopper.util.Helper;
import io.dropwizard.testing.junit5.DropwizardAppExtension;
import io.dropwizard.testing.junit5.DropwizardExtensionsSupport;
import org.junit.jupiter.api.AfterAll;
import org.junit.jupiter.api.BeforeAll;
import org.junit.jupiter.api.Test;
import org.junit.jupiter.api.extension.ExtendWith;
import org.junit.jupiter.params.ParameterizedTest;
import org.junit.jupiter.params.provider.CsvSource;

import javax.ws.rs.client.Entity;
import javax.ws.rs.core.Response;
import java.io.File;
import java.io.IOException;
import java.io.InputStreamReader;
import java.util.Arrays;
import java.util.List;

import static com.graphhopper.application.util.TestUtils.clientTarget;
import static com.graphhopper.json.Statement.If;
import static com.graphhopper.json.Statement.Op.LIMIT;
import static com.graphhopper.json.Statement.Op.MULTIPLY;
import static org.junit.jupiter.api.Assertions.*;

@ExtendWith(DropwizardExtensionsSupport.class)
public class RouteResourceCustomModelTest {

    private static final String DIR = "./target/north-bayreuth-gh/";
    private static final DropwizardAppExtension<GraphHopperServerConfiguration> app = new DropwizardAppExtension<>(GraphHopperApplication.class, createConfig());

    private static GraphHopperServerConfiguration createConfig() {
        GraphHopperServerConfiguration config = new GraphHopperServerTestConfiguration();
        config.getGraphHopperConfiguration().
<<<<<<< HEAD
                putObject("graph.vehicles", "bike,car|turn_costs=true,foot,roads").
=======
>>>>>>> c64febe4
                putObject("prepare.min_network_size", 200).
                putObject("datareader.file", "../core/files/north-bayreuth.osm.gz").
                putObject("graph.location", DIR).
                putObject("graph.encoded_values", "max_height,max_weight,max_width,hazmat,toll,surface,track_type,hgv,average_slope,max_slope,bus_access,orientation").
                putObject("custom_areas.directory", "./src/test/resources/com/graphhopper/application/resources/areas").
                putObject("import.osm.ignored_highways", "").
<<<<<<< HEAD
                setProfiles(Arrays.asList(
                        new Profile("wheelchair"),
                        new Profile("roads").setCustomModel(new CustomModel()).setVehicle("roads"),
                        new Profile("car").setCustomModel(new CustomModel().setDistanceInfluence(70d)).setTurnCosts(true).setVehicle("car"),
                        new Profile("car_with_area").setCustomModel(new CustomModel().addToPriority(If("in_external_area52", MULTIPLY, "0.05"))),
                        new Profile("bike").setCustomModel(new CustomModel().setDistanceInfluence(0d)).setVehicle("bike"),
                        new Profile("bike_fastest").setVehicle("bike"),
                        new Profile("bus").setCustomModel(null).setVehicle("roads").putHint("custom_model_files", Arrays.asList("bus.json")),
                        new Profile("cargo_bike").setCustomModel(null).setVehicle("bike").
                                putHint("custom_model_files", Arrays.asList("cargo_bike.json")),
                        new Profile("json_bike").setCustomModel(null).setVehicle("roads").
                                putHint("custom_model_files", Arrays.asList("bike.json", "bike_elevation.json")),
                        new Profile("foot_profile").setVehicle("foot"),
                        new Profile("car_no_unclassified").setCustomModel(
                                        new CustomModel(new CustomModel().
                                                addToPriority(If("road_class == UNCLASSIFIED", LIMIT, "0")))).
                                setVehicle("car"),
=======
                setProfiles(List.of(
                        TestProfiles.constantSpeed("roads", 120),
                        new Profile("car").setCustomModel(TestProfiles.accessAndSpeed("unused", "car").getCustomModel().setDistanceInfluence(70d)),
                        new Profile("car_with_area").setCustomModel(TestProfiles.accessAndSpeed("unused", "car").getCustomModel().addToPriority(If("in_external_area52", MULTIPLY, "0.05"))),
                        TestProfiles.accessSpeedAndPriority("bike"),
                        new Profile("bus").setCustomModel(null).putHint("custom_model_files", List.of("bus.json")),
                        new Profile("cargo_bike").setCustomModel(null).putHint("custom_model_files", List.of("cargo_bike.json")),
                        new Profile("json_bike").setCustomModel(null).putHint("custom_model_files", List.of("bike.json", "bike_elevation.json")),
                        TestProfiles.accessSpeedAndPriority("foot_profile", "foot"),
                        new Profile("car_no_unclassified").setCustomModel(TestProfiles.accessAndSpeed("unused", "car").getCustomModel().
                                                addToPriority(If("road_class == UNCLASSIFIED", LIMIT, "0"))),
>>>>>>> c64febe4
                        new Profile("custom_bike").
                                setCustomModel(TestProfiles.accessSpeedAndPriority("unused", "bike").getCustomModel().
                                        addToSpeed(If("road_class == PRIMARY", LIMIT, "28")).
                                        addToPriority(If("max_width < 1.2", MULTIPLY, "0"))),
                        new Profile("custom_bike2").setCustomModel(
                                TestProfiles.accessSpeedAndPriority("unused", "bike").getCustomModel().setDistanceInfluence(70d).
                                                addToPriority(If("road_class == TERTIARY || road_class == TRACK", MULTIPLY, "0"))),
                        new Profile("custom_bike3").setCustomModel(TestProfiles.accessSpeedAndPriority("unused", "bike").getCustomModel().
                                                addToSpeed(If("road_class == TERTIARY || road_class == TRACK", MULTIPLY, "10")).
                                                addToSpeed(If("true", LIMIT, "40")))
                )).
                setCHProfiles(Arrays.asList(new CHProfile("bus"), new CHProfile("car_no_unclassified")));
        return config;
    }

    @BeforeAll
    @AfterAll
    public static void cleanUp() {
        Helper.removeDir(new File(DIR));
    }

    @Test
    public void testBlockAreaNotAllowed() {
        String body = "{\"points\": [[11.58199, 50.0141], [11.5865, 50.0095]], \"profile\": \"car\", \"block_area\": \"abc\", \"ch.disable\": true}";
        JsonNode jsonNode = query(body, 400).readEntity(JsonNode.class);
        assertMessageStartsWith(jsonNode, "The `block_area` parameter is no longer supported. Use a custom model with `areas` instead.");
    }

    @Test
    public void testBus() {
        // the bus profile is a custom profile and we can use its CH preparation as long as we do not add a custom model
        String body = "{\"points\": [[11.58199, 50.0141], [11.5865, 50.0095]], \"profile\": \"bus\"}";
        JsonNode path = getPath(body);
        assertEquals(610, path.get("distance").asDouble(), 10);
        assertEquals(27_000, path.get("time").asLong(), 1_000);
    }

    @Test
    public void testRoadsFlagEncoder() {
        String body = "{\"points\": [[11.58199, 50.0141], [11.5865, 50.0095]], \"profile\": \"roads\", \"ch.disable\": true, " +
                "\"custom_model\": {" +
                "  \"speed\": [{\"if\": \"road_class == PRIMARY\", \"multiply_by\": 0.9}, " +
                "            {\"if\": \"true\", \"limit_to\": 120}" +
                "           ]" +
                "}}";
        JsonNode path = getPath(body);
        assertEquals(path.get("distance").asDouble(), 660, 10);
        assertEquals(path.get("time").asLong(), 20_000, 1_000);
    }

    @Test
    public void testMissingProfile() {
        String body = "{\"points\": [[11.58199, 50.0141], [11.5865, 50.0095]], \"custom_model\": {}, \"ch.disable\": true}";
        JsonNode jsonNode = query(body, 400).readEntity(JsonNode.class);
        assertMessageStartsWith(jsonNode, "The 'profile' parameter is required when you use the `custom_model` parameter");
    }

    @Test
    public void testUnknownProfile() {
        String body = "{\"points\": [[11.58199, 50.0141], [11.5865, 50.0095]], \"profile\": \"unknown\", \"custom_model\": {}, \"ch.disable\": true}";
        JsonNode jsonNode = query(body, 400).readEntity(JsonNode.class);
        assertMessageStartsWith(jsonNode, "The requested profile 'unknown' does not exist.\nAvailable profiles: ");
    }

    @Test
    public void testVehicleAndWeightingNotAllowed() {
        String body = "{\"points\": [[11.58199, 50.0141], [11.5865, 50.0095]], \"profile\": \"truck\",\"custom_model\": {}, \"ch.disable\": true, \"vehicle\": \"truck\"}";
        JsonNode jsonNode = query(body, 400).readEntity(JsonNode.class);
        assertEquals("The 'vehicle' parameter is no longer supported. You used 'vehicle=truck'", jsonNode.get("message").asText());

        body = "{\"points\": [[11.58199, 50.0141], [11.5865, 50.0095]], \"profile\": \"truck\",\"custom_model\": {}, \"ch.disable\": true, \"weighting\": \"custom\"}";
        jsonNode = query(body, 400).readEntity(JsonNode.class);
        assertEquals("The 'weighting' parameter is no longer supported. You used 'weighting=custom'", jsonNode.get("message").asText());
    }

    @ParameterizedTest
    @CsvSource(value = {"0.05,3073", "0.5,1498"})
    public void testAvoidArea(double priority, double expectedDistance) {
        String bodyFragment = "\"points\": [[11.58199, 50.0141], [11.5865, 50.0095]], \"profile\": \"car\", \"ch.disable\": true";
        JsonNode path = getPath("{" + bodyFragment + ", \"custom_model\": {}}");
        assertEquals(path.get("distance").asDouble(), 661, 10);

        // 'blocking' the area either leads to a route that still crosses it (but on a faster road) or to a road
        // going all the way around it depending on the priority, see #2021
        String body = "{" + bodyFragment + ", \"custom_model\": {" +
                "\"priority\":[{" +
                // a faster road (see #2021)? or maybe do both?
                "   \"if\": \"in_custom1\"," +
                "   \"multiply_by\": " + priority +
                "}], " +
                "\"areas\":{" +
                "  \"custom1\":{" +
                "    \"type\": \"Feature\"," +
                "    \"geometry\": { \"type\": \"Polygon\", \"coordinates\": [[[11.5818,50.0126], [11.5818,50.0119], [11.5861,50.0119], [11.5861,50.0126], [11.5818,50.0126]]] }" +
                "   }" +
                "}}" +
                "}";
        path = getPath(body);
        assertEquals(expectedDistance, path.get("distance").asDouble(), 10);
    }

    @Test
    public void testAvoidArea() {
        JsonNode path = getPath("{\"points\": [[11.58199, 50.0141], [11.5865, 50.0095]], \"profile\": \"car_with_area\", \"ch.disable\": true, \"custom_model\": {}}");
        assertEquals(path.get("distance").asDouble(), 3073, 10);
    }

    @Test
    public void testCargoBike() throws IOException {
        String body = "{\"points\": [[11.58199, 50.0141], [11.5865, 50.0095]], \"profile\": \"bike\", \"custom_model\": {}, \"ch.disable\": true}";
        JsonNode path = getPath(body);
        assertEquals(path.get("distance").asDouble(), 661, 5);

        String json = Helper.readJSONFileWithoutComments(new InputStreamReader(GHUtility.class.getResourceAsStream("/com/graphhopper/custom_models/cargo_bike.json")));
        body = "{\"points\": [[11.58199, 50.0141], [11.5865, 50.0095]], \"profile\": \"bike\", \"custom_model\":" + json + ", \"ch.disable\": true}";
        path = getPath(body);
        assertEquals(path.get("distance").asDouble(), 1007, 5);

        // results should be identical be it via server-side profile or query profile:
        body = "{\"points\": [[11.58199, 50.0141], [11.5865, 50.0095]], \"profile\": \"cargo_bike\", \"custom_model\": {}, \"ch.disable\": true}";
        JsonNode path2 = getPath(body);
        assertEquals(path.get("distance").asDouble(), path2.get("distance").asDouble(), 1);
    }

    @Test
    public void testJsonBike() {
        String jsonQuery = "{\"points\": [[11.58199, 50.0141], [11.5865, 50.0095]]," +
                " \"profile\": \"json_bike\", \"ch.disable\": true }";
        JsonNode path = getPath(jsonQuery);
        assertEquals(660, path.get("distance").asDouble(), 10);

        // check reverse oneway is allowed for short distances
        jsonQuery = "{\"points\": [[11.545768,50.020137], [11.545728,50.020115]]," +
                " \"profile\": \"json_bike\", \"ch.disable\": true }";
        path = getPath(jsonQuery);
        assertEquals(4, path.get("distance").asDouble(), 1);
    }

    @Test
    public void testBikeWithPriority() {
        String coords = " \"points\": [[11.539421, 50.018274], [11.593966, 50.007739]],";
        String jsonQuery = "{" +
                coords +
                " \"profile\": \"bike\"," +
                " \"ch.disable\": true" +
                "}";
        JsonNode path = getPath(jsonQuery);
        double expectedDistance = path.get("distance").asDouble();
        assertEquals(4781, expectedDistance, 10);
    }

    @Test
    public void customBikeShouldBeLikeJsonBike() {
        String jsonQuery = "{" +
                " \"points\": [[11.58199, 50.0141], [11.5865, 50.0095]]," +
                " \"profile\": \"custom_bike\"," +
                " \"custom_model\": {}," +
                " \"ch.disable\": true" +
                "}";
        JsonNode path = getPath(jsonQuery);
        assertEquals(path.get("distance").asDouble(), 660, 10);
    }

    @Test
    public void testSubnetworkRemovalPerProfile() {
        // none-CH
        String body = "{\"points\": [[11.556416,50.007739], [11.528864,50.021638]]," +
                " \"profile\": \"car_no_unclassified\"," +
                " \"ch.disable\": true" +
                "}";
        JsonNode path = getPath(body);
        assertEquals(8754, path.get("distance").asDouble(), 5);

        // CH
        body = "{\"points\": [[11.556416,50.007739], [11.528864,50.021638]]," +
                " \"profile\": \"car_no_unclassified\"" +
                "}";
        path = getPath(body);
        assertEquals(8754, path.get("distance").asDouble(), 5);

        // different profile
        body = "{\"points\": [[11.494446, 50.027814], [11.511483, 49.987628]]," +
                " \"profile\": \"custom_bike2\"," +
                " \"ch.disable\": true" +
                "}";
        path = getPath(body);
        assertEquals(5827, path.get("distance").asDouble(), 5);
    }

    @Test
    public void customBikeWithHighSpeed() {
        // encoder.getMaxSpeed is 30km/h and limit_to statement is 40km/h in server-side custom model
        // since #2335 do no longer throw exception in case too high limit_to is used
        String jsonQuery = "{" +
                " \"points\": [[11.58199, 50.0141], [11.5865, 50.0095]]," +
                " \"profile\": \"custom_bike3\"," +
                " \"custom_model\": { " +
                "   \"speed\": [{" +
                "       \"if\": \"true\", \"limit_to\": 55" +
                "     }] " +
                " }," +
                " \"ch.disable\": true" +
                "}";

        JsonNode path = getPath(jsonQuery);
        assertEquals(660, path.get("distance").asDouble(), 10);
        assertEquals(69, path.get("time").asLong() / 1000, 1);

        // now limit_to increases time
        jsonQuery = "{" +
                " \"points\": [[11.58199, 50.0141], [11.5865, 50.0095]]," +
                " \"profile\": \"custom_bike3\"," +
                " \"custom_model\": { " +
                "   \"speed\": [{" +
                "      \"if\": \"true\", \"limit_to\": 35" +
                "   }] " +
                " }," +
                " \"ch.disable\": true" +
                "}";
        path = getPath(jsonQuery);
        assertEquals(660, path.get("distance").asDouble(), 10);
        assertEquals(77, path.get("time").asLong() / 1000, 1);
    }

    @Test
    public void testHgv() {
        String body = "{\"points\": [[11.603998, 50.014554], [11.594095, 50.023334]], \"profile\": \"roads\", \"ch.disable\":true," +
                "\"custom_model\": {" +
                "   \"speed\": [{\"if\":\"true\", \"limit_to\":\"car_average_speed * 0.9\"}], \n" +
                "   \"priority\": [{\"if\": \"car_access == false || hgv == NO || max_width < 3 || max_height < 4\", \"multiply_by\": \"0\"}]}}";
        JsonNode path = getPath(body);
        assertEquals(7314, path.get("distance").asDouble(), 10);
        assertEquals(943 * 1000, path.get("time").asLong(), 1_000);
    }

    @Test
    public void testTurnCost() {
        String body = "{\"points\": [[11.508198,50.015441], [11.505063,50.01737]], \"profile\": \"car\", \"ch.disable\":true," +
                "\"custom_model\": {" +
                "   \"turn_costs\": {\"left\": 100 } }}";
        JsonNode path = getPath(body);
        assertEquals(1067, path.get("distance").asDouble(), 10);
    }

    @Test
    public void testTurnCostAlternativeBug() {
        String body = "{\"points\": [[11.503027,49.987546], [11.503149,49.986786]], \"profile\": \"car\", \"ch.disable\":true," +
                "\"custom_model\": {" +
                "   \"turn_costs\": {\"left\": 100 } }}";
        JsonNode path = getPath(body);
        assertEquals(545, path.get("distance").asDouble(), 10);

        body = "{\"points\": [[11.503027,49.987546], [11.503149,49.986786]], \"profile\": \"car\", \"ch.disable\":true," +
                "\"algorithm\":\"alternative_route\"," +
                "\"custom_model\": {" +
                "   \"turn_costs\": {\"left\": 100 } }}";
        final Response response = query(body, 200);
        JsonNode json = response.readEntity(JsonNode.class);
        assertFalse(json.get("info").has("errors"));
        assertEquals(545, json.get("paths").get(0).get("distance").asDouble(), 10);
        // TODO assertEquals(124, json.get("paths").get(1).get("distance").asDouble(), 10);
    }

    private void assertMessageStartsWith(JsonNode jsonNode, String message) {
        assertNotNull(jsonNode.get("message"));
        assertTrue(jsonNode.get("message").asText().startsWith(message), "Expected error message to start with:\n" +
                message + "\nbut got:\n" + jsonNode.get("message").asText());
    }

    JsonNode getPath(String body) {
        final Response response = query(body, 200);
        JsonNode json = response.readEntity(JsonNode.class);
        assertFalse(json.get("info").has("errors"));
        return json.get("paths").get(0);
    }

    Response query(String body, int code) {
        Response response = clientTarget(app, "/route").request().post(Entity.json(body));
        response.bufferEntity();
        JsonNode jsonNode = response.readEntity(JsonNode.class);
        assertEquals(code, response.getStatus(), jsonNode.has("message") ? jsonNode.get("message").toString() : "no error message");
        return response;
    }
}<|MERGE_RESOLUTION|>--- conflicted
+++ resolved
@@ -27,6 +27,7 @@
 import com.graphhopper.routing.TestProfiles;
 import com.graphhopper.util.GHUtility;
 import com.graphhopper.util.Helper;
+import com.graphhopper.util.TurnCostsConfig;
 import io.dropwizard.testing.junit5.DropwizardAppExtension;
 import io.dropwizard.testing.junit5.DropwizardExtensionsSupport;
 import org.junit.jupiter.api.AfterAll;
@@ -59,38 +60,16 @@
     private static GraphHopperServerConfiguration createConfig() {
         GraphHopperServerConfiguration config = new GraphHopperServerTestConfiguration();
         config.getGraphHopperConfiguration().
-<<<<<<< HEAD
-                putObject("graph.vehicles", "bike,car|turn_costs=true,foot,roads").
-=======
->>>>>>> c64febe4
                 putObject("prepare.min_network_size", 200).
                 putObject("datareader.file", "../core/files/north-bayreuth.osm.gz").
                 putObject("graph.location", DIR).
                 putObject("graph.encoded_values", "max_height,max_weight,max_width,hazmat,toll,surface,track_type,hgv,average_slope,max_slope,bus_access,orientation").
                 putObject("custom_areas.directory", "./src/test/resources/com/graphhopper/application/resources/areas").
                 putObject("import.osm.ignored_highways", "").
-<<<<<<< HEAD
-                setProfiles(Arrays.asList(
-                        new Profile("wheelchair"),
-                        new Profile("roads").setCustomModel(new CustomModel()).setVehicle("roads"),
-                        new Profile("car").setCustomModel(new CustomModel().setDistanceInfluence(70d)).setTurnCosts(true).setVehicle("car"),
-                        new Profile("car_with_area").setCustomModel(new CustomModel().addToPriority(If("in_external_area52", MULTIPLY, "0.05"))),
-                        new Profile("bike").setCustomModel(new CustomModel().setDistanceInfluence(0d)).setVehicle("bike"),
-                        new Profile("bike_fastest").setVehicle("bike"),
-                        new Profile("bus").setCustomModel(null).setVehicle("roads").putHint("custom_model_files", Arrays.asList("bus.json")),
-                        new Profile("cargo_bike").setCustomModel(null).setVehicle("bike").
-                                putHint("custom_model_files", Arrays.asList("cargo_bike.json")),
-                        new Profile("json_bike").setCustomModel(null).setVehicle("roads").
-                                putHint("custom_model_files", Arrays.asList("bike.json", "bike_elevation.json")),
-                        new Profile("foot_profile").setVehicle("foot"),
-                        new Profile("car_no_unclassified").setCustomModel(
-                                        new CustomModel(new CustomModel().
-                                                addToPriority(If("road_class == UNCLASSIFIED", LIMIT, "0")))).
-                                setVehicle("car"),
-=======
                 setProfiles(List.of(
                         TestProfiles.constantSpeed("roads", 120),
                         new Profile("car").setCustomModel(TestProfiles.accessAndSpeed("unused", "car").getCustomModel().setDistanceInfluence(70d)),
+                        new Profile("car_tc_left").setCustomModel(TestProfiles.accessAndSpeed("car_tc_left", "car").getCustomModel().setDistanceInfluence(70d)).setTurnCostsConfig(new TurnCostsConfig(List.of("motor_vehicle")).setLeftCost(100)),
                         new Profile("car_with_area").setCustomModel(TestProfiles.accessAndSpeed("unused", "car").getCustomModel().addToPriority(If("in_external_area52", MULTIPLY, "0.05"))),
                         TestProfiles.accessSpeedAndPriority("bike"),
                         new Profile("bus").setCustomModel(null).putHint("custom_model_files", List.of("bus.json")),
@@ -99,7 +78,6 @@
                         TestProfiles.accessSpeedAndPriority("foot_profile", "foot"),
                         new Profile("car_no_unclassified").setCustomModel(TestProfiles.accessAndSpeed("unused", "car").getCustomModel().
                                                 addToPriority(If("road_class == UNCLASSIFIED", LIMIT, "0"))),
->>>>>>> c64febe4
                         new Profile("custom_bike").
                                 setCustomModel(TestProfiles.accessSpeedAndPriority("unused", "bike").getCustomModel().
                                         addToSpeed(If("road_class == PRIMARY", LIMIT, "28")).
@@ -337,7 +315,7 @@
 
     @Test
     public void testTurnCost() {
-        String body = "{\"points\": [[11.508198,50.015441], [11.505063,50.01737]], \"profile\": \"car\", \"ch.disable\":true," +
+        String body = "{\"points\": [[11.508198,50.015441], [11.505063,50.01737]], \"profile\": \"car_tc_left\", \"ch.disable\":true," +
                 "\"custom_model\": {" +
                 "   \"turn_costs\": {\"left\": 100 } }}";
         JsonNode path = getPath(body);
@@ -346,21 +324,21 @@
 
     @Test
     public void testTurnCostAlternativeBug() {
-        String body = "{\"points\": [[11.503027,49.987546], [11.503149,49.986786]], \"profile\": \"car\", \"ch.disable\":true," +
-                "\"custom_model\": {" +
-                "   \"turn_costs\": {\"left\": 100 } }}";
+        String body = "{\"points\": [[11.503027,49.987546], [11.503149,49.986786]], \"profile\": \"car_tc_left\", \"ch.disable\":true," +
+                "\"custom_model\": {}}";
         JsonNode path = getPath(body);
         assertEquals(545, path.get("distance").asDouble(), 10);
 
-        body = "{\"points\": [[11.503027,49.987546], [11.503149,49.986786]], \"profile\": \"car\", \"ch.disable\":true," +
+        body = "{\"points\": [[11.503027,49.987546], [11.503149,49.986786]], \"profile\": \"car_tc_left\", \"ch.disable\":true," +
                 "\"algorithm\":\"alternative_route\"," +
-                "\"custom_model\": {" +
-                "   \"turn_costs\": {\"left\": 100 } }}";
+                "\"custom_model\": {}}";
         final Response response = query(body, 200);
         JsonNode json = response.readEntity(JsonNode.class);
         assertFalse(json.get("info").has("errors"));
+
+        // TODO LATER: alternative route bug as the two routes are identical!?
+        assertEquals(2, json.get("paths").size());
         assertEquals(545, json.get("paths").get(0).get("distance").asDouble(), 10);
-        // TODO assertEquals(124, json.get("paths").get(1).get("distance").asDouble(), 10);
     }
 
     private void assertMessageStartsWith(JsonNode jsonNode, String message) {
