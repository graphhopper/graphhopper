/*
 *  Licensed to GraphHopper GmbH under one or more contributor
 *  license agreements. See the NOTICE file distributed with this work for
 *  additional information regarding copyright ownership.
 *
 *  GraphHopper GmbH licenses this file to you under the Apache License,
 *  Version 2.0 (the "License"); you may not use this file except in
 *  compliance with the License. You may obtain a copy of the License at
 *
 *       http://www.apache.org/licenses/LICENSE-2.0
 *
 *  Unless required by applicable law or agreed to in writing, software
 *  distributed under the License is distributed on an "AS IS" BASIS,
 *  WITHOUT WARRANTIES OR CONDITIONS OF ANY KIND, either express or implied.
 *  See the License for the specific language governing permissions and
 *  limitations under the License.
 */
package com.graphhopper.util;

import com.carrotsearch.hppc.IntArrayList;
import com.graphhopper.json.Statement;
import com.graphhopper.routing.Dijkstra;
import com.graphhopper.routing.InstructionsFromEdges;
import com.graphhopper.routing.Path;
import com.graphhopper.routing.ev.*;
import com.graphhopper.routing.util.EncodingManager;
import com.graphhopper.routing.util.TraversalMode;
import com.graphhopper.routing.weighting.SpeedWeighting;
import com.graphhopper.routing.weighting.TurnCostProvider;
import com.graphhopper.routing.weighting.Weighting;
import com.graphhopper.routing.weighting.custom.CustomModelParser;
import com.graphhopper.search.KVStorage;
import com.graphhopper.storage.BaseGraph;
import com.graphhopper.storage.Graph;
import com.graphhopper.storage.NodeAccess;
import org.junit.jupiter.api.BeforeEach;
import org.junit.jupiter.api.Test;

import java.util.ArrayList;
import java.util.Arrays;
import java.util.List;
import java.util.Locale;

import static com.graphhopper.search.KVStorage.KeyValue.*;
import static org.junit.jupiter.api.Assertions.*;

/**
 * @author Peter Karich
 */
public class InstructionListTest {
    private static final TranslationMap trMap = TranslationMapTest.SINGLETON;
    private static final Translation usTR = trMap.getWithFallBack(Locale.US);
    private final TraversalMode tMode = TraversalMode.NODE_BASED;
    private EncodingManager carManager;
    private DecimalEncodedValue speedEnc;

    @BeforeEach
    public void setUp() {
        speedEnc = new DecimalEncodedValueImpl("speed", 5, 5, true);
        carManager = EncodingManager.start().add(speedEnc).add(Roundabout.create())
                .add(MaxSpeed.create()).add(RoadClass.create()).add(RoadClassLink.create()).build();
    }

    private static List<String> getTurnDescriptions(InstructionList instructionList) {
        return getTurnDescriptions(instructionList, usTR);
    }

    private static List<String> getTurnDescriptions(InstructionList instructionList, Translation tr) {
        List<String> list = new ArrayList<>();
        for (Instruction instruction : instructionList) {
            list.add(instruction.getTurnDescription(tr));
        }
        return list;
    }

    Graph createTestGraph() {
        BaseGraph g = new BaseGraph.Builder(carManager).create();
        // 0-1-2
        // | | |
        // 3-4-5  9-10
        // | | |  |
        // 6-7-8--*
        NodeAccess na = g.getNodeAccess();
        na.setNode(0, 1.2, 1.0);
        na.setNode(1, 1.2, 1.1);
        na.setNode(2, 1.2, 1.2);
        na.setNode(3, 1.1, 1.0);
        na.setNode(4, 1.1, 1.1);
        na.setNode(5, 1.1, 1.2);
        na.setNode(9, 1.1, 1.3);
        na.setNode(10, 1.1, 1.4);

        na.setNode(6, 1.0, 1.0);
        na.setNode(7, 1.0, 1.1);
        na.setNode(8, 1.0, 1.2);
        g.edge(0, 1).setDistance(10000).set(speedEnc, 60, 60).setKeyValues(createKV(STREET_NAME, "0-1"));
        g.edge(1, 2).setDistance(11000).set(speedEnc, 60, 60).setKeyValues(createKV(STREET_NAME, "1-2"));

        g.edge(0, 3).setDistance(11000).set(speedEnc, 60, 60);
        g.edge(1, 4).setDistance(10000).set(speedEnc, 60, 60).setKeyValues(createKV(STREET_NAME, "1-4"));
        g.edge(2, 5).setDistance(11000).set(speedEnc, 60, 60).setKeyValues(createKV(STREET_NAME, "5-2"));

        g.edge(3, 6).setDistance(11000).set(speedEnc, 60, 60).setKeyValues(createKV(STREET_NAME, "3-6"));
        g.edge(4, 7).setDistance(10000).set(speedEnc, 60, 60).setKeyValues(createKV(STREET_NAME, "4-7"));
        g.edge(5, 8).setDistance(10000).set(speedEnc, 60, 60).setKeyValues(createKV(STREET_NAME, "5-8"));

        g.edge(6, 7).setDistance(11000).set(speedEnc, 60, 60).setKeyValues(createKV(STREET_NAME, "6-7"));
        EdgeIteratorState iter = g.edge(7, 8).setDistance(10000).set(speedEnc, 60, 60);
        PointList list = new PointList();
        list.add(1.0, 1.15);
        list.add(1.0, 1.16);
        iter.setWayGeometry(list);
        iter.setKeyValues(createKV(STREET_NAME, "7-8"));
        // missing edge name
        g.edge(9, 10).setDistance(10000).set(speedEnc, 60, 60);
        EdgeIteratorState iter2 = g.edge(8, 9).setDistance(20000).set(speedEnc, 60, 60);
        list.clear();
        list.add(1.0, 1.3);
        iter2.setKeyValues(createKV(STREET_NAME, "8-9"));
        iter2.setWayGeometry(list);
        return g;
    }

    @Test
    public void testWayList() {
        Graph g = createTestGraph();

        SpeedWeighting weighting = new SpeedWeighting(speedEnc);
        Path p = new Dijkstra(g, weighting, TraversalMode.NODE_BASED).calcPath(0, 10);
        InstructionList wayList = InstructionsFromEdges.calcInstructions(p, g, weighting, carManager, usTR, false);
        List<String> tmpList = getTurnDescriptions(wayList);
        assertEquals(Arrays.asList("continue onto 0-1", "turn right onto 1-4", "turn left onto 7-8", "arrive at destination"),
                tmpList);

        wayList = InstructionsFromEdges.calcInstructions(p, g, weighting, carManager, trMap.getWithFallBack(Locale.GERMAN), false);
        tmpList = getTurnDescriptions(wayList, trMap.getWithFallBack(Locale.GERMAN));
        assertEquals(Arrays.asList("dem Straßenverlauf von 0-1 folgen", "rechts abbiegen auf 1-4", "links abbiegen auf 7-8", "Ziel erreicht"),
                tmpList);

        assertEquals(70000.0, sumDistances(wayList), 1e-1);

        PointList points = p.calcPoints();
        assertEquals(10, points.size());
        // check order of tower nodes
        assertEquals(1, points.getLon(0), 1e-6);
        assertEquals(1.4, points.getLon(points.size() - 1), 1e-6);

        // check order of pillar nodes
        assertEquals(1.15, points.getLon(4), 1e-6);
        assertEquals(1.16, points.getLon(5), 1e-6);

        compare(Arrays.asList(asL(1.2d, 1.0d), asL(1.2d, 1.1), asL(1.0, 1.1), asL(1.1, 1.4)),
                createStartPoints(wayList));

        p = new Dijkstra(g, weighting, TraversalMode.NODE_BASED).calcPath(6, 2);
        assertEquals(42000, p.getDistance(), 1e-2);
        assertEquals(IntArrayList.from(6, 7, 8, 5, 2), p.calcNodes());

        wayList = InstructionsFromEdges.calcInstructions(p, g, weighting, carManager, usTR, false);
        tmpList = getTurnDescriptions(wayList);
        assertEquals(Arrays.asList("continue onto 6-7", "turn left onto 5-8", "arrive at destination"),
                tmpList);

        compare(Arrays.asList(asL(1d, 1d), asL(1d, 1.2), asL(1.2, 1.2)),
                createStartPoints(wayList));

        // special case of identical start and end
        p = new Dijkstra(g, weighting, TraversalMode.NODE_BASED).calcPath(0, 0);
        wayList = InstructionsFromEdges.calcInstructions(p, g, weighting, carManager, usTR, false);
        assertEquals(1, wayList.size());
        assertEquals("arrive at destination", wayList.get(0).getTurnDescription(usTR));
    }

    @Test
    public void testWayList2() {
        BaseGraph g = new BaseGraph.Builder(carManager).create();
        //   2
        //    \.  5
        //      \/
        //      4
        //     /
        //    3
        NodeAccess na = g.getNodeAccess();
        na.setNode(2, 10.3, 10.15);
        na.setNode(3, 10.0, 10.08);
        na.setNode(4, 10.1, 10.10);
        na.setNode(5, 10.2, 10.13);
        g.edge(3, 4).setDistance(100).set(speedEnc, 60, 60).setKeyValues(createKV(STREET_NAME, "3-4"));
        g.edge(4, 5).setDistance(100).set(speedEnc, 60, 60).setKeyValues(createKV(STREET_NAME, "4-5"));

        EdgeIteratorState iter = g.edge(2, 4).setDistance(100).set(speedEnc, 60, 60);
        iter.setKeyValues(createKV(STREET_NAME, "2-4"));
        PointList list = new PointList();
        list.add(10.20, 10.05);
        iter.setWayGeometry(list);

        SpeedWeighting weighting = new SpeedWeighting(speedEnc);
        Path p = new Dijkstra(g, weighting, tMode).calcPath(2, 3);

        InstructionList wayList = InstructionsFromEdges.calcInstructions(p, g, weighting, carManager, usTR, false);
        List<String> tmpList = getTurnDescriptions(wayList);
        assertEquals(Arrays.asList("continue onto 2-4", "turn slight right onto 3-4", "arrive at destination"),
                tmpList);

        p = new Dijkstra(g, weighting, tMode).calcPath(3, 5);
        wayList = InstructionsFromEdges.calcInstructions(p, g, weighting, carManager, usTR, false);
        tmpList = getTurnDescriptions(wayList);
        assertEquals(Arrays.asList("continue onto 3-4", "keep right onto 4-5", "arrive at destination"),
                tmpList);
    }

    // problem: we normally don't want instructions if streetname stays but here it is suboptimal:
    @Test
    public void testNoInstructionIfSameStreet() {
        BaseGraph g = new BaseGraph.Builder(carManager).create();
        //   2
        //    \.  5
        //      \/
        //      4
        //     /
        //    3
        NodeAccess na = g.getNodeAccess();
        na.setNode(2, 10.3, 10.15);
        na.setNode(3, 10.0, 10.05);
        na.setNode(4, 10.1, 10.10);
        na.setNode(5, 10.2, 10.15);
        g.edge(3, 4).setDistance(100).set(speedEnc, 60, 60).setKeyValues(createKV(STREET_NAME, "street"));
        g.edge(4, 5).setDistance(100).set(speedEnc, 60, 60).setKeyValues(createKV(STREET_NAME, "4-5"));

        EdgeIteratorState iter = g.edge(2, 4).setDistance(100).set(speedEnc, 60, 60);
        iter.setKeyValues(createKV(STREET_NAME, "street"));
        PointList list = new PointList();
        list.add(10.20, 10.05);
        iter.setWayGeometry(list);

        Weighting weighting = new SpeedWeighting(speedEnc);
        Path p = new Dijkstra(g, weighting, tMode).calcPath(2, 3);
        InstructionList wayList = InstructionsFromEdges.calcInstructions(p, g, weighting, carManager, usTR, false);
        List<String> tmpList = getTurnDescriptions(wayList);
        assertEquals(Arrays.asList("continue onto street", "turn right onto street", "arrive at destination"), tmpList);
    }

    @Test
    public void testNoInstructionIfSlightTurnAndAlternativeIsSharp() {
        BaseGraph g = new BaseGraph.Builder(carManager).create();
        // real world example: https://graphhopper.com/maps/?point=51.734514%2C9.225571&point=51.734643%2C9.22541
        // https://github.com/graphhopper/graphhopper/issues/1441
        // From 1 to 3
        //
        //       3
        //       |
        //       2
        //      /\
        //     4  1

        NodeAccess na = g.getNodeAccess();
        na.setNode(1, 51.734514, 9.225571);
        na.setNode(2, 51.73458, 9.225442);
        na.setNode(3, 51.734643, 9.22541);
        na.setNode(4, 51.734451, 9.225436);
        g.edge(1, 2).setDistance(10).set(speedEnc, 60, 60);
        g.edge(2, 3).setDistance(10).set(speedEnc, 60, 60);
        g.edge(2, 4).setDistance(10).set(speedEnc, 60, 60);

        Weighting weighting = new SpeedWeighting(speedEnc);
        Path p = new Dijkstra(g, weighting, tMode).calcPath(1, 3);
        InstructionList wayList = InstructionsFromEdges.calcInstructions(p, g, weighting, carManager, usTR, false);
        List<String> tmpList = getTurnDescriptions(wayList);
        assertEquals(Arrays.asList("continue", "arrive at destination"), tmpList);
    }

    @Test
    public void testNoInstructionIfSlightTurnAndAlternativeIsSharp2() {
        BaseGraph g = new BaseGraph.Builder(carManager).create();
        // real world example: https://graphhopper.com/maps/?point=48.748493%2C9.322455&point=48.748776%2C9.321889
        // https://github.com/graphhopper/graphhopper/issues/1441
        // From 1 to 3
        //
        //       3
        //         \
        //          2--- 1
        //           \
        //            4

        NodeAccess na = g.getNodeAccess();
        na.setNode(1, 48.748493, 9.322455);
        na.setNode(2, 48.748577, 9.322152);
        na.setNode(3, 48.748776, 9.321889);
        na.setNode(4, 48.74847, 9.322299);
        g.edge(1, 2).setDistance(10).set(speedEnc, 60, 60);
        g.edge(2, 3).setDistance(10).set(speedEnc, 60, 60);
        g.edge(2, 4).setDistance(10).set(speedEnc, 60, 60);

        Weighting weighting = new SpeedWeighting(speedEnc);
        Path p = new Dijkstra(g, weighting, tMode).calcPath(1, 3);
        InstructionList wayList = InstructionsFromEdges.calcInstructions(p, g, weighting, carManager, usTR, false);
        List<String> tmpList = getTurnDescriptions(wayList);
        assertEquals(Arrays.asList("continue", "arrive at destination"), tmpList);
    }

    @Test
    public void testNoInstructionIfSlightTurnAndAlternativeIsSharp3() {
        DecimalEncodedValue speedEnc = new DecimalEncodedValueImpl("speed", 4, 2, true);
        EncodingManager tmpEM = new EncodingManager.Builder().add(speedEnc).add(RoadClass.create())
                .add(RoadClassLink.create()).add(Roundabout.create()).add(MaxSpeed.create()).build();
        EnumEncodedValue<RoadClass> rcEV = tmpEM.getEnumEncodedValue(RoadClass.KEY, RoadClass.class);
        BaseGraph g = new BaseGraph.Builder(tmpEM).create();
        // real world example: https://graphhopper.com/maps/?point=48.411549,15.599567&point=48.411663%2C15.600527&profile=bike
        // From 1 to 3

        //          3
        //         /
        // 1 ---- 2
        //        \
        //         4

        NodeAccess na = g.getNodeAccess();
        na.setNode(1, 48.411392, 15.599713);
        na.setNode(2, 48.411457, 15.600410);
        na.setNode(3, 48.411610, 15.600409);
        na.setNode(4, 48.411322, 15.600459);

        g.edge(1, 2).setDistance(20).set(speedEnc, 18, 18);
        g.edge(2, 3).setDistance(20).set(speedEnc, 18, 18);
        g.edge(2, 4).setDistance(20).set(speedEnc, 4, 4);

        g.edge(1, 2).set(rcEV, RoadClass.RESIDENTIAL).setKeyValues(createKV(STREET_NAME, "pfarr"));
        g.edge(2, 3).set(rcEV, RoadClass.RESIDENTIAL).setKeyValues(createKV(STREET_NAME, "pfarr"));
        g.edge(2, 4).set(rcEV, RoadClass.PEDESTRIAN).setKeyValues(createKV(STREET_NAME, "markt"));

        Weighting weighting = new SpeedWeighting(speedEnc);
        Path p = new Dijkstra(g, weighting, tMode).calcPath(1, 3);
        InstructionList wayList = InstructionsFromEdges.calcInstructions(p, g, weighting, tmpEM, usTR, false);
        List<String> tmpList = getTurnDescriptions(wayList);
        assertEquals(Arrays.asList("continue", "turn left", "arrive at destination"), tmpList);
        assertEquals(3, wayList.size());
        assertEquals(20, wayList.get(1).getDistance());
    }

    @Test
    public void testInstructionIfTurn() {
        DecimalEncodedValue speedEnc = new DecimalEncodedValueImpl("speed", 4, 2, true);
        EncodingManager tmpEM = new EncodingManager.Builder().add(speedEnc).add(RoadClass.create()).add(RoadClassLink.create()).add(Roundabout.create()).add(MaxSpeed.create()).build();
        EnumEncodedValue<RoadClass> rcEV = tmpEM.getEnumEncodedValue(RoadClass.KEY, RoadClass.class);
        BaseGraph g = new BaseGraph.Builder(tmpEM).create();
        // real world example: https://graphhopper.com/maps/?point=48.412169%2C15.604888&point=48.412251%2C15.60543&profile=bike
        // From 1 to 4

        //      3
        //       \
        //      - 2
        //  1_ /   \
        //          4

        NodeAccess na = g.getNodeAccess();
        na.setNode(1, 48.412169, 15.604888);
        na.setNode(2, 48.412411, 15.605189);
        na.setNode(3, 48.412614, 15.604872);
        na.setNode(4, 48.412148, 15.605543);

        g.edge(1, 2).setDistance(20).set(speedEnc, 18, 18)
                .set(rcEV, RoadClass.RESIDENTIAL);
        g.edge(2, 3).setDistance(20).set(speedEnc, 18, 18)
                .set(rcEV, RoadClass.SECONDARY);
        g.edge(2, 4).setDistance(20).set(speedEnc, 18, 18)
                .set(rcEV, RoadClass.SECONDARY);

        Weighting weighting = new SpeedWeighting(speedEnc);
        Path p = new Dijkstra(g, weighting, tMode).calcPath(1, 4);
        InstructionList wayList = InstructionsFromEdges.calcInstructions(p, g, weighting, tmpEM, usTR, false);
        List<String> tmpList = getTurnDescriptions(wayList);
        assertEquals(Arrays.asList("continue", "turn right", "arrive at destination"), tmpList);
        assertEquals(3, wayList.size());
        assertEquals(20, wayList.get(1).getDistance());
    }

    @Test
    public void testInstructionIfSlightTurn() {
        DecimalEncodedValue speedEnc = new DecimalEncodedValueImpl("speed", 4, 1, false);
        EncodingManager tmpEM = new EncodingManager.Builder().add(speedEnc)
                .add(Roundabout.create()).add(RoadClass.create()).add(RoadClassLink.create()).add(MaxSpeed.create()).build();
        BaseGraph g = new BaseGraph.Builder(tmpEM).create();
        // real world example: https://graphhopper.com/maps/?point=43.729379,7.417697&point=43.729798,7.417263&profile=foot
        // From 4 to 3 and 4 to 1

        //    1  3
        //     \ \
        //      \2
        //        \
        //         .
        //          \
        //           4

        NodeAccess na = g.getNodeAccess();
        na.setNode(1, 43.72977, 7.417209);
        na.setNode(2, 43.7297585, 7.4173079);
        na.setNode(3, 43.729821, 7.41725);
        na.setNode(4, 43.729476, 7.417633);

        // default is priority=0 so set it to 1
        g.edge(1, 2).setDistance(20).set(speedEnc, 5).
                setKeyValues(createKV(STREET_NAME, "myroad"));
        g.edge(2, 3).setDistance(20).set(speedEnc, 5).
                setKeyValues(createKV(STREET_NAME, "myroad"));
        PointList pointList = new PointList();
        pointList.add(43.729627, 7.41749);
        g.edge(2, 4).setDistance(20).set(speedEnc, 5).
                setKeyValues(createKV(STREET_NAME, "myroad")).setWayGeometry(pointList);

        Weighting weighting = new SpeedWeighting(speedEnc);
        Path p = new Dijkstra(g, weighting, tMode).calcPath(4, 3);
        assertTrue(p.isFound());
<<<<<<< HEAD
        InstructionList wayList = InstructionsFromEdges.calcInstructions(p, g, weighting, tmpEM, usTR, false);
=======
        assertEquals(IntArrayList.from(4, 2, 3), p.calcNodes());
        InstructionList wayList = InstructionsFromEdges.calcInstructions(p, g, weighting, tmpEM, usTR);
>>>>>>> c64febe4
        List<String> tmpList = getTurnDescriptions(wayList);
        assertEquals(Arrays.asList("continue onto myroad", "keep right onto myroad", "arrive at destination"), tmpList);
        assertEquals(3, wayList.size());
        assertEquals(20, wayList.get(1).getDistance());

        p = new Dijkstra(g, weighting, tMode).calcPath(4, 1);
<<<<<<< HEAD
        wayList = InstructionsFromEdges.calcInstructions(p, g, weighting, tmpEM, usTR, false);
=======
        assertEquals(IntArrayList.from(4, 2, 1), p.calcNodes());
        wayList = InstructionsFromEdges.calcInstructions(p, g, weighting, tmpEM, usTR);
>>>>>>> c64febe4
        tmpList = getTurnDescriptions(wayList);
        assertEquals(Arrays.asList("continue onto myroad", "keep left onto myroad", "arrive at destination"), tmpList);
        assertEquals(3, wayList.size());
        assertEquals(20, wayList.get(1).getDistance());
    }

    @Test
    public void testInstructionWithHighlyCustomProfileWithRoadsBase() {
        BooleanEncodedValue roadsAccessEnc = new SimpleBooleanEncodedValue("access", true);
        DecimalEncodedValue roadsSpeedEnc = new DecimalEncodedValueImpl("speed", 7, 2, true);
        EncodingManager tmpEM = EncodingManager.start().add(roadsAccessEnc).add(roadsSpeedEnc)
                .add(RoadClass.create()).add(Roundabout.create()).add(RoadClassLink.create()).add(MaxSpeed.create()).build();
        EnumEncodedValue<RoadClass> rcEV = tmpEM.getEnumEncodedValue(RoadClass.KEY, RoadClass.class);
        BaseGraph g = new BaseGraph.Builder(tmpEM).create();
        // real world example: https://graphhopper.com/maps/?point=55.691214%2C12.57065&point=55.689957%2C12.570387
        // From 3 to 4
        //
        //       3
        //         \
        //          2--- 1
        //          | \
        //          5  4

        NodeAccess na = g.getNodeAccess();
        na.setNode(1, 55.690951, 12.571127);
        na.setNode(2, 55.69109, 12.5708);
        na.setNode(3, 55.691214, 12.57065);
        na.setNode(4, 55.690849, 12.571004);
        na.setNode(5, 55.690864, 12.570886);

        g.edge(3, 2).setDistance(10).set(roadsSpeedEnc, 50, 50).set(roadsAccessEnc, true, true);
        g.edge(2, 4).setDistance(10).set(roadsSpeedEnc, 40, 40).set(roadsAccessEnc, true, true);
        g.edge(2, 1).setDistance(10).set(roadsSpeedEnc, 40, 40).set(roadsAccessEnc, true, true);
        g.edge(2, 5).setDistance(10).set(roadsSpeedEnc, 10, 10).set(roadsAccessEnc, true, true).set(rcEV, RoadClass.PEDESTRIAN);

        CustomModel customModel = new CustomModel();
        customModel.addToSpeed(Statement.If("true", Statement.Op.LIMIT, "speed"));
        customModel.addToPriority(Statement.If("road_class == PEDESTRIAN", Statement.Op.MULTIPLY, "0"));
        Weighting weighting = CustomModelParser.createWeighting(tmpEM, TurnCostProvider.NO_TURN_COST_PROVIDER, customModel);
        Path p = new Dijkstra(g, weighting, tMode).calcPath(3, 4);
<<<<<<< HEAD
        InstructionList wayList = InstructionsFromEdges.calcInstructions(p, g, weighting, tmpEM, usTR, false);
=======
        assertEquals(IntArrayList.from(3, 2, 4), p.calcNodes());
        InstructionList wayList = InstructionsFromEdges.calcInstructions(p, g, weighting, tmpEM, usTR);
>>>>>>> c64febe4
        List<String> tmpList = getTurnDescriptions(wayList);
        assertEquals(Arrays.asList("continue", "keep right", "arrive at destination"), tmpList);
    }

    @Test
    public void testEmptyList() {
        BaseGraph g = new BaseGraph.Builder(carManager).create();
        g.getNodeAccess().setNode(1, 0, 0);
        Weighting weighting = new SpeedWeighting(speedEnc);
        Path p = new Dijkstra(g, weighting, tMode).calcPath(0, 1);
        InstructionList il = InstructionsFromEdges.calcInstructions(p, g, weighting, carManager, usTR, false);
        assertEquals(0, il.size());
    }

    @Test
    public void testFind() {
        BaseGraph g = new BaseGraph.Builder(carManager).create();
        //   n-4-5   (n: pillar node)
        //   |
        // 7-3-2-6
        //     |
        //     1
        NodeAccess na = g.getNodeAccess();
        na.setNode(1, 15.0, 10);
        na.setNode(2, 15.1, 10);
        na.setNode(3, 15.1, 9.9);
        PointList waypoint = new PointList();
        waypoint.add(15.2, 9.9);
        na.setNode(4, 15.2, 10);
        na.setNode(5, 15.2, 10.1);
        na.setNode(6, 15.1, 10.1);
        na.setNode(7, 15.1, 9.8);

        g.edge(1, 2).setDistance(10000).set(speedEnc, 60, 60).setKeyValues(createKV(STREET_NAME, "1-2"));
        g.edge(2, 3).setDistance(10000).set(speedEnc, 60, 60).setKeyValues(createKV(STREET_NAME, "2-3"));
        g.edge(2, 6).setDistance(10000).set(speedEnc, 60, 60).setKeyValues(createKV(STREET_NAME, "2-6"));
        g.edge(3, 4).setDistance(10000).set(speedEnc, 60, 60).setKeyValues(createKV(STREET_NAME, "3-4")).setWayGeometry(waypoint);
        g.edge(3, 7).setDistance(10000).set(speedEnc, 60, 60).setKeyValues(createKV(STREET_NAME, "3-7"));
        g.edge(4, 5).setDistance(10000).set(speedEnc, 60, 60).setKeyValues(createKV(STREET_NAME, "4-5"));

        Weighting weighting = new SpeedWeighting(speedEnc);
        Path p = new Dijkstra(g, weighting, tMode).calcPath(1, 5);
<<<<<<< HEAD
        InstructionList wayList = InstructionsFromEdges.calcInstructions(p, g, weighting, carManager, usTR, false);
=======
        assertEquals(IntArrayList.from(1, 2, 3, 4, 5), p.calcNodes());
        InstructionList wayList = InstructionsFromEdges.calcInstructions(p, g, weighting, carManager, usTR);
>>>>>>> c64febe4

        // query on first edge, get instruction for second edge
        assertEquals("2-3", Instructions.find(wayList, 15.05, 10, 1000).getName());

        // query east of first edge, get instruction for second edge
        assertEquals("2-3", Instructions.find(wayList, 15.05, 10.001, 1000).getName());

        // query south-west of node 3, get instruction for third edge
        assertEquals("3-4", Instructions.find(wayList, 15.099, 9.9, 1000).getName());

        // too far away
        assertNull(Instructions.find(wayList, 50.8, 50.25, 1000));
    }

    @Test
<<<<<<< HEAD
    public void getLanesInfoSingleLaneNone() {
        Graph g = createTestGraph();
        Weighting weighting = new SpeedWeighting(speedEnc);
        Path p = new Dijkstra(g, weighting, tMode).calcPath(1, 5);
        InstructionList wayList = InstructionsFromEdges.calcInstructions(p, g, weighting, carManager, usTR, false);
        assertTrue(wayList.get(0).getInstructionDetails().isEmpty());
    }

    @Test
    public void getBasicLanesInfo() {
        BaseGraph g = new BaseGraph.Builder(carManager).create();
        // 0-1-2
        // | | |
        // 3-4-5
        NodeAccess na = g.getNodeAccess();
        na.setNode(0, 1.2, 1.0);
        na.setNode(1, 1.2, 1.1);
        na.setNode(2, 1.17, 1.2);
        na.setNode(3, 1.1, 1.0);
        na.setNode(4, 1.1, 1.1);
        na.setNode(5, 1.1, 1.2);
        g.edge(0, 1).setDistance(10000).set(speedEnc, 60, 60).setKeyValues(createKV(STREET_NAME, "0-1", TURN_LANES, "continue|right"));
        g.edge(1, 2).setDistance(10000).set(speedEnc, 60, 60).setKeyValues(createKV(STREET_NAME, "1-2"));
        g.edge(0, 3).setDistance(11000).set(speedEnc, 60, 60).setKeyValues(createKV(STREET_NAME, "0-3"));
        g.edge(1, 4).setDistance(10000).set(speedEnc, 60, 60).setKeyValues(createKV(STREET_NAME, "1-4"));
        g.edge(2, 5).setDistance(10000).set(speedEnc, 60, 60).setKeyValues(createKV(STREET_NAME, "2-5"));
        g.edge(3, 4).setDistance(10000).set(speedEnc, 60, 60).setKeyValues(createKV(STREET_NAME, "3-4", TURN_LANES, "continue;left|continue|right", TURN_LANES_VEHICLE_ACCESS, "yes|no|yes"));
        List<KVStorage.KeyValue> kv = Arrays.asList(new KVStorage.KeyValue(STREET_NAME, "4-5"), new KVStorage.KeyValue(TURN_LANES, "left|continue|right", true, false));
        g.edge(4, 5).setDistance(10000).set(speedEnc, 60, 60).setKeyValues(kv);

        Weighting weighting = new SpeedWeighting(speedEnc);
        Path p = new Dijkstra(g, weighting, tMode).calcPath(0, 4);
        InstructionList wayList = InstructionsFromEdges.calcInstructions(p, g, weighting, carManager, usTR, true);
        assertEquals(3, wayList.size());
        assertEquals("continue onto 0-1", wayList.get(0).getTurnDescription(usTR));
        assertEquals("[]", wayList.get(0).getInstructionDetails().toString());
        assertEquals("turn right onto 1-4", wayList.get(1).getTurnDescription(usTR));
        assertEquals("[{beforeTurn=10000.0, lanes=[{directions:[continue], valid:false}, {directions:[right], valid:true}]}]", wayList.get(1).getInstructionDetails().toString());
        assertEquals("[]", wayList.get(2).getInstructionDetails().toString());

        p = new Dijkstra(g, weighting, tMode).calcPath(0, 2);
        wayList = InstructionsFromEdges.calcInstructions(p, g, weighting, carManager, usTR, true);
        assertEquals(2, wayList.size());
        assertEquals("continue onto 0-1", wayList.get(0).getTurnDescription(usTR));
        assertEquals("[]", wayList.get(0).getInstructionDetails().toString());
        // TODO lanes in the middle is not shown as continue does currently not create a new instruction
        //  ust forcing a new instruction will make problems for cases where a single junction has its lanes spread along multiple edges
        assertEquals("arrive at destination", wayList.get(1).getTurnDescription(usTR));
        assertEquals("[]", wayList.get(1).getInstructionDetails().toString());

        // vehicle access restricts usage of middle lane e.g. http://localhost:3000/?point=52.515454%2C13.385814&point=52.516705%2C13.386264
        p = new Dijkstra(g, weighting, tMode).calcPath(3, 2);
        wayList = InstructionsFromEdges.calcInstructions(p, g, weighting, carManager, usTR, true);
        assertEquals(4, wayList.size());
        assertEquals("continue onto 3-4", wayList.get(0).getTurnDescription(usTR));
        assertEquals("[]", wayList.get(0).getInstructionDetails().toString());
        assertEquals("turn left onto 1-4", wayList.get(1).getTurnDescription(usTR));
        assertEquals("[{beforeTurn=10000.0, lanes=[{directions:[continue, left], valid:true}, {directions:[continue], valid:false}, {directions:[right], valid:false}]}]", wayList.get(1).getInstructionDetails().toString());
        assertEquals("[]", wayList.get(2).getInstructionDetails().toString());

        p = new Dijkstra(g, weighting, tMode).calcPath(3, 4);
        wayList = InstructionsFromEdges.calcInstructions(p, g, weighting, carManager, usTR, true);
        assertEquals(2, wayList.size());
        assertEquals("continue onto 3-4", wayList.get(0).getTurnDescription(usTR));
        assertEquals("[]", wayList.get(0).getInstructionDetails().toString()); // no turn, hence no lanes?
        assertEquals("[]", wayList.get(1).getInstructionDetails().toString());

        p = new Dijkstra(g, weighting, tMode).calcPath(5, 3);
        wayList = InstructionsFromEdges.calcInstructions(p, g, weighting, carManager, usTR, true);
        assertEquals(2, wayList.size());
        assertEquals("continue onto 4-5", wayList.get(0).getTurnDescription(usTR));
        assertEquals("[]", wayList.get(0).getInstructionDetails().toString()); // different direction => no turn lanes info
        assertEquals("[]", wayList.get(1).getInstructionDetails().toString());
    }

    @Test
    public void getMergeMultipleEdgesOfSameJunction() {
        // e.g. http://localhost:3000/?point=52.519159%2C13.452253&point=52.516092%2C13.45156
        BaseGraph g = new BaseGraph.Builder(carManager).create();
        // 0-1-2-3     10
        //     | |     |
        //     5-6--7--8--9
        //       |  |     |
        //      11-12-13-14-15
        NodeAccess na = g.getNodeAccess();
        na.setNode(0, 1.2, 1.0);
        na.setNode(1, 1.2, 1.1);
        na.setNode(2, 1.2, 1.2);
        na.setNode(3, 1.2, 1.3);
        na.setNode(5, 1.1, 1.2);
        na.setNode(6, 1.1, 1.3);
        na.setNode(7, 1.1, 1.4);
        na.setNode(8, 1.1, 1.5);
        na.setNode(9, 1.1, 1.6);
        na.setNode(10, 1.2, 1.5);
        na.setNode(11, 1.0, 1.3);
        na.setNode(12, 1.0, 1.4);
        na.setNode(13, 1.0, 1.5);
        na.setNode(14, 1.0, 1.6);
        na.setNode(15, 1.0, 1.7);

        g.edge(0, 1).setDistance(10000).set(speedEnc, 60, 60).setKeyValues(createKV(STREET_NAME, "0-1", TURN_LANES, "continue|continue;right"));
        g.edge(1, 2).setDistance(10000).set(speedEnc, 60, 60).setKeyValues(createKV(STREET_NAME, "1-2", TURN_LANES, "continue|right"));
        g.edge(2, 3).setDistance(10000).set(speedEnc, 60, 60).setKeyValues(createKV(STREET_NAME, "2-3"));
        g.edge(2, 5).setDistance(10000).set(speedEnc, 60, 60).setKeyValues(createKV(STREET_NAME, "2-5"));
        g.edge(3, 6).setDistance(10000).set(speedEnc, 60, 60).setKeyValues(createKV(STREET_NAME, "3-6", TURN_LANES, "continue|right"));
        g.edge(5, 6).setDistance(10000).set(speedEnc, 60, 60).setKeyValues(createKV(STREET_NAME, "5-6"));
        g.edge(6, 7).setDistance(10000).set(speedEnc, 60, 60).setKeyValues(createKV(STREET_NAME, "6-7", TURN_LANES, "continue|right"));
        g.edge(7, 8).setDistance(10000).set(speedEnc, 60, 60).setKeyValues(createKV(STREET_NAME, "7-8", TURN_LANES, "left|continue"));
        g.edge(8, 9).setDistance(10000).set(speedEnc, 60, 60).setKeyValues(createKV(STREET_NAME, "8-9"));

        g.edge(8, 10).setDistance(10000).set(speedEnc, 60, 60).setKeyValues(createKV(STREET_NAME, "8-10"));
        g.edge(6, 11).setDistance(10000).set(speedEnc, 60, 60).setKeyValues(createKV(STREET_NAME, "6-11"));
        g.edge(7, 12).setDistance(10000).set(speedEnc, 60, 60).setKeyValues(createKV(STREET_NAME, "7-12"));
        g.edge(9, 14).setDistance(10000).set(speedEnc, 60, 60).setKeyValues(createKV(STREET_NAME, "9-14"));

        g.edge(11, 12).setDistance(10000).set(speedEnc, 60, 60).setKeyValues(createKV(STREET_NAME, "11-12", TURN_LANES, "left|continue"));
        g.edge(12, 13).setDistance(10000).set(speedEnc, 60, 60).setKeyValues(createKV(STREET_NAME, "12-13", TURN_LANES, "left|continue"));
        g.edge(13, 14).setDistance(10000).set(speedEnc, 60, 60).setKeyValues(createKV(STREET_NAME, "13-14", TURN_LANES, "left|continue"));
        g.edge(14, 15).setDistance(10000).set(speedEnc, 60, 60).setKeyValues(createKV(STREET_NAME, "14-15"));

        Weighting weighting = new SpeedWeighting(speedEnc);
        Path p = new Dijkstra(g, weighting, tMode).calcPath(0, 5);
        InstructionList wayList = InstructionsFromEdges.calcInstructions(p, g, weighting, carManager, usTR, true);
        assertEquals(3, wayList.size());
        assertEquals("continue onto 0-1", wayList.get(0).getTurnDescription(usTR));
        assertEquals("[]", wayList.get(0).getInstructionDetails().toString());
        assertEquals("turn right onto 2-5", wayList.get(1).getTurnDescription(usTR));
        assertEquals("[{beforeTurn=20000.0, lanes=[{directions:[continue], valid:false}, {directions:[continue, right], valid:true}]}, {beforeTurn=10000.0, lanes=[{directions:[continue], valid:false}, {directions:[right], valid:true}]}]", wayList.get(1).getInstructionDetails().toString());
        assertEquals("[]", wayList.get(2).getInstructionDetails().toString());

        // search backward from turn to keep lane infos
        // similar in real world: http://localhost:3000/?point=52.453383%2C13.457341&point=52.454789%2C13.461292&profile=car
        p = new Dijkstra(g, weighting, tMode).calcPath(6, 10);
        wayList = InstructionsFromEdges.calcInstructions(p, g, weighting, carManager, usTR, true);
        assertEquals(3, wayList.size());
        assertEquals("continue onto 6-7", wayList.get(0).getTurnDescription(usTR));
        assertEquals("[]", wayList.get(0).getInstructionDetails().toString());
        assertEquals("turn left onto 8-10", wayList.get(1).getTurnDescription(usTR));
        assertEquals("[{beforeTurn=20000.0, lanes=[{directions:[continue], valid:true}, {directions:[right], valid:false}]}, {beforeTurn=10000.0, lanes=[{directions:[left], valid:true}, {directions:[continue], valid:false}]}]", wayList.get(1).getInstructionDetails().toString());
        assertEquals("[]", wayList.get(2).getInstructionDetails().toString());

        // an ambiguous left turn lane comes directly before the correct left turn -> beforeTurn should not be too early (i.e. 30 000 vs 20 000)
        p = new Dijkstra(g, weighting, tMode).calcPath(11, 9);
        wayList = InstructionsFromEdges.calcInstructions(p, g, weighting, carManager, usTR, true);
        assertEquals(3, wayList.size());
        assertEquals("continue onto 11-12", wayList.get(0).getTurnDescription(usTR));
        assertEquals("[]", wayList.get(0).getInstructionDetails().toString());
        assertEquals("turn left onto 9-14", wayList.get(1).getTurnDescription(usTR));
        assertEquals("[{beforeTurn=20000.0, lanes=[{directions:[left], valid:true}, {directions:[continue], valid:false}]}]", wayList.get(1).getInstructionDetails().toString());
        assertEquals("[]", wayList.get(2).getInstructionDetails().toString());
    }

    // TODO better lane guidance: do not mark the "left+continue" lane of "left+continue|continue|right" as active (even continue it is valid)
    //  but the next turn is a right turn and very close and would require two lane changes
    // TODO no matching lanes: "slight left" turn but lanes are none|none|slight_right => https://www.openstreetmap.org/way/215226484
    // TODO no arrow is on the road => lane gets "none" => no lane is valid for right turn
    //  http://localhost:3000/?point=52.515176%252C13.460514&point=52.51728%252C13.453813

=======
    public void testSplitWays() {
        DecimalEncodedValue roadsSpeedEnc = new DecimalEncodedValueImpl("speed", 7, 2, true);
        EncodingManager tmpEM = EncodingManager.start().add(roadsSpeedEnc).
                add(RoadClass.create()).add(Roundabout.create()).add(RoadClassLink.create()).
                add(MaxSpeed.create()).add(Lanes.create()).build();
        IntEncodedValue lanesEnc = tmpEM.getIntEncodedValue(Lanes.KEY);
        BaseGraph g = new BaseGraph.Builder(tmpEM).create();
        // real world example: https://graphhopper.com/maps/?point=43.626238%2C-79.715268&point=43.624647%2C-79.713204&profile=car
        //
        //       1   3
        //         \ |
        //          2
        //           \
        //            4

        NodeAccess na = g.getNodeAccess();
        na.setNode(1, 43.626246, -79.71522);
        na.setNode(2, 43.625503, -79.714228);
        na.setNode(3, 43.626285, -79.714974);
        na.setNode(4, 43.625129, -79.713692);

        PointList list = new PointList();
        list.add(43.62549, -79.714292);
        g.edge(1, 2).setKeyValues(createKV(STREET_NAME, "main")).setWayGeometry(list).
                setDistance(110).set(roadsSpeedEnc, 50, 50).set(lanesEnc, 2);
        g.edge(2, 3).setKeyValues(createKV(STREET_NAME, "main")).
                setDistance(110).set(roadsSpeedEnc, 50, 50).set(lanesEnc, 3);
        g.edge(2, 4).setKeyValues(createKV(STREET_NAME, "main")).
                setDistance(80).set(roadsSpeedEnc, 50, 50).set(lanesEnc, 5);

        Weighting weighting = new SpeedWeighting(roadsSpeedEnc);
        Path p = new Dijkstra(g, weighting, tMode).calcPath(1, 4);
        InstructionList wayList = InstructionsFromEdges.calcInstructions(p, g, weighting, tmpEM, usTR);
        List<String> tmpList = getTurnDescriptions(wayList);
        assertEquals(Arrays.asList("continue onto main", "arrive at destination"), tmpList);
    }

>>>>>>> c64febe4
    private void compare(List<List<Double>> expected, List<List<Double>> actual) {
        for (int i = 0; i < expected.size(); i++) {
            List<Double> e = expected.get(i);
            List<Double> wasE = actual.get(i);
            for (int j = 0; j < e.size(); j++) {
                assertEquals(e.get(j), wasE.get(j), 1e-5d, "at index " + i + " value index " + j + " and value " + e + " vs " + wasE + "\n" + "Expected: " + expected + "\n" + "Actual: " + actual
                );
            }
        }
    }

    private List<Double> asL(Double... list) {
        return Arrays.asList(list);
    }

    private static List<List<Double>> createStartPoints(List<Instruction> instructions) {
        List<List<Double>> res = new ArrayList<>(instructions.size());
        for (Instruction instruction : instructions) {
            res.add(Arrays.asList(instruction.getPoints().getLat(0), instruction.getPoints().getLon(0)));
        }
        return res;
    }

    private double sumDistances(InstructionList il) {
        double val = 0;
        for (Instruction i : il) {
            val += i.getDistance();
        }
        return val;
    }

}<|MERGE_RESOLUTION|>--- conflicted
+++ resolved
@@ -410,24 +410,16 @@
         Weighting weighting = new SpeedWeighting(speedEnc);
         Path p = new Dijkstra(g, weighting, tMode).calcPath(4, 3);
         assertTrue(p.isFound());
-<<<<<<< HEAD
+        assertEquals(IntArrayList.from(4, 2, 3), p.calcNodes());
         InstructionList wayList = InstructionsFromEdges.calcInstructions(p, g, weighting, tmpEM, usTR, false);
-=======
-        assertEquals(IntArrayList.from(4, 2, 3), p.calcNodes());
-        InstructionList wayList = InstructionsFromEdges.calcInstructions(p, g, weighting, tmpEM, usTR);
->>>>>>> c64febe4
         List<String> tmpList = getTurnDescriptions(wayList);
         assertEquals(Arrays.asList("continue onto myroad", "keep right onto myroad", "arrive at destination"), tmpList);
         assertEquals(3, wayList.size());
         assertEquals(20, wayList.get(1).getDistance());
 
         p = new Dijkstra(g, weighting, tMode).calcPath(4, 1);
-<<<<<<< HEAD
+        assertEquals(IntArrayList.from(4, 2, 1), p.calcNodes());
         wayList = InstructionsFromEdges.calcInstructions(p, g, weighting, tmpEM, usTR, false);
-=======
-        assertEquals(IntArrayList.from(4, 2, 1), p.calcNodes());
-        wayList = InstructionsFromEdges.calcInstructions(p, g, weighting, tmpEM, usTR);
->>>>>>> c64febe4
         tmpList = getTurnDescriptions(wayList);
         assertEquals(Arrays.asList("continue onto myroad", "keep left onto myroad", "arrive at destination"), tmpList);
         assertEquals(3, wayList.size());
@@ -468,12 +460,8 @@
         customModel.addToPriority(Statement.If("road_class == PEDESTRIAN", Statement.Op.MULTIPLY, "0"));
         Weighting weighting = CustomModelParser.createWeighting(tmpEM, TurnCostProvider.NO_TURN_COST_PROVIDER, customModel);
         Path p = new Dijkstra(g, weighting, tMode).calcPath(3, 4);
-<<<<<<< HEAD
+        assertEquals(IntArrayList.from(3, 2, 4), p.calcNodes());
         InstructionList wayList = InstructionsFromEdges.calcInstructions(p, g, weighting, tmpEM, usTR, false);
-=======
-        assertEquals(IntArrayList.from(3, 2, 4), p.calcNodes());
-        InstructionList wayList = InstructionsFromEdges.calcInstructions(p, g, weighting, tmpEM, usTR);
->>>>>>> c64febe4
         List<String> tmpList = getTurnDescriptions(wayList);
         assertEquals(Arrays.asList("continue", "keep right", "arrive at destination"), tmpList);
     }
@@ -516,12 +504,8 @@
 
         Weighting weighting = new SpeedWeighting(speedEnc);
         Path p = new Dijkstra(g, weighting, tMode).calcPath(1, 5);
-<<<<<<< HEAD
+        assertEquals(IntArrayList.from(1, 2, 3, 4, 5), p.calcNodes());
         InstructionList wayList = InstructionsFromEdges.calcInstructions(p, g, weighting, carManager, usTR, false);
-=======
-        assertEquals(IntArrayList.from(1, 2, 3, 4, 5), p.calcNodes());
-        InstructionList wayList = InstructionsFromEdges.calcInstructions(p, g, weighting, carManager, usTR);
->>>>>>> c64febe4
 
         // query on first edge, get instruction for second edge
         assertEquals("2-3", Instructions.find(wayList, 15.05, 10, 1000).getName());
@@ -537,7 +521,6 @@
     }
 
     @Test
-<<<<<<< HEAD
     public void getLanesInfoSingleLaneNone() {
         Graph g = createTestGraph();
         Weighting weighting = new SpeedWeighting(speedEnc);
@@ -697,7 +680,7 @@
     // TODO no arrow is on the road => lane gets "none" => no lane is valid for right turn
     //  http://localhost:3000/?point=52.515176%252C13.460514&point=52.51728%252C13.453813
 
-=======
+    @Test
     public void testSplitWays() {
         DecimalEncodedValue roadsSpeedEnc = new DecimalEncodedValueImpl("speed", 7, 2, true);
         EncodingManager tmpEM = EncodingManager.start().add(roadsSpeedEnc).
@@ -730,12 +713,11 @@
 
         Weighting weighting = new SpeedWeighting(roadsSpeedEnc);
         Path p = new Dijkstra(g, weighting, tMode).calcPath(1, 4);
-        InstructionList wayList = InstructionsFromEdges.calcInstructions(p, g, weighting, tmpEM, usTR);
+        InstructionList wayList = InstructionsFromEdges.calcInstructions(p, g, weighting, tmpEM, usTR, false);
         List<String> tmpList = getTurnDescriptions(wayList);
         assertEquals(Arrays.asList("continue onto main", "arrive at destination"), tmpList);
     }
 
->>>>>>> c64febe4
     private void compare(List<List<Double>> expected, List<List<Double>> actual) {
         for (int i = 0; i < expected.size(); i++) {
             List<Double> e = expected.get(i);
