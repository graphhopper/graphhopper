--- conflicted
+++ resolved
@@ -201,12 +201,8 @@
             @Override
             public Collection<ITurnCostTableEntry> analyzeTurnRelation( TurnRelation turnRelation, DataReader osmReader )
             {
-<<<<<<< HEAD
-                return Collections.singleton((ITurnCostTableEntry)turnCostEntry_car); //simulate by returning one turn cost entry directly
-=======
                 // simulate by returning one turn cost entry directly
-                return Collections.singleton(turnCostEntry_car);
->>>>>>> 58d4404e
+                return Collections.singleton((ITurnCostTableEntry)turnCostEntry_car);
             }
         };
         FootFlagEncoder foot = new FootFlagEncoder()
@@ -214,11 +210,7 @@
             @Override
             public Collection<ITurnCostTableEntry> analyzeTurnRelation( TurnRelation turnRelation, DataReader osmReader )
             {
-<<<<<<< HEAD
-                return Collections.singleton((ITurnCostTableEntry)turnCostEntry_foot); //simulate by returning one turn cost entry directly
-=======
-                return Collections.singleton(turnCostEntry_foot);
->>>>>>> 58d4404e
+                return Collections.singleton((ITurnCostTableEntry)turnCostEntry_foot);
             }
         };
 
@@ -227,11 +219,7 @@
             @Override
             public Collection<ITurnCostTableEntry> analyzeTurnRelation( TurnRelation turnRelation, DataReader osmReader )
             {
-<<<<<<< HEAD
-                return Collections.singleton((ITurnCostTableEntry)turnCostEntry_bike); //simulate by returning one turn cost entry directly
-=======
-                return Collections.singleton(turnCostEntry_bike);
->>>>>>> 58d4404e
+                return Collections.singleton((ITurnCostTableEntry)turnCostEntry_bike);
             }
         };
 
@@ -262,15 +250,14 @@
 			if (edgeFrom == 1)
             {
                 // the first entry provides turn flags for car and foot only 
-<<<<<<< HEAD
                 assertEquals(assertFlag1, entry.getFlags());
                 assertTrue(car.isTurnRestricted(entry.getFlags()));
                 assertFalse(foot.isTurnRestricted(entry.getFlags()));
                 assertFalse(bike.isTurnRestricted(entry.getFlags()));
 
-                assertEquals(20, car.getTurnCosts(entry.getFlags()));
-                assertEquals(0, foot.getTurnCosts(entry.getFlags()));
-                assertEquals(0, bike.getTurnCosts(entry.getFlags()));
+                assertTrue(Double.isInfinite(car.getTurnCost(entry.getFlags())));
+                assertEquals(0, foot.getTurnCost(entry.getFlags()), 1e-1);
+                assertEquals(0, bike.getTurnCost(entry.getFlags()), 1e-1);
             } else if (edgeFrom == 2)
             {
                 // the 2nd entry provides turn flags for bike only
@@ -279,30 +266,9 @@
                 assertFalse(foot.isTurnRestricted(entry.getFlags()));
                 assertFalse(bike.isTurnRestricted(entry.getFlags()));
 
-                assertEquals(0, car.getTurnCosts(entry.getFlags()));
-                assertEquals(0, foot.getTurnCosts(entry.getFlags()));
-                assertEquals(10, bike.getTurnCosts(entry.getFlags()));
-=======
-                assertEquals(assertFlag1, entry.flags);
-                assertTrue(car.isTurnRestricted(entry.flags));
-                assertFalse(foot.isTurnRestricted(entry.flags));
-                assertFalse(bike.isTurnRestricted(entry.flags));
-
-                assertTrue(Double.isInfinite(car.getTurnCost(entry.flags)));
-                assertEquals(0, foot.getTurnCost(entry.flags), 1e-1);
-                assertEquals(0, bike.getTurnCost(entry.flags), 1e-1);
-            } else if (entry.edgeFrom == 2)
-            {
-                // the 2nd entry provides turn flags for bike only
-                assertEquals(assertFlag2, entry.flags);
-                assertFalse(car.isTurnRestricted(entry.flags));
-                assertFalse(foot.isTurnRestricted(entry.flags));
-                assertFalse(bike.isTurnRestricted(entry.flags));
-
-                assertEquals(0, car.getTurnCost(entry.flags), 1e-1);
-                assertEquals(0, foot.getTurnCost(entry.flags), 1e-1);
-                assertEquals(10, bike.getTurnCost(entry.flags), 1e-1);
->>>>>>> 58d4404e
+                assertEquals(0, car.getTurnCost(entry.getFlags()), 1e-1);
+                assertEquals(0, foot.getTurnCost(entry.getFlags()), 1e-1);
+                assertEquals(10, bike.getTurnCost(entry.getFlags()), 1e-1);
             }
         }
     }
