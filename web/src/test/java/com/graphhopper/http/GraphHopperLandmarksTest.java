--- conflicted
+++ resolved
@@ -18,28 +18,22 @@
 package com.graphhopper.http;
 
 import com.fasterxml.jackson.databind.JsonNode;
-<<<<<<< HEAD
-import com.graphhopper.http.util.GraphHopperServerTestConfiguration;
-=======
 import com.graphhopper.config.CHProfileConfig;
 import com.graphhopper.config.LMProfileConfig;
 import com.graphhopper.config.ProfileConfig;
->>>>>>> d99957b8
+import com.graphhopper.http.util.GraphHopperServerTestConfiguration;
 import com.graphhopper.util.Helper;
 import io.dropwizard.testing.junit.DropwizardAppRule;
 import java.io.File;
-<<<<<<< HEAD
-import javax.ws.rs.core.Response;
-import org.junit.AfterClass;
-=======
 import java.util.Collections;
 
->>>>>>> d99957b8
 import static org.junit.Assert.assertEquals;
 import static org.junit.Assert.assertTrue;
 import org.junit.ClassRule;
 import org.junit.Test;
 import static com.graphhopper.http.util.TestUtils.clientTarget;
+import javax.ws.rs.core.Response;
+import org.junit.AfterClass;
 
 /**
  * Tests the creation of Landmarks and parsing the map.geo.json file
@@ -83,13 +77,8 @@
     }
 
     @Test
-<<<<<<< HEAD
-    public void testQueries() throws Exception {
-        Response response = clientTarget(app, "route?point=55.99022,29.129734&point=56.001069,29.150848").request().buildGet().invoke();
-=======
     public void testQueries() {
-        Response response = app.client().target("http://localhost:8080/route?point=55.99022,29.129734&point=56.001069,29.150848").request().buildGet().invoke();
->>>>>>> d99957b8
+        Response response = clientTarget(app, "/route?point=55.99022,29.129734&point=56.001069,29.150848").request().buildGet().invoke();
         assertEquals(200, response.getStatus());
         JsonNode json = response.readEntity(JsonNode.class);
         JsonNode path = json.get("paths").get(0);
