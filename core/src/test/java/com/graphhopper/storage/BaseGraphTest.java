--- conflicted
+++ resolved
@@ -90,7 +90,6 @@
 
         assertEquals("named street1", graph.getEdgeIteratorState(iter1.getEdge(), iter1.getAdjNode()).getName());
         assertEquals("named street2", graph.getEdgeIteratorState(iter2.getEdge(), iter2.getAdjNode()).getName());
-<<<<<<< HEAD
         iter3 = graph.getEdgeIteratorState(iter3.getEdge(), iter3.getAdjNode());
         assertEquals(list, iter3.getKeyValues());
         assertEquals(list, iter3.detach(true).getKeyValues());
@@ -102,10 +101,7 @@
         assertEquals("BACKWARD", iter3.detach(true).getValue("keyB"));
         assertEquals("BOTH", iter3.detach(true).getValue("keyC"));
 
-        GHUtility.setSpeed(60, true, true, carAccessEnc, carAvSpeedEnc, graph.edge(3, 4).setDistance(123)).
-=======
         GHUtility.setSpeed(60, true, true, carAccessEnc, carSpeedEnc, graph.edge(3, 4).setDistance(123)).
->>>>>>> ffaf1196
                 setWayGeometry(Helper.createPointList3D(4.4, 5.5, 0, 6.6, 7.7, 0));
         checkGraph(graph);
     }
