--- conflicted
+++ resolved
@@ -57,11 +57,7 @@
         Weighting instance = new FastestWeighting(encoder, new PMap().putObject(Parameters.Routing.HEADING_PENALTY, 100));
 
         VirtualEdgeIteratorState virtEdge = new VirtualEdgeIteratorState(0, GHUtility.createEdgeKey(1, false, false), 1, 2, 10,
-<<<<<<< HEAD
-                GHUtility.setSpeed(10, 0, encoder, encodingManager.createEdgeFlags()), Collections.singletonMap("name", "test"), Helper.createPointList(51, 0, 51, 1), false);
-=======
-                GHUtility.setSpeed(10, 0, encoder.getAccessEnc(), encoder.getAverageSpeedEnc(), encodingManager.createEdgeFlags()), "test", Helper.createPointList(51, 0, 51, 1), false);
->>>>>>> 2140131e
+                GHUtility.setSpeed(10, 0, encoder.getAccessEnc(), encoder.getAverageSpeedEnc(), encodingManager.createEdgeFlags()), Collections.singletonMap("name", "test"), Helper.createPointList(51, 0, 51, 1), false);
         double time = instance.calcEdgeWeight(virtEdge, false);
 
         virtEdge.setUnfavored(true);
