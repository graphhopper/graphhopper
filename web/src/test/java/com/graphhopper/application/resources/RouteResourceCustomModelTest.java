--- conflicted
+++ resolved
@@ -59,22 +59,15 @@
     private static GraphHopperServerConfiguration createConfig() {
         GraphHopperServerConfiguration config = new GraphHopperServerTestConfiguration();
         config.getGraphHopperConfiguration().
-<<<<<<< HEAD
-                putObject("graph.flag_encoders", "bike,car,foot,roads").
-=======
-                putObject("graph.flag_encoders", "bike,car,foot,wheelchair").
->>>>>>> 92842baa
+                putObject("graph.flag_encoders", "bike,car,foot,wheelchair,roads").
                 putObject("prepare.min_network_size", 200).
                 putObject("datareader.file", "../core/files/north-bayreuth.osm.gz").
                 putObject("graph.location", DIR).
                 putObject("graph.encoded_values", "max_height,max_weight,max_width,hazmat,toll,surface,track_type").
                 putObject("custom_model_folder", "./src/test/resources/com/graphhopper/application/resources").
                 setProfiles(Arrays.asList(
-<<<<<<< HEAD
+                        new Profile("wheelchair"),
                         new CustomProfile("roads").setCustomModel(new CustomModel()).setVehicle("roads"),
-=======
-                        new Profile("wheelchair"),
->>>>>>> 92842baa
                         new CustomProfile("car").setCustomModel(new CustomModel()).setVehicle("car"),
                         new CustomProfile("bike").setCustomModel(new CustomModel().setDistanceInfluence(0)).setVehicle("bike"),
                         new Profile("bike_fastest").setWeighting("fastest").setVehicle("bike"),
