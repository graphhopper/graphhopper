--- conflicted
+++ resolved
@@ -197,16 +197,10 @@
                 prioQueue.add(entry, entry.weight);
 
             } else if (entry.getWeightOfVisitedPath() > weight) {
-<<<<<<< HEAD
                 // use same entry object to avoid update in bestWeightMap
-                updateEntry(entry, iter, origEdgeId, weight, currEdge, reverse);
+                updateEntry(entry, iter, weight, currEdge, reverse);
                 prioQueue.update(entry, entry.weight, false);
 
-=======
-                prioQueue.remove(entry);
-                updateEntry(entry, iter, weight, currEdge, reverse);
-                prioQueue.add(entry);
->>>>>>> d48a941d
             } else
                 continue;
 
