package com.graphhopper.routing.weighting;

import com.graphhopper.Repeat;
import com.graphhopper.RepeatRule;
import com.graphhopper.routing.*;
import com.graphhopper.routing.ch.PrepareContractionHierarchies;
import com.graphhopper.routing.lm.LMProfile;
import com.graphhopper.routing.lm.PrepareLandmarks;
import com.graphhopper.routing.querygraph.QueryGraph;
import com.graphhopper.routing.util.*;
import com.graphhopper.storage.*;
import com.graphhopper.storage.index.LocationIndex;
import com.graphhopper.storage.index.LocationIndexTree;
import com.graphhopper.storage.index.QueryResult;
import com.graphhopper.util.CHEdgeIteratorState;
import com.graphhopper.util.EdgeExplorer;
import com.graphhopper.util.EdgeIterator;
import com.graphhopper.util.GHUtility;
import com.graphhopper.util.shapes.BBox;
import com.graphhopper.util.shapes.GHPoint;
import org.junit.Before;
import org.junit.Rule;
import org.junit.Test;
import org.junit.runner.RunWith;
import org.junit.runners.Parameterized;

import java.util.*;

import static com.graphhopper.routing.weighting.Weighting.INFINITE_U_TURN_COSTS;
import static com.graphhopper.util.EdgeIterator.ANY_EDGE;
import static com.graphhopper.util.EdgeIterator.NO_EDGE;
import static com.graphhopper.util.Parameters.Algorithms.ASTAR_BI;
import static com.graphhopper.util.Parameters.Algorithms.DIJKSTRA_BI;
import static org.junit.Assert.assertEquals;
import static org.junit.Assert.fail;

/**
 * This test makes sure the different bidirectional routing algorithms correctly implement restrictions of the source/
 * target edges, by comparing with {@link DijkstraBidirectionRef}
 *
 * @author easbar
 * @see RandomizedRoutingTest
 * @see DirectedBidirectionalDijkstraTest
 */
@RunWith(Parameterized.class)
public class DirectedRoutingTest {
    private final Algo algo;
    private final int uTurnCosts;
    private final boolean prepareCH;
    private final boolean prepareLM;
    private Directory dir;
    private GraphHopperStorage graph;
    private CHProfile chProfile;
    private LMProfile lmProfile;
    private CHGraph chGraph;
    private CarFlagEncoder encoder;
    private TurnCostStorage turnCostStorage;
    private int maxTurnCosts;
    private Weighting weighting;
    private EncodingManager encodingManager;
    private PrepareContractionHierarchies pch;
    private PrepareLandmarks lm;

    @Rule
    public RepeatRule repeatRule = new RepeatRule();

    @Parameterized.Parameters(name = "{0}, u-turn-costs: {1}, prepareCH: {2}, prepareLM: {3}")
    public static Collection<Object[]> params() {
        return Arrays.asList(new Object[][]{
                {Algo.ASTAR, INFINITE_U_TURN_COSTS, false, false},
                {Algo.CH_ASTAR, INFINITE_U_TURN_COSTS, true, false},
                {Algo.CH_DIJKSTRA, INFINITE_U_TURN_COSTS, true, false},
                // todo: yields warnings and fails, see #1665, #1687, #1745
//                {Algo.LM, INFINITE_UTURN_COSTS, false, true}
                {Algo.ASTAR, 40, false, false},
                {Algo.CH_ASTAR, 40, true, false},
                {Algo.CH_DIJKSTRA, 40, true, false},
                // todo: yields warnings and fails, see #1665, 1687, #1745
//                {Algo.LM, 40, false, true}
                // todo: add AlternativeRoute ?
        });
    }

    private enum Algo {
        ASTAR,
        CH_ASTAR,
        CH_DIJKSTRA,
        LM
    }

    public DirectedRoutingTest(Algo algo, int uTurnCosts, boolean prepareCH, boolean prepareLM) {
        this.algo = algo;
        this.uTurnCosts = uTurnCosts;
        this.prepareCH = prepareCH;
        this.prepareLM = prepareLM;
    }

    @Before
    public void init() {
        dir = new RAMDirectory();
        maxTurnCosts = 10;
        // todonow: make this work with speed_both_directions=true!
        encoder = new CarFlagEncoder(5, 5, maxTurnCosts);
        encodingManager = EncodingManager.create(encoder);
        graph = new GraphBuilder(encodingManager).setDir(dir).withTurnCosts(true).build();
        turnCostStorage = graph.getTurnCostStorage();
        weighting = new FastestWeighting(encoder, new DefaultTurnCostProvider(encoder, turnCostStorage, uTurnCosts));
        chProfile = CHProfile.edgeBased(weighting);
        lmProfile = new LMProfile(weighting);
        graph.addCHGraph(chProfile);
        graph.create(1000);
    }

    private void preProcessGraph() {
        graph.freeze();
        if (!prepareCH && !prepareLM) {
            return;
        }
        if (prepareCH) {
            pch = PrepareContractionHierarchies.fromGraphHopperStorage(graph, chProfile);
            pch.doWork();
            chGraph = graph.getCHGraph(chProfile);
        }
        if (prepareLM) {
<<<<<<< HEAD
            lm = new PrepareLandmarks(dir, graph, weighting, 16);
=======
            lm = new PrepareLandmarks(dir, graph, lmProfile, 16, 8);
>>>>>>> e2686bd8
            lm.setMaximumWeight(1000);
            lm.doWork();
        }
    }

    private BidirRoutingAlgorithm createAlgo() {
        return createAlgo(prepareCH ? chGraph : graph);
    }

    private BidirRoutingAlgorithm createAlgo(Graph graph) {
        switch (algo) {
            case ASTAR:
                return new AStarBidirection(graph, graph.wrapWeighting(weighting), TraversalMode.EDGE_BASED);
            case CH_DIJKSTRA:
                return (BidirRoutingAlgorithm) pch.getRoutingAlgorithmFactory().createAlgo(graph, AlgorithmOptions.start().weighting(weighting).algorithm(DIJKSTRA_BI).build());
            case CH_ASTAR:
                return (BidirRoutingAlgorithm) pch.getRoutingAlgorithmFactory().createAlgo(graph, AlgorithmOptions.start().weighting(weighting).algorithm(ASTAR_BI).build());
            case LM:
                return (BidirRoutingAlgorithm) lm.getRoutingAlgorithmFactory(8).createAlgo(graph, AlgorithmOptions.start().weighting(weighting).traversalMode(TraversalMode.EDGE_BASED).build());
            default:
                throw new IllegalArgumentException("unknown algo " + algo);
        }
    }

    @Test
    @Repeat(times = 10)
    public void randomGraph() {
        final long seed = System.nanoTime();
        System.out.println("random Graph seed: " + seed);
        final int numQueries = 50;
        Random rnd = new Random(seed);
        GHUtility.buildRandomGraph(graph, rnd, 100, 2.2, true, true, encoder.getAverageSpeedEnc(), 0.7, 0.8, 0.8);
        GHUtility.addRandomTurnCosts(graph, seed, encodingManager, encoder, maxTurnCosts, turnCostStorage);
//        GHUtility.printGraphForUnitTest(graph, encoder);
        preProcessGraph();
        List<String> strictViolations = new ArrayList<>();
        for (int i = 0; i < numQueries; i++) {
            int source = getRandom(rnd);
            int target = getRandom(rnd);
            int sourceOutEdge = getSourceOutEdge(rnd, source, graph);
            int targetInEdge = getTargetInEdge(rnd, target, graph);
//            System.out.println("source: " + source + ", target: " + target + ", sourceOutEdge: " + sourceOutEdge + ", targetInEdge: " + targetInEdge);
            Path refPath = new DijkstraBidirectionRef(graph, ((Graph) graph).wrapWeighting(weighting), TraversalMode.EDGE_BASED)
                    .calcPath(source, target, sourceOutEdge, targetInEdge);
            Path path = createAlgo()
                    .calcPath(source, target, sourceOutEdge, targetInEdge);
            // do not check nodes, because there can be ambiguity when there are zero weight loops
            strictViolations.addAll(comparePaths(refPath, path, source, target, false));
        }
        // sometimes there are multiple best paths with different distance/time, if this happens too often something
        // is wrong and we fail
        if (strictViolations.size() > Math.max(1, 0.05 * numQueries)) {
            for (String strictViolation : strictViolations) {
                System.out.println("strict violation: " + strictViolation);
            }
            fail("Too many strict violations: " + strictViolations.size() + " / " + numQueries);
        }
    }

    /**
     * Similar to {@link #randomGraph()}, but using the {@link QueryGraph} as it is done in real usage.
     */
    @Test
    @Repeat(times = 10)
    public void randomGraph_withQueryGraph() {
        final long seed = System.nanoTime();
        System.out.println("randomGraph_withQueryGraph seed: " + seed);
        final int numQueries = 50;

        // we may not use an offset when query graph is involved, otherwise traveling via virtual edges will not be
        // the same as taking the direct edge!
        double pOffset = 0;
        Random rnd = new Random(seed);
        GHUtility.buildRandomGraph(graph, rnd, 50, 2.2, true, true, encoder.getAverageSpeedEnc(), 0.7, 0.8, pOffset);
        GHUtility.addRandomTurnCosts(graph, seed, encodingManager, encoder, maxTurnCosts, turnCostStorage);
        // GHUtility.printGraphForUnitTest(graph, encoder);
        preProcessGraph();
        LocationIndexTree index = new LocationIndexTree(graph, dir);
        index.prepareIndex();
        List<String> strictViolations = new ArrayList<>();
        for (int i = 0; i < numQueries; i++) {
            List<GHPoint> points = getRandomPoints(2, index, rnd);

            List<QueryResult> chQueryResults = findQueryResults(index, points);
            List<QueryResult> queryResults = findQueryResults(index, points);

            QueryGraph chQueryGraph = QueryGraph.lookup(prepareCH ? chGraph : graph, chQueryResults);
            QueryGraph queryGraph = QueryGraph.lookup(graph, queryResults);

            int source = queryResults.get(0).getClosestNode();
            int target = queryResults.get(1).getClosestNode();
            Random tmpRnd1 = new Random(seed);
            int sourceOutEdge = getSourceOutEdge(tmpRnd1, source, queryGraph);
            int targetInEdge = getTargetInEdge(tmpRnd1, target, queryGraph);
            Random tmpRnd2 = new Random(seed);
            int chSourceOutEdge = getSourceOutEdge(tmpRnd2, source, chQueryGraph);
            int chTargetInEdge = getTargetInEdge(tmpRnd2, target, chQueryGraph);

            Path refPath = new DijkstraBidirectionRef(queryGraph, ((Graph) queryGraph).wrapWeighting(weighting), TraversalMode.EDGE_BASED)
                    .calcPath(source, target, sourceOutEdge, targetInEdge);
            Path path = createAlgo(chQueryGraph)
                    .calcPath(source, target, chSourceOutEdge, chTargetInEdge);

            // do not check nodes, because there can be ambiguity when there are zero weight loops
            strictViolations.addAll(comparePaths(refPath, path, source, target, false));
        }
        // sometimes there are multiple best paths with different distance/time, if this happens too often something
        // is wrong and we fail
        if (strictViolations.size() > Math.max(1, 0.05 * numQueries)) {
            fail("Too many strict violations: " + strictViolations.size() + " / " + numQueries);
        }
    }

    private List<GHPoint> getRandomPoints(int numPoints, LocationIndex index, Random rnd) {
        List<GHPoint> points = new ArrayList<>(numPoints);
        BBox bounds = graph.getBounds();
        final int maxAttempts = 100 * numPoints;
        int attempts = 0;
        while (attempts < maxAttempts && points.size() < numPoints) {
            double lat = rnd.nextDouble() * (bounds.maxLat - bounds.minLat) + bounds.minLat;
            double lon = rnd.nextDouble() * (bounds.maxLon - bounds.minLon) + bounds.minLon;
            QueryResult queryResult = index.findClosest(lat, lon, EdgeFilter.ALL_EDGES);
            if (queryResult.isValid()) {
                points.add(new GHPoint(lat, lon));
            }
            attempts++;
        }
        assertEquals("could not find valid random points after " + attempts + " attempts", numPoints, points.size());
        return points;
    }

    private List<QueryResult> findQueryResults(LocationIndexTree index, List<GHPoint> ghPoints) {
        List<QueryResult> result = new ArrayList<>(ghPoints.size());
        for (GHPoint ghPoint : ghPoints) {
            result.add(index.findClosest(ghPoint.getLat(), ghPoint.getLon(), DefaultEdgeFilter.ALL_EDGES));
        }
        return result;
    }

    private List<String> comparePaths(Path refPath, Path path, int source, int target, boolean checkNodes) {
        List<String> strictViolations = new ArrayList<>();
        double refWeight = refPath.getWeight();
        double weight = path.getWeight();
        if (Math.abs(refWeight - weight) > 1.e-2) {
            System.out.println("expected: " + refPath.calcNodes());
            System.out.println("given:    " + path.calcNodes());
            fail("wrong weight: " + source + "->" + target + ", expected: " + refWeight + ", given: " + weight);
        }
        if (Math.abs(path.getDistance() - refPath.getDistance()) > 1.e-1) {
            strictViolations.add("wrong distance " + source + "->" + target + ", expected: " + refPath.getDistance() + ", given: " + path.getDistance());
        }
        if (Math.abs(path.getTime() - refPath.getTime()) > 50) {
            strictViolations.add("wrong time " + source + "->" + target + ", expected: " + refPath.getTime() + ", given: " + path.getTime());
        }
        if (checkNodes && !refPath.calcNodes().equals(path.calcNodes())) {
            strictViolations.add("wrong nodes " + source + "->" + target + "\nexpected: " + refPath.calcNodes() + "\ngiven:    " + path.calcNodes());
        }
        return strictViolations;
    }

    private int getTargetInEdge(Random rnd, int node, Graph graph) {
        return getAdjEdge(rnd, node, graph);
    }

    private int getSourceOutEdge(Random rnd, int node, Graph graph) {
        return getAdjEdge(rnd, node, graph);
    }

    private int getAdjEdge(Random rnd, int node, Graph graph) {
        // sometimes do not restrict anything
        if (rnd.nextDouble() < 0.05) {
            return ANY_EDGE;
        }
        // sometimes use NO_EDGE
        if (rnd.nextDouble() < 0.05) {
            return NO_EDGE;
        }
        // use all edge explorer, sometimes we will find an edge we can restrict sometimes we do not
        EdgeExplorer explorer = graph.createEdgeExplorer();
        EdgeIterator iter = explorer.setBaseNode(node);
        List<Integer> edgeIds = new ArrayList<>();
        while (iter.next()) {
            if (iter instanceof CHEdgeIteratorState && ((CHEdgeIteratorState) iter).isShortcut()) {
                // skip shortcuts here so we get the same restricted edges for a normal query graph and a
                // query graph that wraps a CH graph (provided that the rnd number generator is in the same
                // state)!
                continue;
            }
            edgeIds.add(iter.getOrigEdgeFirst());
            edgeIds.add(iter.getOrigEdgeLast());
        }
        return edgeIds.isEmpty() ? ANY_EDGE : edgeIds.get(rnd.nextInt(edgeIds.size()));
    }

    private int getRandom(Random rnd) {
        return rnd.nextInt(graph.getNodes());
    }

}<|MERGE_RESOLUTION|>--- conflicted
+++ resolved
@@ -122,11 +122,7 @@
             chGraph = graph.getCHGraph(chProfile);
         }
         if (prepareLM) {
-<<<<<<< HEAD
-            lm = new PrepareLandmarks(dir, graph, weighting, 16);
-=======
-            lm = new PrepareLandmarks(dir, graph, lmProfile, 16, 8);
->>>>>>> e2686bd8
+            lm = new PrepareLandmarks(dir, graph, lmProfile, 16);
             lm.setMaximumWeight(1000);
             lm.doWork();
         }
