/*
 *  Licensed to GraphHopper GmbH under one or more contributor
 *  license agreements. See the NOTICE file distributed with this work for
 *  additional information regarding copyright ownership.
 *
 *  GraphHopper GmbH licenses this file to you under the Apache License,
 *  Version 2.0 (the "License"); you may not use this file except in
 *  compliance with the License. You may obtain a copy of the License at
 *
 *       http://www.apache.org/licenses/LICENSE-2.0
 *
 *  Unless required by applicable law or agreed to in writing, software
 *  distributed under the License is distributed on an "AS IS" BASIS,
 *  WITHOUT WARRANTIES OR CONDITIONS OF ANY KIND, either express or implied.
 *  See the License for the specific language governing permissions and
 *  limitations under the License.
 */
package com.graphhopper.storage;

import com.graphhopper.routing.QueryGraph;
import com.graphhopper.routing.ch.PrepareEncoder;
import com.graphhopper.routing.profiles.BooleanEncodedValue;
import com.graphhopper.routing.util.*;
import com.graphhopper.routing.weighting.FastestWeighting;
import com.graphhopper.routing.weighting.ShortestWeighting;
import com.graphhopper.routing.weighting.Weighting;
import com.graphhopper.storage.index.QueryResult;
import com.graphhopper.util.*;
import com.graphhopper.util.shapes.BBox;
import org.junit.Test;

import java.io.IOException;
import java.util.ArrayList;
import java.util.Arrays;
import java.util.Collections;
import java.util.List;

import static com.graphhopper.routing.ch.NodeBasedNodeContractorTest.SC_ACCESS;
import static com.graphhopper.util.EdgeIterator.NO_EDGE;
import static org.junit.Assert.*;

/**
 * @author Peter Karich
 */
public class GraphHopperStorageCHTest extends GraphHopperStorageTest {
    protected CHGraph getGraph(GraphHopperStorage ghStorage) {
        return ghStorage.getCHGraph();
    }

    @Override
    public GraphHopperStorage newGHStorage(Directory dir, boolean is3D) {
        return newGHStorage(dir, is3D, false);
    }

    private GraphHopperStorage newGHStorage(boolean is3D, boolean forEdgeBasedTraversal) {
        return newGHStorage(new RAMDirectory(defaultGraphLoc, true), is3D, forEdgeBasedTraversal).create(defaultSize);
    }

    private GraphHopperStorage newGHStorage(Directory dir, boolean is3D, boolean forEdgeBasedTraversal) {
        if (forEdgeBasedTraversal) {
            return new GraphHopperStorage(Collections.<Weighting>emptyList(), Arrays.asList(new FastestWeighting(carEncoder)), dir, encodingManager, is3D, new GraphExtension.NoOpExtension());
        } else {
            return new GraphHopperStorage(Arrays.asList(new FastestWeighting(carEncoder)), Collections.<Weighting>emptyList(), dir, encodingManager, is3D, new GraphExtension.NoOpExtension());
        }
    }

    @Test
    public void testCannotBeLoadedWithNormalGraphHopperStorageClass() {
        graph = newGHStorage(false, false);
        graph.flush();
        graph.close();

        graph = new GraphBuilder(encodingManager).setLocation(defaultGraphLoc).setMmap(false).setStore(true).create();
        try {
            graph.loadExisting();
            fail();
        } catch (Exception ex) {
        }

        graph = newGHStorage(new RAMDirectory(defaultGraphLoc, true), false);
        assertTrue(graph.loadExisting());
        // empty graph still has invalid bounds
        assertEquals(graph.getBounds(), BBox.createInverse(false));
    }

    @Test
    public void testPrios() {
        graph = createGHStorage();
        CHGraph g = getGraph(graph);
        g.getNodeAccess().ensureNode(30);
        graph.freeze();

        assertEquals(0, g.getLevel(10));

        g.setLevel(10, 100);
        assertEquals(100, g.getLevel(10));

        g.setLevel(30, 100);
        assertEquals(100, g.getLevel(30));
    }

    @Test
    public void testEdgeFilter() {
        graph = createGHStorage();
        CHGraph g = getGraph(graph);
        g.edge(0, 1, 10, true);
        g.edge(0, 2, 20, true);
        g.edge(2, 3, 30, true);
        g.edge(10, 11, 1, true);

        graph.freeze();
        g.shortcut(3, 4, PrepareEncoder.getScDirMask(), 0, 40, NO_EDGE, NO_EDGE);
        g.shortcut(0, 4, PrepareEncoder.getScDirMask(), 0, 40, NO_EDGE, NO_EDGE);
        g.setLevel(0, 1);
        g.setLevel(4, 1);

        EdgeIterator iter = g.createEdgeExplorer(new LevelEdgeFilter(g)).setBaseNode(0);
        assertEquals(1, GHUtility.count(iter));
        iter = g.createEdgeExplorer().setBaseNode(2);
        assertEquals(2, GHUtility.count(iter));

        int sc = g.shortcut(5, 6, PrepareEncoder.getScDirMask(), 0, 40, 1, 2);
        CHEdgeIteratorState tmpIter = g.getEdgeIteratorState(sc, 6);
        assertEquals(1, tmpIter.getSkippedEdge1());
        assertEquals(2, tmpIter.getSkippedEdge2());
    }

    @Test
    public void testDisconnectEdge() {
        graph = createGHStorage();
        CHGraph lg = getGraph(graph);

        EdgeExplorer chCarOutExplorer = lg.createEdgeExplorer(carOutFilter);
        EdgeExplorer tmpCarInExplorer = lg.createEdgeExplorer(carInFilter);

        EdgeExplorer baseCarOutExplorer = graph.createEdgeExplorer(carOutFilter);

        // only remove edges
        lg.edge(4, 1, 30, true);
        graph.freeze();
        lg.shortcut(1, 2, PrepareEncoder.getScDirMask(), 0, 10, 10, 11);
        lg.shortcut(1, 0, PrepareEncoder.getScFwdDir(), 0, 20, 12, 13);
        lg.shortcut(3, 1, PrepareEncoder.getScFwdDir(), 0, 30, 14, 15);
        // create everytime a new independent iterator for disconnect method
        EdgeIterator iter = lg.createEdgeExplorer().setBaseNode(1);
        iter.next();
        assertEquals(3, iter.getAdjNode());
        assertEquals(1, GHUtility.count(chCarOutExplorer.setBaseNode(3)));
        lg.disconnect(lg.createEdgeExplorer(), iter);
        assertEquals(0, GHUtility.count(chCarOutExplorer.setBaseNode(3)));
        // no shortcuts visible
        assertEquals(0, GHUtility.count(baseCarOutExplorer.setBaseNode(3)));

        // even directed ways change!
        assertTrue(iter.next());
        assertEquals(0, iter.getAdjNode());
        assertEquals(1, GHUtility.count(tmpCarInExplorer.setBaseNode(0)));
        lg.disconnect(lg.createEdgeExplorer(), iter);
        assertEquals(0, GHUtility.count(tmpCarInExplorer.setBaseNode(0)));

        iter.next();
        assertEquals(2, iter.getAdjNode());
        assertEquals(1, GHUtility.count(chCarOutExplorer.setBaseNode(2)));
        lg.disconnect(lg.createEdgeExplorer(), iter);
        assertEquals(0, GHUtility.count(chCarOutExplorer.setBaseNode(2)));

        assertEquals(GHUtility.asSet(0, 2, 4), GHUtility.getNeighbors(chCarOutExplorer.setBaseNode(1)));
        assertEquals(GHUtility.asSet(4), GHUtility.getNeighbors(baseCarOutExplorer.setBaseNode(1)));
    }

    @Test
    public void testGetWeight() {
        graph = createGHStorage();
        CHGraph g = getGraph(graph);
        assertFalse(((CHEdgeIteratorState) g.edge(0, 1)).isShortcut());
        assertFalse(((CHEdgeIteratorState) g.edge(1, 2)).isShortcut());

        graph.freeze();

        // only remove edges
        int flags = PrepareEncoder.getScDirMask();
        int sc = g.shortcut(0, 1, flags, 5, 5, NO_EDGE, NO_EDGE);
        CHEdgeIteratorState sc1 = g.getEdgeIteratorState(sc, 1);
        assertTrue(sc1.isShortcut());
        sc1.setWeight(2.001);
        assertEquals(2.001, sc1.getWeight(), 1e-3);
        sc1.setWeight(100.123);
        assertEquals(100.123, sc1.getWeight(), 1e-3);
        sc1.setWeight(Double.MAX_VALUE);
        assertTrue(Double.isInfinite(sc1.getWeight()));

        sc1.setFlagsAndWeight(flags, 100.123);
        assertEquals(100.123, sc1.getWeight(), 1e-3);
        assertTrue(sc1.get(SC_ACCESS));
        assertTrue(sc1.getReverse(SC_ACCESS));

        flags = PrepareEncoder.getScBwdDir();
        sc1.setFlagsAndWeight(flags, 100.123);
        assertEquals(100.123, sc1.getWeight(), 1e-3);
        assertFalse(sc1.get(SC_ACCESS));
        assertTrue(sc1.getReverse(SC_ACCESS));

        // check min weight
        sc1.setFlagsAndWeight(flags, 1e-5);
        assertEquals(1e-3, sc1.getWeight(), 1e-10);
    }

    @Test
    public void testGetWeightIfAdvancedEncoder() {
        FlagEncoder customEncoder = new Bike2WeightFlagEncoder();
        EncodingManager em = EncodingManager.create(customEncoder);
        FastestWeighting weighting = new FastestWeighting(customEncoder);
        GraphHopperStorage ghStorage = new GraphBuilder(em).setCHGraph(weighting).create();
        ghStorage.edge(0, 2);
        ghStorage.freeze();

<<<<<<< HEAD
        CHGraphImpl lg = (CHGraphImpl) ghStorage.getGraph(CHGraph.class, weighting);
        lg.shortcut(0, 1, PrepareEncoder.getScFwdDir(), 100.123)
=======
        CHGraph lg = ghStorage.getCHGraph(weighting);
        CHEdgeIteratorState sc1 = lg.shortcut(0, 1);
>>>>>>> 90d2e8fb
        sc1.setFlagsAndWeight(PrepareEncoder.getScFwdDir(), 100.123);

        assertEquals(100.123, lg.getEdgeIteratorState(sc1.getEdge(), sc1.getAdjNode()).getWeight(), 1e-3);
        assertEquals(100.123, lg.getEdgeIteratorState(sc1.getEdge(), sc1.getBaseNode()).getWeight(), 1e-3);
        assertEquals(100.123, ((CHEdgeIteratorState) GHUtility.getEdge(lg, sc1.getBaseNode(), sc1.getAdjNode())).getWeight(), 1e-3);
        assertEquals(100.123, ((CHEdgeIteratorState) GHUtility.getEdge(lg, sc1.getAdjNode(), sc1.getBaseNode())).getWeight(), 1e-3);

        sc1 = lg.shortcut(1, 0);
        assertTrue(sc1.isShortcut());
        sc1.setFlagsAndWeight(PrepareEncoder.getScDirMask(), 1.011011);
        assertEquals(1.011011, sc1.getWeight(), 1e-3);
    }

    @Test
    public void weightAndDistanceExact() {
        graph = createGHStorage();
        CHGraph chGraph = getGraph(graph);
        graph.edge(0, 1, 1, false);
        graph.edge(1, 2, 1, false);
        graph.freeze();

        // we just make up some weights and distances, they do not really have to be related to our previous edges.
        // 1.004+1.006 = 2.09999999999. we make sure this does not become 2.09 instead of 2.10 (due to truncation)
        double x1 = 1.004;
        double x2 = 1.006;
        chGraph.shortcut(0, 2, PrepareEncoder.getScFwdDir(), x1 + x2, x1 + x2, 0, 1);
        CHEdgeIteratorState sc = chGraph.getEdgeIteratorState(2, 2);
        assertEquals(2.01, sc.getDistance(), 1.e-6);
        assertEquals(2.01, sc.getWeight(), 1.e-6);
    }

    @Test
    public void testQueryGraph() {
        graph = createGHStorage();
        CHGraph chGraph = getGraph(graph);
        NodeAccess na = chGraph.getNodeAccess();
        na.setNode(0, 1.00, 1.00);
        na.setNode(1, 1.02, 1.00);
        na.setNode(2, 1.04, 1.00);

        EdgeIteratorState edge1 = chGraph.edge(0, 1);
        chGraph.edge(1, 2);
        graph.freeze();
        chGraph.shortcut(0, 1);

        QueryGraph qGraph = new QueryGraph(chGraph);
        QueryResult fromRes = createQR(1.004, 1.01, 0, edge1);
        QueryResult toRes = createQR(1.019, 1.00, 0, edge1);
        qGraph.lookup(fromRes, toRes);

        Graph baseGraph = qGraph.getBaseGraph();
        EdgeExplorer explorer = baseGraph.createEdgeExplorer();

        assertTrue(chGraph.getNodes() < qGraph.getNodes());
        assertEquals(baseGraph.getNodes(), qGraph.getNodes());

        // traverse virtual edges and normal edges but no shortcuts!
        assertEquals(GHUtility.asSet(fromRes.getClosestNode()), GHUtility.getNeighbors(explorer.setBaseNode(0)));
        assertEquals(GHUtility.asSet(toRes.getClosestNode(), 2), GHUtility.getNeighbors(explorer.setBaseNode(1)));

        // get neighbors from virtual nodes
        assertEquals(GHUtility.asSet(0, toRes.getClosestNode()), GHUtility.getNeighbors(explorer.setBaseNode(fromRes.getClosestNode())));
        assertEquals(GHUtility.asSet(1, fromRes.getClosestNode()), GHUtility.getNeighbors(explorer.setBaseNode(toRes.getClosestNode())));
    }

    QueryResult createQR(double lat, double lon, int wayIndex, EdgeIteratorState edge) {
        QueryResult res = new QueryResult(lat, lon);
        res.setClosestEdge(edge);
        res.setWayIndex(wayIndex);
        res.setSnappedPosition(QueryResult.Position.EDGE);
        res.calcSnappedPoint(Helper.DIST_PLANE);
        return res;
    }

    @Test
    @Override
    public void testSave_and_Freeze() throws IOException {
        // belongs to each other
        super.testSave_and_Freeze();
        graph.close();

        // test freeze and shortcut creation & loading
        graph = newGHStorage(true, false);
        graph.edge(1, 0);
        graph.edge(8, 9);
        graph.freeze();
        CHGraph chGraph = getGraph(graph);

        assertEquals(1, GHUtility.count(graph.createEdgeExplorer().setBaseNode(1)));
        assertEquals(1, GHUtility.count(chGraph.createEdgeExplorer().setBaseNode(1)));

        chGraph.shortcut(2, 3);

        // should be identical to access without shortcut
        assertEquals(1, GHUtility.count(graph.createEdgeExplorer().setBaseNode(1)));
        assertEquals(1, GHUtility.count(chGraph.createEdgeExplorer().setBaseNode(1)));

        // base graph does not see shortcut
        assertEquals(0, GHUtility.count(graph.createEdgeExplorer().setBaseNode(2)));
        assertEquals(1, GHUtility.count(chGraph.createEdgeExplorer().setBaseNode(2)));

        graph.flush();
        graph.close();

        graph = newGHStorage(new RAMDirectory(defaultGraphLoc, true), true);
        assertTrue(graph.loadExisting());
        assertTrue(graph.isFrozen());

        chGraph = getGraph(graph);
        assertEquals(10, chGraph.getNodes());
        assertEquals(2, graph.getEdges());
        assertEquals(3, chGraph.getEdges());
        assertEquals(1, GHUtility.count(chGraph.createEdgeExplorer().setBaseNode(2)));

        AllCHEdgesIterator iter = chGraph.getAllEdges();
        assertTrue(iter.next());
        assertFalse(iter.isShortcut());
        assertEquals(0, iter.getEdge());

        assertTrue(iter.next());
        assertFalse(iter.isShortcut());
        assertEquals(1, iter.getEdge());

        assertTrue(iter.next());
        assertTrue(iter.isShortcut());
        assertEquals(2, iter.getEdge());
        assertFalse(iter.next());
    }

    @Test
    public void testSimpleShortcutCreationAndTraversal() {
        graph = createGHStorage();
        graph.edge(1, 3, 10, true);
        graph.edge(3, 4, 10, true);
        graph.freeze();

        CHGraph lg = graph.getCHGraph();
        lg.shortcut(1, 4).setFlagsAndWeight(PrepareEncoder.getScFwdDir(), 3);

        EdgeExplorer vehicleOutExplorer = lg.createEdgeExplorer(DefaultEdgeFilter.outEdges(carEncoder));
        // iteration should result in same nodes even if reusing the iterator
        assertEquals(GHUtility.asSet(3, 4), GHUtility.getNeighbors(vehicleOutExplorer.setBaseNode(1)));
        assertEquals(GHUtility.asSet(3, 4), GHUtility.getNeighbors(vehicleOutExplorer.setBaseNode(1)));
    }

    @Test
    public void testAddShortcutSkippedEdgesWriteRead() {
        graph = createGHStorage();
        final EdgeIteratorState edge1 = graph.edge(1, 3, 10, true);
        final EdgeIteratorState edge2 = graph.edge(3, 4, 10, true);
        graph.freeze();

        CHGraph lg = graph.getCHGraph();
        lg.shortcut(1, 4);

        AllCHEdgesIterator iter = lg.getAllEdges();
        iter.next();
        iter.next();
        iter.next();
        assertTrue(iter.isShortcut());
        iter.setSkippedEdges(edge1.getEdge(), edge2.getEdge());
        assertEquals(edge1.getEdge(), iter.getSkippedEdge1());
        assertEquals(edge2.getEdge(), iter.getSkippedEdge2());
    }

    @Test
    public void testAddShortcutSkippedEdgesWriteRead_writeWithCHEdgeIterator() {
        graph = createGHStorage();
        final EdgeIteratorState edge1 = graph.edge(1, 3, 10, true);
        final EdgeIteratorState edge2 = graph.edge(3, 4, 10, true);
        graph.freeze();

        CHGraph lg = graph.getCHGraph();
        CHEdgeIteratorState shortcut = lg.shortcut(1, 4);
        shortcut.setSkippedEdges(edge1.getEdge(), edge2.getEdge());

        AllCHEdgesIterator iter = lg.getAllEdges();
        iter.next();
        iter.next();
        iter.next();
        assertTrue(iter.isShortcut());
        assertEquals(edge1.getEdge(), iter.getSkippedEdge1());
        assertEquals(edge2.getEdge(), iter.getSkippedEdge2());
    }

    @Test(expected = IllegalStateException.class)
    public void testAddShortcut_edgeBased_throwsIfNotConfiguredForEdgeBased() {
        graph = newGHStorage(false, false);
        graph.edge(0, 1, 1, false);
        graph.edge(1, 2, 1, false);
        graph.freeze();
        addShortcut(getGraph(graph), 0, 2, true, 0, 1, 0, 1, 2);
    }

    @Test
    public void testAddShortcut_edgeBased() {
        // 0 -> 1 -> 2
        graph = newGHStorage(false, true);
        graph.edge(0, 1, 1, false);
        graph.edge(1, 2, 3, false);
        graph.freeze();
        CHGraph lg = getGraph(this.graph);
        addShortcut(lg, 0, 2, true, 0, 1, 0, 1, 4);
        AllCHEdgesIterator iter = lg.getAllEdges();
        iter.next();
        iter.next();
        iter.next();
        assertEquals(0, iter.getOrigEdgeFirst());
        assertEquals(1, iter.getOrigEdgeLast());
    }

    @Test
    public void testGetEdgeIterator() {
        graph = newGHStorage(false, true);
        graph.edge(0, 1, 1, false);
        graph.edge(1, 2, 1, false);
        graph.freeze();
        CHGraph lg = getGraph(graph);
        addShortcut(lg, 0, 2, true, 0, 1, 0, 1, 2);

        CHEdgeIteratorState sc02 = lg.getEdgeIteratorState(2, 2);
        assertNotNull(sc02);
        assertEquals(0, sc02.getBaseNode());
        assertEquals(2, sc02.getAdjNode());
        assertEquals(2, sc02.getEdge());
        assertEquals(0, sc02.getSkippedEdge1());
        assertEquals(1, sc02.getSkippedEdge2());
        assertEquals(0, sc02.getOrigEdgeFirst());
        assertEquals(1, sc02.getOrigEdgeLast());

        CHEdgeIteratorState sc20 = lg.getEdgeIteratorState(2, 0);
        assertNotNull(sc20);
        assertEquals(2, sc20.getBaseNode());
        assertEquals(0, sc20.getAdjNode());
        assertEquals(2, sc20.getEdge());
        // note these are not stateful! i.e. even though we are looking at the edge 2->0 the first skipped/orig edge
        // is still edge 0 and the second skipped/last orig edge is edge 1
        assertEquals(0, sc20.getSkippedEdge1());
        assertEquals(1, sc20.getSkippedEdge2());
        assertEquals(0, sc20.getOrigEdgeFirst());
        assertEquals(1, sc20.getOrigEdgeLast());
    }

    private void addShortcut(CHGraph chGraph, int from, int to, boolean fwd, int firstOrigEdge, int lastOrigEdge,
                             int skipEdge1, int skipEdge2, int distance) {
        CHEdgeIteratorState shortcut = chGraph.shortcut(from, to);
        shortcut.setFlagsAndWeight(fwd ? PrepareEncoder.getScFwdDir() : PrepareEncoder.getScBwdDir(), 0);
        shortcut.setFirstAndLastOrigEdges(firstOrigEdge, lastOrigEdge).setSkippedEdges(skipEdge1, skipEdge2).setDistance(distance);
    }

    @Test
    public void testShortcutCreationAndAccessForManyVehicles() {
        FlagEncoder tmpCar = new CarFlagEncoder();
        FlagEncoder tmpBike = new Bike2WeightFlagEncoder();
        EncodingManager em = EncodingManager.create(tmpCar, tmpBike);
        List<Weighting> chWeightings = new ArrayList<>();
        chWeightings.add(new FastestWeighting(tmpCar));
        chWeightings.add(new FastestWeighting(tmpBike));
        BooleanEncodedValue tmpCarAccessEnc = tmpCar.getAccessEnc();

        graph = new GraphHopperStorage(chWeightings, new RAMDirectory(), em, false, new GraphExtension.NoOpExtension()).create(1000);
        IntsRef edgeFlags = GHUtility.setProperties(em.createEdgeFlags(), tmpCar, 100, true, false);
        graph.edge(0, 1).setDistance(10).setFlags(GHUtility.setProperties(edgeFlags, tmpBike, 10, true, true));
        graph.edge(1, 2).setDistance(10).setFlags(edgeFlags);

        graph.freeze();

        CHGraph carCHGraph = graph.getCHGraph(chWeightings.get(0));
        // enable forward directions for car
        int carSC02 = carCHGraph.shortcut(0, 2, PrepareEncoder.getScFwdDir(), 10, 20, NO_EDGE, NO_EDGE);

<<<<<<< HEAD
        CHGraph bikeCHGraph = graph.getGraph(CHGraph.class, chWeightings.get(1));
=======
        CHGraph bikeCHGraph = graph.getCHGraph(chWeightings.get(1));
        CHEdgeIteratorState bikeSC02 = bikeCHGraph.shortcut(0, 2);
>>>>>>> 90d2e8fb
        // enable both directions for bike
        int bikeSC02 = bikeCHGraph.shortcut(0, 2, PrepareEncoder.getScDirMask(), 10, 20, NO_EDGE, NO_EDGE);

        // assert car CH graph
        assertTrue(carCHGraph.getEdgeIteratorState(carSC02, 2).get(tmpCarAccessEnc));
        assertFalse(carCHGraph.getEdgeIteratorState(carSC02, 2).getReverse(tmpCarAccessEnc));

        BooleanEncodedValue tmpBikeAccessEnc = tmpBike.getAccessEnc();

        // throw exception for wrong encoder
        try {
            assertFalse(carCHGraph.getEdgeIteratorState(carSC02, 2).get(tmpBikeAccessEnc));
            fail();
        } catch (AssertionError ex) {
        }

        // assert bike CH graph
        assertTrue(bikeCHGraph.getEdgeIteratorState(bikeSC02, 2).get(tmpBikeAccessEnc));
        assertTrue(bikeCHGraph.getEdgeIteratorState(bikeSC02, 2).getReverse(tmpBikeAccessEnc));

        // throw exception for wrong encoder
        try {
            assertFalse(bikeCHGraph.getEdgeIteratorState(bikeSC02, 2).getReverse(tmpCarAccessEnc));
            fail();
        } catch (AssertionError ex) {
        }
    }

    @Test(expected = IllegalStateException.class)
    public void testLoadingWithWrongWeighting_node_throws() {
        testLoadingWithWrongWeighting_throws(false);
    }

    @Test(expected = IllegalStateException.class)
    public void testLoadingWithWrongWeighting_edge_throws() {
        testLoadingWithWrongWeighting_throws(true);
    }

    private void testLoadingWithWrongWeighting_throws(boolean edgeBased) {
        // we start with one weighting
        GraphHopperStorage ghStorage = newGHStorage(new GHDirectory(defaultGraphLoc, DAType.RAM_STORE), false, edgeBased);
        ghStorage.create(defaultSize);
        ghStorage.flush();

        // but then configure another weighting and try to load the graph from disk -> error
        GraphHopperStorage newGHStorage = createStorageWithWeightings(edgeBased, new ShortestWeighting(carEncoder));
        newGHStorage.loadExisting();
    }

    @Test(expected = IllegalStateException.class)
    public void testLoadingWithExtraWeighting_throws() {
        // we start with one weighting
        GraphHopperStorage ghStorage = newGHStorage(new GHDirectory(defaultGraphLoc, DAType.RAM_STORE), false);
        ghStorage.create(defaultSize);
        ghStorage.flush();

        // but then add an additional weighting and try to load the graph from disk -> error
        GraphHopperStorage newGHStorage = createStorageWithWeightings(false,
                new FastestWeighting(carEncoder), new ShortestWeighting(carEncoder));
        newGHStorage.loadExisting();
    }

    @Test
    public void testLoadingWithLessWeightings_node_works() {
        testLoadingWithLessWeightings_works(false);
    }

    @Test
    public void testLoadingWithLessWeightings_edge_works() {
        testLoadingWithLessWeightings_works(true);
    }

    private void testLoadingWithLessWeightings_works(boolean edgeBased) {
        // we start with a gh storage with two ch weightings and flush it to disk
        FastestWeighting weighting1 = new FastestWeighting(carEncoder);
        ShortestWeighting weighting2 = new ShortestWeighting(carEncoder);
        GraphHopperStorage originalStorage = createStorageWithWeightings(edgeBased, weighting1, weighting2);
        originalStorage.create(defaultSize);
        originalStorage.flush();

        // now we create a new storage but only use one of the weightings, which should be ok
        GraphHopperStorage smallStorage = createStorageWithWeightings(edgeBased, weighting1);
        smallStorage.loadExisting();
        assertEquals(edgeBased ? 0 : 1, smallStorage.getNodeBasedCHWeightings().size());
        assertEquals(edgeBased ? 1 : 0, smallStorage.getEdgeBasedCHWeightings().size());
        smallStorage.flush();

        // now we create yet another storage that uses both weightings again, which still works
        GraphHopperStorage fullStorage = createStorageWithWeightings(edgeBased, weighting1, weighting2);
        fullStorage.loadExisting();
        assertEquals(edgeBased ? 0 : 2, fullStorage.getNodeBasedCHWeightings().size());
        assertEquals(edgeBased ? 2 : 0, fullStorage.getEdgeBasedCHWeightings().size());
        fullStorage.flush();
    }

    @Test
    public void testLoadingWithLessWeightings_nodeAndEdge_works() {
        // we start with a gh storage with two node-based and one edge-based ch weighting and flush it to disk
        FastestWeighting weighting1 = new FastestWeighting(carEncoder);
        ShortestWeighting weighting2 = new ShortestWeighting(carEncoder);
        GraphHopperStorage originalStorage = createStorageWithWeightings(
                Arrays.<Weighting>asList(weighting1, weighting2),
                Arrays.<Weighting>asList(weighting2));
        originalStorage.create(defaultSize);
        originalStorage.flush();

        // now we create a new storage but only use the edge weighting, which should be ok
        GraphHopperStorage edgeStorage = createStorageWithWeightings(true, weighting2);
        edgeStorage.loadExisting();
        assertEquals(0, edgeStorage.getNodeBasedCHWeightings().size());
        assertEquals(1, edgeStorage.getEdgeBasedCHWeightings().size());
        edgeStorage.flush();

        // now we create yet another storage that uses one of the node and the edge weighting, which still works
        GraphHopperStorage mixedStorage = createStorageWithWeightings(
                Arrays.<Weighting>asList(weighting1),
                Arrays.<Weighting>asList(weighting2));
        mixedStorage.loadExisting();
        assertEquals(1, mixedStorage.getNodeBasedCHWeightings().size());
        assertEquals(1, mixedStorage.getNodeBasedCHWeightings().size());
        mixedStorage.flush();
    }

    private GraphHopperStorage createStorageWithWeightings(boolean edgeBased, Weighting... weightings) {
        List<Weighting> nodeBasedCHWeightings = edgeBased ? Collections.<Weighting>emptyList() : Arrays.asList(weightings);
        List<Weighting> edgeBasedCHWeightings = edgeBased ? Arrays.asList(weightings) : Collections.<Weighting>emptyList();
        return createStorageWithWeightings(nodeBasedCHWeightings, edgeBasedCHWeightings);
    }

    private GraphHopperStorage createStorageWithWeightings(List<Weighting> nodeBasedCHWeightings, List<Weighting> edgeBasedCHWeightings) {
        return new GraphHopperStorage(nodeBasedCHWeightings, edgeBasedCHWeightings,
                new GHDirectory(defaultGraphLoc, DAType.RAM_STORE), encodingManager, false, new GraphExtension.NoOpExtension());
    }
}<|MERGE_RESOLUTION|>--- conflicted
+++ resolved
@@ -214,13 +214,8 @@
         ghStorage.edge(0, 2);
         ghStorage.freeze();
 
-<<<<<<< HEAD
-        CHGraphImpl lg = (CHGraphImpl) ghStorage.getGraph(CHGraph.class, weighting);
+        CHGraph lg = ghStorage.getCHGraph(weighting);
         lg.shortcut(0, 1, PrepareEncoder.getScFwdDir(), 100.123)
-=======
-        CHGraph lg = ghStorage.getCHGraph(weighting);
-        CHEdgeIteratorState sc1 = lg.shortcut(0, 1);
->>>>>>> 90d2e8fb
         sc1.setFlagsAndWeight(PrepareEncoder.getScFwdDir(), 100.123);
 
         assertEquals(100.123, lg.getEdgeIteratorState(sc1.getEdge(), sc1.getAdjNode()).getWeight(), 1e-3);
@@ -492,12 +487,7 @@
         // enable forward directions for car
         int carSC02 = carCHGraph.shortcut(0, 2, PrepareEncoder.getScFwdDir(), 10, 20, NO_EDGE, NO_EDGE);
 
-<<<<<<< HEAD
-        CHGraph bikeCHGraph = graph.getGraph(CHGraph.class, chWeightings.get(1));
-=======
         CHGraph bikeCHGraph = graph.getCHGraph(chWeightings.get(1));
-        CHEdgeIteratorState bikeSC02 = bikeCHGraph.shortcut(0, 2);
->>>>>>> 90d2e8fb
         // enable both directions for bike
         int bikeSC02 = bikeCHGraph.shortcut(0, 2, PrepareEncoder.getScDirMask(), 10, 20, NO_EDGE, NO_EDGE);
 
