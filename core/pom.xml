--- conflicted
+++ resolved
@@ -35,7 +35,7 @@
             <comments>A business-friendly OSS license</comments>
         </license>
     </licenses>
-    <dependencies>        
+    <dependencies>
         <dependency>
             <groupId>com.carrotsearch</groupId>
             <artifactId>hppc</artifactId>
@@ -81,7 +81,6 @@
             <version>${json.org.version}</version>
             <scope>test</scope>
         </dependency>
-<<<<<<< HEAD
 
         <dependency>
             <groupId>info.debatty</groupId>
@@ -89,8 +88,6 @@
             <version>0.19</version>
         </dependency>
 
-=======
->>>>>>> daebfaa8
     </dependencies>
 
     <build>
