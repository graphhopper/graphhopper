<!DOCTYPE html>
<html>
    <head>        
        <meta name="viewport" content="width=device-width, initial-scale=1.0, maximum-scale=1.0, user-scalable=no">
        <meta http-equiv="Content-Type" content="text/html; charset=UTF-8">
        <meta name="keywords" content="road routing,shortest path,maps,openstreetmap,android,navigation,routenplaner,gis"/>
        <link type="image/png" rel="icon" href="/favicon.ico"/>
        <link rel="search" type="application/opensearchdescription+xml" title="GraphHopper Maps" href="opensearch.xml"/>
        <title>Driving Directions - GraphHopper Maps</title>
        <meta name="description" content="A fast route planner for biking, hiking and more! Based on OpenStreetMap including elevation data. Try out for free!"/>
        <link rel="stylesheet" href="css/leaflet.css?v=0.7.3" />
        <script type="text/javascript" src="js/leaflet.js?v=0.7.3"></script>
        <link rel="stylesheet" href="css/Leaflet.Elevation-0.0.2.css" />
        <script type="text/javascript" src="js/d3.min.js"></script>
        <script type="text/javascript" src="js/Leaflet.Elevation-0.0.2.min.js"></script>        
<link href="css/L.Control.Zoomslider.css" rel="stylesheet">

        <link rel="stylesheet" href="css/leaflet.contextmenu.css" />
        <link rel="stylesheet" href="css/leaflet.loading.css" />
        <link rel="stylesheet" href="css/ui-lightness/jquery-ui-1.10.4.css" />
        <script async type="text/javascript" src="js/leaflet.contextmenu.js"></script>
    
        <script src="js/proj4.js"></script>
        <script src="js/proj4leaflet.js"></script>
        <script src="js/L.Control.Zoomslider.js"></script>
        <script src="js/leaflet-tilelayer-os-wmts.js"></script>
        
        <!-- Latest compiled and minified CSS -->
        <link rel="stylesheet" href="https://maxcdn.bootstrapcdn.com/bootstrap/3.3.1/css/bootstrap.min.css">
        
        <!-- Optional theme -->
        <link rel="stylesheet" href="https://maxcdn.bootstrapcdn.com/bootstrap/3.3.1/css/bootstrap-theme.min.css">
        <!-- Type Ahead -->
        <link rel="stylesheet" type="text/css" href="css/typeahead.css">
        
        <script type="text/javascript" src="js/leaflet.loading.js"></script>
        <script type="text/javascript" src="js/jquery-2.1.0.min.js"></script>        
        <script type="text/javascript" src="js/jquery-ui-1.10.4.custom.min.js"></script>      
        <script type="text/javascript" src="js/jquery.history.js"></script>
        <!--
        <script type="text/javascript" src="js/jquery.autocomplete.min.js"></script>
        -->
        <script type="text/javascript" src="js/jquery.autocomplete.js"></script>
        <script type="text/javascript" src="js/ghrequest.js?v=0.4.4"></script>
        <link rel="stylesheet" type="text/css" href="css/style.css" />
    </head>
    <body>
        <div id="input">
            <div id="input_header">
                <div id="header_img">
                    <a class="no_link" href="https://os.uk">
                        <img alt="Ordnance Survey" src="./img/os-logo.png"/>                    
                    </a>
                </div>
                <div id="options">
                    <span id="vehicles">

                    </span>
                    <div id="advanced">
                    <button title="Settings" id="settings-btn">
                        <img src="img/settings.png" alt="Settings">
                    </button>
                    </div>
                     <div class="collapse">
<<<<<<< HEAD
                    <form>
=======
                    <form name="routeoptions">
                        <table>
                            <tr>
                                <th>Route Option</th>
                            </tr> 
                            <tr><td><input class="weighting" type="radio" name="weighting" value="fastest" >Fastest  
                            </td></tr><tr><td><input class="weighting" type="radio" name="weighting" value="shortest" >Shortest
                           </td></tr>
                           </table>
>>>>>>> 9043e41b
                        <table>
                            <tr>
                                <th>Avoid Hazards</th>
                            </tr> 
<<<<<<< HEAD
                            <tr><td><input type="checkbox" name="avoidances[]" value="aroad" >A Road  
                            </td></tr><tr><td><input type="checkbox" name="avoidances[]" value="boulders" >Boulders
                            </td></tr><tr><td><input type="checkbox" name="avoidances[]" value="cliff" >Cliff
                            </td></tr><tr><td><input type="checkbox" name="avoidances[]" value="inlandwater" >Inland Water
                            </td></tr><tr><td><input type="checkbox" name="avoidances[]" value="marsh" >Marsh
                            </td></tr><tr><td><input type="checkbox" name="avoidances[]" value="quarryorpit" >Quarry Or Pit
                            </td></tr><tr><td><input type="checkbox" name="avoidances[]" value="scree" >Scree
                            </td></tr><tr><td><input type="checkbox" name="avoidances[]" value="rock" >Rock
                            </td></tr><tr><td><input type="checkbox" name="avoidances[]" value="mud" >Mud
                            </td></tr><tr><td><input type="checkbox" name="avoidances[]" value="sand">Sand
                            </td></tr><tr><td><input type="checkbox" name="avoidances[]" value="shingle" >Shingle
=======
                            <tr><td><input class="hazCheck" type="checkbox" name="avoidances[]" value="aroad" >A Road  
                            </td></tr><tr><td><input class="hazCheck" type="checkbox" name="avoidances[]" value="boulders" >Boulders
                            </td></tr><tr><td><input class="hazCheck" type="checkbox" name="avoidances[]" value="cliff" >Cliff
                            </td></tr><tr><td><input class="hazCheck" type="checkbox" name="avoidances[]" value="inlandwater" >Inland Water
                            </td></tr><tr><td><input class="hazCheck" type="checkbox" name="avoidances[]" value="marsh" >Marsh
                            </td></tr><tr><td><input class="hazCheck" type="checkbox" name="avoidances[]" value="quarryorpit" >Quarry Or Pit
                            </td></tr><tr><td><input class="hazCheck" type="checkbox" name="avoidances[]" value="scree" >Scree
                            </td></tr><tr><td><input class="hazCheck" type="checkbox" name="avoidances[]" value="rock" >Rock
                            </td></tr><tr><td><input class="hazCheck" type="checkbox" name="avoidances[]" value="mud" >Mud
                            </td></tr><tr><td><input class="hazCheck" type="checkbox" name="avoidances[]" value="sand">Sand
                            </td></tr><tr><td><input class="hazCheck" type="checkbox" name="avoidances[]" value="shingle" >Shingle
>>>>>>> 9043e41b
                            </td></tr>
                        </table>
                    <!--
                    - Traffic Signals now operate between 0 and 3 (4 variations)
                        The default value is 3, permitting traffic lights
                        2 is weak avoidance
                        1 is medium avoidance
                        0 is strong avoidance

                    - Road Preference (Default: 0, Main:1 Residential:2 )

                    - Motorway Preference (Default: 0, Avoid: 1 Prefer: 2)

                    Then add an extra button to choose (or get) shortest way
                    Note: If user choose shortest way, it will ignore other factors(traffic Signals, main road, motorway)
                    -->
                </form>
                </div>
                </div>
                <form id="locationform">
                    <div id="locationpoints">
                        <div id="x_pointAdd" class="pointAdd"><img src="./img/point_add.png"/></div>
                    </div>
                    <div class="clear"> </div>                
                    <input id="searchButton" type="submit" value="Search">                
                </form>      
                <div id="export-link" title="Static Link" class="left"><a href="/maps"><img src='img/link.png'></a></div>
                <div id="gpxExportButton" title="GPX Download"><a href=""><img alt="gpx" src='img/gpx.png'></a></div>
                <div id="hosting">Powered by <a href='https://graphhopper.com/#directions-api'>GraphHopper API</a></div>                
            </div>
            <div class="clear"> </div>
            <div id="info" class="small_text">
            </div>
            <div id="error" class="error">
            </div>

            <div id="footer">
                <div id="link_line">
                    <a class="footer-link" href='https://graphhopper.com/#contact'>Contact</a>
                    <a class="footer-link" href='https://graphhopper.com/terms.html'>Terms</a>
                    <a class="footer-link" href='https://graphhopper.com/privacy.html'>Privacy</a>
                </div>
            </div>  

            <div id="pointTemplate" class="hidden">
                <div id="{id}_Div" class="pointDiv">
                    <img id="{id}_Indicator" class="hidden pointIndicator" src="img/loading.gif"/>
                    <img id="{id}_Flag" class="pointFlag" src="img/marker-small-green.png"/>
<!--                     <input id="{id}_Input" class="pointInput" type="text" placeholder=""/> -->
                    <input class="typeahead pointInput" type="text" placeholder="" id="{id}_searchBox"/>
                    <div class="pointDelete"><img src="img/point_delete.png"></div>
                    <div class="clear"> </div>
                    <div id="{id}_ResolveFound" class="pointResolveFound"></div>
                    <div id="{id}_ResolveError" class="pointResolveError"></div>
                </div>
            </div>   
        </div>

        <div id="map">
        </div>
  
        <script type="text/javascript" src="js/jquery-2.1.3.min.js"></script>
        <script type="text/javascript" src="js/jquery-ui-1.10.4.custom.min.js" defer></script>      
<!--         <script type="text/javascript" src="js/jquery.autocomplete.min.js"></script> -->
        <script type="text/javascript" src="js/jquery.autocomplete.js"></script>
        <script src="https://maxcdn.bootstrapcdn.com/bootstrap/3.3.1/js/bootstrap.min.js"></script>
    
        <script type='text/javascript' src="js/typeahead.bundle.js"></script>
        <script type="text/javascript" src="js/search.js"></script>
        <script type="text/javascript" src="js/ghrequest.js?v=0.4.4"></script>
        <script type="text/javascript" src="js/main-bng.js?v=0.4.4"></script>
    </body>
</html><|MERGE_RESOLUTION|>--- conflicted
+++ resolved
@@ -62,9 +62,6 @@
                     </button>
                     </div>
                      <div class="collapse">
-<<<<<<< HEAD
-                    <form>
-=======
                     <form name="routeoptions">
                         <table>
                             <tr>
@@ -74,24 +71,10 @@
                             </td></tr><tr><td><input class="weighting" type="radio" name="weighting" value="shortest" >Shortest
                            </td></tr>
                            </table>
->>>>>>> 9043e41b
                         <table>
                             <tr>
                                 <th>Avoid Hazards</th>
                             </tr> 
-<<<<<<< HEAD
-                            <tr><td><input type="checkbox" name="avoidances[]" value="aroad" >A Road  
-                            </td></tr><tr><td><input type="checkbox" name="avoidances[]" value="boulders" >Boulders
-                            </td></tr><tr><td><input type="checkbox" name="avoidances[]" value="cliff" >Cliff
-                            </td></tr><tr><td><input type="checkbox" name="avoidances[]" value="inlandwater" >Inland Water
-                            </td></tr><tr><td><input type="checkbox" name="avoidances[]" value="marsh" >Marsh
-                            </td></tr><tr><td><input type="checkbox" name="avoidances[]" value="quarryorpit" >Quarry Or Pit
-                            </td></tr><tr><td><input type="checkbox" name="avoidances[]" value="scree" >Scree
-                            </td></tr><tr><td><input type="checkbox" name="avoidances[]" value="rock" >Rock
-                            </td></tr><tr><td><input type="checkbox" name="avoidances[]" value="mud" >Mud
-                            </td></tr><tr><td><input type="checkbox" name="avoidances[]" value="sand">Sand
-                            </td></tr><tr><td><input type="checkbox" name="avoidances[]" value="shingle" >Shingle
-=======
                             <tr><td><input class="hazCheck" type="checkbox" name="avoidances[]" value="aroad" >A Road  
                             </td></tr><tr><td><input class="hazCheck" type="checkbox" name="avoidances[]" value="boulders" >Boulders
                             </td></tr><tr><td><input class="hazCheck" type="checkbox" name="avoidances[]" value="cliff" >Cliff
@@ -103,7 +86,6 @@
                             </td></tr><tr><td><input class="hazCheck" type="checkbox" name="avoidances[]" value="mud" >Mud
                             </td></tr><tr><td><input class="hazCheck" type="checkbox" name="avoidances[]" value="sand">Sand
                             </td></tr><tr><td><input class="hazCheck" type="checkbox" name="avoidances[]" value="shingle" >Shingle
->>>>>>> 9043e41b
                             </td></tr>
                         </table>
                     <!--
