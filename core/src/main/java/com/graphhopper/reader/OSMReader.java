/*
 *  Licensed to Peter Karich under one or more contributor license 
 *  agreements. See the NOTICE file distributed with this work for 
 *  additional information regarding copyright ownership.
 * 
 *  Peter Karich licenses this file to you under the Apache License, 
 *  Version 2.0 (the "License"); you may not use this file except 
 *  in compliance with the License. You may obtain a copy of the 
 *  License at
 * 
 *       http://www.apache.org/licenses/LICENSE-2.0
 * 
 *  Unless required by applicable law or agreed to in writing, software
 *  distributed under the License is distributed on an "AS IS" BASIS,
 *  WITHOUT WARRANTIES OR CONDITIONS OF ANY KIND, either express or implied.
 *  See the License for the specific language governing permissions and
 *  limitations under the License.
 */
package com.graphhopper.reader;

import static com.graphhopper.util.Helper.nf;

import java.io.File;
import java.io.FileInputStream;
import java.io.IOException;
import java.io.InputStream;
import java.util.zip.GZIPInputStream;
import java.util.zip.ZipInputStream;

import javax.xml.stream.XMLInputFactory;
import javax.xml.stream.XMLStreamConstants;
import javax.xml.stream.XMLStreamException;
import javax.xml.stream.XMLStreamReader;

import org.slf4j.Logger;
import org.slf4j.LoggerFactory;

import com.graphhopper.routing.util.AcceptWay;
import com.graphhopper.storage.GraphStorage;
import com.graphhopper.util.Helper;
import com.graphhopper.util.Helper7;
import com.graphhopper.util.StopWatch;

/**
 * This class parses an OSM xml file and creates a graph from it. See run.sh on
 * how to use it from command line.
 *
 * @author Peter Karich
 */
public class OSMReader {

    private static Logger logger = LoggerFactory.getLogger(OSMReader.class);
    private long locations;
    private long skippedLocations;
    private GraphStorage graphStorage;
    private OSMReaderHelper helper;
    private Boolean negativeIds;
        
     public OSMReader(GraphStorage storage, long expectedNodes) {
        this.graphStorage = storage;
        helper = createDoubleParseHelper(expectedNodes);
        helper.acceptWay(new AcceptWay(AcceptWay.CAR));
    }

    private OSMReaderHelper createDoubleParseHelper(long expectedNodes) {
        return new OSMReaderHelperDoubleParse(graphStorage, expectedNodes);
    }

    private InputStream createInputStream(File file) throws IOException {
        FileInputStream fi = new FileInputStream(file);
        if (file.getAbsolutePath().endsWith(".gz"))
            return new GZIPInputStream(fi);
        else if (file.getAbsolutePath().endsWith(".zip"))
            return new ZipInputStream(fi);

        return fi;
    }

    public void osm2Graph(File osmXmlFile) throws IOException {
        helper.preProcess(createInputStream(osmXmlFile));
        writeOsm2Graph(createInputStream(osmXmlFile));
    }

    /**
     * Creates the edges and nodes files from the specified inputstream (osm xml
     * file).
     */
    void writeOsm2Graph(InputStream is) {
        if (is == null)
            throw new IllegalStateException("Stream cannot be empty");

        int tmp = (int) Math.max(helper.foundNodes() / 50, 100);
        logger.info("creating graph. Found nodes (pillar+tower):" + nf(helper.foundNodes()) + ", " + Helper.memInfo());
        graphStorage.create(tmp);
        XMLInputFactory factory = XMLInputFactory.newInstance();
        XMLStreamReader sReader = null;
        long wayStart = -1;
        long relStart = -1;
        StopWatch sw = new StopWatch();
        long counter = 1;
        try {
            sReader = factory.createXMLStreamReader(is, "UTF-8");
            boolean keepRunning = true;
            for (int event = sReader.next(); event != XMLStreamConstants.END_DOCUMENT && keepRunning;
                    event = sReader.next(), counter++) {

                switch (event) {
                    case XMLStreamConstants.START_ELEMENT:
                        if ("node".equals(sReader.getLocalName())) {
                            processNode(sReader);
                            if (counter % 10000000 == 0) {
                                logger.info(nf(counter) + ", locs:" + nf(locations)
                                        + " (" + skippedLocations + ") " + Helper.memInfo());
                            }
                        } else if ("way".equals(sReader.getLocalName())) {
                            if (wayStart < 0) {
                                helper.startWayProcessing();
                                logger.info(nf(counter) + ", now parsing ways");
                                wayStart = counter;
                                sw.start();
                            }
                            helper.processWay(sReader);
                            if (counter - wayStart == 10000 && sw.stop().getSeconds() > 1) {
                                logger.warn("Something is wrong! Processing ways takes too long! "
                                        + sw.getSeconds() + "sec for only " + (counter - wayStart) + " entries");
                            }
                            // hmmh a bit hacky: counter does +=2 until the next loop
                            if ((counter / 2) % 1000000 == 0) {
                                logger.info(nf(counter) + ", locs:" + nf(locations)
                                        + " (" + skippedLocations + "), edges:" + nf(helper.edgeCount())
                                        + " " + Helper.memInfo());
                            }
<<<<<<< HEAD
                        } else if ("relation".equals(sReader.getLocalName()) && helper.isTurnCostSupport(graphStorage)){
                        	if (relStart < 0) {
                        	    helper.startRelationsProcessing();
                                logger.info(nf(counter) + ", now parsing relations");
                                relStart = counter;
                                sw.start();
                            }
                        	helper.processRelations(sReader);
                        	if (counter - relStart == 10000 && sw.stop().getSeconds() > 1) {
                                logger.warn("Something is wrong! Processing relations takes too long! "
                                        + sw.getSeconds() + "sec for only " + (counter - relStart) + " entries");
                            }
                        }
=======
                        } else if ("relation".equals(sReader.getLocalName()))
                            keepRunning = false;
>>>>>>> 0e6ebcdd
                        break;
                }
            }
            // logger.info("storage nodes:" + storage.nodes() + " vs. graph nodes:" + storage.getGraph().nodes());
        } catch (XMLStreamException ex) {
            throw new RuntimeException("Couldn't process file", ex);
        } finally {
            Helper7.close(sReader);
        }

        helper.finishedReading();
        if (graphStorage.nodes() == 0)
            throw new IllegalStateException("osm must not be empty. read " + counter + " lines and " + locations + " locations");
    }

    private void processNode(XMLStreamReader sReader) throws XMLStreamException {
        long osmId;
        try {
            osmId = Long.parseLong(sReader.getAttributeValue(null, "id"));
        } catch (Exception ex) {
            logger.error("cannot get id from xml node:" + sReader.getAttributeValue(null, "id"), ex);
            return;
        }

        if (negativeIds == null)
            negativeIds = osmId < 0;
        else if (negativeIds != osmId < 0)
            throw new IllegalStateException("You cannot mix positive and negative ids. See #42");
        if (negativeIds)
            osmId = -osmId;

        double lat = -1;
        double lon = -1;
        try {
            lat = Double.parseDouble(sReader.getAttributeValue(null, "lat"));
            lon = Double.parseDouble(sReader.getAttributeValue(null, "lon"));
            if (isInBounds(lat, lon)) {
                helper.addNode(osmId, lat, lon);
                locations++;
            } else {
                skippedLocations++;
            }
        } catch (Exception ex) {
            throw new RuntimeException("cannot handle lon/lat of node " + osmId + ": " + lat + "," + lon, ex);
        }
    }

    boolean isInBounds(double lat, double lon) {
        return true;
    }

    public GraphStorage graph() {
        return graphStorage;
    }

    /**
     * Specify the type of the path calculation (car, bike, ...).
     */
    public OSMReader acceptWay(AcceptWay acceptWay) {
        helper.acceptWay(acceptWay);
        return this;
    }

    OSMReaderHelper helper() {
        return helper;
    }

    public void wayPointMaxDistance(double maxDist) {
        helper.wayPointMaxDistance(maxDist);
    }
}<|MERGE_RESOLUTION|>--- conflicted
+++ resolved
@@ -130,7 +130,6 @@
                                         + " (" + skippedLocations + "), edges:" + nf(helper.edgeCount())
                                         + " " + Helper.memInfo());
                             }
-<<<<<<< HEAD
                         } else if ("relation".equals(sReader.getLocalName()) && helper.isTurnCostSupport(graphStorage)){
                         	if (relStart < 0) {
                         	    helper.startRelationsProcessing();
@@ -143,11 +142,8 @@
                                 logger.warn("Something is wrong! Processing relations takes too long! "
                                         + sw.getSeconds() + "sec for only " + (counter - relStart) + " entries");
                             }
-                        }
-=======
                         } else if ("relation".equals(sReader.getLocalName()))
                             keepRunning = false;
->>>>>>> 0e6ebcdd
                         break;
                 }
             }
