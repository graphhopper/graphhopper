/*
 *  Licensed to GraphHopper GmbH under one or more contributor
 *  license agreements. See the NOTICE file distributed with this work for
 *  additional information regarding copyright ownership.
 *
 *  GraphHopper GmbH licenses this file to you under the Apache License,
 *  Version 2.0 (the "License"); you may not use this file except in
 *  compliance with the License. You may obtain a copy of the License at
 *
 *       http://www.apache.org/licenses/LICENSE-2.0
 *
 *  Unless required by applicable law or agreed to in writing, software
 *  distributed under the License is distributed on an "AS IS" BASIS,
 *  WITHOUT WARRANTIES OR CONDITIONS OF ANY KIND, either express or implied.
 *  See the License for the specific language governing permissions and
 *  limitations under the License.
 */
package com.graphhopper.routing;

import com.carrotsearch.hppc.IntArrayList;
import com.graphhopper.routing.ev.DecimalEncodedValue;
import com.graphhopper.routing.ev.DecimalEncodedValueImpl;
import com.graphhopper.routing.ev.TurnCost;
import com.graphhopper.routing.util.EncodingManager;
import com.graphhopper.routing.util.TraversalMode;
<<<<<<< HEAD
import com.graphhopper.routing.weighting.DefaultTurnCostProvider;
import com.graphhopper.routing.weighting.TurnCostProvider;
=======
import com.graphhopper.routing.weighting.SpeedWeighting;
>>>>>>> c92ab785
import com.graphhopper.routing.weighting.Weighting;
import com.graphhopper.routing.weighting.custom.CustomModelParser;
import com.graphhopper.storage.BaseGraph;
import com.graphhopper.storage.Graph;
<<<<<<< HEAD
import com.graphhopper.util.CustomModel;
import com.graphhopper.util.GHUtility;
=======
>>>>>>> c92ab785
import com.graphhopper.util.PMap;
import org.junit.jupiter.api.extension.ExtensionContext;
import org.junit.jupiter.params.ParameterizedTest;
import org.junit.jupiter.params.provider.Arguments;
import org.junit.jupiter.params.provider.ArgumentsProvider;
import org.junit.jupiter.params.provider.ArgumentsSource;

import java.util.List;
import java.util.stream.Stream;

import static com.graphhopper.util.GHUtility.updateDistancesFor;
import static org.junit.jupiter.api.Assertions.*;

public class AlternativeRouteTest {

    private static final class Fixture {
        final Weighting weighting;
        final TraversalMode traversalMode;
        final BaseGraph graph;
        final DecimalEncodedValue speedEnc;
        final DecimalEncodedValue turnCostEnc;

        public Fixture(TraversalMode tMode) {
            this.traversalMode = tMode;
            speedEnc = new DecimalEncodedValueImpl("speed", 5, 5, true);
            turnCostEnc = TurnCost.create("car", 1);

            EncodingManager em = EncodingManager.start().add(speedEnc).add(turnCostEnc).build();
            graph = new BaseGraph.Builder(em).withTurnCosts(true).create();
<<<<<<< HEAD
            TurnCostProvider turnCostProvider = tMode.isEdgeBased()
                    ? new DefaultTurnCostProvider(turnCostEnc, graph.getTurnCostStorage())
                    : TurnCostProvider.NO_TURN_COST_PROVIDER;
            weighting = CustomModelParser.createWeighting(accessEnc, speedEnc, null, em, turnCostProvider, new CustomModel());
=======
            weighting = new SpeedWeighting(speedEnc, tMode.isEdgeBased() ? turnCostEnc : null, graph.getTurnCostStorage(), Double.POSITIVE_INFINITY);
>>>>>>> c92ab785
        }

        @Override
        public String toString() {
            return traversalMode.toString();
        }
    }

    private static class FixtureProvider implements ArgumentsProvider {
        @Override
        public Stream<? extends Arguments> provideArguments(ExtensionContext context) {
            return Stream.of(
                    new Fixture(TraversalMode.NODE_BASED),
                    new Fixture(TraversalMode.EDGE_BASED)
            ).map(Arguments::of);
        }
    }

    public static void initTestGraph(Graph graph, DecimalEncodedValue speedEnc) {
        /* 9
         _/\
         1  2-3-4-10
         \   /   \
         5--6-7---8
        
         */
        graph.edge(1, 9).setDistance(1).set(speedEnc, 60, 60);
        graph.edge(9, 2).setDistance(1).set(speedEnc, 60, 60);
        graph.edge(2, 3).setDistance(1).set(speedEnc, 60, 60);
        graph.edge(3, 4).setDistance(1).set(speedEnc, 60, 60);
        graph.edge(4, 10).setDistance(1).set(speedEnc, 60, 60);
        graph.edge(5, 6).setDistance(1).set(speedEnc, 60, 60);
        graph.edge(6, 7).setDistance(1).set(speedEnc, 60, 60);
        graph.edge(7, 8).setDistance(1).set(speedEnc, 60, 60);
        graph.edge(1, 5).setDistance(2).set(speedEnc, 60, 60);
        graph.edge(6, 3).setDistance(1).set(speedEnc, 60, 60);
        graph.edge(4, 8).setDistance(1).set(speedEnc, 60, 60);

        updateDistancesFor(graph, 5, 0.00, 0.05);
        updateDistancesFor(graph, 6, 0.00, 0.10);
        updateDistancesFor(graph, 7, 0.00, 0.15);
        updateDistancesFor(graph, 8, 0.00, 0.25);

        updateDistancesFor(graph, 1, 0.05, 0.00);
        updateDistancesFor(graph, 9, 0.10, 0.05);
        updateDistancesFor(graph, 2, 0.05, 0.10);
        updateDistancesFor(graph, 3, 0.05, 0.15);
        updateDistancesFor(graph, 4, 0.05, 0.25);
        updateDistancesFor(graph, 10, 0.05, 0.30);
    }

    @ParameterizedTest
    @ArgumentsSource(FixtureProvider.class)
    public void testCalcAlternatives(Fixture f) {
        initTestGraph(f.graph, f.speedEnc);
        PMap hints = new PMap().
                putObject("alternative_route.max_share_factor", 0.5).
                putObject("alternative_route.max_weight_factor", 2).
                putObject("alternative_route.max_exploration_factor", 1.3);
        AlternativeRoute altDijkstra = new AlternativeRoute(f.graph, f.weighting, f.traversalMode, hints);
        List<AlternativeRoute.AlternativeInfo> pathInfos = altDijkstra.calcAlternatives(5, 4);
        checkAlternatives(pathInfos);
        assertEquals(2, pathInfos.size());

        DijkstraBidirectionRef dijkstra = new DijkstraBidirectionRef(f.graph, f.weighting, f.traversalMode);
        Path bestPath = dijkstra.calcPath(5, 4);

        Path bestAlt = pathInfos.get(0).getPath();
        Path secondAlt = pathInfos.get(1).getPath();

        assertEquals(bestPath.calcNodes(), bestAlt.calcNodes());
        assertEquals(bestPath.getWeight(), bestAlt.getWeight(), 1e-3);

        assertEquals(IntArrayList.from(5, 6, 3, 4), bestAlt.calcNodes());

        // Note: here plateau is longer, even longer than optimum, but path is longer
        // so which alternative is better? longer plateau.weight with bigger path.weight or smaller path.weight with smaller plateau.weight
        // assertEquals(IntArrayList.from(5, 1, 9, 2, 3, 4), secondAlt.calcNodes());
        assertEquals(IntArrayList.from(5, 6, 7, 8, 4), secondAlt.calcNodes());
        assertEquals(463.3, secondAlt.getWeight(), .1);
    }

    @ParameterizedTest
    @ArgumentsSource(FixtureProvider.class)
    public void testCalcAlternatives2(Fixture f) {
        initTestGraph(f.graph, f.speedEnc);
        PMap hints = new PMap().putObject("alternative_route.max_paths", 3).
                putObject("alternative_route.max_share_factor", 0.7).
                putObject("alternative_route.min_plateau_factor", 0.15).
                putObject("alternative_route.max_weight_factor", 2).
                putObject("alternative_route.max_exploration_factor", 1.8);
        AlternativeRoute altDijkstra = new AlternativeRoute(f.graph, f.weighting, f.traversalMode, hints);
        List<AlternativeRoute.AlternativeInfo> pathInfos = altDijkstra.calcAlternatives(5, 4);
        checkAlternatives(pathInfos);
        assertEquals(3, pathInfos.size());

        // result is sorted based on the plateau to full weight ratio
        assertEquals(IntArrayList.from(5, 6, 3, 4), pathInfos.get(0).getPath().calcNodes());
        assertEquals(IntArrayList.from(5, 6, 7, 8, 4), pathInfos.get(1).getPath().calcNodes());
        assertEquals(IntArrayList.from(5, 1, 9, 2, 3, 4), pathInfos.get(2).getPath().calcNodes());
        assertEquals(671.1, pathInfos.get(2).getPath().getWeight(), .1);
    }

    private void checkAlternatives(List<AlternativeRoute.AlternativeInfo> alternativeInfos) {
        assertFalse(alternativeInfos.isEmpty(), "alternativeInfos should contain alternatives");
        AlternativeRoute.AlternativeInfo bestInfo = alternativeInfos.get(0);
        for (int i = 1; i < alternativeInfos.size(); i++) {
            AlternativeRoute.AlternativeInfo a = alternativeInfos.get(i);
            if (a.getPath().getWeight() < bestInfo.getPath().getWeight())
                fail("alternative is not longer -> " + a + " vs " + bestInfo);

            if (a.getShareWeight() > bestInfo.getPath().getWeight()
                    || a.getShareWeight() > a.getPath().getWeight())
                fail("share or sortby incorrect -> " + a + " vs " + bestInfo);
        }
    }

    @ParameterizedTest
    @ArgumentsSource(FixtureProvider.class)
    public void testDisconnectedAreas(Fixture f) {
        initTestGraph(f.graph, f.speedEnc);

        // one single disconnected node
        updateDistancesFor(f.graph, 20, 0.00, -0.01);

        PMap hints = new PMap().putObject("alternative_route.max_exploration_factor", 1);
        AlternativeRoute altDijkstra = new AlternativeRoute(f.graph, f.weighting, f.traversalMode, hints);
        Path path = altDijkstra.calcPath(1, 20);
        assertFalse(path.isFound());

        // make sure not the full graph is traversed!
        assertEquals(3, altDijkstra.getVisitedNodes());
    }
}<|MERGE_RESOLUTION|>--- conflicted
+++ resolved
@@ -23,21 +23,10 @@
 import com.graphhopper.routing.ev.TurnCost;
 import com.graphhopper.routing.util.EncodingManager;
 import com.graphhopper.routing.util.TraversalMode;
-<<<<<<< HEAD
-import com.graphhopper.routing.weighting.DefaultTurnCostProvider;
-import com.graphhopper.routing.weighting.TurnCostProvider;
-=======
 import com.graphhopper.routing.weighting.SpeedWeighting;
->>>>>>> c92ab785
 import com.graphhopper.routing.weighting.Weighting;
-import com.graphhopper.routing.weighting.custom.CustomModelParser;
 import com.graphhopper.storage.BaseGraph;
 import com.graphhopper.storage.Graph;
-<<<<<<< HEAD
-import com.graphhopper.util.CustomModel;
-import com.graphhopper.util.GHUtility;
-=======
->>>>>>> c92ab785
 import com.graphhopper.util.PMap;
 import org.junit.jupiter.api.extension.ExtensionContext;
 import org.junit.jupiter.params.ParameterizedTest;
@@ -67,14 +56,7 @@
 
             EncodingManager em = EncodingManager.start().add(speedEnc).add(turnCostEnc).build();
             graph = new BaseGraph.Builder(em).withTurnCosts(true).create();
-<<<<<<< HEAD
-            TurnCostProvider turnCostProvider = tMode.isEdgeBased()
-                    ? new DefaultTurnCostProvider(turnCostEnc, graph.getTurnCostStorage())
-                    : TurnCostProvider.NO_TURN_COST_PROVIDER;
-            weighting = CustomModelParser.createWeighting(accessEnc, speedEnc, null, em, turnCostProvider, new CustomModel());
-=======
             weighting = new SpeedWeighting(speedEnc, tMode.isEdgeBased() ? turnCostEnc : null, graph.getTurnCostStorage(), Double.POSITIVE_INFINITY);
->>>>>>> c92ab785
         }
 
         @Override
