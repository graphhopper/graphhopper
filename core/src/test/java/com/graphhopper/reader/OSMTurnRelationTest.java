/*
 *  Licensed to Peter Karich under one or more contributor license
 *  agreements. See the NOTICE file distributed with this work for
 *  additional information regarding copyright ownership.
 *
 *  Peter Karich licenses this file to you under the Apache License,
 *  Version 2.0 (the "License"); you may not use this file except
 *  in compliance with the License. You may obtain a copy of the
 *  License at
 *
 *       http://www.apache.org/licenses/LICENSE-2.0
 *
 *  Unless required by applicable law or agreed to in writing, software
 *  distributed under the License is distributed on an "AS IS" BASIS,
 *  WITHOUT WARRANTIES OR CONDITIONS OF ANY KIND, either express or implied.
 *  See the License for the specific language governing permissions and
 *  limitations under the License.
 */
package com.graphhopper.reader;

import static org.junit.Assert.assertEquals;

import java.util.Collection;
import java.util.HashMap;
import java.util.Iterator;
import java.util.Map;

import org.junit.Test;

import com.graphhopper.reader.OSMTurnRelation.Type;
import com.graphhopper.routing.EdgeBasedRoutingAlgorithmTest;
import com.graphhopper.routing.util.CarFlagEncoder;
import com.graphhopper.routing.util.EncodingManager;
import com.graphhopper.storage.GraphBuilder;
import com.graphhopper.storage.GraphStorage;
import com.graphhopper.util.EdgeExplorer;

/**
 * 
 * @author Peter Karich
 */
public class OSMTurnRelationTest
{
    @Test
    public void testGetRestrictionAsEntries()
    {
        CarFlagEncoder encoder = new CarFlagEncoder(5, 5, 3);
        final Map<Long, Integer> osmNodeToInternal = new HashMap<Long, Integer>();
        final Map<Integer, Long> internalToOSMEdge = new HashMap<Integer, Long>();

        osmNodeToInternal.put(3L, 3);
        // edge ids are only stored if they occured before in an OSMRelation
        internalToOSMEdge.put(3, 3L);
        internalToOSMEdge.put(4, 4L);

        GraphStorage graph = new GraphBuilder(new EncodingManager(encoder))
                .create();
        EdgeBasedRoutingAlgorithmTest.initGraph(graph);
        OSMReader osmReader = new OSMReader(graph) {

            @Override
            public int getInternalNodeIdOfOsmNode(Long nodeOsmId) {
                return osmNodeToInternal.get(nodeOsmId);
            }

            @Override
            public Long getOsmIdOfInternalEdge(int edgeId) {
                Long l = internalToOSMEdge.get(edgeId);
                if (l == null)
                    return -1L;
                return l;
            }
        };

        EdgeExplorer edgeExplorer = graph.createEdgeExplorer();

        // TYPE == ONLY
        OSMTurnRelation instance = new OSMTurnRelation(4, 3, 3, Type.ONLY);
        Collection<ITurnCostTableEntry> result = instance
                .getRestrictionAsEntries(encoder, edgeExplorer, edgeExplorer,
                        osmReader);

        assertEquals(2, result.size());
<<<<<<< HEAD
        Iterator<ITurnCostTableEntry> iter = result.iterator();
        ITurnCostTableEntry entry = iter.next();
        assertEquals(4, entry.getEdgeFrom());
        assertEquals(6, entry.getEdgeTo());
        assertEquals(3, entry.getVia());

        entry = iter.next();
        assertEquals(4, entry.getEdgeFrom());
        assertEquals(2, entry.getEdgeTo());
        assertEquals(3, entry.getVia());

=======
        Iterator<OSMTurnRelation.TurnCostTableEntry> iter = result.iterator();
        OSMTurnRelation.TurnCostTableEntry entry = iter.next();
        assertEquals(4, entry.edgeFrom);
        assertEquals(6, entry.edgeTo);
        assertEquals(3, entry.nodeVia);
        
        entry = iter.next();
        assertEquals(4, entry.edgeFrom);
        assertEquals(2, entry.edgeTo);
        assertEquals(3, entry.nodeVia);
        
        
>>>>>>> 1b3f0f3a
        // TYPE == NOT
        instance = new OSMTurnRelation(4, 3, 3, Type.NOT);
        result = instance.getRestrictionAsEntries(encoder, edgeExplorer,
                edgeExplorer, osmReader);

        assertEquals(1, result.size());
        iter = result.iterator();
        entry = iter.next();
<<<<<<< HEAD
        assertEquals(4, entry.getEdgeFrom());
        assertEquals(3, entry.getEdgeTo());
        assertEquals(3, entry.getVia());
=======
        assertEquals(4, entry.edgeFrom);
        assertEquals(3, entry.edgeTo);
        assertEquals(3, entry.nodeVia);       
>>>>>>> 1b3f0f3a
    }

}<|MERGE_RESOLUTION|>--- conflicted
+++ resolved
@@ -36,7 +36,7 @@
 import com.graphhopper.util.EdgeExplorer;
 
 /**
- * 
+ *
  * @author Peter Karich
  */
 public class OSMTurnRelationTest
@@ -54,7 +54,7 @@
         internalToOSMEdge.put(4, 4L);
 
         GraphStorage graph = new GraphBuilder(new EncodingManager(encoder))
-                .create();
+        .create();
         EdgeBasedRoutingAlgorithmTest.initGraph(graph);
         OSMReader osmReader = new OSMReader(graph) {
 
@@ -81,7 +81,6 @@
                         osmReader);
 
         assertEquals(2, result.size());
-<<<<<<< HEAD
         Iterator<ITurnCostTableEntry> iter = result.iterator();
         ITurnCostTableEntry entry = iter.next();
         assertEquals(4, entry.getEdgeFrom());
@@ -93,20 +92,6 @@
         assertEquals(2, entry.getEdgeTo());
         assertEquals(3, entry.getVia());
 
-=======
-        Iterator<OSMTurnRelation.TurnCostTableEntry> iter = result.iterator();
-        OSMTurnRelation.TurnCostTableEntry entry = iter.next();
-        assertEquals(4, entry.edgeFrom);
-        assertEquals(6, entry.edgeTo);
-        assertEquals(3, entry.nodeVia);
-        
-        entry = iter.next();
-        assertEquals(4, entry.edgeFrom);
-        assertEquals(2, entry.edgeTo);
-        assertEquals(3, entry.nodeVia);
-        
-        
->>>>>>> 1b3f0f3a
         // TYPE == NOT
         instance = new OSMTurnRelation(4, 3, 3, Type.NOT);
         result = instance.getRestrictionAsEntries(encoder, edgeExplorer,
@@ -115,15 +100,9 @@
         assertEquals(1, result.size());
         iter = result.iterator();
         entry = iter.next();
-<<<<<<< HEAD
         assertEquals(4, entry.getEdgeFrom());
         assertEquals(3, entry.getEdgeTo());
         assertEquals(3, entry.getVia());
-=======
-        assertEquals(4, entry.edgeFrom);
-        assertEquals(3, entry.edgeTo);
-        assertEquals(3, entry.nodeVia);       
->>>>>>> 1b3f0f3a
     }
 
 }