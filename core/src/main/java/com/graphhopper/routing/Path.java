--- conflicted
+++ resolved
@@ -375,14 +375,9 @@
             // we do not expose the pointlist in Instruction => no need for elevation
             private PointList points = new PointList();
             private String name = null;
-<<<<<<< HEAD
             private int pavementType;
             private int wayType;
-=======
-            private int pavementCode;
-            private int wayTypeCode;
             private AngleCalc2D ac = new AngleCalc2D();
->>>>>>> 816e8094
 
             @Override
             public void next( EdgeIteratorState edge, int index )
