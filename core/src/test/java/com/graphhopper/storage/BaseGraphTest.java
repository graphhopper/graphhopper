--- conflicted
+++ resolved
@@ -391,8 +391,6 @@
         e = assertThrows(IllegalStateException.class, () -> graph.getEdgeIteratorState(edge3.getEdge(), Integer.MIN_VALUE).setWayGeometry(Helper.createPointList(0, 1, 6, 7, 8, 9)));
         assertTrue(e.getMessage().contains("This edge already has a way geometry so it cannot be changed to a bigger geometry"), e.getMessage());
     }
-<<<<<<< HEAD
-=======
 
     @Test
     public void testGeoRef() {
@@ -409,5 +407,4 @@
         assertThrows(IllegalArgumentException.class, () -> ne.setGeoRef(0, 1L << 39));
         graph.close();
     }
->>>>>>> c4c1e033
 }