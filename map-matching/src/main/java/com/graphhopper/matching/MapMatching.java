--- conflicted
+++ resolved
@@ -130,13 +130,8 @@
             }
 
             @Override
-<<<<<<< HEAD
             public List<Path> calcPaths(QueryGraph queryGraph, int fromNode, int fromOutEdge, int[] toNodes, int[] toInEdges, int observationIndex) {
-                assert(toNodes.length == toInEdges.length);
-=======
-            public List<Path> calcPaths(QueryGraph queryGraph, int fromNode, int fromOutEdge, int[] toNodes, int[] toInEdges) {
                 assert (toNodes.length == toInEdges.length);
->>>>>>> 622fe6b8
                 List<Path> result = new ArrayList<>();
                 for (int i = 0; i < toNodes.length; i++) {
                     result.add(calcOnePath(queryGraph, fromNode, toNodes[i], fromOutEdge, toInEdges[i]));
@@ -442,10 +437,10 @@
         if (qe == null) {
             throw new IllegalArgumentException("Sequence is broken for submitted track at initial time step.");
         }
-//        if (qe.timeStep != timeSteps.size() - 1) {
-//            throw new IllegalArgumentException("Sequence is broken for submitted track at time step "
-//                    + qe.timeStep + ". observation:" + qe.state.getEntry());
-//        }
+        if (qe.timeStep != timeSteps.size() - 1) {
+            throw new IllegalArgumentException("Sequence is broken for submitted track at time step "
+                    + qe.timeStep + ". observation:" + qe.state.getEntry());
+        }
         ArrayList<SequenceState<State, Observation, Path>> result = new ArrayList<>();
         while (qe != null) {
             final SequenceState<State, Observation, Path> ss = new SequenceState<>(qe.state, qe.state.getEntry(), qe.back == null ? null : roadPaths.get(new Transition<>(qe.back.state, qe.state)));
