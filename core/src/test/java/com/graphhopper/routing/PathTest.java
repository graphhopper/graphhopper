/*
 *  Licensed to GraphHopper GmbH under one or more contributor
 *  license agreements. See the NOTICE file distributed with this work for
 *  additional information regarding copyright ownership.
 *
 *  GraphHopper GmbH licenses this file to you under the Apache License,
 *  Version 2.0 (the "License"); you may not use this file except in
 *  compliance with the License. You may obtain a copy of the License at
 *
 *       http://www.apache.org/licenses/LICENSE-2.0
 *
 *  Unless required by applicable law or agreed to in writing, software
 *  distributed under the License is distributed on an "AS IS" BASIS,
 *  WITHOUT WARRANTIES OR CONDITIONS OF ANY KIND, either express or implied.
 *  See the License for the specific language governing permissions and
 *  limitations under the License.
 */
package com.graphhopper.routing;

import com.carrotsearch.hppc.IntArrayList;
import com.graphhopper.routing.ev.*;
import com.graphhopper.routing.util.EncodingManager;
import com.graphhopper.routing.util.TraversalMode;
import com.graphhopper.routing.weighting.SpeedWeighting;
import com.graphhopper.routing.weighting.Weighting;
import com.graphhopper.storage.BaseGraph;
import com.graphhopper.storage.Graph;
import com.graphhopper.storage.NodeAccess;
import com.graphhopper.util.*;
import com.graphhopper.util.details.PathDetail;
import com.graphhopper.util.details.PathDetailsBuilderFactory;
import com.graphhopper.util.details.PathDetailsFromEdges;
import org.junit.jupiter.api.Test;

import java.util.*;

import static com.graphhopper.search.KVStorage.KeyValue.STREET_NAME;
import static com.graphhopper.search.KVStorage.KeyValue.createKV;
import static com.graphhopper.storage.AbstractGraphStorageTester.assertPList;
import static com.graphhopper.util.Parameters.Details.*;
import static org.junit.jupiter.api.Assertions.*;

/**
 * @author Peter Karich
 */
public class PathTest {
    private final DecimalEncodedValue carAvSpeedEnc = new DecimalEncodedValueImpl("speed", 5, 5, true);
    private final EncodingManager carManager = EncodingManager.start().add(carAvSpeedEnc)
            .add(Roundabout.create()).add(RoadClass.create()).add(RoadClassLink.create()).add(MaxSpeed.create()).build();
    private final DecimalEncodedValue mixedCarSpeedEnc = new DecimalEncodedValueImpl("mixed_car_speed", 5, 5, true);
    private final DecimalEncodedValue mixedFootSpeedEnc = new DecimalEncodedValueImpl("mixed_foot_speed", 4, 1, true);
    private final EncodingManager mixedEncodingManager = EncodingManager.start().
            add(mixedCarSpeedEnc).add(mixedFootSpeedEnc).
            add(RoadClass.create()).
            add(RoadClassLink.create()).
            add(MaxSpeed.create()).
            add(Roundabout.create()).build();
    private final TranslationMap trMap = TranslationMapTest.SINGLETON;
    private final Translation tr = trMap.getWithFallBack(Locale.US);
    private final RoundaboutGraph roundaboutGraph = new RoundaboutGraph();
    private final Graph pathDetailGraph = generatePathDetailsGraph();

    @Test
    public void testFound() {
        BaseGraph g = new BaseGraph.Builder(carManager).create();
        Path p = new Path(g);
        assertFalse(p.isFound());
        assertEquals(0, p.getDistance(), 1e-7);
        assertEquals(0, p.calcNodes().size());
    }

    @Test
    public void testWayList() {
        BaseGraph g = new BaseGraph.Builder(carManager).create();
        NodeAccess na = g.getNodeAccess();
        na.setNode(0, 0.0, 0.1);
        na.setNode(1, 1.0, 0.1);
        na.setNode(2, 2.0, 0.1);

        EdgeIteratorState edge1 = g.edge(0, 1).setDistance(1000).set(carAvSpeedEnc, 10.0, 10.0);

        edge1.setWayGeometry(Helper.createPointList(8, 1, 9, 1));
        EdgeIteratorState edge2 = g.edge(2, 1).setDistance(2000).set(carAvSpeedEnc, 50.0, 50.0);
        edge2.setWayGeometry(Helper.createPointList(11, 1, 10, 1));

        SPTEntry e1 = new SPTEntry(edge2.getEdge(), 2, 1, new SPTEntry(edge1.getEdge(), 1, 1, new SPTEntry(0, 1)));
        Weighting weighting = new SpeedWeighting(carAvSpeedEnc);
        Path path = extractPath(g, weighting, e1);
        // 0-1-2
        assertPList(Helper.createPointList(0, 0.1, 8, 1, 9, 1, 1, 0.1, 10, 1, 11, 1, 2, 0.1), path.calcPoints());
        InstructionList instr = InstructionsFromEdges.calcInstructions(path, path.graph, weighting, carManager, tr, false);
        Instruction tmp = instr.get(0);
        assertEquals(3000.0, tmp.getDistance(), 0.0);
        assertEquals(140000L, tmp.getTime());
        assertEquals("continue", tmp.getTurnDescription(tr));
        assertEquals(6, tmp.getLength());

        tmp = instr.get(1);
        assertEquals(0.0, tmp.getDistance(), 0.0);
        assertEquals(0L, tmp.getTime());
        assertEquals("arrive at destination", tmp.getTurnDescription(tr));
        assertEquals(0, tmp.getLength());

        int acc = 0;
        for (Instruction instruction : instr) {
            acc += instruction.getLength();
        }
        assertEquals(path.calcPoints().size() - 1, acc);

        // force minor change for instructions
        edge2.setKeyValues(createKV(STREET_NAME, "2"));
        na.setNode(3, 1.0, 1.0);
        g.edge(1, 3).setDistance(1000).set(carAvSpeedEnc, 10.0, 10.0);

        e1 = new SPTEntry(edge2.getEdge(), 2, 1,
                new SPTEntry(edge1.getEdge(), 1, 1,
                        new SPTEntry(0, 1)
                )
        );
        path = extractPath(g, weighting, e1);
        instr = InstructionsFromEdges.calcInstructions(path, path.graph, weighting, carManager, tr, false);

        tmp = instr.get(0);
        assertEquals(1000.0, tmp.getDistance(), 0);
        assertEquals(100000L, tmp.getTime());
        assertEquals("continue", tmp.getTurnDescription(tr));
        assertEquals(3, tmp.getLength());

        tmp = instr.get(1);
        assertEquals(2000.0, tmp.getDistance(), 0);
        assertEquals(40000L, tmp.getTime());
        assertEquals("turn sharp right onto 2", tmp.getTurnDescription(tr));
        assertEquals(3, tmp.getLength());
        acc = 0;
        for (Instruction instruction : instr) {
            acc += instruction.getLength();
        }
        assertEquals(path.calcPoints().size() - 1, acc);

        // now reverse order
        e1 = new SPTEntry(edge1.getEdge(), 0, 1, new SPTEntry(edge2.getEdge(), 1, 1, new SPTEntry(2, 1)));
        path = extractPath(g, weighting, e1);
        // 2-1-0
        assertPList(Helper.createPointList(2, 0.1, 11, 1, 10, 1, 1, 0.1, 9, 1, 8, 1, 0, 0.1), path.calcPoints());

        instr = InstructionsFromEdges.calcInstructions(path, path.graph, weighting, carManager, tr, false);
        tmp = instr.get(0);
        assertEquals(2000.0, tmp.getDistance(), 0);
        assertEquals(40000L, tmp.getTime());
        assertEquals("continue onto 2", tmp.getTurnDescription(tr));
        assertEquals(3, tmp.getLength());

        tmp = instr.get(1);
        assertEquals(1000.0, tmp.getDistance(), 0);
        assertEquals(100000L, tmp.getTime());
        assertEquals("turn sharp left", tmp.getTurnDescription(tr));
        assertEquals(3, tmp.getLength());
        acc = 0;
        for (Instruction instruction : instr) {
            acc += instruction.getLength();
        }
        assertEquals(path.calcPoints().size() - 1, acc);
    }

    @Test
    public void testFindInstruction() {
        BaseGraph g = new BaseGraph.Builder(carManager).create();
        NodeAccess na = g.getNodeAccess();
        na.setNode(0, 0.0, 0.0);
        na.setNode(1, 5.0, 0.0);
        na.setNode(2, 5.0, 0.5);
        na.setNode(3, 10.0, 0.5);
        na.setNode(4, 7.5, 0.25);
        na.setNode(5, 5.0, 1.0);

        EdgeIteratorState edge1 = g.edge(0, 1).setDistance(1000).set(carAvSpeedEnc, 50.0, 50.0);
        edge1.setWayGeometry(Helper.createPointList());
        edge1.setKeyValues(createKV(STREET_NAME, "Street 1"));
        EdgeIteratorState edge2 = g.edge(1, 2).setDistance(1000).set(carAvSpeedEnc, 50.0, 50.0);
        edge2.setWayGeometry(Helper.createPointList());
        edge2.setKeyValues(createKV(STREET_NAME, "Street 2"));
        EdgeIteratorState edge3 = g.edge(2, 3).setDistance(1000).set(carAvSpeedEnc, 50.0, 50.0);
        edge3.setWayGeometry(Helper.createPointList());
        edge3.setKeyValues(createKV(STREET_NAME, "Street 3"));
        EdgeIteratorState edge4 = g.edge(3, 4).setDistance(500).set(carAvSpeedEnc, 50.0, 50.0);
        edge4.setWayGeometry(Helper.createPointList());
        edge4.setKeyValues(createKV(STREET_NAME, "Street 4"));

        g.edge(1, 5).setDistance(10000).set(carAvSpeedEnc, 50.0, 50.0);
        g.edge(2, 5).setDistance(10000).set(carAvSpeedEnc, 50.0, 50.0);
        g.edge(3, 5).setDistance(100000).set(carAvSpeedEnc, 50.0, 50.0);

        SPTEntry e1 =
                new SPTEntry(edge4.getEdge(), 4, 1,
                        new SPTEntry(edge3.getEdge(), 3, 1,
                                new SPTEntry(edge2.getEdge(), 2, 1,
                                        new SPTEntry(edge1.getEdge(), 1, 1,
                                                new SPTEntry(0, 1)
                                        ))));
        Weighting weighting = new SpeedWeighting(carAvSpeedEnc);
        Path path = extractPath(g, weighting, e1);

        InstructionList il = InstructionsFromEdges.calcInstructions(path, path.graph, weighting, carManager, tr, false);
        assertEquals(5, il.size());
        assertEquals(Instruction.CONTINUE_ON_STREET, il.get(0).getSign());
        assertEquals(Instruction.TURN_RIGHT, il.get(1).getSign());
        assertEquals(Instruction.TURN_LEFT, il.get(2).getSign());
        assertEquals(Instruction.TURN_SHARP_LEFT, il.get(3).getSign());
        assertEquals(Instruction.FINISH, il.get(4).getSign());
    }

    /**
     * Test roundabout instructions for different profiles
     */
    @Test
    void testCalcInstructionsRoundabout() {
        calcInstructionsRoundabout(mixedCarSpeedEnc);
        calcInstructionsRoundabout(mixedFootSpeedEnc);
    }

    public void calcInstructionsRoundabout(DecimalEncodedValue speedEnc) {
        Weighting weighting = new SpeedWeighting(speedEnc);
        Path p = new Dijkstra(roundaboutGraph.g, weighting, TraversalMode.NODE_BASED)
                .calcPath(1, 8);
        assertTrue(p.isFound());
        assertEquals("[1, 2, 3, 4, 5, 8]", p.calcNodes().toString());
        InstructionList wayList = InstructionsFromEdges.calcInstructions(p, p.graph, weighting, mixedEncodingManager, tr, false);
        // Test instructions
        List<String> tmpList = getTurnDescriptions(wayList);
        assertEquals(List.of("continue onto MainStreet 1 2",
                        "At roundabout, take exit 3 onto 5-8",
                        "arrive at destination"),
                tmpList);
        // Test Radian
        double delta = roundaboutGraph.getAngle(1, 2, 5, 8);
        RoundaboutInstruction instr = (RoundaboutInstruction) wayList.get(1);
        assertEquals(delta, instr.getTurnAngle(), 0.01);

        // case of continuing a street through a roundabout
        p = new Dijkstra(roundaboutGraph.g, weighting, TraversalMode.NODE_BASED).
                calcPath(1, 7);
        wayList = InstructionsFromEdges.calcInstructions(p, p.graph, weighting, mixedEncodingManager, tr, false);
        tmpList = getTurnDescriptions(wayList);
        assertEquals(List.of("continue onto MainStreet 1 2",
                        "At roundabout, take exit 2 onto MainStreet 4 7",
                        "arrive at destination"),
                tmpList);
        // Test Radian
        delta = roundaboutGraph.getAngle(1, 2, 4, 7);
        instr = (RoundaboutInstruction) wayList.get(1);
        assertEquals(delta, instr.getTurnAngle(), 0.01);
    }

    @Test
    public void testCalcInstructionsRoundaboutBegin() {
        Weighting weighting = new SpeedWeighting(mixedCarSpeedEnc);
        Path p = new Dijkstra(roundaboutGraph.g, weighting, TraversalMode.NODE_BASED)
                .calcPath(2, 8);
        assertTrue(p.isFound());
        InstructionList wayList = InstructionsFromEdges.calcInstructions(p, p.graph, weighting, mixedEncodingManager, tr, false);
        List<String> tmpList = getTurnDescriptions(wayList);
        assertEquals(List.of("At roundabout, take exit 3 onto 5-8",
                        "arrive at destination"),
                tmpList);
    }

    @Test
    public void testCalcInstructionsRoundaboutDirectExit() {
        roundaboutGraph.inverse3to9();
        Weighting weighting = new SpeedWeighting(mixedCarSpeedEnc);
        Path p = new Dijkstra(roundaboutGraph.g, weighting, TraversalMode.NODE_BASED)
                .calcPath(6, 8);
        assertTrue(p.isFound());
        InstructionList wayList = InstructionsFromEdges.calcInstructions(p, p.graph, weighting, mixedEncodingManager, tr, false);
        List<String> tmpList = getTurnDescriptions(wayList);
        assertEquals(List.of("continue onto 3-6",
                        "At roundabout, take exit 3 onto 5-8",
                        "arrive at destination"),
                tmpList);
        roundaboutGraph.inverse3to9();
    }

    @Test
    public void testCalcAverageSpeedDetails() {
        Weighting weighting = new SpeedWeighting(carAvSpeedEnc);

        Path p = new Dijkstra(pathDetailGraph, weighting, TraversalMode.NODE_BASED).calcPath(1, 5);
        assertTrue(p.isFound());

        Map<String, List<PathDetail>> details = PathDetailsFromEdges.calcDetails(p, carManager, weighting,
                List.of(AVERAGE_SPEED), new PathDetailsBuilderFactory(), 0, pathDetailGraph);
        assertEquals(1, details.size());

        List<PathDetail> averageSpeedDetails = details.get(AVERAGE_SPEED);
        assertEquals(4, averageSpeedDetails.size());
        assertEquals(162.2, (double) averageSpeedDetails.get(0).getValue(), 1.e-3);
        assertEquals(327.3, (double) averageSpeedDetails.get(1).getValue(), 1.e-3);
        assertEquals(36.0, (double) averageSpeedDetails.get(2).getValue(), 1.e-3);
        assertEquals(162.2, (double) averageSpeedDetails.get(3).getValue(), 1.e-3);

        assertEquals(0, averageSpeedDetails.get(0).getFirst());
        assertEquals(1, averageSpeedDetails.get(1).getFirst());
        assertEquals(2, averageSpeedDetails.get(2).getFirst());
        assertEquals(3, averageSpeedDetails.get(3).getFirst());
        assertEquals(4, averageSpeedDetails.get(3).getLast());
    }

    @Test
    public void testCalcAverageSpeedDetailsWithShortDistances_issue1848() {
        Weighting weighting = new SpeedWeighting(carAvSpeedEnc);
        Path p = new Dijkstra(pathDetailGraph, weighting, TraversalMode.NODE_BASED).calcPath(1, 6);
        assertTrue(p.isFound());
        Map<String, List<PathDetail>> details = PathDetailsFromEdges.calcDetails(p, carManager, weighting,
                List.of(AVERAGE_SPEED), new PathDetailsBuilderFactory(), 0, pathDetailGraph);
        assertEquals(1, details.size());
        List<PathDetail> averageSpeedDetails = details.get(AVERAGE_SPEED);
        assertEquals(4, averageSpeedDetails.size());

        // reverse path includes 'null' value as first
        p = new Dijkstra(pathDetailGraph, weighting, TraversalMode.NODE_BASED).calcPath(6, 1);
        assertTrue(p.isFound());
        details = PathDetailsFromEdges.calcDetails(p, carManager, weighting,
                List.of(AVERAGE_SPEED), new PathDetailsBuilderFactory(), 0, pathDetailGraph);
        assertEquals(1, details.size());
        averageSpeedDetails = details.get(AVERAGE_SPEED);
        assertEquals(5, averageSpeedDetails.size());
        assertNull(averageSpeedDetails.get(0).getValue());
    }

    @Test
    public void testCalcStreetNameDetails() {
        Weighting weighting = new SpeedWeighting(carAvSpeedEnc);
        Path p = new Dijkstra(pathDetailGraph, weighting, TraversalMode.NODE_BASED).calcPath(1, 5);
        assertTrue(p.isFound());

        Map<String, List<PathDetail>> details = PathDetailsFromEdges.calcDetails(p, carManager, weighting,
                List.of(STREET_NAME), new PathDetailsBuilderFactory(), 0, pathDetailGraph);
        assertEquals(1, details.size());

        List<PathDetail> streetNameDetails = details.get(STREET_NAME);
        assertEquals(1, details.size());

        assertEquals(4, streetNameDetails.size());
        assertEquals("1-2", streetNameDetails.get(0).getValue());
        assertEquals("2-3", streetNameDetails.get(1).getValue());
        assertEquals("3-4", streetNameDetails.get(2).getValue());
        assertEquals("4-5", streetNameDetails.get(3).getValue());

        assertEquals(0, streetNameDetails.get(0).getFirst());
        assertEquals(1, streetNameDetails.get(1).getFirst());
        assertEquals(2, streetNameDetails.get(2).getFirst());
        assertEquals(3, streetNameDetails.get(3).getFirst());
        assertEquals(4, streetNameDetails.get(3).getLast());
    }

    @Test
    public void testCalcEdgeIdDetails() {
        Weighting weighting = new SpeedWeighting(carAvSpeedEnc);
        Path p = new Dijkstra(pathDetailGraph, weighting, TraversalMode.NODE_BASED).calcPath(1, 5);
        assertTrue(p.isFound());

        Map<String, List<PathDetail>> details = PathDetailsFromEdges.calcDetails(p, carManager, weighting,
                List.of(EDGE_ID), new PathDetailsBuilderFactory(), 0, pathDetailGraph);
        assertEquals(1, details.size());

        List<PathDetail> edgeIdDetails = details.get(EDGE_ID);
        assertEquals(4, edgeIdDetails.size());
        assertEquals(0, edgeIdDetails.get(0).getValue());
        // This is out of order because we don't create the edges in order
        assertEquals(2, edgeIdDetails.get(1).getValue());
        assertEquals(3, edgeIdDetails.get(2).getValue());
        assertEquals(1, edgeIdDetails.get(3).getValue());

        assertEquals(0, edgeIdDetails.get(0).getFirst());
        assertEquals(1, edgeIdDetails.get(1).getFirst());
        assertEquals(2, edgeIdDetails.get(2).getFirst());
        assertEquals(3, edgeIdDetails.get(3).getFirst());
        assertEquals(4, edgeIdDetails.get(3).getLast());
    }

    @Test
    public void testCalcEdgeKeyDetailsForward() {
        Weighting weighting = new SpeedWeighting(carAvSpeedEnc);
        Path p = new Dijkstra(pathDetailGraph, weighting, TraversalMode.NODE_BASED).calcPath(1, 5);
        assertTrue(p.isFound());

        Map<String, List<PathDetail>> details = PathDetailsFromEdges.calcDetails(p, carManager, weighting,
                List.of(EDGE_KEY), new PathDetailsBuilderFactory(), 0, pathDetailGraph);
        List<PathDetail> edgeKeyDetails = details.get(EDGE_KEY);

        assertEquals(4, edgeKeyDetails.size());
        assertEquals(0, edgeKeyDetails.get(0).getValue());
        assertEquals(4, edgeKeyDetails.get(1).getValue());
        assertEquals(6, edgeKeyDetails.get(2).getValue());
        assertEquals(2, edgeKeyDetails.get(3).getValue());
    }

    @Test
    public void testCalcEdgeKeyDetailsBackward() {
        Weighting weighting = new SpeedWeighting(carAvSpeedEnc);
        Path p = new Dijkstra(pathDetailGraph, weighting, TraversalMode.NODE_BASED).calcPath(5, 1);
        assertTrue(p.isFound());

        Map<String, List<PathDetail>> details = PathDetailsFromEdges.calcDetails(p, carManager, weighting,
                List.of(EDGE_KEY), new PathDetailsBuilderFactory(), 0, pathDetailGraph);
        List<PathDetail> edgeKeyDetails = details.get(EDGE_KEY);

        assertEquals(4, edgeKeyDetails.size());
        assertEquals(3, edgeKeyDetails.get(0).getValue());
        assertEquals(7, edgeKeyDetails.get(1).getValue());
        assertEquals(5, edgeKeyDetails.get(2).getValue());
        assertEquals(1, edgeKeyDetails.get(3).getValue());
    }

    @Test
    public void testCalcTimeDetails() {
        Weighting weighting = new SpeedWeighting(carAvSpeedEnc);
        Path p = new Dijkstra(pathDetailGraph, weighting, TraversalMode.NODE_BASED).calcPath(1, 5);
        assertTrue(p.isFound());
        assertEquals(IntArrayList.from(1, 2, 3, 4, 5), p.calcNodes());

        Map<String, List<PathDetail>> details = PathDetailsFromEdges.calcDetails(p, carManager, weighting,
                List.of(TIME), new PathDetailsBuilderFactory(), 0, pathDetailGraph);
        assertEquals(1, details.size());

        List<PathDetail> timeDetails = details.get(TIME);
        assertEquals(4, timeDetails.size());
        assertEquals(111L, timeDetails.get(0).getValue());
        assertEquals(55L, timeDetails.get(1).getValue());
        assertEquals(1000L, timeDetails.get(2).getValue());
        assertEquals(111L, timeDetails.get(3).getValue());

        assertEquals(0, timeDetails.get(0).getFirst());
        assertEquals(1, timeDetails.get(1).getFirst());
        assertEquals(2, timeDetails.get(2).getFirst());
        assertEquals(3, timeDetails.get(3).getFirst());
        assertEquals(4, timeDetails.get(3).getLast());
    }

    @Test
    public void testCalcDistanceDetails() {
        Weighting weighting = new SpeedWeighting(carAvSpeedEnc);
        Path p = new Dijkstra(pathDetailGraph, weighting, TraversalMode.NODE_BASED).calcPath(1, 5);
        assertTrue(p.isFound());

        Map<String, List<PathDetail>> details = PathDetailsFromEdges.calcDetails(p, carManager, weighting,
                List.of(DISTANCE), new PathDetailsBuilderFactory(), 0, pathDetailGraph);
        assertEquals(1, details.size());

        List<PathDetail> distanceDetails = details.get(DISTANCE);
        assertEquals(5D, distanceDetails.get(0).getValue());
        assertEquals(5D, distanceDetails.get(1).getValue());
        assertEquals(10D, distanceDetails.get(2).getValue());
        assertEquals(5D, distanceDetails.get(3).getValue());
    }

    @Test
    public void testCalcIntersectionDetails() {
        Weighting weighting = new SpeedWeighting(carAvSpeedEnc);
        Path p = new Dijkstra(pathDetailGraph, weighting, TraversalMode.NODE_BASED).calcPath(1, 5);
        assertTrue(p.isFound());

        Map<String, List<PathDetail>> details = PathDetailsFromEdges.calcDetails(p, carManager, weighting,
                List.of(INTERSECTION), new PathDetailsBuilderFactory(), 0, pathDetailGraph);
        assertEquals(1, details.size());

        List<PathDetail> intersectionDetails = details.get(INTERSECTION);
        assertEquals(4, intersectionDetails.size());

        Map<String, Object> intersectionMap = new HashMap<>();
        intersectionMap.put("out", 0);
        intersectionMap.put("entries", List.of(true));
        intersectionMap.put("bearings", List.of(90));

        assertEquals(intersectionMap, intersectionDetails.get(0).getValue());

        intersectionMap.clear();
        intersectionMap.put("out", 0);
        intersectionMap.put("in", 1);
        intersectionMap.put("entries", List.of(true, false));
        intersectionMap.put("bearings", List.of(90, 270));

        assertEquals(intersectionMap, intersectionDetails.get(1).getValue());
    }

    /**
     * case with one edge being not an exit
     */
    @Test
    public void testCalcInstructionsRoundabout2() {
        roundaboutGraph.inverse3to6();
        Weighting weighting = new SpeedWeighting(mixedCarSpeedEnc);
        Path p = new Dijkstra(roundaboutGraph.g, weighting, TraversalMode.NODE_BASED)
                .calcPath(1, 8);
        assertTrue(p.isFound());
        InstructionList wayList = InstructionsFromEdges.calcInstructions(p, p.graph, weighting, mixedEncodingManager, tr, false);
        List<String> tmpList = getTurnDescriptions(wayList);
        assertEquals(List.of("continue onto MainStreet 1 2",
                        "At roundabout, take exit 2 onto 5-8",
                        "arrive at destination"),
                tmpList);
        // Test Radian
        double delta = roundaboutGraph.getAngle(1, 2, 5, 8);
        RoundaboutInstruction instr = (RoundaboutInstruction) wayList.get(1);
        assertEquals(delta, instr.getTurnAngle(), 0.01);
        roundaboutGraph.inverse3to6();
    }

    @Test
    public void testCalcInstructionsRoundaboutIssue353() {
        final BaseGraph graph = new BaseGraph.Builder(carManager).create();
        final NodeAccess na = graph.getNodeAccess();

        //
        //          8
        //           \
        //            5
        //           /  \
        //  11- 1 - 2    4 - 7
        //      |     \  /
        //      10 -9 -3
        //       \    |
        //        --- 6
        na.setNode(1, 52.514, 13.348);
        na.setNode(2, 52.514, 13.349);
        na.setNode(3, 52.5135, 13.35);
        na.setNode(4, 52.514, 13.351);
        na.setNode(5, 52.5145, 13.351);
        na.setNode(6, 52.513, 13.35);
        na.setNode(7, 52.514, 13.352);
        na.setNode(8, 52.515, 13.351);

        na.setNode(9, 52.5135, 13.349);
        na.setNode(10, 52.5135, 13.348);
        na.setNode(11, 52.514, 13.347);

        graph.edge(2, 1).set(carAvSpeedEnc, 60, 0).setDistance(5).setKeyValues(createKV(STREET_NAME, "MainStreet 2 1"));
        graph.edge(1, 11).set(carAvSpeedEnc, 60, 0).setDistance(5).setKeyValues(createKV(STREET_NAME, "MainStreet 1 11"));

        // roundabout
        EdgeIteratorState tmpEdge;
        tmpEdge = graph.edge(3, 9).set(carAvSpeedEnc, 60, 0).setDistance(2).setKeyValues(createKV(STREET_NAME, "3-9"));
        BooleanEncodedValue carManagerRoundabout = carManager.getBooleanEncodedValue(Roundabout.KEY);
        tmpEdge.set(carManagerRoundabout, true);
        tmpEdge = graph.edge(9, 10).set(carAvSpeedEnc, 60, 0).setDistance(2).setKeyValues(createKV(STREET_NAME, "9-10"));
        tmpEdge.set(carManagerRoundabout, true);
        tmpEdge = graph.edge(6, 10).set(carAvSpeedEnc, 60, 0).setDistance(2).setKeyValues(createKV(STREET_NAME, "6-10"));
        tmpEdge.set(carManagerRoundabout, true);
        tmpEdge = graph.edge(10, 1).set(carAvSpeedEnc, 60, 0).setDistance(2).setKeyValues(createKV(STREET_NAME, "10-1"));
        tmpEdge.set(carManagerRoundabout, true);
        tmpEdge = graph.edge(3, 2).set(carAvSpeedEnc, 60, 0).setDistance(5).setKeyValues(createKV(STREET_NAME, "2-3"));
        tmpEdge.set(carManagerRoundabout, true);
        tmpEdge = graph.edge(4, 3).set(carAvSpeedEnc, 60, 0).setDistance(5).setKeyValues(createKV(STREET_NAME, "3-4"));
        tmpEdge.set(carManagerRoundabout, true);
        tmpEdge = graph.edge(5, 4).set(carAvSpeedEnc, 60, 0).setDistance(5).setKeyValues(createKV(STREET_NAME, "4-5"));
        tmpEdge.set(carManagerRoundabout, true);
        tmpEdge = graph.edge(2, 5).set(carAvSpeedEnc, 60, 0).setDistance(5).setKeyValues(createKV(STREET_NAME, "5-2"));
        tmpEdge.set(carManagerRoundabout, true);

        graph.edge(4, 7).set(carAvSpeedEnc, 60, 60).setDistance(5).setKeyValues(createKV(STREET_NAME, "MainStreet 4 7"));
        graph.edge(5, 8).set(carAvSpeedEnc, 60, 60).setDistance(5).setKeyValues(createKV(STREET_NAME, "5-8"));
        graph.edge(3, 6).set(carAvSpeedEnc, 60, 60).setDistance(5).setKeyValues(createKV(STREET_NAME, "3-6"));

        Weighting weighting = new SpeedWeighting(carAvSpeedEnc);
        Path p = new Dijkstra(graph, weighting, TraversalMode.NODE_BASED)
                .calcPath(6, 11);
        assertTrue(p.isFound());
        InstructionList wayList = InstructionsFromEdges.calcInstructions(p, p.graph, weighting, carManager, tr, false);
        List<String> tmpList = getTurnDescriptions(wayList);
        assertEquals(List.of("At roundabout, take exit 1 onto MainStreet 1 11",
                        "arrive at destination"),
                tmpList);
    }

    @Test
    public void testCalcInstructionsRoundaboutClockwise() {
        roundaboutGraph.setRoundabout(true);
        Weighting weighting = new SpeedWeighting(mixedCarSpeedEnc);
        Path p = new Dijkstra(roundaboutGraph.g, weighting, TraversalMode.NODE_BASED)
                .calcPath(1, 8);
        assertTrue(p.isFound());
        InstructionList wayList = InstructionsFromEdges.calcInstructions(p, p.graph, weighting, mixedEncodingManager, tr, false);
        List<String> tmpList = getTurnDescriptions(wayList);
        assertEquals(List.of("continue onto MainStreet 1 2",
                        "At roundabout, take exit 1 onto 5-8",
                        "arrive at destination"),
                tmpList);
        // Test Radian
        double delta = roundaboutGraph.getAngle(1, 2, 5, 8);
        RoundaboutInstruction instr = (RoundaboutInstruction) wayList.get(1);
        assertEquals(delta, instr.getTurnAngle(), 0.01);
    }

    @Test
    public void testCalcInstructionsIgnoreContinue() {
        // Follow a couple of straight edges, including a name change
        Weighting weighting = new SpeedWeighting(mixedCarSpeedEnc);
        Path p = new Dijkstra(roundaboutGraph.g, weighting, TraversalMode.NODE_BASED)
                .calcPath(4, 11);
        assertTrue(p.isFound());
        InstructionList wayList = InstructionsFromEdges.calcInstructions(p, p.graph, weighting, mixedEncodingManager, tr, false);

        // Contain only start and finish instruction, no CONTINUE
        assertEquals(2, wayList.size());
    }

    @Test
    public void testCalcInstructionsIgnoreTurnIfNoAlternative() {
        // The street turns left, but there is not turn
        Weighting weighting = new SpeedWeighting(mixedCarSpeedEnc);
        Path p = new Dijkstra(roundaboutGraph.g, weighting, TraversalMode.NODE_BASED)
                .calcPath(10, 12);
        assertTrue(p.isFound());
        InstructionList wayList = InstructionsFromEdges.calcInstructions(p, p.graph, weighting, mixedEncodingManager, tr, false);

        // Contain only start and finish instruction
        assertEquals(2, wayList.size());
    }

    @Test
    public void testCalcInstructionForForkWithSameName() {
        final BaseGraph graph = new BaseGraph.Builder(carManager).create();
        final NodeAccess na = graph.getNodeAccess();

        // Actual example: point=48.982618%2C13.122021&point=48.982336%2C13.121002
        // 1-2 & 2-4 have the same Street name, but other from that, it would be hard to see the difference
        // We have to enforce a turn instruction here
        //      3
        //        \
        //          2   --  1
        //        /
        //      4
        na.setNode(1, 48.982618, 13.122021);
        na.setNode(2, 48.982565, 13.121597);
        na.setNode(3, 48.982611, 13.121012);
        na.setNode(4, 48.982336, 13.121002);

        graph.edge(1, 2).set(carAvSpeedEnc, 60, 60).setDistance(5).setKeyValues(createKV(STREET_NAME, "Regener Weg"));
        graph.edge(2, 4).set(carAvSpeedEnc, 60, 60).setDistance(5).setKeyValues(createKV(STREET_NAME, "Regener Weg"));
        graph.edge(2, 3).set(carAvSpeedEnc, 60, 60).setDistance(5);

        Weighting weighting = new SpeedWeighting(carAvSpeedEnc);
        Path p = new Dijkstra(graph, weighting, TraversalMode.NODE_BASED)
                .calcPath(1, 4);
        assertTrue(p.isFound());
        InstructionList wayList = InstructionsFromEdges.calcInstructions(p, p.graph, weighting, carManager, tr, false);

        assertEquals(3, wayList.size());
        assertEquals(-7, wayList.get(1).getSign());
    }

    @Test
    public void testCalcInstructionForMotorwayFork() {
        final BaseGraph graph = new BaseGraph.Builder(carManager).create();
        final NodeAccess na = graph.getNodeAccess();

        // Actual example: point=48.909071%2C8.647136&point=48.908789%2C8.649244
        // 1-2 & 2-4 is a motorway, 2-3 is a motorway_link
        // We should skip the instruction here
        //      1 ---- 2 ---- 4
        //              \
        //               3
        na.setNode(1, 48.909071, 8.647136);
        na.setNode(2, 48.908962, 8.647978);
        na.setNode(3, 48.908867, 8.648155);
        na.setNode(4, 48.908789, 8.649244);

        EnumEncodedValue<RoadClass> roadClassEnc = carManager.getEnumEncodedValue(RoadClass.KEY, RoadClass.class);
        BooleanEncodedValue roadClassLinkEnc = carManager.getBooleanEncodedValue(RoadClassLink.KEY);

        graph.edge(1, 2).set(carAvSpeedEnc, 60, 60).setDistance(5).setKeyValues(createKV(STREET_NAME, "A 8")).set(roadClassEnc, RoadClass.MOTORWAY).set(roadClassLinkEnc, false);
        graph.edge(2, 4).set(carAvSpeedEnc, 60, 60).setDistance(5).setKeyValues(createKV(STREET_NAME, "A 8")).set(roadClassEnc, RoadClass.MOTORWAY).set(roadClassLinkEnc, false);
        graph.edge(2, 3).set(carAvSpeedEnc, 60, 60).setDistance(5).set(roadClassEnc, RoadClass.MOTORWAY).set(roadClassLinkEnc, true);

        Weighting weighting = new SpeedWeighting(carAvSpeedEnc);
        Path p = new Dijkstra(graph, weighting, TraversalMode.NODE_BASED)
                .calcPath(1, 4);
        assertTrue(p.isFound());
        InstructionList wayList = InstructionsFromEdges.calcInstructions(p, p.graph, weighting, carManager, tr, false);

        assertEquals(2, wayList.size());
    }

    @Test
    public void testCalcInstructionsEnterMotorway() {
        final BaseGraph graph = new BaseGraph.Builder(carManager).create();
        final NodeAccess na = graph.getNodeAccess();

        // Actual example: point=48.630533%2C9.459416&point=48.630544%2C9.459829
        // 1 -2 -3 is a motorway and tagged as oneway
        //   1 ->- 2 ->- 3
        //        /
        //      4
        na.setNode(1, 48.630647, 9.459041);
        na.setNode(2, 48.630586, 9.459604);
        na.setNode(3, 48.630558, 9.459851);
        na.setNode(4, 48.63054, 9.459406);

        graph.edge(1, 2).set(carAvSpeedEnc, 60, 0).setDistance(5).setKeyValues(createKV(STREET_NAME, "A 8"));
        graph.edge(2, 3).set(carAvSpeedEnc, 60, 0).setDistance(5).setKeyValues(createKV(STREET_NAME, "A 8"));
        graph.edge(4, 2).set(carAvSpeedEnc, 60, 0).setDistance(5).setKeyValues(createKV(STREET_NAME, "A 8"));

        Weighting weighting = new SpeedWeighting(carAvSpeedEnc);
        Path p = new Dijkstra(graph, weighting, TraversalMode.NODE_BASED)
                .calcPath(4, 3);
        assertTrue(p.isFound());
        InstructionList wayList = InstructionsFromEdges.calcInstructions(p, p.graph, weighting, carManager, tr, false);

        // no turn instruction for entering the highway
        assertEquals(2, wayList.size());
    }

    @Test
    public void testCalcInstructionsMotorwayJunction() {
        final BaseGraph g = new BaseGraph.Builder(carManager).create();
        final NodeAccess na = g.getNodeAccess();

        // Actual example: point=48.70672%2C9.164266&point=48.706805%2C9.162995
        // A typical motorway junction, when following 1-2-3, there should be a keep right at 2
        //             -- 4
        //          /
        //   1 -- 2 -- 3
        na.setNode(1, 48.70672, 9.164266);
        na.setNode(2, 48.706741, 9.163719);
        na.setNode(3, 48.706805, 9.162995);
        na.setNode(4, 48.706705, 9.16329);

        g.edge(1, 2).setDistance(5).set(carAvSpeedEnc, 60, 0).setKeyValues(createKV(STREET_NAME, "A 8"));
        g.edge(2, 3).setDistance(5).set(carAvSpeedEnc, 60, 0).setKeyValues(createKV(STREET_NAME, "A 8"));
        g.edge(2, 4).setDistance(5).set(carAvSpeedEnc, 60, 0).setKeyValues(createKV(STREET_NAME, "A 8"));

        Weighting weighting = new SpeedWeighting(carAvSpeedEnc);
        Path p = new Dijkstra(g, weighting, TraversalMode.NODE_BASED)
                .calcPath(1, 3);
        assertTrue(p.isFound());
        InstructionList wayList = InstructionsFromEdges.calcInstructions(p, p.graph, weighting, carManager, tr, false);

        assertEquals(3, wayList.size());
        // TODO this should be a keep_right
        assertEquals(0, wayList.get(1).getSign());
    }

    @Test
    public void testCalcInstructionsOntoOneway() {
        final BaseGraph g = new BaseGraph.Builder(carManager).create();
        final NodeAccess na = g.getNodeAccess();

        // Actual example: point=-33.824566%2C151.187834&point=-33.82441%2C151.188231
        // 1 -2 -3 is a oneway
        //   1 ->- 2 ->- 3
        //         |
        //         4
        na.setNode(1, -33.824245, 151.187866);
        na.setNode(2, -33.824335, 151.188017);
        na.setNode(3, -33.824415, 151.188177);
        na.setNode(4, -33.824437, 151.187925);

        g.edge(1, 2).setDistance(5).set(carAvSpeedEnc, 60, 0).setKeyValues(createKV(STREET_NAME, "Pacific Highway"));
        g.edge(2, 3).setDistance(5).set(carAvSpeedEnc, 60, 0).setKeyValues(createKV(STREET_NAME, "Pacific Highway"));
        g.edge(4, 2).setDistance(5).set(carAvSpeedEnc, 60, 60).setKeyValues(createKV(STREET_NAME, "Greenwich Road"));

        Weighting weighting = new SpeedWeighting(carAvSpeedEnc);
        Path p = new Dijkstra(g, weighting, TraversalMode.NODE_BASED)
                .calcPath(4, 3);
        assertTrue(p.isFound());
        InstructionList wayList = InstructionsFromEdges.calcInstructions(p, p.graph, weighting, carManager, tr, false);

        assertEquals(3, wayList.size());
        assertEquals(2, wayList.get(1).getSign());
    }

    @Test
    public void testCalcInstructionIssue1047() {
        final BaseGraph g = new BaseGraph.Builder(carManager).create();
        final NodeAccess na = g.getNodeAccess();

        // Actual example: point=51.367105%2C14.491246&point=51.369048%2C14.483092
        // 1-2 & 2-3 is a road that is turning right, 2-4 is a that is branching off.
        // When driving 1-2-4, we should create an instruction notifying the user to continue straight instead of turning and following the road
        // When driving 1-2-3, we should create an instruction as well
        //
        //      1 ---- 2 ---- 4
        //             |
        //             3
        na.setNode(1, 51.367544, 14.488209);
        na.setNode(2, 51.368046, 14.486525);
        na.setNode(3, 51.36875, 14.487019);
        na.setNode(4, 51.368428, 14.485173);

        EnumEncodedValue<RoadClass> roadClassEnc = carManager.getEnumEncodedValue(RoadClass.KEY, RoadClass.class);
        BooleanEncodedValue roadClassLinkEnc = carManager.getBooleanEncodedValue(RoadClassLink.KEY);

        g.edge(1, 2).set(carAvSpeedEnc, 60, 60).setDistance(5).setKeyValues(createKV(STREET_NAME, "B 156")).set(roadClassEnc, RoadClass.PRIMARY).set(roadClassLinkEnc, false);
        g.edge(2, 4).set(carAvSpeedEnc, 60, 60).setDistance(5).setKeyValues(createKV(STREET_NAME, "S 108")).set(roadClassEnc, RoadClass.SECONDARY).set(roadClassLinkEnc, false);
        g.edge(2, 3).set(carAvSpeedEnc, 60, 60).setDistance(5).setKeyValues(createKV(STREET_NAME, "B 156")).set(roadClassEnc, RoadClass.PRIMARY).set(roadClassLinkEnc, false);

        Weighting weighting = new SpeedWeighting(carAvSpeedEnc);
        Path p = new Dijkstra(g, weighting, TraversalMode.NODE_BASED)
                .calcPath(1, 4);
        assertTrue(p.isFound());
        InstructionList wayList = InstructionsFromEdges.calcInstructions(p, p.graph, weighting, carManager, tr, false);

        assertEquals(3, wayList.size());

        p = new Dijkstra(g, weighting, TraversalMode.NODE_BASED)
                .calcPath(1, 3);
        assertTrue(p.isFound());
        wayList = InstructionsFromEdges.calcInstructions(p, p.graph, weighting, carManager, tr, false);

        assertEquals(3, wayList.size());
    }

    @Test
    public void testCalcInstructionContinueLeavingStreet() {
        final BaseGraph g = new BaseGraph.Builder(carManager).create();
        final NodeAccess na = g.getNodeAccess();

        // When leaving the current street via a Continue, we should show it
        //       3
        //        \
        //     4 - 2   --  1
        na.setNode(1, 48.982618, 13.122021);
        na.setNode(2, 48.982565, 13.121597);
        na.setNode(3, 48.982611, 13.121012);
        na.setNode(4, 48.982565, 13.121002);

        g.edge(1, 2).set(carAvSpeedEnc, 60, 60).setDistance(5).setKeyValues(createKV(STREET_NAME, "Regener Weg"));
        g.edge(2, 4).set(carAvSpeedEnc, 60, 60).setDistance(5);
        g.edge(2, 3).set(carAvSpeedEnc, 60, 60).setDistance(5).setKeyValues(createKV(STREET_NAME, "Regener Weg"));

        Weighting weighting = new SpeedWeighting(carAvSpeedEnc);
        Path p = new Dijkstra(g, weighting, TraversalMode.NODE_BASED)
                .calcPath(1, 4);
        assertTrue(p.isFound());
        InstructionList wayList = InstructionsFromEdges.calcInstructions(p, p.graph, weighting, carManager, tr, false);

        assertEquals(3, wayList.size());
        assertEquals(-7, wayList.get(1).getSign());
    }

    @Test
    public void testCalcInstructionSlightTurn() {
        final BaseGraph g = new BaseGraph.Builder(carManager).create();
        final NodeAccess na = g.getNodeAccess();

        // Real Situation: point=48.411927%2C15.599197&point=48.412094%2C15.598816
        // When reaching this Crossing, you cannot know if you should turn left or right
        // Google Maps and Bing show a turn, OSRM does not
        //  1 ---2--- 3
        //       \
        //        4
        na.setNode(1, 48.412094, 15.598816);
        na.setNode(2, 48.412055, 15.599068);
        na.setNode(3, 48.412034, 15.599411);
        na.setNode(4, 48.411927, 15.599197);

        g.edge(1, 2).set(carAvSpeedEnc, 60, 60).setDistance(5).setKeyValues(createKV(STREET_NAME, "Stöhrgasse"));
        g.edge(2, 3).set(carAvSpeedEnc, 60, 60).setDistance(5);
        g.edge(2, 4).set(carAvSpeedEnc, 60, 60).setDistance(5).setKeyValues(createKV(STREET_NAME, "Stöhrgasse"));

        Weighting weighting = new SpeedWeighting(carAvSpeedEnc);
        Path p = new Dijkstra(g, weighting, TraversalMode.NODE_BASED)
                .calcPath(4, 1);
        assertTrue(p.isFound());
        InstructionList wayList = InstructionsFromEdges.calcInstructions(p, p.graph, weighting, carManager, tr, false);

        assertEquals(3, wayList.size());
        assertEquals(-1, wayList.get(1).getSign());
    }

    @Test
    public void testUTurnLeft() {
        final BaseGraph g = new BaseGraph.Builder(carManager).create();
        final NodeAccess na = g.getNodeAccess();

        // Real Situation: point=48.402116%2C9.994367&point=48.402198%2C9.99507
        //       7
        //       |
        //  4----5----6
        //       |
        //  1----2----3
        na.setNode(1, 48.402116, 9.994367);
        na.setNode(2, 48.402198, 9.99507);
        na.setNode(3, 48.402344, 9.996266);
        na.setNode(4, 48.402191, 9.994351);
        na.setNode(5, 48.402298, 9.995053);
        na.setNode(6, 48.402422, 9.996067);
        na.setNode(7, 48.402604, 9.994962);

        g.edge(1, 2).set(carAvSpeedEnc, 60, 0).setDistance(5).setKeyValues(createKV(STREET_NAME, "Olgastraße"));
        g.edge(2, 3).set(carAvSpeedEnc, 60, 0).setDistance(5).setKeyValues(createKV(STREET_NAME, "Olgastraße"));
        g.edge(6, 5).set(carAvSpeedEnc, 60, 0).setDistance(5).setKeyValues(createKV(STREET_NAME, "Olgastraße"));
        g.edge(5, 4).set(carAvSpeedEnc, 60, 0).setDistance(5).setKeyValues(createKV(STREET_NAME, "Olgastraße"));
        g.edge(2, 5).set(carAvSpeedEnc, 60, 60).setDistance(5).setKeyValues(createKV(STREET_NAME, "Neithardtstraße"));
        g.edge(5, 7).set(carAvSpeedEnc, 60, 60).setDistance(5).setKeyValues(createKV(STREET_NAME, "Neithardtstraße"));

        Weighting weighting = new SpeedWeighting(carAvSpeedEnc);
        Path p = new Dijkstra(g, weighting, TraversalMode.NODE_BASED)
                .calcPath(1, 4);
        assertTrue(p.isFound());
        InstructionList wayList = InstructionsFromEdges.calcInstructions(p, p.graph, weighting, carManager, tr, false);

        assertEquals(3, wayList.size());
        assertEquals(Instruction.U_TURN_LEFT, wayList.get(1).getSign());
    }

    @Test
    public void testUTurnRight() {
        final BaseGraph g = new BaseGraph.Builder(carManager).create();
        final NodeAccess na = g.getNodeAccess();

        // Real Situation: point=-33.885758,151.181472&point=-33.885692,151.181445
        //       7
        //       |
        //  4----5----6
        //       |
        //  3----2----1
        na.setNode(1, -33.885758, 151.181472);
        na.setNode(2, -33.885852, 151.180968);
        na.setNode(3, -33.885968, 151.180501);
        na.setNode(4, -33.885883, 151.180442);
        na.setNode(5, -33.885772, 151.180941);
        na.setNode(6, -33.885692, 151.181445);
        na.setNode(7, -33.885692, 151.181445);

        g.edge(1, 2).set(carAvSpeedEnc, 60, 0).setDistance(5).setKeyValues(createKV(STREET_NAME, "Parramatta Road"));
        g.edge(2, 3).set(carAvSpeedEnc, 60, 0).setDistance(5).setKeyValues(createKV(STREET_NAME, "Parramatta Road"));
        g.edge(4, 5).set(carAvSpeedEnc, 60, 0).setDistance(5).setKeyValues(createKV(STREET_NAME, "Parramatta Road"));
        g.edge(5, 6).set(carAvSpeedEnc, 60, 0).setDistance(5).setKeyValues(createKV(STREET_NAME, "Parramatta Road"));
        g.edge(2, 5).set(carAvSpeedEnc, 60, 60).setDistance(5).setKeyValues(createKV(STREET_NAME, "Larkin Street"));
        g.edge(5, 7).set(carAvSpeedEnc, 60, 60).setDistance(5).setKeyValues(createKV(STREET_NAME, "Larkin Street"));

        Weighting weighting = new SpeedWeighting(carAvSpeedEnc);
        Path p = new Dijkstra(g, weighting, TraversalMode.NODE_BASED)
                .calcPath(1, 6);
        assertTrue(p.isFound());
<<<<<<< HEAD
        InstructionList wayList = InstructionsFromEdges.calcInstructions(p, p.graph, weighting, carManager, tr, false);
=======
        assertEquals(IntArrayList.from(1, 2, 5, 6), p.calcNodes());
        InstructionList wayList = InstructionsFromEdges.calcInstructions(p, p.graph, weighting, carManager, tr);
>>>>>>> c64febe4

        assertEquals(List.of("continue onto Parramatta Road", "make a U-turn onto Parramatta Road", "arrive at destination"),
                getTurnDescriptions(wayList));
        assertEquals(3, wayList.size());
        assertEquals(Instruction.U_TURN_RIGHT, wayList.get(1).getSign());
    }

    @Test
    public void testCalcInstructionsForTurn() {
        // The street turns left, but there is not turn
        Weighting weighting = new SpeedWeighting(mixedCarSpeedEnc);
        Path p = new Dijkstra(roundaboutGraph.g, weighting, TraversalMode.NODE_BASED)
                .calcPath(11, 13);
        assertTrue(p.isFound());
        InstructionList wayList = InstructionsFromEdges.calcInstructions(p, p.graph, weighting, mixedEncodingManager, tr, false);

        // Contain start, turn, and finish instruction
        assertEquals(3, wayList.size());
        // Assert turn right
        assertEquals(2, wayList.get(1).getSign());
    }

    @Test
    public void testCalcInstructionsForSlightTurnWithOtherSlightTurn() {
        // Test for a fork with two slight turns. Since there are two slight turns, show the turn instruction
        Weighting weighting = new SpeedWeighting(mixedCarSpeedEnc);
        Path p = new Dijkstra(roundaboutGraph.g, weighting, TraversalMode.NODE_BASED)
                .calcPath(12, 16);
        assertTrue(p.isFound());
        InstructionList wayList = InstructionsFromEdges.calcInstructions(p, p.graph, weighting, mixedEncodingManager, tr, false);

        // Contain start, turn, and finish instruction
        assertEquals(3, wayList.size());
        // Assert turn right
        assertEquals(7, wayList.get(1).getSign());
    }

    @Test
    public void testCalcInstructionsForSlightTurnOntoDifferentStreet() {
        final BaseGraph g = new BaseGraph.Builder(carManager).create();
        final NodeAccess na = g.getNodeAccess();

        // Actual example: point=48.76445%2C8.679054&point=48.764152%2C8.678722
        //      1
        //     /
        // 2 - 3 - 4
        //
        na.setNode(1, 48.76423, 8.679103);
        na.setNode(2, 48.76417, 8.678647);
        na.setNode(3, 48.764149, 8.678926);
        na.setNode(4, 48.764085, 8.679183);

        g.edge(1, 3).setDistance(5).set(carAvSpeedEnc, 60, 60).setKeyValues(createKV(STREET_NAME, "Talstraße, K 4313"));
        g.edge(2, 3).setDistance(5).set(carAvSpeedEnc, 60, 60).setKeyValues(createKV(STREET_NAME, "Calmbacher Straße, K 4312"));
        g.edge(3, 4).setDistance(5).set(carAvSpeedEnc, 60, 60).setKeyValues(createKV(STREET_NAME, "Calmbacher Straße, K 4312"));

        Weighting weighting = new SpeedWeighting(carAvSpeedEnc);
        Path p = new Dijkstra(g, weighting, TraversalMode.NODE_BASED)
                .calcPath(1, 2);
        assertTrue(p.isFound());
        InstructionList wayList = InstructionsFromEdges.calcInstructions(p, p.graph, weighting, carManager, tr, false);

        assertEquals(3, wayList.size());
        assertEquals(Instruction.TURN_SLIGHT_RIGHT, wayList.get(1).getSign());
    }

    @Test
    public void testIgnoreInstructionsForSlightTurnWithOtherTurn() {
        // Test for a fork with one slight turn and one actual turn. We are going along the slight turn. No turn instruction needed in this case
        Weighting weighting = new SpeedWeighting(mixedCarSpeedEnc);
        Path p = new Dijkstra(roundaboutGraph.g, weighting, TraversalMode.NODE_BASED)
                .calcPath(16, 19);
        assertTrue(p.isFound());
        InstructionList wayList = InstructionsFromEdges.calcInstructions(p, p.graph, weighting, mixedEncodingManager, tr, false);

        // Contain start, and finish instruction
        assertEquals(2, wayList.size());
    }

    List<String> getTurnDescriptions(InstructionList instructionJson) {
        List<String> list = new ArrayList<>();
        for (Instruction instruction : instructionJson) {
            list.add(instruction.getTurnDescription(tr));
        }
        return list;
    }

    private Graph generatePathDetailsGraph() {
        final BaseGraph graph = new BaseGraph.Builder(carManager).create();
        final NodeAccess na = graph.getNodeAccess();

        na.setNode(1, 52.514, 13.348);
        na.setNode(2, 52.514, 13.349);
        na.setNode(3, 52.514, 13.350);
        na.setNode(4, 52.515, 13.349);
        na.setNode(5, 52.516, 13.3452);
        na.setNode(6, 52.516, 13.344);

        graph.edge(1, 2).set(carAvSpeedEnc, 45, 45).setDistance(5).setKeyValues(createKV(STREET_NAME, "1-2"));
        graph.edge(4, 5).set(carAvSpeedEnc, 45, 45).setDistance(5).setKeyValues(createKV(STREET_NAME, "4-5"));
        graph.edge(2, 3).set(carAvSpeedEnc, 90, 90).setDistance(5).setKeyValues(createKV(STREET_NAME, "2-3"));
        graph.edge(3, 4).set(carAvSpeedEnc, 9, 9).setDistance(10).setKeyValues(createKV(STREET_NAME, "3-4"));
        graph.edge(5, 6).set(carAvSpeedEnc, 9, 9).setDistance(0.001).setKeyValues(createKV(STREET_NAME, "3-4"));
        return graph;
    }

    private class RoundaboutGraph {
        final BaseGraph g;
        final NodeAccess na;
        final EdgeIteratorState edge3to6, edge3to9;
        boolean clockwise = false;
        List<EdgeIteratorState> roundaboutEdges = new LinkedList<>();

        private RoundaboutGraph() {
            g = new BaseGraph.Builder(mixedEncodingManager).create();
            na = g.getNodeAccess();
            //                                       18
            //      8                 14              |
            //       \                 |      / 16 - 17
            //         5              12 - 13          \-- 19
            //       /  \              |      \ 15
            //  1 - 2    4 - 7 - 10 - 11
            //       \  /
            //        3
            //        | \
            //        6 [ 9 ] edge 9 is turned off in default mode

            na.setNode(1, 52.514, 13.348);
            na.setNode(2, 52.514, 13.349);
            na.setNode(3, 52.5135, 13.35);
            na.setNode(4, 52.514, 13.351);
            na.setNode(5, 52.5145, 13.351);
            na.setNode(6, 52.513, 13.35);
            na.setNode(7, 52.514, 13.352);
            na.setNode(8, 52.515, 13.351);
            na.setNode(9, 52.513, 13.351);
            na.setNode(10, 52.514, 13.353);
            na.setNode(11, 52.514, 13.354);
            na.setNode(12, 52.515, 13.354);
            na.setNode(13, 52.515, 13.355);
            na.setNode(14, 52.516, 13.354);
            na.setNode(15, 52.516, 13.360);
            na.setNode(16, 52.514, 13.360);
            na.setNode(17, 52.514, 13.361);
            na.setNode(18, 52.513, 13.361);
            na.setNode(19, 52.515, 13.368);

            // roundabout
            roundaboutEdges.add(g.edge(3, 2).setDistance(5).setKeyValues(createKV(STREET_NAME, "2-3")));
            roundaboutEdges.add(g.edge(4, 3).setDistance(5).setKeyValues(createKV(STREET_NAME, "3-4")));
            roundaboutEdges.add(g.edge(5, 4).setDistance(5).setKeyValues(createKV(STREET_NAME, "4-5")));
            roundaboutEdges.add(g.edge(2, 5).setDistance(5).setKeyValues(createKV(STREET_NAME, "5-2")));

            List<EdgeIteratorState> bothDir = new ArrayList<>();
            List<EdgeIteratorState> oneDir = new ArrayList<>(roundaboutEdges);

            bothDir.add(g.edge(1, 2).setDistance(5).setKeyValues(createKV(STREET_NAME, "MainStreet 1 2")));
            bothDir.add(g.edge(4, 7).setDistance(5).setKeyValues(createKV(STREET_NAME, "MainStreet 4 7")));
            bothDir.add(g.edge(5, 8).setDistance(5).setKeyValues(createKV(STREET_NAME, "5-8")));

            bothDir.add(edge3to6 = g.edge(3, 6).setDistance(5).setKeyValues(createKV(STREET_NAME, "3-6")));
            oneDir.add(edge3to9 = g.edge(3, 9).setDistance(5).setKeyValues(createKV(STREET_NAME, "3-9")));

            bothDir.add(g.edge(7, 10).setDistance(5));
            bothDir.add(g.edge(10, 11).setDistance(5));
            bothDir.add(g.edge(11, 12).setDistance(5));
            bothDir.add(g.edge(12, 13).setDistance(5));
            bothDir.add(g.edge(12, 14).setDistance(5));
            bothDir.add(g.edge(13, 15).setDistance(5));
            bothDir.add(g.edge(13, 16).setDistance(5));
            bothDir.add(g.edge(16, 17).setDistance(5));
            bothDir.add(g.edge(17, 18).setDistance(5));
            bothDir.add(g.edge(17, 19).setDistance(5));

            for (EdgeIteratorState edge : bothDir) {
                edge.set(mixedCarSpeedEnc, 70, 70);
                edge.set(mixedFootSpeedEnc, 7, 7);
            }
            for (EdgeIteratorState edge : oneDir) {
                edge.set(mixedCarSpeedEnc, 70, 0);
                edge.set(mixedFootSpeedEnc, 7, 0);
            }
            setRoundabout(clockwise);
            inverse3to9();
        }

        public void setRoundabout(boolean clockwise) {
            BooleanEncodedValue mixedRoundabout = mixedEncodingManager.getBooleanEncodedValue(Roundabout.KEY);
            for (EdgeIteratorState edge : roundaboutEdges) {
                edge.set(mixedCarSpeedEnc, clockwise ? 70 : 0, clockwise ? 0 : 70);
                edge.set(mixedFootSpeedEnc, clockwise ? 7 : 0, clockwise ? 0 : 7);
                edge.set(mixedRoundabout, true);
            }
            this.clockwise = clockwise;
        }

        public void inverse3to9() {
            edge3to9.set(mixedCarSpeedEnc, edge3to9.get(mixedCarSpeedEnc) > 0 ? 0 : 70, 0);
            edge3to9.set(mixedFootSpeedEnc, edge3to9.get(mixedFootSpeedEnc) > 0 ? 0 : 7, 0);
        }

        public void inverse3to6() {
            edge3to6.set(mixedCarSpeedEnc, edge3to6.get(mixedCarSpeedEnc) > 0 ? 0 : 70, 70);
            edge3to6.set(mixedFootSpeedEnc, edge3to6.get(mixedFootSpeedEnc) > 0 ? 0 : 7, 7);
        }

        private double getAngle(int n1, int n2, int n3, int n4) {
            double inOrientation = AngleCalc.ANGLE_CALC.calcOrientation(na.getLat(n1), na.getLon(n1), na.getLat(n2), na.getLon(n2));
            double outOrientation = AngleCalc.ANGLE_CALC.calcOrientation(na.getLat(n3), na.getLon(n3), na.getLat(n4), na.getLon(n4));
            outOrientation = AngleCalc.ANGLE_CALC.alignOrientation(inOrientation, outOrientation);
            double delta = (inOrientation - outOrientation);
            delta = clockwise ? (Math.PI + delta) : -1 * (Math.PI - delta);
            return delta;
        }
    }

    private static Path extractPath(Graph graph, Weighting weighting, SPTEntry sptEntry) {
        return PathExtractor.extractPath(graph, weighting, sptEntry);
    }

}<|MERGE_RESOLUTION|>--- conflicted
+++ resolved
@@ -934,12 +934,8 @@
         Path p = new Dijkstra(g, weighting, TraversalMode.NODE_BASED)
                 .calcPath(1, 6);
         assertTrue(p.isFound());
-<<<<<<< HEAD
+        assertEquals(IntArrayList.from(1, 2, 5, 6), p.calcNodes());
         InstructionList wayList = InstructionsFromEdges.calcInstructions(p, p.graph, weighting, carManager, tr, false);
-=======
-        assertEquals(IntArrayList.from(1, 2, 5, 6), p.calcNodes());
-        InstructionList wayList = InstructionsFromEdges.calcInstructions(p, p.graph, weighting, carManager, tr);
->>>>>>> c64febe4
 
         assertEquals(List.of("continue onto Parramatta Road", "make a U-turn onto Parramatta Road", "arrive at destination"),
                 getTurnDescriptions(wayList));
