--- conflicted
+++ resolved
@@ -966,17 +966,12 @@
             if (hints.has(Routing.EDGE_BASED))
                 tMode = hints.getBool(Routing.EDGE_BASED, false) ? TraversalMode.EDGE_BASED : TraversalMode.NODE_BASED;
 
-<<<<<<< HEAD
+            if (tMode.isEdgeBased() && !encoder.supports(TurnWeighting.class)) {
+                throw new IllegalArgumentException("You need a turn cost extension to make use of edge_based=true, e.g. use car|turn_costs=true");
+            }
+
             if (!tMode.isEdgeBased() && !request.getCurbSides().isEmpty()) {
                 throw new IllegalArgumentException("To make use of the " + CURB_SIDE + " parameter you need to set " + Routing.EDGE_BASED + " to true");
-            }
-
-            FlagEncoder encoder = encodingManager.getEncoder(vehicle);
-
-=======
->>>>>>> 03d47379
-            if (tMode.isEdgeBased() && !encoder.supports(TurnWeighting.class)) {
-                throw new IllegalArgumentException("You need a turn cost extension to make use of edge_based=true, e.g. use car|turn_costs=true");
             }
 
             boolean disableCH = hints.getBool(CH.DISABLE, false);
