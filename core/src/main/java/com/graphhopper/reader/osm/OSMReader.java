/*
 *  Licensed to GraphHopper GmbH under one or more contributor
 *  license agreements. See the NOTICE file distributed with this work for
 *  additional information regarding copyright ownership.
 *
 *  GraphHopper GmbH licenses this file to you under the Apache License,
 *  Version 2.0 (the "License"); you may not use this file except in
 *  compliance with the License. You may obtain a copy of the License at
 *
 *       http://www.apache.org/licenses/LICENSE-2.0
 *
 *  Unless required by applicable law or agreed to in writing, software
 *  distributed under the License is distributed on an "AS IS" BASIS,
 *  WITHOUT WARRANTIES OR CONDITIONS OF ANY KIND, either express or implied.
 *  See the License for the specific language governing permissions and
 *  limitations under the License.
 */
package com.graphhopper.reader.osm;

import com.carrotsearch.hppc.IntLongMap;
import com.carrotsearch.hppc.LongArrayList;
import com.graphhopper.coll.GHIntLongHashMap;
import com.graphhopper.coll.GHLongHashSet;
import com.graphhopper.coll.GHLongLongHashMap;
import com.graphhopper.reader.*;
import com.graphhopper.reader.dem.EdgeSampling;
import com.graphhopper.reader.dem.ElevationProvider;
import com.graphhopper.reader.dem.GraphElevationSmoothing;
import com.graphhopper.routing.OSMReaderConfig;
import com.graphhopper.routing.ev.Country;
import com.graphhopper.routing.util.AreaIndex;
import com.graphhopper.routing.util.CustomArea;
import com.graphhopper.routing.util.EncodingManager;
import com.graphhopper.routing.util.OSMParsers;
import com.graphhopper.routing.util.countryrules.CountryRule;
import com.graphhopper.routing.util.countryrules.CountryRuleFactory;
import com.graphhopper.routing.util.parsers.TurnCostParser;
import com.graphhopper.storage.BaseGraph;
import com.graphhopper.storage.IntsRef;
import com.graphhopper.storage.NodeAccess;
import com.graphhopper.storage.TurnCostStorage;
import com.graphhopper.util.*;
import com.graphhopper.util.shapes.GHPoint;
import com.graphhopper.util.shapes.GHPoint3D;
import org.slf4j.Logger;
import org.slf4j.LoggerFactory;

import java.io.File;
import java.io.IOException;
import java.util.*;
import java.util.function.LongToIntFunction;
import java.util.regex.Pattern;

import static com.graphhopper.util.Helper.nf;
import static java.util.Collections.emptyList;

/**
 * Parses an OSM file (xml, zipped xml or pbf) and creates a graph from it. The OSM file is actually read twice.
 * During the first scan we determine the 'type' of each node, i.e. we check whether a node only appears in a single way
 * or represents an intersection of multiple ways, or connects two ways. We also scan the relations and store them for
 * each way ID in memory.
 * During the second scan we store the coordinates of the nodes that belong to ways in memory and then split each way
 * into several segments that are divided by intersections or barrier nodes. Each segment is added as an edge of the
 * resulting graph. Afterwards we scan the relations again to determine turn restrictions.
 **/
public class OSMReader {
    private static final Logger LOGGER = LoggerFactory.getLogger(OSMReader.class);

    private static final Pattern WAY_NAME_PATTERN = Pattern.compile("; *");

    private final OSMReaderConfig config;
    private final BaseGraph baseGraph;
    private final NodeAccess nodeAccess;
    private final TurnCostStorage turnCostStorage;
    private final EncodingManager encodingManager;
    private final OSMParsers osmParsers;
    private final DistanceCalc distCalc = DistanceCalcEarth.DIST_EARTH;
    private ElevationProvider eleProvider = ElevationProvider.NOOP;
    private AreaIndex<CustomArea> areaIndex;
    private CountryRuleFactory countryRuleFactory = null;
    private File osmFile;
    private final DouglasPeucker simplifyAlgo = new DouglasPeucker();

    private final IntsRef tempRelFlags;
    private Date osmDataDate;
    private long zeroCounter = 0;

    private GHLongLongHashMap osmWayIdToRelationFlagsMap = new GHLongLongHashMap(200, .5f);
    // stores osm way ids used by relations to identify which edge ids needs to be mapped later
    private GHLongHashSet osmWayIdSet = new GHLongHashSet();
    private IntLongMap edgeIdToOsmWayIdMap;

    public OSMReader(BaseGraph baseGraph, EncodingManager encodingManager, OSMParsers osmParsers, OSMReaderConfig config) {
        this.baseGraph = baseGraph;
        this.encodingManager = encodingManager;
        this.config = config;
        this.nodeAccess = baseGraph.getNodeAccess();
        this.osmParsers = osmParsers;

        simplifyAlgo.setMaxDistance(config.getMaxWayPointDistance());
        simplifyAlgo.setElevationMaxDistance(config.getElevationMaxWayPointDistance());
        turnCostStorage = baseGraph.getTurnCostStorage();

        tempRelFlags = osmParsers.createRelationFlags();
        if (tempRelFlags.length != 2)
            // we use a long to store relation flags currently, so the relation flags ints ref must have length 2
            throw new IllegalArgumentException("OSMReader cannot use relation flags with != 2 integers");
    }

    /**
     * Sets the OSM file to be read.  Supported formats include .osm.xml, .osm.gz and .xml.pbf
     */
    public OSMReader setFile(File osmFile) {
        this.osmFile = osmFile;
        return this;
    }

    /**
     * The area index is queried for each OSM way and the associated areas are added to the way's tags
     */
    public OSMReader setAreaIndex(AreaIndex<CustomArea> areaIndex) {
        this.areaIndex = areaIndex;
        return this;
    }

    public OSMReader setElevationProvider(ElevationProvider eleProvider) {
        if (eleProvider == null)
            throw new IllegalStateException("Use the NOOP elevation provider instead of null or don't call setElevationProvider");

        if (!nodeAccess.is3D() && ElevationProvider.NOOP != eleProvider)
            throw new IllegalStateException("Make sure you graph accepts 3D data");

        this.eleProvider = eleProvider;
        return this;
    }

    public OSMReader setCountryRuleFactory(CountryRuleFactory countryRuleFactory) {
        this.countryRuleFactory = countryRuleFactory;
        return this;
    }

    public void readGraph() throws IOException {
        if (osmParsers == null)
            throw new IllegalStateException("Tag parsers were not set.");

        if (osmFile == null)
            throw new IllegalStateException("No OSM file specified");

        if (!osmFile.exists())
            throw new IllegalStateException("Your specified OSM file does not exist:" + osmFile.getAbsolutePath());

        if (!baseGraph.isInitialized())
            throw new IllegalStateException("BaseGraph must be initialize before we can read OSM");

        WaySegmentParser waySegmentParser = new WaySegmentParser.Builder(baseGraph.getNodeAccess())
                .setDirectory(baseGraph.getDirectory())
                .setElevationProvider(eleProvider)
                .setWayFilter(this::acceptWay)
                .setSplitNodeFilter(this::isBarrierNode)
                .setWayPreprocessor(this::preprocessWay)
                .setRelationPreprocessor(this::preprocessRelations)
                .setRelationProcessor(this::processRelation)
                .setEdgeHandler(this::addEdge)
                .setWorkerThreads(config.getWorkerThreads())
                .build();
        waySegmentParser.readOSM(osmFile);
        osmDataDate = waySegmentParser.getTimeStamp();
        if (baseGraph.getNodes() == 0)
            throw new RuntimeException("Graph after reading OSM must not be empty");
        LOGGER.info("Finished reading OSM file: {}, nodes: {}, edges: {}, zero distance edges: {}",
                osmFile.getAbsolutePath(), nf(baseGraph.getNodes()), nf(baseGraph.getEdges()), nf(zeroCounter));
        finishedReading();
    }

    /**
     * @return the timestamp given in the OSM file header or null if not found
     */
    public Date getDataDate() {
        return osmDataDate;
    }

    /**
     * This method is called for each way during the first and second pass of the {@link WaySegmentParser}. All OSM
     * ways that are not accepted here and all nodes that are not referenced by any such way will be ignored.
     */
    protected boolean acceptWay(ReaderWay way) {
        // ignore broken geometry
        if (way.getNodes().size() < 2)
            return false;

        // ignore multipolygon geometry
        if (!way.hasTags())
            return false;

        return osmParsers.acceptWay(way);
    }

    /**
     * @return true if the given node should be duplicated to create an artificial edge. If the node turns out to be a
     * junction between different ways this will be ignored and no artificial edge will be created.
     */
    protected boolean isBarrierNode(ReaderNode node) {
        return node.getTags().containsKey("barrier") || node.getTags().containsKey("ford");
    }

    /**
     * @return true if the length of the way shall be calculated and added as an artificial way tag
     */
    protected boolean isCalculateWayDistance(ReaderWay way) {
        return isFerry(way);
    }

    private boolean isFerry(ReaderWay way) {
        return way.hasTag("route", "ferry", "shuttle_train");
    }

    /**
     * This method is called during the second pass of {@link WaySegmentParser} and provides an entry point to enrich
     * the given OSM way with additional tags before it is passed on to the tag parsers.
     */
    protected void setArtificialWayTags(PointList pointList, ReaderWay way, double distance, Map<String, Object> nodeTags) {
        way.setTag("node_tags", nodeTags);
        way.setTag("edge_distance", distance);
        way.setTag("point_list", pointList);

        // we have to remove existing artificial tags, because we modify the way even though there can be multiple edges
        // per way. sooner or later we should separate the artificial ('edge') tags from the way, see discussion here:
        // https://github.com/graphhopper/graphhopper/pull/2457#discussion_r751155404
        way.removeTag("country");
        way.removeTag("country_rule");
        way.removeTag("custom_areas");

        List<CustomArea> customAreas;
        if (areaIndex != null) {
            double middleLat;
            double middleLon;
            if (pointList.size() > 2) {
                middleLat = pointList.getLat(pointList.size() / 2);
                middleLon = pointList.getLon(pointList.size() / 2);
            } else {
                double firstLat = pointList.getLat(0), firstLon = pointList.getLon(0);
                double lastLat = pointList.getLat(pointList.size() - 1), lastLon = pointList.getLon(pointList.size() - 1);
                middleLat = (firstLat + lastLat) / 2;
                middleLon = (firstLon + lastLon) / 2;
            }
            customAreas = areaIndex.query(middleLat, middleLon);
        } else {
            customAreas = emptyList();
        }

        // special handling for countries: since they are built-in with GraphHopper they are always fed to the EncodingManager
        Country country = Country.MISSING;
        for (CustomArea customArea : customAreas) {
            Object countryCode = customArea.getProperties().get("ISO3166-1:alpha3");
            if (countryCode == null)
                continue;
            if (country != Country.MISSING)
                LOGGER.warn("Multiple countries found for way {}: {}, {}", way.getId(), country, countryCode);
            country = Country.valueOf(countryCode.toString());
        }
        way.setTag("country", country);

        if (countryRuleFactory != null) {
            CountryRule countryRule = countryRuleFactory.getCountryRule(country);
            if (countryRule != null)
                way.setTag("country_rule", countryRule);
        }

        // also add all custom areas as artificial tag
        way.setTag("custom_areas", customAreas);
    }

    /**
     * This method is called for each segment an OSM way is split into during the second pass of {@link WaySegmentParser}.
     *
     * @param fromIndex a unique integer id for the first node of this segment
     * @param toIndex   a unique integer id for the last node of this segment
     * @param pointList coordinates of this segment
     * @param way       the OSM way this segment was taken from
     * @param nodeTags  node tags of this segment if it is an artificial edge, empty otherwise
     */
    protected void addEdge(int fromIndex, int toIndex, PointList pointList, ReaderWay way, Map<String, Object> nodeTags) {
        // sanity checks
        if (fromIndex < 0 || toIndex < 0)
            throw new AssertionError("to or from index is invalid for this edge " + fromIndex + "->" + toIndex + ", points:" + pointList);
        if (pointList.getDimension() != nodeAccess.getDimension())
            throw new AssertionError("Dimension does not match for pointList vs. nodeAccess " + pointList.getDimension() + " <-> " + nodeAccess.getDimension());

        // todo: in principle it should be possible to delay elevation calculation so we do not need to store
        // elevations during import (saves memory in pillar info during import). also note that we already need to
        // to do some kind of elevation processing (bridge+tunnel interpolation in GraphHopper class, maybe this can
        // go together

        // Smooth the elevation before calculating the distance because the distance will be incorrect if calculated afterwards
        if (config.isSmoothElevation())
            GraphElevationSmoothing.smoothElevation(pointList);

        // sample points along long edges
        if (config.getLongEdgeSamplingDistance() < Double.MAX_VALUE && pointList.is3D())
            pointList = EdgeSampling.sample(pointList, config.getLongEdgeSamplingDistance(), distCalc, eleProvider);

        if (config.getMaxWayPointDistance() > 0 && pointList.size() > 2)
            simplifyAlgo.simplify(pointList);

        double distance = distCalc.calcDistance(pointList);

        if (distance < 0.001) {
            // As investigation shows often two paths should have crossed via one identical point
            // but end up in two very close points.
            zeroCounter++;
            distance = 0.001;
        }

        double maxDistance = (Integer.MAX_VALUE - 1) / 1000d;
        if (Double.isNaN(distance)) {
            LOGGER.warn("Bug in OSM or GraphHopper. Illegal tower node distance " + distance + " reset to 1m, osm way " + way.getId());
            distance = 1;
        }

        if (Double.isInfinite(distance) || distance > maxDistance) {
            // Too large is very rare and often the wrong tagging. See #435
            // so we can avoid the complexity of splitting the way for now (new towernodes would be required, splitting up geometry etc)
            // For example this happens here: https://www.openstreetmap.org/way/672506453 (Cape Town - Tristan da Cunha ferry)
            LOGGER.warn("Bug in OSM or GraphHopper. Too big tower node distance " + distance + " reset to large value, osm way " + way.getId());
            distance = maxDistance;
        }

        setArtificialWayTags(pointList, way, distance, nodeTags);
        IntsRef relationFlags = getRelFlagsMap(way.getId());
        IntsRef edgeFlags = encodingManager.createEdgeFlags();
        edgeFlags = osmParsers.handleWayTags(edgeFlags, way, relationFlags);
        if (edgeFlags.isEmpty())
            return;

<<<<<<< HEAD
        Map<String, Object> map = new HashMap<>(2);
        // the storage does not accept too long strings -> Helper.cutString
        if (way.hasTag("way_name")) // do not store empty string if missing tag
            map.put("name", Helper.cutString(way.getTag("way_name", ""), 255));
        if (way.hasTag("way_ref"))
            map.put("ref", Helper.cutString(way.getTag("way_ref", ""), 255));
        EdgeIteratorState edge = baseGraph.edge(fromIndex, toIndex).setDistance(distance).setFlags(edgeFlags).
                setKeyValues(map);
=======
        // the storage does not allow too long Strings
        String name = Helper.cutStringForKV(way.getTag("way_name", ""));
        EdgeIteratorState edge = baseGraph.edge(fromIndex, toIndex).setDistance(distance).setFlags(edgeFlags).setName(name);
>>>>>>> 2140131e

        // If the entire way is just the first and last point, do not waste space storing an empty way geometry
        if (pointList.size() > 2) {
            // the geometry consists only of pillar nodes, but we check that the first and last points of the pointList
            // are equal to the tower node coordinates
            checkCoordinates(fromIndex, pointList.get(0));
            checkCoordinates(toIndex, pointList.get(pointList.size() - 1));
            edge.setWayGeometry(pointList.shallowCopy(1, pointList.size() - 1, false));
        }
        osmParsers.applyWayTags(way, edge);

        checkDistance(edge);
        if (osmWayIdSet.contains(way.getId())) {
            getEdgeIdToOsmWayIdMap().put(edge.getEdge(), way.getId());
        }
    }

    private void checkCoordinates(int nodeIndex, GHPoint point) {
        final double tolerance = 1.e-6;
        if (Math.abs(nodeAccess.getLat(nodeIndex) - point.getLat()) > tolerance || Math.abs(nodeAccess.getLon(nodeIndex) - point.getLon()) > tolerance)
            throw new IllegalStateException("Suspicious coordinates for node " + nodeIndex + ": (" + nodeAccess.getLat(nodeIndex) + "," + nodeAccess.getLon(nodeIndex) + ") vs. (" + point + ")");
    }

    private void checkDistance(EdgeIteratorState edge) {
        final double tolerance = 1;
        final double edgeDistance = edge.getDistance();
        final double geometryDistance = distCalc.calcDistance(edge.fetchWayGeometry(FetchMode.ALL));
        if (Double.isInfinite(edgeDistance))
            throw new IllegalStateException("Infinite edge distance should never occur, as we are supposed to limit each distance to the maximum distance we can store, #435");
        else if (edgeDistance > 2_000_000)
            LOGGER.warn("Very long edge detected: " + edge + " dist: " + edgeDistance);
        else if (Math.abs(edgeDistance - geometryDistance) > tolerance)
            throw new IllegalStateException("Suspicious distance for edge: " + edge + " " + edgeDistance + " vs. " + geometryDistance
                    + ", difference: " + (edgeDistance - geometryDistance));
    }

    /**
     * This method is called for each way during the second pass and before the way is split into edges.
     * We currently use it to parse road names and calculate the distance of a way to determine the speed based on
     * the duration tag when it is present. The latter cannot be done on a per-edge basis, because the duration tag
     * refers to the duration of the entire way.
     */
    protected void preprocessWay(ReaderWay way, WaySegmentParser.CoordinateSupplier coordinateSupplier) {
        // storing the road name does not yet depend on the flagEncoder so manage it directly
        if (config.isParseWayNames()) {
            // http://wiki.openstreetmap.org/wiki/Key:name
            String name = "";
            if (!config.getPreferredLanguage().isEmpty())
                name = fixWayName(way.getTag("name:" + config.getPreferredLanguage()));
            if (name.isEmpty())
                name = fixWayName(way.getTag("name"));

            if (!name.isEmpty())
                way.setTag("way_name", name);

            // http://wiki.openstreetmap.org/wiki/Key:ref
            String refName = fixWayName(way.getTag("ref"));
            if (!refName.isEmpty())
                way.setTag("way_ref", refName);
        }

        if (!isCalculateWayDistance(way))
            return;

        double distance = calcDistance(way, coordinateSupplier);
        if (Double.isNaN(distance)) {
            // Some nodes were missing, and we cannot determine the distance. This can happen when ways are only
            // included partially in an OSM extract. In this case we cannot calculate the speed either, so we return.
            LOGGER.warn("Could not determine distance for OSM way: " + way.getId());
            return;
        }
        way.setTag("way_distance", distance);

        // For ways with a duration tag we determine the average speed. This is needed for e.g. ferry routes, because
        // the duration tag is only valid for the entire way, and it would be wrong to use it after splitting the way
        // into edges.
        String durationTag = way.getTag("duration");
        if (durationTag == null) {
            // no duration tag -> we cannot derive speed. happens very frequently for short ferries, but also for some long ones, see: #2532
            if (isFerry(way) && distance > 500_000)
                LOGGER.warn("Long ferry OSM way without duration tag: " + way.getId() + ", distance: " + Math.round(distance / 1000.0) + " km");
            return;
        }
        long durationInSeconds;
        try {
            durationInSeconds = OSMReaderUtility.parseDuration(durationTag);
        } catch (Exception e) {
            LOGGER.warn("Could not parse duration tag '" + durationTag + "' in OSM way: " + way.getId());
            return;
        }

        double speedInKmPerHour = distance / 1000 / (durationInSeconds / 60.0 / 60.0);
        if (speedInKmPerHour < 0.1d) {
            // Often there are mapping errors like duration=30:00 (30h) instead of duration=00:30 (30min). In this case we
            // ignore the duration tag. If no such cases show up anymore, because they were fixed, maybe raise the limit to find some more.
            LOGGER.warn("Unrealistic low speed calculated from duration. Maybe the duration is too long, or it is applied to a way that only represents a part of the connection? OSM way: "
                    + way.getId() + ". duration=" + durationTag + " (= " + Math.round(durationInSeconds / 60.0) +
                    " minutes), distance=" + distance + " m");
            return;
        }
        // These tags will be present if 1) isCalculateWayDistance was true for this way, 2) no OSM nodes were missing
        // such that the distance could actually be calculated, 3) there was a duration tag we could parse, and 4) the
        // derived speed was not unrealistically slow.
        way.setTag("speed_from_duration", speedInKmPerHour);
        way.setTag("duration:seconds", durationInSeconds);
    }

    static String fixWayName(String str) {
        if (str == null)
            return "";
        return WAY_NAME_PATTERN.matcher(str).replaceAll(", ");
    }

    /**
     * @return the distance of the given way or NaN if some nodes were missing
     */
    private double calcDistance(ReaderWay way, WaySegmentParser.CoordinateSupplier coordinateSupplier) {
        LongArrayList nodes = way.getNodes();
        // every way has at least two nodes according to our acceptWay function
        GHPoint3D prevPoint = coordinateSupplier.getCoordinate(nodes.get(0));
        if (prevPoint == null)
            return Double.NaN;
        boolean is3D = !Double.isNaN(prevPoint.ele);
        double distance = 0;
        for (int i = 1; i < nodes.size(); i++) {
            GHPoint3D point = coordinateSupplier.getCoordinate(nodes.get(i));
            if (point == null)
                return Double.NaN;
            if (Double.isNaN(point.ele) == is3D)
                throw new IllegalStateException("There should be elevation data for either all points or no points at all. OSM way: " + way.getId());
            distance += is3D
                    ? distCalc.calcDist3D(prevPoint.lat, prevPoint.lon, prevPoint.ele, point.lat, point.lon, point.ele)
                    : distCalc.calcDist(prevPoint.lat, prevPoint.lon, point.lat, point.lon);
            prevPoint = point;
        }
        return distance;
    }

    /**
     * This method is called for each relation during the first pass of {@link WaySegmentParser}
     */
    protected void preprocessRelations(ReaderRelation relation) {
        if (!relation.isMetaRelation() && relation.hasTag("type", "route")) {
            // we keep track of all route relations, so they are available when we create edges later
            for (ReaderRelation.Member member : relation.getMembers()) {
                if (member.getType() != ReaderRelation.Member.WAY)
                    continue;
                IntsRef oldRelationFlags = getRelFlagsMap(member.getRef());
                IntsRef newRelationFlags = osmParsers.handleRelationTags(relation, oldRelationFlags);
                putRelFlagsMap(member.getRef(), newRelationFlags);
            }
        }

        if (relation.hasTag("type", "restriction")) {
            // we keep the osm way ids that occur in turn relations, because this way we know for which GH edges
            // we need to remember the associated osm way id. this is just an optimization that is supposed to save
            // memory compared to simply storing the osm way ids in a long array where the array index is the GH edge
            // id.
            List<OSMTurnRelation> turnRelations = createTurnRelations(relation);
            for (OSMTurnRelation turnRelation : turnRelations) {
                osmWayIdSet.add(turnRelation.getOsmIdFrom());
                osmWayIdSet.add(turnRelation.getOsmIdTo());
            }
        }
    }

    /**
     * This method is called for each relation during the second pass of {@link WaySegmentParser}
     * We use it to set turn restrictions.
     */
    protected void processRelation(ReaderRelation relation, LongToIntFunction getIdForOSMNodeId) {
        if (turnCostStorage != null && relation.hasTag("type", "restriction")) {
            TurnCostParser.ExternalInternalMap map = new TurnCostParser.ExternalInternalMap() {
                @Override
                public int getInternalNodeIdOfOsmNode(long nodeOsmId) {
                    return getIdForOSMNodeId.applyAsInt(nodeOsmId);
                }

                @Override
                public long getOsmIdOfInternalEdge(int edgeId) {
                    return getEdgeIdToOsmWayIdMap().get(edgeId);
                }
            };
            for (OSMTurnRelation turnRelation : createTurnRelations(relation)) {
                int viaNode = map.getInternalNodeIdOfOsmNode(turnRelation.getViaOsmNodeId());
                // street with restriction was not included (access or tag limits etc)
                if (viaNode >= 0)
                    osmParsers.handleTurnRelationTags(turnRelation, map, baseGraph);
            }
        }
    }

    private IntLongMap getEdgeIdToOsmWayIdMap() {
        // todo: is this lazy initialization really advantageous?
        if (edgeIdToOsmWayIdMap == null)
            edgeIdToOsmWayIdMap = new GHIntLongHashMap(osmWayIdSet.size(), 0.5f);

        return edgeIdToOsmWayIdMap;
    }

    /**
     * Creates turn relations out of an unspecified OSM relation
     */
    static List<OSMTurnRelation> createTurnRelations(ReaderRelation relation) {
        List<OSMTurnRelation> osmTurnRelations = new ArrayList<>();
        String vehicleTypeRestricted = "";
        List<String> vehicleTypesExcept = new ArrayList<>();
        if (relation.hasTag("except")) {
            String tagExcept = relation.getTag("except");
            if (!Helper.isEmpty(tagExcept)) {
                List<String> vehicleTypes = new ArrayList<>(Arrays.asList(tagExcept.split(";")));
                for (String vehicleType : vehicleTypes)
                    vehicleTypesExcept.add(vehicleType.trim());
            }
        }
        if (relation.hasTag("restriction")) {
            OSMTurnRelation osmTurnRelation = createTurnRelation(relation, relation.getTag("restriction"), vehicleTypeRestricted, vehicleTypesExcept);
            if (osmTurnRelation != null) {
                osmTurnRelations.add(osmTurnRelation);
            }
            return osmTurnRelations;
        }
        if (relation.hasTagWithKeyPrefix("restriction:")) {
            List<String> vehicleTypesRestricted = relation.getKeysWithPrefix("restriction:");
            for (String vehicleType : vehicleTypesRestricted) {
                String restrictionType = relation.getTag(vehicleType);
                vehicleTypeRestricted = vehicleType.replace("restriction:", "").trim();
                OSMTurnRelation osmTurnRelation = createTurnRelation(relation, restrictionType, vehicleTypeRestricted, vehicleTypesExcept);
                if (osmTurnRelation != null) {
                    osmTurnRelations.add(osmTurnRelation);
                }
            }
        }
        return osmTurnRelations;
    }

    static OSMTurnRelation createTurnRelation(ReaderRelation relation, String restrictionType, String
            vehicleTypeRestricted, List<String> vehicleTypesExcept) {
        OSMTurnRelation.Type type = OSMTurnRelation.Type.getRestrictionType(restrictionType);
        if (type != OSMTurnRelation.Type.UNSUPPORTED) {
            long fromWayID = -1;
            long viaNodeID = -1;
            long toWayID = -1;

            for (ReaderRelation.Member member : relation.getMembers()) {
                if (ReaderElement.WAY == member.getType()) {
                    if ("from".equals(member.getRole())) {
                        fromWayID = member.getRef();
                    } else if ("to".equals(member.getRole())) {
                        toWayID = member.getRef();
                    }
                } else if (ReaderElement.NODE == member.getType() && "via".equals(member.getRole())) {
                    viaNodeID = member.getRef();
                }
            }
            if (fromWayID >= 0 && toWayID >= 0 && viaNodeID >= 0) {
                OSMTurnRelation osmTurnRelation = new OSMTurnRelation(fromWayID, viaNodeID, toWayID, type);
                osmTurnRelation.setVehicleTypeRestricted(vehicleTypeRestricted);
                osmTurnRelation.setVehicleTypesExcept(vehicleTypesExcept);
                return osmTurnRelation;
            }
        }
        return null;
    }

    private void finishedReading() {
        eleProvider.release();
        osmWayIdToRelationFlagsMap = null;
        osmWayIdSet = null;
        edgeIdToOsmWayIdMap = null;
    }

    IntsRef getRelFlagsMap(long osmId) {
        long relFlagsAsLong = osmWayIdToRelationFlagsMap.get(osmId);
        tempRelFlags.ints[0] = (int) relFlagsAsLong;
        tempRelFlags.ints[1] = (int) (relFlagsAsLong >> 32);
        return tempRelFlags;
    }

    void putRelFlagsMap(long osmId, IntsRef relFlags) {
        long relFlagsAsLong = ((long) relFlags.ints[1] << 32) | (relFlags.ints[0] & 0xFFFFFFFFL);
        osmWayIdToRelationFlagsMap.put(osmId, relFlagsAsLong);
    }

    @Override
    public String toString() {
        return getClass().getSimpleName();
    }

}<|MERGE_RESOLUTION|>--- conflicted
+++ resolved
@@ -332,20 +332,14 @@
         if (edgeFlags.isEmpty())
             return;
 
-<<<<<<< HEAD
         Map<String, Object> map = new HashMap<>(2);
-        // the storage does not accept too long strings -> Helper.cutString
+        // the storage does not accept too long strings -> Helper.cutStringForKV
         if (way.hasTag("way_name")) // do not store empty string if missing tag
-            map.put("name", Helper.cutString(way.getTag("way_name", ""), 255));
+            map.put("name", Helper.cutStringForKV(way.getTag("way_name", "")));
         if (way.hasTag("way_ref"))
-            map.put("ref", Helper.cutString(way.getTag("way_ref", ""), 255));
+            map.put("ref", Helper.cutStringForKV(way.getTag("way_ref", "")));
         EdgeIteratorState edge = baseGraph.edge(fromIndex, toIndex).setDistance(distance).setFlags(edgeFlags).
                 setKeyValues(map);
-=======
-        // the storage does not allow too long Strings
-        String name = Helper.cutStringForKV(way.getTag("way_name", ""));
-        EdgeIteratorState edge = baseGraph.edge(fromIndex, toIndex).setDistance(distance).setFlags(edgeFlags).setName(name);
->>>>>>> 2140131e
 
         // If the entire way is just the first and last point, do not waste space storing an empty way geometry
         if (pointList.size() > 2) {
