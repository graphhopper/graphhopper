/*
 *  Licensed to GraphHopper GmbH under one or more contributor
 *  license agreements. See the NOTICE file distributed with this work for
 *  additional information regarding copyright ownership.
 *
 *  GraphHopper GmbH licenses this file to you under the Apache License,
 *  Version 2.0 (the "License"); you may not use this file except in
 *  compliance with the License. You may obtain a copy of the License at
 *
 *       http://www.apache.org/licenses/LICENSE-2.0
 *
 *  Unless required by applicable law or agreed to in writing, software
 *  distributed under the License is distributed on an "AS IS" BASIS,
 *  WITHOUT WARRANTIES OR CONDITIONS OF ANY KIND, either express or implied.
 *  See the License for the specific language governing permissions and
 *  limitations under the License.
 */
package com.graphhopper.reader.osm;

import com.carrotsearch.hppc.IntLongMap;
import com.carrotsearch.hppc.LongArrayList;
import com.graphhopper.coll.GHIntLongHashMap;
import com.graphhopper.coll.GHLongHashSet;
import com.graphhopper.coll.GHLongLongHashMap;
import com.graphhopper.reader.*;
import com.graphhopper.reader.dem.EdgeSampling;
import com.graphhopper.reader.dem.ElevationProvider;
import com.graphhopper.reader.dem.GraphElevationSmoothing;
import com.graphhopper.routing.OSMReaderConfig;
import com.graphhopper.routing.ev.Country;
import com.graphhopper.routing.util.AreaIndex;
import com.graphhopper.routing.util.CustomArea;
import com.graphhopper.routing.util.EncodingManager;
import com.graphhopper.routing.util.OSMParsers;
import com.graphhopper.routing.util.countryrules.CountryRule;
import com.graphhopper.routing.util.countryrules.CountryRuleFactory;
import com.graphhopper.routing.util.parsers.TurnCostParser;
import com.graphhopper.storage.BaseGraph;
import com.graphhopper.storage.IntsRef;
import com.graphhopper.storage.NodeAccess;
import com.graphhopper.storage.TurnCostStorage;
import com.graphhopper.util.*;
import com.graphhopper.util.shapes.GHPoint;
import com.graphhopper.util.shapes.GHPoint3D;
import org.slf4j.Logger;
import org.slf4j.LoggerFactory;

import java.io.File;
import java.io.IOException;
import java.util.*;
import java.util.function.LongToIntFunction;
import java.util.regex.Pattern;

import static com.graphhopper.util.Helper.nf;
import static java.util.Collections.emptyList;
import java.util.HashMap;

/**
 * Parses an OSM file (xml, zipped xml or pbf) and creates a graph from it. The OSM file is actually read twice.
 * During the first scan we determine the 'type' of each node, i.e. we check whether a node only appears in a single way
 * or represents an intersection of multiple ways, or connects two ways. We also scan the relations and store them for
 * each way ID in memory.
 * During the second scan we store the coordinates of the nodes that belong to ways in memory and then split each way
 * into several segments that are divided by intersections or barrier nodes. Each segment is added as an edge of the
 * resulting graph. Afterwards we scan the relations again to determine turn restrictions.
 **/
public class OSMReader {
    private static final Logger LOGGER = LoggerFactory.getLogger(OSMReader.class);

    private static final Pattern WAY_NAME_PATTERN = Pattern.compile("; *");

    private final OSMReaderConfig config;
    private final BaseGraph baseGraph;
    private final NodeAccess nodeAccess;
    private final TurnCostStorage turnCostStorage;
    private final EncodingManager encodingManager;
    private final OSMParsers osmParsers;
    private final DistanceCalc distCalc = DistanceCalcEarth.DIST_EARTH;
    private ElevationProvider eleProvider = ElevationProvider.NOOP;
    private AreaIndex<CustomArea> areaIndex;
    private CountryRuleFactory countryRuleFactory = null;
    private File osmFile;
    private final DouglasPeucker simplifyAlgo = new DouglasPeucker();

    private final IntsRef tempRelFlags;
    private Date osmDataDate;
    private long zeroCounter = 0;

    private GHLongLongHashMap osmWayIdToRelationFlagsMap = new GHLongLongHashMap(200, .5f);
    // stores osm way ids used by relations to identify which edge ids needs to be mapped later
    private GHLongHashSet osmWayIdSet = new GHLongHashSet();
    private IntLongMap edgeIdToOsmWayIdMap;
    // stores route relation OSM ID and the "network" tag value of a superroute
    private HashMap<Long, String> superRouteRouteMembers = new HashMap<Long, String>();
    // stores all the ways of a route relation for route=bicycle relations in order to process superroutes
    private HashMap<Long, ArrayList<Long>> bicycleRouteWayMembers = new HashMap<Long, ArrayList<Long>>();
    private List<String> bicycleNetworks = Arrays.asList("lcn", "rcn", "ncn", "icn");

    public OSMReader(BaseGraph baseGraph, EncodingManager encodingManager, OSMParsers osmParsers, OSMReaderConfig config) {
        this.baseGraph = baseGraph;
        this.encodingManager = encodingManager;
        this.config = config;
        this.nodeAccess = baseGraph.getNodeAccess();
        this.osmParsers = osmParsers;

        simplifyAlgo.setMaxDistance(config.getMaxWayPointDistance());
        simplifyAlgo.setElevationMaxDistance(config.getElevationMaxWayPointDistance());
        turnCostStorage = baseGraph.getTurnCostStorage();

        tempRelFlags = osmParsers.createRelationFlags();
        if (tempRelFlags.length != 2)
            // we use a long to store relation flags currently, so the relation flags ints ref must have length 2
            throw new IllegalArgumentException("OSMReader cannot use relation flags with != 2 integers");
    }

    /**
     * Sets the OSM file to be read.  Supported formats include .osm.xml, .osm.gz and .xml.pbf
     */
    public OSMReader setFile(File osmFile) {
        this.osmFile = osmFile;
        return this;
    }

    /**
     * The area index is queried for each OSM way and the associated areas are added to the way's tags
     */
    public OSMReader setAreaIndex(AreaIndex<CustomArea> areaIndex) {
        this.areaIndex = areaIndex;
        return this;
    }

    public OSMReader setElevationProvider(ElevationProvider eleProvider) {
        if (eleProvider == null)
            throw new IllegalStateException("Use the NOOP elevation provider instead of null or don't call setElevationProvider");

        if (!nodeAccess.is3D() && ElevationProvider.NOOP != eleProvider)
            throw new IllegalStateException("Make sure you graph accepts 3D data");

        this.eleProvider = eleProvider;
        return this;
    }

    public OSMReader setCountryRuleFactory(CountryRuleFactory countryRuleFactory) {
        this.countryRuleFactory = countryRuleFactory;
        return this;
    }

    public void readGraph() throws IOException {
        if (osmParsers == null)
            throw new IllegalStateException("Tag parsers were not set.");

        if (osmFile == null)
            throw new IllegalStateException("No OSM file specified");

        if (!osmFile.exists())
            throw new IllegalStateException("Your specified OSM file does not exist:" + osmFile.getAbsolutePath());

        if (!baseGraph.isInitialized())
            throw new IllegalStateException("BaseGraph must be initialize before we can read OSM");

        WaySegmentParser waySegmentParser = new WaySegmentParser.Builder(baseGraph.getNodeAccess())
                .setDirectory(baseGraph.getDirectory())
                .setElevationProvider(eleProvider)
                .setWayFilter(this::acceptWay)
                .setSplitNodeFilter(this::isBarrierNode)
                .setWayPreprocessor(this::preprocessWay)
                .setRelationPreprocessor(this::preprocessRelations)
                .setRelationProcessor(this::processRelation)
                .setEdgeHandler(this::addEdge)
                .setPass1Finished(this::pass1Finished)
                .setWorkerThreads(config.getWorkerThreads())
                .build();
        waySegmentParser.readOSM(osmFile);
        osmDataDate = waySegmentParser.getTimeStamp();
        if (baseGraph.getNodes() == 0)
            throw new RuntimeException("Graph after reading OSM must not be empty");
        LOGGER.info("Finished reading OSM file: {}, nodes: {}, edges: {}, zero distance edges: {}",
                osmFile.getAbsolutePath(), nf(baseGraph.getNodes()), nf(baseGraph.getEdges()), nf(zeroCounter));
        finishedReading();
    }

    /**
     * @return the timestamp given in the OSM file header or null if not found
     */
    public Date getDataDate() {
        return osmDataDate;
    }

    /**
     * This method is called for each way during the first and second pass of the {@link WaySegmentParser}. All OSM
     * ways that are not accepted here and all nodes that are not referenced by any such way will be ignored.
     */
    protected boolean acceptWay(ReaderWay way) {
        // ignore broken geometry
        if (way.getNodes().size() < 2)
            return false;

        // ignore multipolygon geometry
        if (!way.hasTags())
            return false;

        return osmParsers.acceptWay(way);
    }

    /**
     * @return true if the given node should be duplicated to create an artificial edge. If the node turns out to be a
     * junction between different ways this will be ignored and no artificial edge will be created.
     */
    protected boolean isBarrierNode(ReaderNode node) {
        return node.getTags().containsKey("barrier") || node.getTags().containsKey("ford");
    }

    /**
     * @return true if the length of the way shall be calculated and added as an artificial way tag
     */
    protected boolean isCalculateWayDistance(ReaderWay way) {
        return isFerry(way);
    }

    private boolean isFerry(ReaderWay way) {
        return way.hasTag("route", "ferry", "shuttle_train");
    }

    /**
     * This method is called during the second pass of {@link WaySegmentParser} and provides an entry point to enrich
     * the given OSM way with additional tags before it is passed on to the tag parsers.
     */
    protected void setArtificialWayTags(PointList pointList, ReaderWay way, double distance, Map<String, Object> nodeTags) {
        way.setTag("node_tags", nodeTags);
        way.setTag("edge_distance", distance);
        way.setTag("point_list", pointList);

        // we have to remove existing artificial tags, because we modify the way even though there can be multiple edges
        // per way. sooner or later we should separate the artificial ('edge') tags from the way, see discussion here:
        // https://github.com/graphhopper/graphhopper/pull/2457#discussion_r751155404
        way.removeTag("country");
        way.removeTag("country_rule");
        way.removeTag("custom_areas");

        List<CustomArea> customAreas;
        if (areaIndex != null) {
            double middleLat;
            double middleLon;
            if (pointList.size() > 2) {
                middleLat = pointList.getLat(pointList.size() / 2);
                middleLon = pointList.getLon(pointList.size() / 2);
            } else {
                double firstLat = pointList.getLat(0), firstLon = pointList.getLon(0);
                double lastLat = pointList.getLat(pointList.size() - 1), lastLon = pointList.getLon(pointList.size() - 1);
                middleLat = (firstLat + lastLat) / 2;
                middleLon = (firstLon + lastLon) / 2;
            }
            customAreas = areaIndex.query(middleLat, middleLon);
        } else {
            customAreas = emptyList();
        }

        // special handling for countries: since they are built-in with GraphHopper they are always fed to the EncodingManager
        Country country = Country.MISSING;
        for (CustomArea customArea : customAreas) {
            Object countryCode = customArea.getProperties().get("ISO3166-1:alpha3");
            if (countryCode == null)
                continue;
            if (country != Country.MISSING)
                LOGGER.warn("Multiple countries found for way {}: {}, {}", way.getId(), country, countryCode);
            country = Country.valueOf(countryCode.toString());
        }
        way.setTag("country", country);

        if (countryRuleFactory != null) {
            CountryRule countryRule = countryRuleFactory.getCountryRule(country);
            if (countryRule != null)
                way.setTag("country_rule", countryRule);
        }

        // also add all custom areas as artificial tag
        way.setTag("custom_areas", customAreas);
    }

    /**
     * This method is called for each segment an OSM way is split into during the second pass of {@link WaySegmentParser}.
     *
     * @param fromIndex a unique integer id for the first node of this segment
     * @param toIndex   a unique integer id for the last node of this segment
     * @param pointList coordinates of this segment
     * @param way       the OSM way this segment was taken from
     * @param nodeTags  node tags of this segment if it is an artificial edge, empty otherwise
     */
    protected void addEdge(int fromIndex, int toIndex, PointList pointList, ReaderWay way, Map<String, Object> nodeTags) {
        // sanity checks
        if (fromIndex < 0 || toIndex < 0)
            throw new AssertionError("to or from index is invalid for this edge " + fromIndex + "->" + toIndex + ", points:" + pointList);
        if (pointList.getDimension() != nodeAccess.getDimension())
            throw new AssertionError("Dimension does not match for pointList vs. nodeAccess " + pointList.getDimension() + " <-> " + nodeAccess.getDimension());

        // todo: in principle it should be possible to delay elevation calculation so we do not need to store
        // elevations during import (saves memory in pillar info during import). also note that we already need to
        // to do some kind of elevation processing (bridge+tunnel interpolation in GraphHopper class, maybe this can
        // go together

        // Smooth the elevation before calculating the distance because the distance will be incorrect if calculated afterwards
        if (config.isSmoothElevation())
            GraphElevationSmoothing.smoothElevation(pointList);

        // sample points along long edges
        if (config.getLongEdgeSamplingDistance() < Double.MAX_VALUE && pointList.is3D())
            pointList = EdgeSampling.sample(pointList, config.getLongEdgeSamplingDistance(), distCalc, eleProvider);

        if (config.getMaxWayPointDistance() > 0 && pointList.size() > 2)
            simplifyAlgo.simplify(pointList);

        double distance = distCalc.calcDistance(pointList);

        if (distance < 0.001) {
            // As investigation shows often two paths should have crossed via one identical point
            // but end up in two very close points.
            zeroCounter++;
            distance = 0.001;
        }

        double maxDistance = (Integer.MAX_VALUE - 1) / 1000d;
        if (Double.isNaN(distance)) {
            LOGGER.warn("Bug in OSM or GraphHopper. Illegal tower node distance " + distance + " reset to 1m, osm way " + way.getId());
            distance = 1;
        }

        if (Double.isInfinite(distance) || distance > maxDistance) {
            // Too large is very rare and often the wrong tagging. See #435
            // so we can avoid the complexity of splitting the way for now (new towernodes would be required, splitting up geometry etc)
            // For example this happens here: https://www.openstreetmap.org/way/672506453 (Cape Town - Tristan da Cunha ferry)
            LOGGER.warn("Bug in OSM or GraphHopper. Too big tower node distance " + distance + " reset to large value, osm way " + way.getId());
            distance = maxDistance;
        }

        setArtificialWayTags(pointList, way, distance, nodeTags);
        IntsRef relationFlags = getRelFlagsMap(way.getId());
        IntsRef edgeFlags = encodingManager.createEdgeFlags();
        edgeFlags = osmParsers.handleWayTags(edgeFlags, way, relationFlags);
        if (edgeFlags.isEmpty())
            return;

        String name = way.getTag("way_name", "");
        EdgeIteratorState edge = baseGraph.edge(fromIndex, toIndex).setDistance(distance).setFlags(edgeFlags).setName(name);

        // If the entire way is just the first and last point, do not waste space storing an empty way geometry
        if (pointList.size() > 2) {
            // the geometry consists only of pillar nodes, but we check that the first and last points of the pointList
            // are equal to the tower node coordinates
            checkCoordinates(fromIndex, pointList.get(0));
            checkCoordinates(toIndex, pointList.get(pointList.size() - 1));
            edge.setWayGeometry(pointList.shallowCopy(1, pointList.size() - 1, false));
        }
        osmParsers.applyWayTags(way, edge);

        checkDistance(edge);
        if (osmWayIdSet.contains(way.getId())) {
            getEdgeIdToOsmWayIdMap().put(edge.getEdge(), way.getId());
        }
    }

    private void checkCoordinates(int nodeIndex, GHPoint point) {
        final double tolerance = 1.e-6;
        if (Math.abs(nodeAccess.getLat(nodeIndex) - point.getLat()) > tolerance || Math.abs(nodeAccess.getLon(nodeIndex) - point.getLon()) > tolerance)
            throw new IllegalStateException("Suspicious coordinates for node " + nodeIndex + ": (" + nodeAccess.getLat(nodeIndex) + "," + nodeAccess.getLon(nodeIndex) + ") vs. (" + point + ")");
    }

    private void checkDistance(EdgeIteratorState edge) {
        final double tolerance = 1;
        final double edgeDistance = edge.getDistance();
        final double geometryDistance = distCalc.calcDistance(edge.fetchWayGeometry(FetchMode.ALL));
        if (Double.isInfinite(edgeDistance))
            throw new IllegalStateException("Infinite edge distance should never occur, as we are supposed to limit each distance to the maximum distance we can store, #435");
        else if (edgeDistance > 2_000_000)
            LOGGER.warn("Very long edge detected: " + edge + " dist: " + edgeDistance);
        else if (Math.abs(edgeDistance - geometryDistance) > tolerance)
            throw new IllegalStateException("Suspicious distance for edge: " + edge + " " + edgeDistance + " vs. " + geometryDistance
                    + ", difference: " + (edgeDistance - geometryDistance));
    }

    private ReaderRelation createReaderRelation(String network) {
        ReaderRelation readerRelation = new ReaderRelation(1L);
        readerRelation.setTag("type", "route");
        readerRelation.setTag("route", "bicycle");
        readerRelation.setTag("network", network);
        return readerRelation;
    }

    /**
     * This method is called for each way during the second pass and before the way is split into edges.
     * We currently use it to parse road names and calculate the distance of a way to determine the speed based on
     * the duration tag when it is present. The latter cannot be done on a per-edge basis, because the duration tag
     * refers to the duration of the entire way.
     */
    protected void preprocessWay(ReaderWay way, WaySegmentParser.CoordinateSupplier coordinateSupplier) {
        // storing the road name does not yet depend on the flagEncoder so manage it directly
        if (config.isParseWayNames()) {
            // String wayInfo = carFlagEncoder.getWayInfo(way);
            // http://wiki.openstreetmap.org/wiki/Key:name
            String name = "";
            if (!config.getPreferredLanguage().isEmpty())
                name = fixWayName(way.getTag("name:" + config.getPreferredLanguage()));
            if (name.isEmpty())
                name = fixWayName(way.getTag("name"));
            // http://wiki.openstreetmap.org/wiki/Key:ref
            String refName = fixWayName(way.getTag("ref"));
            if (!refName.isEmpty()) {
                if (name.isEmpty())
                    name = refName;
                else
                    name += ", " + refName;
            }

            way.setTag("way_name", name);
        }

        if (!isCalculateWayDistance(way))
            return;

        double distance = calcDistance(way, coordinateSupplier);
        if (Double.isNaN(distance)) {
            // Some nodes were missing, and we cannot determine the distance. This can happen when ways are only
            // included partially in an OSM extract. In this case we cannot calculate the speed either, so we return.
            LOGGER.warn("Could not determine distance for OSM way: " + way.getId());
            return;
        }
        way.setTag("way_distance", distance);

        // For ways with a duration tag we determine the average speed. This is needed for e.g. ferry routes, because
        // the duration tag is only valid for the entire way, and it would be wrong to use it after splitting the way
        // into edges.
        String durationTag = way.getTag("duration");
        if (durationTag == null) {
            // no duration tag -> we cannot derive speed. happens very frequently for short ferries, but also for some long ones, see: #2532
            if (isFerry(way) && distance > 500_000)
                LOGGER.warn("Long ferry OSM way without duration tag: " + way.getId() + ", distance: " + Math.round(distance / 1000.0) + " km");
            return;
        }
        long durationInSeconds;
        try {
            durationInSeconds = OSMReaderUtility.parseDuration(durationTag);
        } catch (Exception e) {
            LOGGER.warn("Could not parse duration tag '" + durationTag + "' in OSM way: " + way.getId());
            return;
        }

        double speedInKmPerHour = distance / 1000 / (durationInSeconds / 60.0 / 60.0);
        if (speedInKmPerHour < 0.1d) {
            // Often there are mapping errors like duration=30:00 (30h) instead of duration=00:30 (30min). In this case we
            // ignore the duration tag. If no such cases show up anymore, because they were fixed, maybe raise the limit to find some more.
            LOGGER.warn("Unrealistic low speed calculated from duration. Maybe the duration is too long, or it is applied to a way that only represents a part of the connection? OSM way: "
                    + way.getId() + ". duration=" + durationTag + " (= " + Math.round(durationInSeconds / 60.0) +
                    " minutes), distance=" + distance + " m");
            return;
        }
        // These tags will be present if 1) isCalculateWayDistance was true for this way, 2) no OSM nodes were missing
        // such that the distance could actually be calculated, 3) there was a duration tag we could parse, and 4) the
        // derived speed was not unrealistically slow.
        way.setTag("speed_from_duration", speedInKmPerHour);
        way.setTag("duration:seconds", durationInSeconds);
    }

    static String fixWayName(String str) {
        if (str == null)
            return "";
        return WAY_NAME_PATTERN.matcher(str).replaceAll(", ");
    }

    /**
     * @return the distance of the given way or NaN if some nodes were missing
     */
    private double calcDistance(ReaderWay way, WaySegmentParser.CoordinateSupplier coordinateSupplier) {
        LongArrayList nodes = way.getNodes();
        // every way has at least two nodes according to our acceptWay function
        GHPoint3D prevPoint = coordinateSupplier.getCoordinate(nodes.get(0));
        if (prevPoint == null)
            return Double.NaN;
        boolean is3D = !Double.isNaN(prevPoint.ele);
        double distance = 0;
        for (int i = 1; i < nodes.size(); i++) {
            GHPoint3D point = coordinateSupplier.getCoordinate(nodes.get(i));
            if (point == null)
                return Double.NaN;
            if (Double.isNaN(point.ele) == is3D)
                throw new IllegalStateException("There should be elevation data for either all points or no points at all. OSM way: " + way.getId());
            distance += is3D
                    ? distCalc.calcDist3D(prevPoint.lat, prevPoint.lon, prevPoint.ele, point.lat, point.lon, point.ele)
                    : distCalc.calcDist(prevPoint.lat, prevPoint.lon, point.lat, point.lon);
            prevPoint = point;
        }
        return distance;
    }

    /**
     * This method is called for each relation during the first pass of {@link WaySegmentParser}
     */
    protected void preprocessRelations(ReaderRelation relation) {
        // handling for bicycle superroutes, see #2512
        if (relation.hasTag("type", "superroute") && relation.hasTag("route", "bicycle")) {
            String newNetwork = relation.getTag("network");
            for (ReaderRelation.Member member : relation.getMembers()) {
                Long relatioinOSMId = member.getRef();
                if (member.getType() != ReaderRelation.Member.RELATION)
                    continue;
                if (relation.hasTag("network"))  {
                    // relation member is already member of another superroute
                    if (superRouteRouteMembers.containsKey(relatioinOSMId))  {
                        String oldNetwork = superRouteRouteMembers.get(relatioinOSMId);
                        //check if the new superrelation classification is higher
                        if (bicycleNetworks.indexOf(newNetwork) > bicycleNetworks.indexOf(oldNetwork))  
                            superRouteRouteMembers.put(relatioinOSMId, newNetwork);  // Overwrite exisiting value
                    } else {
                       superRouteRouteMembers.put(relatioinOSMId, newNetwork);
                    }
                }
                if (newNetwork != null)  {
                    if (bicycleRouteWayMembers.containsKey(relatioinOSMId))  {
                        for (Long wayID : bicycleRouteWayMembers.get(relatioinOSMId))  {
                            IntsRef oldRelationFlags = getRelFlagsMap(wayID);
                            ReaderRelation bikerelation = createReaderRelation(newNetwork);
                            IntsRef newRelationFlags = tagParserManager.handleRelationTags(bikerelation, oldRelationFlags);
                            putRelFlagsMap(wayID, newRelationFlags);
                        }
                    }
                }
            }
        }

        if (!relation.isMetaRelation() && relation.hasTag("type", "route")) {
            // we keep track of all bicycle route relations, so they are available when we read in route relations in the pass1
            ArrayList<Long> wayMembersOfBicycleRelations = new ArrayList<Long>();
            // we keep track of all route relations, so they are available when we create edges later
            Long relationOSMId = relation.getId();
            for (ReaderRelation.Member member : relation.getMembers()) {
                if (member.getType() != ReaderRelation.Member.WAY)
                    continue;
<<<<<<< HEAD
                if (relation.hasTag("route", "bicycle"))
                    wayMembersOfBicycleRelations.add(member.getRef());
                IntsRef oldRelationFlags = getRelFlagsMap(member.getRef());;
                if (superRouteRouteMembers.containsKey(relationOSMId)) {
                    ReaderRelation bikerelation = createReaderRelation(superRouteRouteMembers.get(relationOSMId));
                    oldRelationFlags = tagParserManager.handleRelationTags(bikerelation, oldRelationFlags);
                }   
                IntsRef newRelationFlags = tagParserManager.handleRelationTags(relation, oldRelationFlags);
=======
                IntsRef oldRelationFlags = getRelFlagsMap(member.getRef());
                IntsRef newRelationFlags = osmParsers.handleRelationTags(relation, oldRelationFlags);
>>>>>>> ee0703d5
                putRelFlagsMap(member.getRef(), newRelationFlags);
                if (wayMembersOfBicycleRelations.size() != 0)
                    bicycleRouteWayMembers.put(relation.getId(), wayMembersOfBicycleRelations);
            }
        }

        if (relation.hasTag("type", "restriction")) {
            // we keep the osm way ids that occur in turn relations, because this way we know for which GH edges
            // we need to remember the associated osm way id. this is just an optimization that is supposed to save
            // memory compared to simply storing the osm way ids in a long array where the array index is the GH edge
            // id.
            List<OSMTurnRelation> turnRelations = createTurnRelations(relation);
            for (OSMTurnRelation turnRelation : turnRelations) {
                osmWayIdSet.add(turnRelation.getOsmIdFrom());
                osmWayIdSet.add(turnRelation.getOsmIdTo());
            }
        }
    }

    /**
     * This method is called for each relation during the second pass of {@link WaySegmentParser}
     * We use it to set turn restrictions.
     */
    protected void processRelation(ReaderRelation relation, LongToIntFunction getIdForOSMNodeId) {
        if (turnCostStorage != null && relation.hasTag("type", "restriction")) {
            TurnCostParser.ExternalInternalMap map = new TurnCostParser.ExternalInternalMap() {
                @Override
                public int getInternalNodeIdOfOsmNode(long nodeOsmId) {
                    return getIdForOSMNodeId.applyAsInt(nodeOsmId);
                }

                @Override
                public long getOsmIdOfInternalEdge(int edgeId) {
                    return getEdgeIdToOsmWayIdMap().get(edgeId);
                }
            };
            for (OSMTurnRelation turnRelation : createTurnRelations(relation)) {
                int viaNode = map.getInternalNodeIdOfOsmNode(turnRelation.getViaOsmNodeId());
                // street with restriction was not included (access or tag limits etc)
                if (viaNode >= 0)
                    osmParsers.handleTurnRelationTags(turnRelation, map, baseGraph);
            }
        }
    }

    protected void pass1Finished()  {
        LOGGER.info("pass1Finished bicycleRouteWayMembers.size(): " + bicycleRouteWayMembers.size() + " superRouteRouteMembers.size(): " + superRouteRouteMembers.size());        
        bicycleRouteWayMembers = null;
        superRouteRouteMembers = null;
        bicycleNetworks = null;
    }

    private IntLongMap getEdgeIdToOsmWayIdMap() {
        // todo: is this lazy initialization really advantageous?
        if (edgeIdToOsmWayIdMap == null)
            edgeIdToOsmWayIdMap = new GHIntLongHashMap(osmWayIdSet.size(), 0.5f);

        return edgeIdToOsmWayIdMap;
    }

    /**
     * Creates turn relations out of an unspecified OSM relation
     */
    static List<OSMTurnRelation> createTurnRelations(ReaderRelation relation) {
        List<OSMTurnRelation> osmTurnRelations = new ArrayList<>();
        String vehicleTypeRestricted = "";
        List<String> vehicleTypesExcept = new ArrayList<>();
        if (relation.hasTag("except")) {
            String tagExcept = relation.getTag("except");
            if (!Helper.isEmpty(tagExcept)) {
                List<String> vehicleTypes = new ArrayList<>(Arrays.asList(tagExcept.split(";")));
                for (String vehicleType : vehicleTypes)
                    vehicleTypesExcept.add(vehicleType.trim());
            }
        }
        if (relation.hasTag("restriction")) {
            OSMTurnRelation osmTurnRelation = createTurnRelation(relation, relation.getTag("restriction"), vehicleTypeRestricted, vehicleTypesExcept);
            if (osmTurnRelation != null) {
                osmTurnRelations.add(osmTurnRelation);
            }
            return osmTurnRelations;
        }
        if (relation.hasTagWithKeyPrefix("restriction:")) {
            List<String> vehicleTypesRestricted = relation.getKeysWithPrefix("restriction:");
            for (String vehicleType : vehicleTypesRestricted) {
                String restrictionType = relation.getTag(vehicleType);
                vehicleTypeRestricted = vehicleType.replace("restriction:", "").trim();
                OSMTurnRelation osmTurnRelation = createTurnRelation(relation, restrictionType, vehicleTypeRestricted, vehicleTypesExcept);
                if (osmTurnRelation != null) {
                    osmTurnRelations.add(osmTurnRelation);
                }
            }
        }
        return osmTurnRelations;
    }

    static OSMTurnRelation createTurnRelation(ReaderRelation relation, String restrictionType, String
            vehicleTypeRestricted, List<String> vehicleTypesExcept) {
        OSMTurnRelation.Type type = OSMTurnRelation.Type.getRestrictionType(restrictionType);
        if (type != OSMTurnRelation.Type.UNSUPPORTED) {
            long fromWayID = -1;
            long viaNodeID = -1;
            long toWayID = -1;

            for (ReaderRelation.Member member : relation.getMembers()) {
                if (ReaderElement.WAY == member.getType()) {
                    if ("from".equals(member.getRole())) {
                        fromWayID = member.getRef();
                    } else if ("to".equals(member.getRole())) {
                        toWayID = member.getRef();
                    }
                } else if (ReaderElement.NODE == member.getType() && "via".equals(member.getRole())) {
                    viaNodeID = member.getRef();
                }
            }
            if (fromWayID >= 0 && toWayID >= 0 && viaNodeID >= 0) {
                OSMTurnRelation osmTurnRelation = new OSMTurnRelation(fromWayID, viaNodeID, toWayID, type);
                osmTurnRelation.setVehicleTypeRestricted(vehicleTypeRestricted);
                osmTurnRelation.setVehicleTypesExcept(vehicleTypesExcept);
                return osmTurnRelation;
            }
        }
        return null;
    }

    private void finishedReading() {
        eleProvider.release();
        osmWayIdToRelationFlagsMap = null;
        osmWayIdSet = null;
        edgeIdToOsmWayIdMap = null;
    }

    IntsRef getRelFlagsMap(long osmId) {
        long relFlagsAsLong = osmWayIdToRelationFlagsMap.get(osmId);
        tempRelFlags.ints[0] = (int) relFlagsAsLong;
        tempRelFlags.ints[1] = (int) (relFlagsAsLong >> 32);
        return tempRelFlags;
    }

    void putRelFlagsMap(long osmId, IntsRef relFlags) {
        long relFlagsAsLong = ((long) relFlags.ints[1] << 32) | (relFlags.ints[0] & 0xFFFFFFFFL);
        osmWayIdToRelationFlagsMap.put(osmId, relFlagsAsLong);
    }

    @Override
    public String toString() {
        return getClass().getSimpleName();
    }

}<|MERGE_RESOLUTION|>--- conflicted
+++ resolved
@@ -517,7 +517,7 @@
                         for (Long wayID : bicycleRouteWayMembers.get(relatioinOSMId))  {
                             IntsRef oldRelationFlags = getRelFlagsMap(wayID);
                             ReaderRelation bikerelation = createReaderRelation(newNetwork);
-                            IntsRef newRelationFlags = tagParserManager.handleRelationTags(bikerelation, oldRelationFlags);
+                            IntsRef newRelationFlags = osmParsers.handleRelationTags(bikerelation, oldRelationFlags);
                             putRelFlagsMap(wayID, newRelationFlags);
                         }
                     }
@@ -533,19 +533,14 @@
             for (ReaderRelation.Member member : relation.getMembers()) {
                 if (member.getType() != ReaderRelation.Member.WAY)
                     continue;
-<<<<<<< HEAD
                 if (relation.hasTag("route", "bicycle"))
                     wayMembersOfBicycleRelations.add(member.getRef());
                 IntsRef oldRelationFlags = getRelFlagsMap(member.getRef());;
                 if (superRouteRouteMembers.containsKey(relationOSMId)) {
                     ReaderRelation bikerelation = createReaderRelation(superRouteRouteMembers.get(relationOSMId));
-                    oldRelationFlags = tagParserManager.handleRelationTags(bikerelation, oldRelationFlags);
+                    oldRelationFlags = osmParsers.handleRelationTags(bikerelation, oldRelationFlags);
                 }   
-                IntsRef newRelationFlags = tagParserManager.handleRelationTags(relation, oldRelationFlags);
-=======
-                IntsRef oldRelationFlags = getRelFlagsMap(member.getRef());
                 IntsRef newRelationFlags = osmParsers.handleRelationTags(relation, oldRelationFlags);
->>>>>>> ee0703d5
                 putRelFlagsMap(member.getRef(), newRelationFlags);
                 if (wayMembersOfBicycleRelations.size() != 0)
                     bicycleRouteWayMembers.put(relation.getId(), wayMembersOfBicycleRelations);
@@ -592,7 +587,7 @@
     }
 
     protected void pass1Finished()  {
-        LOGGER.info("pass1Finished bicycleRouteWayMembers.size(): " + bicycleRouteWayMembers.size() + " superRouteRouteMembers.size(): " + superRouteRouteMembers.size());        
+        LOGGER.info("pass1Finished bicycleRouteWayMembers.size(): " + bicycleRouteWayMembers.size() + " superRouteRouteMembers.size(): " + superRouteRouteMembers.size());
         bicycleRouteWayMembers = null;
         superRouteRouteMembers = null;
         bicycleNetworks = null;
