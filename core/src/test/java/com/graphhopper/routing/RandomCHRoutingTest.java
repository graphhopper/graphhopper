package com.graphhopper.routing;

import com.graphhopper.routing.ch.CHRoutingAlgorithmFactory;
import com.graphhopper.routing.ch.PrepareContractionHierarchies;
import com.graphhopper.routing.ev.*;
import com.graphhopper.routing.querygraph.QueryGraph;
import com.graphhopper.routing.querygraph.QueryRoutingCHGraph;
import com.graphhopper.routing.util.EdgeFilter;
import com.graphhopper.routing.util.EncodingManager;
import com.graphhopper.routing.util.TraversalMode;
import com.graphhopper.routing.weighting.DefaultTurnCostProvider;
import com.graphhopper.routing.weighting.TurnCostProvider;
import com.graphhopper.routing.weighting.Weighting;
<<<<<<< HEAD
import com.graphhopper.routing.weighting.custom.CustomModelParser;
import com.graphhopper.storage.*;
import com.graphhopper.storage.index.LocationIndexTree;
import com.graphhopper.storage.index.Snap;
import com.graphhopper.util.*;
=======
import com.graphhopper.storage.BaseGraph;
import com.graphhopper.storage.CHConfig;
import com.graphhopper.storage.RoutingCHGraph;
import com.graphhopper.storage.RoutingCHGraphImpl;
import com.graphhopper.storage.index.LocationIndexTree;
import com.graphhopper.storage.index.Snap;
import com.graphhopper.util.GHUtility;
import com.graphhopper.util.Helper;
import com.graphhopper.util.PMap;
>>>>>>> c92ab785
import org.junit.jupiter.api.extension.ExtensionContext;
import org.junit.jupiter.params.ParameterizedTest;
import org.junit.jupiter.params.provider.Arguments;
import org.junit.jupiter.params.provider.ArgumentsProvider;
import org.junit.jupiter.params.provider.ArgumentsSource;
import org.slf4j.Logger;
import org.slf4j.LoggerFactory;

import java.util.ArrayList;
import java.util.List;
import java.util.Random;
import java.util.stream.Stream;

import static com.graphhopper.routing.weighting.Weighting.INFINITE_U_TURN_COSTS;
import static com.graphhopper.util.GHUtility.createRandomSnaps;
import static org.junit.jupiter.api.Assertions.assertEquals;
import static org.junit.jupiter.api.Assertions.fail;

public class RandomCHRoutingTest {
    private static final Logger LOGGER = LoggerFactory.getLogger(RandomCHRoutingTest.class);

    private static final class Fixture {
        private final TraversalMode traversalMode;
        private final int maxTurnCosts;
        private final int uTurnCosts;
        private final BooleanEncodedValue accessEnc;
        private final DecimalEncodedValue speedEnc;
        private final DecimalEncodedValue turnCostEnc;
        private Weighting weighting;
        private final BaseGraph graph;
        private CHConfig chConfig;
        private final EncodingManager encodingManager;

        Fixture(TraversalMode traversalMode, int uTurnCosts) {
            this.traversalMode = traversalMode;
            this.maxTurnCosts = 10;
            this.uTurnCosts = uTurnCosts;
            accessEnc = new SimpleBooleanEncodedValue("access", true);
            speedEnc = new DecimalEncodedValueImpl("speed", 5, 5, false);
            turnCostEnc = TurnCost.create("car", maxTurnCosts);
            encodingManager = EncodingManager.start().add(accessEnc).add(speedEnc).addTurnCostEncodedValue(turnCostEnc).build();
            graph = new BaseGraph.Builder(encodingManager).withTurnCosts(true).create();
        }

        void freeze() {
            graph.freeze();
            chConfig = traversalMode.isEdgeBased()
                    ? CHConfig.edgeBased("p", CustomModelParser.createWeighting(accessEnc, speedEnc, null, encodingManager,
                    new DefaultTurnCostProvider(turnCostEnc, graph.getTurnCostStorage(), uTurnCosts), new CustomModel()))
                    : CHConfig.nodeBased("p", CustomModelParser.createWeighting(accessEnc, speedEnc, null, encodingManager,
                    TurnCostProvider.NO_TURN_COST_PROVIDER, new CustomModel()));
            weighting = chConfig.getWeighting();
        }

        @Override
        public String toString() {
            return traversalMode + ", u-turn-costs=" + uTurnCosts;
        }
    }

    private static class FixtureProvider implements ArgumentsProvider {
        @Override
        public Stream<? extends Arguments> provideArguments(ExtensionContext context) {
            return Stream.of(
                            new Fixture(TraversalMode.NODE_BASED, INFINITE_U_TURN_COSTS),
                            new Fixture(TraversalMode.EDGE_BASED, 40),
                            new Fixture(TraversalMode.EDGE_BASED, INFINITE_U_TURN_COSTS)
                    )
                    .map(Arguments::of);
        }
    }

    /**
     * Runs random routing queries on a random query/CH graph with random speeds and adding random virtual edges and
     * nodes.
     */
    @ParameterizedTest
    @ArgumentsSource(FixtureProvider.class)
    public void random(Fixture f) {
        // you might have to keep this test running in an infinite loop for several minutes to find potential routing
        // bugs (e.g. use intellij 'run until stop/failure').
        int numNodes = 50;
        long seed = System.nanoTime();
        LOGGER.info("seed: " + seed);
        Random rnd = new Random(seed);
        // we may not use an offset when query graph is involved, otherwise traveling via virtual edges will not be
        // the same as taking the direct edge!
        double pOffset = 0;
<<<<<<< HEAD
        GHUtility.buildRandomGraph(f.graph, rnd, numNodes, 2.5, true,
                f.accessEnc, f.speedEnc, null, 0.9, pOffset);
=======
        GHUtility.buildRandomGraph(f.graph, rnd, numNodes, 2.5, true, f.accessEnc, f.speedEnc, null, 0.9, pOffset);
>>>>>>> c92ab785
        if (f.traversalMode.isEdgeBased()) {
            GHUtility.addRandomTurnCosts(f.graph, seed, f.accessEnc, f.turnCostEnc, f.maxTurnCosts, f.graph.getTurnCostStorage());
        }
        runRandomTest(f, rnd);
    }

<<<<<<< HEAD
    @ParameterizedTest
    @ArgumentsSource(FixtureProvider.class)
    public void issue1574_1(Fixture f) {
        assumeFalse(f.traversalMode.isEdgeBased());
        Random rnd = new Random(9348906923700L);
        buildRandomGraphLegacy(f.graph, f.accessEnc, f.speedEnc, rnd, 50, 2.5, false, true, 0.9);
        runRandomTest(f, rnd, 20);
    }

    @ParameterizedTest
    @ArgumentsSource(FixtureProvider.class)
    public void issue1574_2(Fixture f) {
        assumeFalse(f.traversalMode.isEdgeBased());
        Random rnd = new Random(10093639220394L);
        buildRandomGraphLegacy(f.graph, f.accessEnc, f.speedEnc, rnd, 50, 2.5, false, true, 0.9);
        runRandomTest(f, rnd, 20);
    }

    @ParameterizedTest
    @ArgumentsSource(FixtureProvider.class)
    public void issue1582(Fixture f) {
        assumeFalse(f.traversalMode.isEdgeBased());
        Random rnd = new Random(4111485945982L);
        buildRandomGraphLegacy(f.graph, f.accessEnc, f.speedEnc, rnd, 10, 2.5, false, true, 0.9);
        runRandomTest(f, rnd, 100);
    }

    private void runRandomTest(Fixture f, Random rnd, int numVirtualNodes) {
=======
    private void runRandomTest(Fixture f, Random rnd) {
>>>>>>> c92ab785
        LocationIndexTree locationIndex = new LocationIndexTree(f.graph, f.graph.getDirectory());
        locationIndex.prepareIndex();

        f.freeze();
        PrepareContractionHierarchies pch = PrepareContractionHierarchies.fromGraph(f.graph, f.chConfig);
        PrepareContractionHierarchies.Result res = pch.doWork();
        RoutingCHGraph chGraph = RoutingCHGraphImpl.fromGraph(f.graph, res.getCHStorage(), res.getCHConfig());

        int numQueryGraph = 25;
        int numVirtualNodes = 20;
        for (int j = 0; j < numQueryGraph; j++) {
            // add virtual nodes and edges, because they can change the routing behavior and/or produce bugs, e.g.
            // when via-points are used
            List<Snap> snaps = createRandomSnaps(f.graph.getBounds(), locationIndex, rnd, numVirtualNodes, false, EdgeFilter.ALL_EDGES);
            QueryGraph queryGraph = QueryGraph.create(f.graph, snaps);

            int numQueries = 100;
            int numPathsNotFound = 0;
            List<String> strictViolations = new ArrayList<>();
            for (int i = 0; i < numQueries; i++) {
                int from = rnd.nextInt(queryGraph.getNodes());
                int to = rnd.nextInt(queryGraph.getNodes());
                Weighting w = queryGraph.wrapWeighting(f.weighting);
                // using plain dijkstra instead of bidirectional, because of #1592
                RoutingAlgorithm refAlgo = new Dijkstra(queryGraph, w, f.traversalMode);
                Path refPath = refAlgo.calcPath(from, to);
                double refWeight = refPath.getWeight();

                QueryRoutingCHGraph routingCHGraph = new QueryRoutingCHGraph(chGraph, queryGraph);
                RoutingAlgorithm algo = new CHRoutingAlgorithmFactory(routingCHGraph).createAlgo(new PMap().putObject("stall_on_demand", true));

                Path path = algo.calcPath(from, to);
                if (refPath.isFound() && !path.isFound())
                    fail("path not found for " + from + "->" + to + ", expected weight: " + refWeight);
                assertEquals(refPath.isFound(), path.isFound());
                if (!path.isFound()) {
                    numPathsNotFound++;
                    continue;
                }

                double weight = path.getWeight();
                if (Math.abs(refWeight - weight) > 1.e-2) {
                    LOGGER.warn("expected: " + refPath.calcNodes());
                    LOGGER.warn("given:    " + path.calcNodes());
                    fail("wrong weight: " + from + "->" + to + ", dijkstra: " + refWeight + " vs. ch: " + path.getWeight());
                }
                if (Math.abs(path.getDistance() - refPath.getDistance()) > 1.e-1) {
                    strictViolations.add("wrong distance " + from + "->" + to + ", expected: " + refPath.getDistance() + ", given: " + path.getDistance());
                }
                if (Math.abs(path.getTime() - refPath.getTime()) > 50) {
                    strictViolations.add("wrong time " + from + "->" + to + ", expected: " + refPath.getTime() + ", given: " + path.getTime());
                }
            }
            if (numPathsNotFound > 0.9 * numQueries) {
                fail("Too many paths not found: " + numPathsNotFound + "/" + numQueries);
            }
            if (strictViolations.size() > 0.05 * numQueries) {
                fail("Too many strict violations: " + strictViolations.size() + "/" + numQueries + "\n" +
                        Helper.join("\n", strictViolations));
            }
        }
    }

}
<|MERGE_RESOLUTION|>--- conflicted
+++ resolved
@@ -11,23 +11,17 @@
 import com.graphhopper.routing.weighting.DefaultTurnCostProvider;
 import com.graphhopper.routing.weighting.TurnCostProvider;
 import com.graphhopper.routing.weighting.Weighting;
-<<<<<<< HEAD
 import com.graphhopper.routing.weighting.custom.CustomModelParser;
-import com.graphhopper.storage.*;
-import com.graphhopper.storage.index.LocationIndexTree;
-import com.graphhopper.storage.index.Snap;
-import com.graphhopper.util.*;
-=======
 import com.graphhopper.storage.BaseGraph;
 import com.graphhopper.storage.CHConfig;
 import com.graphhopper.storage.RoutingCHGraph;
 import com.graphhopper.storage.RoutingCHGraphImpl;
 import com.graphhopper.storage.index.LocationIndexTree;
 import com.graphhopper.storage.index.Snap;
+import com.graphhopper.util.CustomModel;
 import com.graphhopper.util.GHUtility;
 import com.graphhopper.util.Helper;
 import com.graphhopper.util.PMap;
->>>>>>> c92ab785
 import org.junit.jupiter.api.extension.ExtensionContext;
 import org.junit.jupiter.params.ParameterizedTest;
 import org.junit.jupiter.params.provider.Arguments;
@@ -116,50 +110,14 @@
         // we may not use an offset when query graph is involved, otherwise traveling via virtual edges will not be
         // the same as taking the direct edge!
         double pOffset = 0;
-<<<<<<< HEAD
-        GHUtility.buildRandomGraph(f.graph, rnd, numNodes, 2.5, true,
-                f.accessEnc, f.speedEnc, null, 0.9, pOffset);
-=======
         GHUtility.buildRandomGraph(f.graph, rnd, numNodes, 2.5, true, f.accessEnc, f.speedEnc, null, 0.9, pOffset);
->>>>>>> c92ab785
         if (f.traversalMode.isEdgeBased()) {
             GHUtility.addRandomTurnCosts(f.graph, seed, f.accessEnc, f.turnCostEnc, f.maxTurnCosts, f.graph.getTurnCostStorage());
         }
         runRandomTest(f, rnd);
     }
 
-<<<<<<< HEAD
-    @ParameterizedTest
-    @ArgumentsSource(FixtureProvider.class)
-    public void issue1574_1(Fixture f) {
-        assumeFalse(f.traversalMode.isEdgeBased());
-        Random rnd = new Random(9348906923700L);
-        buildRandomGraphLegacy(f.graph, f.accessEnc, f.speedEnc, rnd, 50, 2.5, false, true, 0.9);
-        runRandomTest(f, rnd, 20);
-    }
-
-    @ParameterizedTest
-    @ArgumentsSource(FixtureProvider.class)
-    public void issue1574_2(Fixture f) {
-        assumeFalse(f.traversalMode.isEdgeBased());
-        Random rnd = new Random(10093639220394L);
-        buildRandomGraphLegacy(f.graph, f.accessEnc, f.speedEnc, rnd, 50, 2.5, false, true, 0.9);
-        runRandomTest(f, rnd, 20);
-    }
-
-    @ParameterizedTest
-    @ArgumentsSource(FixtureProvider.class)
-    public void issue1582(Fixture f) {
-        assumeFalse(f.traversalMode.isEdgeBased());
-        Random rnd = new Random(4111485945982L);
-        buildRandomGraphLegacy(f.graph, f.accessEnc, f.speedEnc, rnd, 10, 2.5, false, true, 0.9);
-        runRandomTest(f, rnd, 100);
-    }
-
-    private void runRandomTest(Fixture f, Random rnd, int numVirtualNodes) {
-=======
     private void runRandomTest(Fixture f, Random rnd) {
->>>>>>> c92ab785
         LocationIndexTree locationIndex = new LocationIndexTree(f.graph, f.graph.getDirectory());
         locationIndex.prepareIndex();
 
