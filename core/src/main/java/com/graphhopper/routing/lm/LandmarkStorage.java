/*
 *  Licensed to GraphHopper GmbH under one or more contributor
 *  license agreements. See the NOTICE file distributed with this work for
 *  additional information regarding copyright ownership.
 *
 *  GraphHopper GmbH licenses this file to you under the Apache License,
 *  Version 2.0 (the "License"); you may not use this file except in
 *  compliance with the License. You may obtain a copy of the License at
 *
 *       http://www.apache.org/licenses/LICENSE-2.0
 *
 *  Unless required by applicable law or agreed to in writing, software
 *  distributed under the License is distributed on an "AS IS" BASIS,
 *  WITHOUT WARRANTIES OR CONDITIONS OF ANY KIND, either express or implied.
 *  See the License for the specific language governing permissions and
 *  limitations under the License.
 */
package com.graphhopper.routing.lm;

import com.carrotsearch.hppc.IntArrayList;
import com.carrotsearch.hppc.IntHashSet;
import com.carrotsearch.hppc.IntObjectMap;
import com.carrotsearch.hppc.predicates.IntObjectPredicate;
import com.carrotsearch.hppc.procedures.IntObjectProcedure;
import com.graphhopper.coll.MapEntry;
import com.graphhopper.routing.DijkstraBidirectionRef;
import com.graphhopper.routing.SPTEntry;
import com.graphhopper.routing.subnetwork.SubnetworkStorage;
import com.graphhopper.routing.subnetwork.TarjanSCC;
import com.graphhopper.routing.subnetwork.TarjanSCC.ConnectedComponents;
import com.graphhopper.routing.util.*;
import com.graphhopper.routing.util.spatialrules.SpatialRule;
import com.graphhopper.routing.util.spatialrules.SpatialRuleLookup;
import com.graphhopper.routing.util.spatialrules.SpatialRuleSet;
import com.graphhopper.routing.weighting.ShortestWeighting;
import com.graphhopper.routing.weighting.Weighting;
import com.graphhopper.storage.*;
import com.graphhopper.util.EdgeIteratorState;
import com.graphhopper.util.GHUtility;
import com.graphhopper.util.Helper;
import com.graphhopper.util.StopWatch;
import com.graphhopper.util.exceptions.ConnectionNotFoundException;
import com.graphhopper.util.shapes.GHPoint;
import org.slf4j.Logger;
import org.slf4j.LoggerFactory;

import java.util.*;
import java.util.concurrent.atomic.AtomicBoolean;
import java.util.concurrent.atomic.AtomicInteger;

/**
 * This class stores the landmark nodes and the weights from and to all other nodes in every
 * subnetwork. This data is created to apply a speed-up for path calculation but at the same times
 * stays flexible to per-request changes. The class is safe for usage from multiple reading threads
 * across algorithms.
 *
 * @author Peter Karich
 */
public class LandmarkStorage implements Storable<LandmarkStorage> {

    // Short.MAX_VALUE = 2^15-1 but we have unsigned short so we need 2^16-1
    private static final int SHORT_INFINITY = Short.MAX_VALUE * 2 + 1;
    // We have large values that do not fit into a short, use a specific maximum value
    private static final int SHORT_MAX = SHORT_INFINITY - 1;

    private static final Logger LOGGER = LoggerFactory.getLogger(LandmarkStorage.class);
    // This value is used to identify nodes where no subnetwork is associated
    private static final int UNSET_SUBNETWORK = -1;
    // This value should only be used if subnetwork is too small to be explicitly stored
    private static final int UNCLEAR_SUBNETWORK = 0;
    // one node has an associated landmark information ('one landmark row'): the forward and backward weight
    private long LM_ROW_LENGTH;
    private int landmarks;
    private final int FROM_OFFSET;
    private final int TO_OFFSET;
    private final DataAccess landmarkWeightDA;
    // every subnetwork has its own landmark mapping but the count of landmarks is always the same
    private final List<int[]> landmarkIDs;
    private double factor = -1;
    private final static double DOUBLE_MLTPL = 1e6;
    private final GraphHopperStorage graph;
    private final NodeAccess na;
    private final FlagEncoder encoder;
    private final Weighting weighting;
    private final LMConfig lmConfig;
    private Weighting lmSelectionWeighting;
    private final TraversalMode traversalMode;
    private boolean initialized;
    private int minimumNodes;
    private final SubnetworkStorage subnetworkStorage;
    private List<LandmarkSuggestion> landmarkSuggestions = Collections.emptyList();
    private SpatialRuleLookup ruleLookup;
    private boolean logDetails = false;
    /**
     * 'to' and 'from' fit into 32 bit => 16 bit for each of them => 65536
     */
    static final long PRECISION = 1 << 16;

    public LandmarkStorage(GraphHopperStorage graph, Directory dir, final LMConfig lmConfig, int landmarks) {
        this.graph = graph;
        this.na = graph.getNodeAccess();
        this.minimumNodes = Math.min(graph.getNodes() / 2, 500_000);
        this.lmConfig = lmConfig;
        this.weighting = lmConfig.getWeighting();
        if (weighting.hasTurnCosts()) {
            throw new IllegalArgumentException("Landmark preparation cannot be used with weightings returning turn costs, because this can lead to wrong results during the (node-based) landmark calculation, see #1960");
        }
        this.encoder = weighting.getFlagEncoder();
        // allowing arbitrary weighting is too dangerous
        this.lmSelectionWeighting = new ShortestWeighting(encoder) {
            @Override
            public double calcEdgeWeight(EdgeIteratorState edge, boolean reverse) {
                // make accessibility of shortest identical to the provided weighting to avoid problems like shown in testWeightingConsistence
                double res = weighting.calcEdgeWeight(edge, reverse);
                if (res >= Double.MAX_VALUE)
                    return Double.POSITIVE_INFINITY;

                // returning the time or distance leads to strange landmark positions (ferries -> slow&very long) and BFS is more what we want
                return 1;
            }

            @Override
            public String toString() {
                return "LM_BFS|" + encoder;
            }
        };

        // Edge based is not really necessary because when adding turn costs while routing we can still
        // use the node based traversal as this is a smaller weight approximation and will still produce correct results
        // In this sense its even 'better' to use node-based.
        this.traversalMode = TraversalMode.NODE_BASED;
        this.landmarkWeightDA = dir.find("landmarks_" + lmConfig.getName());

        this.landmarks = landmarks;
        // one short per landmark and two directions => 2*2 byte
        this.LM_ROW_LENGTH = landmarks * 4;
        this.FROM_OFFSET = 0;
        this.TO_OFFSET = 2;
        this.landmarkIDs = new ArrayList<>();
        this.subnetworkStorage = new SubnetworkStorage(dir, "landmarks_" + lmConfig.getName());
    }

    /**
     * Specify the maximum possible value for your used area. With this maximum weight value you can influence the storage
     * precision for your weights that help A* finding its way to the goal. The same value is used for all subnetworks.
     * Note, if you pick this value too big then too similar weights are stored
     * (some bits of the storage capability will be left unused).
     * If too low then far away values will have the same maximum value associated ("maxed out").
     * Both will lead to bad performance.
     *
     * @param maxWeight use a negative value to automatically determine this value.
     */
    public LandmarkStorage setMaximumWeight(double maxWeight) {
        if (maxWeight > 0) {
            this.factor = maxWeight / PRECISION;
            if (Double.isInfinite(factor) || Double.isNaN(factor))
                throw new IllegalStateException("Illegal factor " + factor + " calculated from maximum weight " + maxWeight);
        }
        return this;
    }

    /**
     * By default do not log many details.
     */
    public void setLogDetails(boolean logDetails) {
        this.logDetails = logDetails;
    }

    /**
     * This method forces the landmark preparation to skip the landmark search and uses the specified landmark list instead.
     * Useful for manual tuning of larger areas to safe import time or improve quality.
     */
    public LandmarkStorage setLandmarkSuggestions(List<LandmarkSuggestion> landmarkSuggestions) {
        if (landmarkSuggestions == null)
            throw new IllegalArgumentException("landmark suggestions cannot be null");

        this.landmarkSuggestions = landmarkSuggestions;
        return this;
    }

    /**
     * This method sets the required number of nodes of a subnetwork for which landmarks should be calculated. Every
     * subnetwork below this count will be ignored.
     */
    public void setMinimumNodes(int minimumNodes) {
        this.minimumNodes = minimumNodes;
    }

    /**
     * @see #setMinimumNodes(int)
     */
    public int getMinimumNodes() {
        return minimumNodes;
    }

    /**
     * This weighting is used for the selection heuristic and is per default not the weighting specified in the constructor.
     * The special weighting leads to a much better distribution of the landmarks and results in better response times.
     */
    public void setLMSelectionWeighting(Weighting lmSelectionWeighting) {
        this.lmSelectionWeighting = lmSelectionWeighting;
    }

    public Weighting getLmSelectionWeighting() {
        return lmSelectionWeighting;
    }

    /**
     * This method returns the weighting for which the landmarks are originally created
     */
    public Weighting getWeighting() {
        return weighting;
    }

    boolean isInitialized() {
        return initialized;
    }

    /**
     * This method calculates the landmarks and initial weightings to & from them.
     */
    public void createLandmarks() {
        if (isInitialized())
            throw new IllegalStateException("Initialize the landmark storage only once!");

        // fill 'from' and 'to' weights with maximum value
        long maxBytes = (long) graph.getNodes() * LM_ROW_LENGTH;
        this.landmarkWeightDA.create(2000);
        this.landmarkWeightDA.ensureCapacity(maxBytes);

        for (long pointer = 0; pointer < maxBytes; pointer += 2) {
            landmarkWeightDA.setShort(pointer, (short) SHORT_INFINITY);
        }

        int[] empty = new int[landmarks];
        Arrays.fill(empty, UNSET_SUBNETWORK);
        landmarkIDs.add(empty);

        byte[] subnetworks = new byte[graph.getNodes()];
        Arrays.fill(subnetworks, (byte) UNSET_SUBNETWORK);
        // always use "reverse = false" because EdgeFilter.accept is called within correct direction in Tarjan
        EdgeFilter accessFilter = edgeState -> edgeState.get(encoder.getAccessEnc()) && Double.isFinite(weighting.calcEdgeWeight(edgeState, false));
        final EdgeFilter tarjanFilter;
        final IntHashSet blockedEdges;

        // the ruleLookup splits certain areas from each other but avoids making this a permanent change so that other algorithms still can route through these regions.
        if (ruleLookup != null && !ruleLookup.getRules().isEmpty()) {
            StopWatch sw = new StopWatch().start();
            blockedEdges = findBorderEdgeIds(ruleLookup);
            tarjanFilter = edgeState -> accessFilter.accept(edgeState) && !blockedEdges.contains(edgeState.getEdge());
            if (logDetails)
                LOGGER.info("Made " + blockedEdges.size() + " edges inaccessible. Calculated country cut in " + sw.stop().getSeconds() + "s, " + Helper.getMemInfo());
        } else {
            tarjanFilter = accessFilter;
            blockedEdges = new IntHashSet();
        }

        StopWatch sw = new StopWatch().start();

        // TODO: reuse the components calculated in PrepareRoutingSubnetworks as the edgeIds do no longer change in between (as we removed graph.optimize)
        // also calculating subnetworks from scratch makes bigger problems when working with many oneways
<<<<<<< HEAD
        TarjanSCC tarjan = new TarjanSCC(graph, tarjanFilter, true);
        ConnectedComponents graphComponents = tarjan.findComponents();
=======
        final EdgeFilter tmpFilter = tarjanFilter;
        EdgeFilter edgeFilter = edge -> DefaultEdgeFilter.outEdges(encoder.getAccessEnc()).accept(edge) && tmpFilter.accept(edge);
        ConnectedComponents graphComponents = TarjanSCC.findComponents(graph, edgeFilter, true);
>>>>>>> 138287cf
        if (logDetails)
            LOGGER.info("Calculated " + graphComponents.getComponents().size() + " subnetworks via tarjan in " + sw.stop().getSeconds() + "s, " + Helper.getMemInfo());

        String additionalInfo = "";
        // guess the factor
        if (factor <= 0) {
            // A 'factor' is necessary to store the weight in just a short value but without losing too much precision.
            // This factor is rather delicate to pick, we estimate it from an exploration with some "test landmarks",
            // see estimateMaxWeight. If we pick the distance too big for small areas this could lead to (slightly)
            // suboptimal routes as there will be too big rounding errors. But picking it too small is bad for performance
            // e.g. for Germany at least 1500km is very important otherwise speed is at least twice as slow e.g. for 1000km
            double maxWeight = estimateMaxWeight(graphComponents.getComponents(), blockedEdges);
            setMaximumWeight(maxWeight);
            additionalInfo = ", maxWeight:" + maxWeight + " from quick estimation";
        }

        if (logDetails)
            LOGGER.info("init landmarks for subnetworks with node count greater than " + minimumNodes + " with factor:" + factor + additionalInfo);

        int nodes = 0;
        for (IntArrayList subnetworkIds : graphComponents.getComponents()) {
            nodes += subnetworkIds.size();
            if (subnetworkIds.size() < minimumNodes)
                continue;
            if (factor <= 0)
                throw new IllegalStateException("factor wasn't initialized " + factor + ", subnetworks:"
                        + graphComponents.getComponents().size() + ", minimumNodes:" + minimumNodes + ", current size:" + subnetworkIds.size());

            int index = subnetworkIds.size() - 1;
            // ensure start node is reachable from both sides and no subnetwork is associated
            for (; index >= 0; index--) {
                int nextStartNode = subnetworkIds.get(index);
                if (subnetworks[nextStartNode] == UNSET_SUBNETWORK) {
                    if (logDetails) {
                        GHPoint p = createPoint(graph, nextStartNode);
                        LOGGER.info("start node: " + nextStartNode + " (" + p + ") subnetwork " + index + ", subnetwork size: " + subnetworkIds.size()
                                + ", " + Helper.getMemInfo() + ((ruleLookup == null) ? "" : " area:" + ruleLookup.lookupRules(p.lat, p.lon).getRules()));
                    }

                    if (createLandmarksForSubnetwork(nextStartNode, subnetworks, blockedEdges))
                        break;
                }
            }
            if (index < 0)
                LOGGER.warn("next start node not found in big enough network of size " + subnetworkIds.size() + ", first element is " + subnetworkIds.get(0) + ", " + createPoint(graph, subnetworkIds.get(0)));
        }

        int subnetworkCount = landmarkIDs.size();
        // store all landmark node IDs and one int for the factor itself.
        this.landmarkWeightDA.ensureCapacity(maxBytes /* landmark weights */ + subnetworkCount * landmarks /* landmark mapping per subnetwork */);

        // calculate offset to point into landmark mapping
        long bytePos = maxBytes;
        for (int[] landmarks : landmarkIDs) {
            for (int lmNodeId : landmarks) {
                landmarkWeightDA.setInt(bytePos, lmNodeId);
                bytePos += 4L;
            }
        }

        landmarkWeightDA.setHeader(0 * 4, graph.getNodes());
        landmarkWeightDA.setHeader(1 * 4, landmarks);
        landmarkWeightDA.setHeader(2 * 4, subnetworkCount);
        if (factor * DOUBLE_MLTPL > Integer.MAX_VALUE)
            throw new UnsupportedOperationException("landmark weight factor cannot be bigger than Integer.MAX_VALUE " + factor * DOUBLE_MLTPL);
        landmarkWeightDA.setHeader(3 * 4, (int) Math.round(factor * DOUBLE_MLTPL));

        // serialize fast byte[] into DataAccess
        subnetworkStorage.create(graph.getNodes());
        for (int nodeId = 0; nodeId < subnetworks.length; nodeId++) {
            subnetworkStorage.setSubnetwork(nodeId, subnetworks[nodeId]);
        }

        if (logDetails)
            LOGGER.info("Finished landmark creation. Subnetwork node count sum " + nodes + " vs. nodes " + graph.getNodes());
        initialized = true;
    }

    /**
     * This method returns the maximum weight for the graph starting from the landmarks
     */
    private double estimateMaxWeight(List<IntArrayList> graphComponents, IntHashSet blockedEdges) {
        double maxWeight = 0;
        int searchedSubnetworks = 0;
        // the maximum weight can only be an approximation so there is only a tiny improvement when we would do this for
        // all landmarks. See #2027 (1st commit) where only 1 landmark was sufficient when multiplied with 1.01 at the end
        // TODO instead of calculating the landmarks again here we could store them in landmarkIDs and do this for all here
        int[] tmpLandmarkNodeIds = new int[3];
        for (IntArrayList subnetworkIds : graphComponents) {
            if (subnetworkIds.size() < minimumNodes)
                continue;

            searchedSubnetworks++;
            int index = subnetworkIds.size() - 1;
            for (; index >= 0; index--) {
                int nextStartNode = subnetworkIds.get(index);
<<<<<<< HEAD
                LandmarkExplorer explorer = findLandmarks(tmpLandmarkNodeIds, nextStartNode, blockedEdges, "estimate " + index);
                if (explorer.getFromCount() < minimumNodes)
                    continue;

                // starting
                for (int lmIdx = 0; lmIdx < tmpLandmarkNodeIds.length; lmIdx++) {
                    int lmNodeId = tmpLandmarkNodeIds[lmIdx];
                    explorer = new LandmarkExplorer(graph, this, weighting, traversalMode, true);
                    explorer.setStartNode(lmNodeId);
                    explorer.setFilter(blockedEdges, true, true);
                    explorer.runAlgo();
                    maxWeight = Math.max(maxWeight, explorer.getLastEntry().weight);
=======
                if (GHUtility.count(requireBothDirExplorer.setBaseNode(nextStartNode)) > 0) {
                    LandmarkExplorer explorer = findLandmarks(tmpLandmarkNodeIds, nextStartNode, blockedEdges, "estimate " + index);
                    if (explorer.getFromCount() < minimumNodes)
                        continue;

                    // starting
                    for (int lmIdx = 0; lmIdx < tmpLandmarkNodeIds.length; lmIdx++) {
                        int lmNodeId = tmpLandmarkNodeIds[lmIdx];
                        explorer = new LandmarkExplorer(graph, this, weighting, traversalMode, true);
                        explorer.setStartNode(lmNodeId);
                        explorer.setFilter(blockedEdges, encoder.getAccessEnc(), true, true);
                        explorer.runAlgo();
                        maxWeight = Math.max(maxWeight, explorer.getLastEntry().weight);
                    }
                    break;
>>>>>>> 138287cf
                }
                break;
            }
        }

        if (maxWeight <= 0 && searchedSubnetworks > 0)
            throw new IllegalStateException("max weight wasn't set although " + searchedSubnetworks + " subnetworks were searched (total " + graphComponents.size() + "), minimumNodes:" + minimumNodes);

        // we have to increase maxWeight slightly as it is only an approximation towards the maximum weight,
        // especially when external landmarks are provided, but also because we do not traverse all landmarks
        return maxWeight * 1.008;
    }

    /**
     * This method creates landmarks for the specified subnetwork (integer list)
     *
     * @return landmark mapping
     */
    private boolean createLandmarksForSubnetwork(final int startNode, final byte[] subnetworks, IntHashSet blockedEdges) {
        final int subnetworkId = landmarkIDs.size();
        int[] tmpLandmarkNodeIds = new int[landmarks];
        int logOffset = Math.max(1, landmarks / 2);
        boolean pickedPrecalculatedLandmarks = false;

        if (!landmarkSuggestions.isEmpty()) {
            double lat = na.getLat(startNode), lon = na.getLon(startNode);
            LandmarkSuggestion selectedSuggestion = null;
            for (LandmarkSuggestion lmsugg : landmarkSuggestions) {
                if (lmsugg.getBox().contains(lat, lon)) {
                    selectedSuggestion = lmsugg;
                    break;
                }
            }

            if (selectedSuggestion != null) {
                if (selectedSuggestion.getNodeIds().size() < tmpLandmarkNodeIds.length)
                    throw new IllegalArgumentException("landmark suggestions are too few " + selectedSuggestion.getNodeIds().size() + " for requested landmarks " + landmarks);

                pickedPrecalculatedLandmarks = true;
                for (int i = 0; i < tmpLandmarkNodeIds.length; i++) {
                    int lmNodeId = selectedSuggestion.getNodeIds().get(i);
                    tmpLandmarkNodeIds[i] = lmNodeId;
                }
            }
        }

        if (pickedPrecalculatedLandmarks) {
            LOGGER.info("Picked " + tmpLandmarkNodeIds.length + " landmark suggestions, skip finding landmarks");
        } else {
            LandmarkExplorer explorer = findLandmarks(tmpLandmarkNodeIds, startNode, blockedEdges, "create");
            if (explorer.getFromCount() < minimumNodes) {
                // too small subnetworks are initialized with special id==0
                explorer.setSubnetworks(subnetworks, UNCLEAR_SUBNETWORK);
                return false;
            }
            if (logDetails)
                LOGGER.info("Finished searching landmarks for subnetwork " + subnetworkId + " of size " + explorer.getVisitedNodes());
        }

        // 2) calculate weights for all landmarks -> 'from' and 'to' weight
        for (int lmIdx = 0; lmIdx < tmpLandmarkNodeIds.length; lmIdx++) {
            if (Thread.currentThread().isInterrupted()) {
                throw new RuntimeException("Thread was interrupted for landmark " + lmIdx);
            }
            int lmNodeId = tmpLandmarkNodeIds[lmIdx];
            LandmarkExplorer explorer = new LandmarkExplorer(graph, this, weighting, traversalMode, true);
            explorer.setStartNode(lmNodeId);
            explorer.setFilter(blockedEdges, encoder.getAccessEnc(), false, true);
            explorer.runAlgo();
            explorer.initLandmarkWeights(lmIdx, lmNodeId, LM_ROW_LENGTH, FROM_OFFSET);

            // set subnetwork id to all explored nodes, but do this only for the first landmark
            if (lmIdx == 0) {
                if (explorer.setSubnetworks(subnetworks, subnetworkId))
                    return false;
            }

            explorer = new LandmarkExplorer(graph, this, weighting, traversalMode, false);
            explorer.setStartNode(lmNodeId);
            explorer.setFilter(blockedEdges, encoder.getAccessEnc(), true, false);
            explorer.runAlgo();
            explorer.initLandmarkWeights(lmIdx, lmNodeId, LM_ROW_LENGTH, TO_OFFSET);

            if (lmIdx == 0) {
                if (explorer.setSubnetworks(subnetworks, subnetworkId))
                    return false;
            }

            if (logDetails && lmIdx % logOffset == 0)
                LOGGER.info("Set landmarks weights [" + weighting + "]. "
                        + "Progress " + (int) (100.0 * lmIdx / tmpLandmarkNodeIds.length) + "%");
        }

        // TODO set weight to SHORT_MAX if entry has either no 'from' or no 'to' entry
        landmarkIDs.add(tmpLandmarkNodeIds);
        return true;
    }

    /**
     * This method specifies the polygons which should be used to split the world wide area to improve performance and
     * quality in this scenario.
     */
    public void setSpatialRuleLookup(SpatialRuleLookup ruleLookup) {
        this.ruleLookup = ruleLookup;
    }

    /**
     * This method makes edges crossing the specified border inaccessible to split a bigger area into smaller subnetworks.
     * This is important for the world wide use case to limit the maximum distance and also to detect unreasonable routes faster.
     */
    protected IntHashSet findBorderEdgeIds(SpatialRuleLookup ruleLookup) {
        AllEdgesIterator allEdgesIterator = graph.getAllEdges();
        IntHashSet inaccessible = new IntHashSet();
        while (allEdgesIterator.next()) {
            int adjNode = allEdgesIterator.getAdjNode();
            SpatialRuleSet set = ruleLookup.lookupRules(na.getLat(adjNode), na.getLon(adjNode));
            SpatialRule ruleAdj = set.getRules().isEmpty() ? null : set.getRules().get(0);

            int baseNode = allEdgesIterator.getBaseNode();
            set = ruleLookup.lookupRules(na.getLat(baseNode), na.getLon(baseNode));
            SpatialRule ruleBase = set.getRules().isEmpty() ? null : set.getRules().get(0);
            if (ruleAdj != ruleBase) {
                inaccessible.add(allEdgesIterator.getEdge());
            }
        }
        return inaccessible;
    }

    /**
     * The factor is used to convert double values into more compact int values.
     */
    double getFactor() {
        return factor;
    }

    /**
     * @return the weight from the landmark to the specified node. Where the landmark integer is not
     * a node ID but the internal index of the landmark array.
     */
    int getFromWeight(int landmarkIndex, int node) {
        int res = (int) landmarkWeightDA.getShort((long) node * LM_ROW_LENGTH + landmarkIndex * 4 + FROM_OFFSET)
                & 0x0000FFFF;
        if (res == SHORT_INFINITY)
            // TODO can happen if endstanding oneway
            // we should set a 'from' value to SHORT_MAX if the 'to' value was already set to find real bugs
            // and what to return? Integer.MAX_VALUE i.e. convert to Double.pos_infinity upstream?
            return SHORT_MAX;
        // throw new IllegalStateException("Do not call getFromWeight for wrong landmark[" + landmarkIndex + "]=" + landmarkIDs[landmarkIndex] + " and node " + node);
        // TODO if(res == MAX) fallback to beeline approximation!?

        return res;
    }

    /**
     * @return the weight from the specified node to the landmark (specified *as index*)
     */
    int getToWeight(int landmarkIndex, int node) {
        int res = (int) landmarkWeightDA.getShort((long) node * LM_ROW_LENGTH + landmarkIndex * 4 + TO_OFFSET)
                & 0x0000FFFF;
        if (res == SHORT_INFINITY)
            return SHORT_MAX;

        return res;
    }

    /**
     * @return false if the value capacity was reached and instead of the real value the SHORT_MAX was stored.
     */
    final boolean setWeight(long pointer, double value) {
        double tmpVal = value / factor;
        if (tmpVal > Integer.MAX_VALUE)
            throw new UnsupportedOperationException("Cannot store infinity explicitly, pointer=" + pointer + ", value=" + value + ", factor=" + factor);

        if (tmpVal >= SHORT_MAX) {
            landmarkWeightDA.setShort(pointer, (short) SHORT_MAX);
            return false;
        } else {
            landmarkWeightDA.setShort(pointer, (short) tmpVal);
            return true;
        }
    }

    boolean isInfinity(long pointer) {
        return ((int) landmarkWeightDA.getShort(pointer) & 0x0000FFFF) == SHORT_INFINITY;
    }

    int calcWeight(EdgeIteratorState edge, boolean reverse) {
        return (int) (weighting.calcEdgeWeight(edge, reverse) / factor);
    }

    // From all available landmarks pick just a few active ones
    boolean chooseActiveLandmarks(int fromNode, int toNode, int[] activeLandmarkIndices, boolean reverse) {
        if (fromNode < 0 || toNode < 0)
            throw new IllegalStateException("from " + fromNode + " and to "
                    + toNode + " nodes have to be 0 or positive to init landmarks");

        int subnetworkFrom = subnetworkStorage.getSubnetwork(fromNode);
        int subnetworkTo = subnetworkStorage.getSubnetwork(toNode);
        if (subnetworkFrom <= UNCLEAR_SUBNETWORK || subnetworkTo <= UNCLEAR_SUBNETWORK)
            return false;
        if (subnetworkFrom != subnetworkTo) {
            throw new ConnectionNotFoundException("Connection between locations not found. Different subnetworks " + subnetworkFrom
                    + " vs. " + subnetworkTo, new HashMap<>());
        }

        // See the similar formula in LMApproximator.approximateForLandmark
        List<Map.Entry<Integer, Integer>> list = new ArrayList<>(landmarks);
        for (int lmIndex = 0; lmIndex < landmarks; lmIndex++) {
            int fromWeight = getFromWeight(lmIndex, toNode) - getFromWeight(lmIndex, fromNode);
            int toWeight = getToWeight(lmIndex, fromNode) - getToWeight(lmIndex, toNode);

            list.add(new MapEntry<>(reverse
                    ? Math.max(-fromWeight, -toWeight)
                    : Math.max(fromWeight, toWeight), lmIndex));
        }

        Collections.sort(list, SORT_BY_WEIGHT);

        if (activeLandmarkIndices[0] >= 0) {
            IntHashSet set = new IntHashSet(activeLandmarkIndices.length);
            set.addAll(activeLandmarkIndices);
            int existingLandmarkCounter = 0;
            final int COUNT = Math.min(activeLandmarkIndices.length - 2, 2);
            for (int i = 0; i < activeLandmarkIndices.length; i++) {
                if (i >= activeLandmarkIndices.length - COUNT + existingLandmarkCounter) {
                    // keep at least two of the previous landmarks (pick the best)
                    break;
                } else {
                    activeLandmarkIndices[i] = list.get(i).getValue();
                    if (set.contains(activeLandmarkIndices[i]))
                        existingLandmarkCounter++;
                }
            }

        } else {
            for (int i = 0; i < activeLandmarkIndices.length; i++) {
                activeLandmarkIndices[i] = list.get(i).getValue();
            }
        }

        return true;
    }

    public int getLandmarkCount() {
        return landmarks;
    }

    public int[] getLandmarks(int subnetwork) {
        return landmarkIDs.get(subnetwork);
    }

    /**
     * @return the number of subnetworks that have landmarks
     */
    public int getSubnetworksWithLandmarks() {
        return landmarkIDs.size();
    }

    public boolean isEmpty() {
        return landmarkIDs.size() < 2;
    }

    @Override
    public String toString() {
        String str = "";
        for (int[] ints : landmarkIDs) {
            if (!str.isEmpty())
                str += ", ";
            str += Arrays.toString(ints);
        }
        return str;
    }

    /**
     * @return the calculated landmarks as GeoJSON string.
     */
    String getLandmarksAsGeoJSON() {
        String str = "";
        for (int subnetwork = 1; subnetwork < landmarkIDs.size(); subnetwork++) {
            int[] lmArray = landmarkIDs.get(subnetwork);
            for (int lmIdx = 0; lmIdx < lmArray.length; lmIdx++) {
                int index = lmArray[lmIdx];
                if (!str.isEmpty())
                    str += ",";

                str += "{ \"type\": \"Feature\", \"geometry\": {\"type\": \"Point\", \"coordinates\": ["
                        + na.getLon(index) + ", " + na.getLat(index) + "]},";
                str += "  \"properties\":{\"node_index\":" + index + ","
                        + "\"subnetwork\":" + subnetwork + ","
                        + "\"lm_index\":" + lmIdx + "}"
                        + "}";
            }
        }

        return "{ \"type\": \"FeatureCollection\", \"features\": [" + str + "]}";
    }

    @Override
    public boolean loadExisting() {
        if (isInitialized())
            throw new IllegalStateException("Cannot call PrepareLandmarks.loadExisting if already initialized");
        if (landmarkWeightDA.loadExisting()) {
            if (!subnetworkStorage.loadExisting())
                throw new IllegalStateException("landmark weights loaded but not the subnetworks!?");

            int nodes = landmarkWeightDA.getHeader(0 * 4);
            if (nodes != graph.getNodes())
                throw new IllegalArgumentException("Cannot load landmark data as written for different graph storage with " + nodes + " nodes, not " + graph.getNodes());
            landmarks = landmarkWeightDA.getHeader(1 * 4);
            int subnetworks = landmarkWeightDA.getHeader(2 * 4);
            factor = landmarkWeightDA.getHeader(3 * 4) / DOUBLE_MLTPL;
            LM_ROW_LENGTH = landmarks * 4;
            long maxBytes = LM_ROW_LENGTH * nodes;
            long bytePos = maxBytes;

            // in the first subnetwork 0 there are no landmark IDs stored
            for (int j = 0; j < subnetworks; j++) {
                int[] tmpLandmarks = new int[landmarks];
                for (int i = 0; i < tmpLandmarks.length; i++) {
                    tmpLandmarks[i] = landmarkWeightDA.getInt(bytePos);
                    bytePos += 4;
                }
                landmarkIDs.add(tmpLandmarks);
            }

            initialized = true;
            return true;
        }
        return false;
    }

    @Override
    public LandmarkStorage create(long byteCount) {
        throw new IllegalStateException("Do not call LandmarkStore.create directly");
    }

    @Override
    public void flush() {
        landmarkWeightDA.flush();
        subnetworkStorage.flush();
    }

    @Override
    public void close() {
        landmarkWeightDA.close();
        subnetworkStorage.close();
    }

    @Override
    public boolean isClosed() {
        return landmarkWeightDA.isClosed();
    }

    @Override
    public long getCapacity() {
        return landmarkWeightDA.getCapacity() + subnetworkStorage.getCapacity();
    }

    int getBaseNodes() {
        return graph.getNodes();
    }

    private LandmarkExplorer findLandmarks(int[] landmarkNodeIdsToReturn, int startNode, IntHashSet blockedEdges, String info) {
        int logOffset = Math.max(1, landmarkNodeIdsToReturn.length / 2);
        // 1a) pick landmarks via special weighting for a better geographical spreading
        Weighting initWeighting = lmSelectionWeighting;
        LandmarkExplorer explorer = new LandmarkExplorer(graph, this, initWeighting, traversalMode, true);
        explorer.setStartNode(startNode);
        explorer.setFilter(blockedEdges, encoder.getAccessEnc(), true, true);
        explorer.runAlgo();

        if (explorer.getFromCount() >= minimumNodes) {
            // 1b) we have one landmark, now determine the other landmarks
            landmarkNodeIdsToReturn[0] = explorer.getLastEntry().adjNode;
            for (int lmIdx = 0; lmIdx < landmarkNodeIdsToReturn.length - 1; lmIdx++) {
                explorer = new LandmarkExplorer(graph, this, initWeighting, traversalMode, true);
                explorer.setFilter(blockedEdges, encoder.getAccessEnc(), true, true);
                // set all current landmarks as start so that the next getLastNode is hopefully a "far away" node
                for (int j = 0; j < lmIdx + 1; j++) {
                    explorer.setStartNode(landmarkNodeIdsToReturn[j]);
                }
                explorer.runAlgo();
                landmarkNodeIdsToReturn[lmIdx + 1] = explorer.getLastEntry().adjNode;
                if (logDetails && lmIdx % logOffset == 0)
                    LOGGER.info("Finding landmarks [" + lmConfig + "] in network [" + explorer.getVisitedNodes() + "] for " + info + ". "
                            + "Start node:" + startNode + " (" + createPoint(graph, startNode) + ")"
                            + "Progress " + (int) (100.0 * lmIdx / landmarkNodeIdsToReturn.length) + "%, " + Helper.getMemInfo());
            }
        }
        return explorer;
    }

    /**
     * This class is used to calculate landmark location (equally distributed).
     * It derives from DijkstraBidirectionRef, but is only used as forward or backward search.
     */
    private static class LandmarkExplorer extends DijkstraBidirectionRef {
        // edgeFilter is null initially and must be set via setEdgeFilter
        private EdgeFilter edgeFilter;
        // todo: rename 'from' to 'reverse' (and flip it) ? 'from' is used in many places for node ids and 'reverse' is mostly used for the direction
        private final boolean from;
        private final LandmarkStorage lms;
        private SPTEntry lastEntry;

        public LandmarkExplorer(Graph g, LandmarkStorage lms, Weighting weighting, TraversalMode tMode, boolean from) {
            super(g, weighting, tMode);
            this.lms = lms;
            this.from = from;
            // set one of the bi directions as already finished
            if (from)
                finishedTo = true;
            else
                finishedFrom = true;
            // no path should be calculated
            setUpdateBestPath(false);
        }

<<<<<<< HEAD
        public void setFilter(IntHashSet set, boolean bwd, boolean fwd) {
            edgeFilter = new BlockedEdgesFilter(weighting, bwd, fwd, set);
=======
        public void setFilter(IntHashSet set, BooleanEncodedValue accessEnc, boolean bwd, boolean fwd) {
            edgeFilter = new BlockedEdgesFilter(accessEnc, bwd, fwd, set);
>>>>>>> 138287cf
        }

        public void setStartNode(int startNode) {
            if (from)
                initFrom(startNode, 0);
            else
                initTo(startNode, 0);
        }

        @Override
        protected double calcWeight(EdgeIteratorState iter, SPTEntry currEdge, boolean reverse) {
            if (!edgeFilter.accept(iter))
                return Double.POSITIVE_INFINITY;
            return GHUtility.calcWeightWithTurnWeight(weighting, iter, reverse, currEdge.edge) + currEdge.getWeightOfVisitedPath();
        }

        int getFromCount() {
            return bestWeightMapFrom.size();
        }

        public void runAlgo() {
            super.runAlgo();
        }

        SPTEntry getLastEntry() {
            if (!finished())
                throw new IllegalStateException("Cannot get max weight if not yet finished");
            return lastEntry;
        }

        @Override
        public boolean finished() {
            if (from) {
                lastEntry = currFrom;
                return finishedFrom;
            } else {
                lastEntry = currTo;
                return finishedTo;
            }
        }

        public boolean setSubnetworks(final byte[] subnetworks, final int subnetworkId) {
            if (subnetworkId > 127)
                throw new IllegalStateException("Too many subnetworks " + subnetworkId);

            final AtomicBoolean failed = new AtomicBoolean(false);
            IntObjectMap<SPTEntry> map = from ? bestWeightMapFrom : bestWeightMapTo;
            map.forEach(new IntObjectPredicate<SPTEntry>() {
                @Override
                public boolean apply(int nodeId, SPTEntry value) {
                    int sn = subnetworks[nodeId];
                    if (sn != subnetworkId) {
                        if (sn != UNSET_SUBNETWORK && sn != UNCLEAR_SUBNETWORK) {
                            // this is ugly but can happen in real world, see testWithOnewaySubnetworks
                            LOGGER.error("subnetworkId for node " + nodeId
                                    + " (" + createPoint(graph, nodeId) + ") already set (" + sn + "). " + "Cannot change to " + subnetworkId);

                            failed.set(true);
                            return false;
                        }

                        subnetworks[nodeId] = (byte) subnetworkId;
                    }
                    return true;
                }
            });
            return failed.get();
        }

        public void initLandmarkWeights(final int lmIdx, int lmNodeId, final long rowSize, final int offset) {
            IntObjectMap<SPTEntry> map = from ? bestWeightMapFrom : bestWeightMapTo;
            final AtomicInteger maxedout = new AtomicInteger(0);
            final Map.Entry<Double, Double> finalMaxWeight = new MapEntry<>(0d, 0d);

            map.forEach(new IntObjectProcedure<SPTEntry>() {
                @Override
                public void apply(int nodeId, SPTEntry b) {
                    if (!lms.setWeight(nodeId * rowSize + lmIdx * 4 + offset, b.weight)) {
                        maxedout.incrementAndGet();
                        finalMaxWeight.setValue(Math.max(b.weight, finalMaxWeight.getValue()));
                    }
                }
            });

            if ((double) maxedout.get() / map.size() > 0.1) {
                LOGGER.warn("landmark " + lmIdx + " (" + nodeAccess.getLat(lmNodeId) + "," + nodeAccess.getLon(lmNodeId) + "): " +
                        "too many weights were maxed out (" + maxedout.get() + "/" + map.size() + "). Use a bigger factor than " + lms.factor
                        + ". For example use maximum_lm_weight: " + finalMaxWeight.getValue() * 1.2 + " in your LM profile definition");
            }
        }
    }

    /**
     * Sort landmark by weight and let maximum weight come first, to pick best active landmarks.
     */
    final static Comparator<Map.Entry<Integer, Integer>> SORT_BY_WEIGHT = new Comparator<Map.Entry<Integer, Integer>>() {
        @Override
        public int compare(Map.Entry<Integer, Integer> o1, Map.Entry<Integer, Integer> o2) {
            return Integer.compare(o2.getKey(), o1.getKey());
        }
    };

    static GHPoint createPoint(Graph graph, int nodeId) {
        return new GHPoint(graph.getNodeAccess().getLat(nodeId), graph.getNodeAccess().getLon(nodeId));
    }

    private static class BlockedEdgesFilter implements EdgeFilter {
        private final IntHashSet blockedEdges;
        private final Weighting weighting;
        private final boolean fwd;
        private final boolean bwd;

        public BlockedEdgesFilter(Weighting w, boolean bwd, boolean fwd, IntHashSet blockedEdges) {
            this.weighting = w;
            this.fwd = fwd;
            this.bwd = bwd;
            this.blockedEdges = blockedEdges;
        }

        @Override
        public final boolean accept(EdgeIteratorState edgeState) {
            boolean blocked = blockedEdges.contains(edgeState.getEdge());
            if (blocked)
                return false;
            return fwd && Double.isFinite(weighting.calcEdgeWeightWithAccess(edgeState, false)) ||
                    bwd && Double.isFinite(weighting.calcEdgeWeightWithAccess(edgeState, true));
        }

        @Override
        public String toString() {
            return weighting + ", bwd:" + bwd + ", fwd:" + fwd;
        }
    }
}<|MERGE_RESOLUTION|>--- conflicted
+++ resolved
@@ -28,7 +28,10 @@
 import com.graphhopper.routing.subnetwork.SubnetworkStorage;
 import com.graphhopper.routing.subnetwork.TarjanSCC;
 import com.graphhopper.routing.subnetwork.TarjanSCC.ConnectedComponents;
-import com.graphhopper.routing.util.*;
+import com.graphhopper.routing.util.AllEdgesIterator;
+import com.graphhopper.routing.util.EdgeFilter;
+import com.graphhopper.routing.util.FlagEncoder;
+import com.graphhopper.routing.util.TraversalMode;
 import com.graphhopper.routing.util.spatialrules.SpatialRule;
 import com.graphhopper.routing.util.spatialrules.SpatialRuleLookup;
 import com.graphhopper.routing.util.spatialrules.SpatialRuleSet;
@@ -259,14 +262,7 @@
 
         // TODO: reuse the components calculated in PrepareRoutingSubnetworks as the edgeIds do no longer change in between (as we removed graph.optimize)
         // also calculating subnetworks from scratch makes bigger problems when working with many oneways
-<<<<<<< HEAD
-        TarjanSCC tarjan = new TarjanSCC(graph, tarjanFilter, true);
-        ConnectedComponents graphComponents = tarjan.findComponents();
-=======
-        final EdgeFilter tmpFilter = tarjanFilter;
-        EdgeFilter edgeFilter = edge -> DefaultEdgeFilter.outEdges(encoder.getAccessEnc()).accept(edge) && tmpFilter.accept(edge);
-        ConnectedComponents graphComponents = TarjanSCC.findComponents(graph, edgeFilter, true);
->>>>>>> 138287cf
+        ConnectedComponents graphComponents = TarjanSCC.findComponents(graph, tarjanFilter, true);
         if (logDetails)
             LOGGER.info("Calculated " + graphComponents.getComponents().size() + " subnetworks via tarjan in " + sw.stop().getSeconds() + "s, " + Helper.getMemInfo());
 
@@ -363,7 +359,6 @@
             int index = subnetworkIds.size() - 1;
             for (; index >= 0; index--) {
                 int nextStartNode = subnetworkIds.get(index);
-<<<<<<< HEAD
                 LandmarkExplorer explorer = findLandmarks(tmpLandmarkNodeIds, nextStartNode, blockedEdges, "estimate " + index);
                 if (explorer.getFromCount() < minimumNodes)
                     continue;
@@ -376,23 +371,6 @@
                     explorer.setFilter(blockedEdges, true, true);
                     explorer.runAlgo();
                     maxWeight = Math.max(maxWeight, explorer.getLastEntry().weight);
-=======
-                if (GHUtility.count(requireBothDirExplorer.setBaseNode(nextStartNode)) > 0) {
-                    LandmarkExplorer explorer = findLandmarks(tmpLandmarkNodeIds, nextStartNode, blockedEdges, "estimate " + index);
-                    if (explorer.getFromCount() < minimumNodes)
-                        continue;
-
-                    // starting
-                    for (int lmIdx = 0; lmIdx < tmpLandmarkNodeIds.length; lmIdx++) {
-                        int lmNodeId = tmpLandmarkNodeIds[lmIdx];
-                        explorer = new LandmarkExplorer(graph, this, weighting, traversalMode, true);
-                        explorer.setStartNode(lmNodeId);
-                        explorer.setFilter(blockedEdges, encoder.getAccessEnc(), true, true);
-                        explorer.runAlgo();
-                        maxWeight = Math.max(maxWeight, explorer.getLastEntry().weight);
-                    }
-                    break;
->>>>>>> 138287cf
                 }
                 break;
             }
@@ -460,7 +438,7 @@
             int lmNodeId = tmpLandmarkNodeIds[lmIdx];
             LandmarkExplorer explorer = new LandmarkExplorer(graph, this, weighting, traversalMode, true);
             explorer.setStartNode(lmNodeId);
-            explorer.setFilter(blockedEdges, encoder.getAccessEnc(), false, true);
+            explorer.setFilter(blockedEdges, false, true);
             explorer.runAlgo();
             explorer.initLandmarkWeights(lmIdx, lmNodeId, LM_ROW_LENGTH, FROM_OFFSET);
 
@@ -472,7 +450,7 @@
 
             explorer = new LandmarkExplorer(graph, this, weighting, traversalMode, false);
             explorer.setStartNode(lmNodeId);
-            explorer.setFilter(blockedEdges, encoder.getAccessEnc(), true, false);
+            explorer.setFilter(blockedEdges, true, false);
             explorer.runAlgo();
             explorer.initLandmarkWeights(lmIdx, lmNodeId, LM_ROW_LENGTH, TO_OFFSET);
 
@@ -761,7 +739,7 @@
         Weighting initWeighting = lmSelectionWeighting;
         LandmarkExplorer explorer = new LandmarkExplorer(graph, this, initWeighting, traversalMode, true);
         explorer.setStartNode(startNode);
-        explorer.setFilter(blockedEdges, encoder.getAccessEnc(), true, true);
+        explorer.setFilter(blockedEdges, true, true);
         explorer.runAlgo();
 
         if (explorer.getFromCount() >= minimumNodes) {
@@ -769,7 +747,7 @@
             landmarkNodeIdsToReturn[0] = explorer.getLastEntry().adjNode;
             for (int lmIdx = 0; lmIdx < landmarkNodeIdsToReturn.length - 1; lmIdx++) {
                 explorer = new LandmarkExplorer(graph, this, initWeighting, traversalMode, true);
-                explorer.setFilter(blockedEdges, encoder.getAccessEnc(), true, true);
+                explorer.setFilter(blockedEdges, true, true);
                 // set all current landmarks as start so that the next getLastNode is hopefully a "far away" node
                 for (int j = 0; j < lmIdx + 1; j++) {
                     explorer.setStartNode(landmarkNodeIdsToReturn[j]);
@@ -810,13 +788,8 @@
             setUpdateBestPath(false);
         }
 
-<<<<<<< HEAD
         public void setFilter(IntHashSet set, boolean bwd, boolean fwd) {
             edgeFilter = new BlockedEdgesFilter(weighting, bwd, fwd, set);
-=======
-        public void setFilter(IntHashSet set, BooleanEncodedValue accessEnc, boolean bwd, boolean fwd) {
-            edgeFilter = new BlockedEdgesFilter(accessEnc, bwd, fwd, set);
->>>>>>> 138287cf
         }
 
         public void setStartNode(int startNode) {
