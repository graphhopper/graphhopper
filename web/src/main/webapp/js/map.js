--- conflicted
+++ resolved
@@ -24,19 +24,17 @@
 
     mapDiv.width(width).height(height);
     $("#input").height(height);
-<<<<<<< HEAD
-
-    // console.log("adjustMapSize " + height + "x" + width);
+
+    console.log("adjustMapSize " + height + "x" + width);
 
     // reduce info size depending on how heigh the input_header is and reserve space for footer
     $(".instructions_info").css("max-height",
-            height - 65 -
+            height - 60 -
             $(".route_description").height() - $("#route_result_tabs li").height() -
             $("#input_header").height() - $("#footer").height());
-=======
+
     // reduce info size depending on how high the input_header is and reserve space for footer
-    $("#info").css("max-height", height - $("#input_header").height() - 58);
->>>>>>> 274d3122
+//    $("#info").css("max-height", height - $("#input_header").height() - 100);
 }
 
 function initMap(bounds, setStartCoord, setIntermediateCoord, setEndCoord, selectLayer) {
