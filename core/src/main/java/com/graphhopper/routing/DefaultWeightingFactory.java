--- conflicted
+++ resolved
@@ -78,22 +78,13 @@
                 ? encodingManager.getDecimalEncodedValue(VehiclePriority.key(vehicle))
                 : null;
         if (CustomWeighting.NAME.equalsIgnoreCase(weightingStr)) {
-<<<<<<< HEAD
-            if (!(profile instanceof CustomProfile))
-                throw new IllegalArgumentException("custom weighting requires a CustomProfile but was profile=" + profile.getName());
-            CustomModel queryCustomModel = requestHints.getObject(CustomModel.KEY, null);
-            CustomProfile customProfile = (CustomProfile) profile;
-
-            queryCustomModel = CustomModel.merge(customProfile.getCustomModel(), queryCustomModel);
+            final CustomModel queryCustomModel = requestHints.getObject(CustomModel.KEY, null);
+            final CustomModel mergedCustomModel = CustomModel.merge(profile.getCustomModel(), queryCustomModel);
             if (turnCostProvider != NO_TURN_COST_PROVIDER && encodingManager.hasEncodedValue(Orientation.KEY))
                 turnCostProvider = CustomWeighting.createFromTurnCostConfig(turnCostProvider,
-                        encodingManager.getDecimalEncodedValue(Orientation.KEY), graph, queryCustomModel.getTurnCostsConfig());
-=======
-            final CustomModel queryCustomModel = requestHints.getObject(CustomModel.KEY, null);
-            final CustomModel mergedCustomModel = CustomModel.merge(profile.getCustomModel(), queryCustomModel);
+                        encodingManager.getDecimalEncodedValue(Orientation.KEY), graph, mergedCustomModel.getTurnCostsConfig());
             if (requestHints.has(Parameters.Routing.HEADING_PENALTY))
                 mergedCustomModel.setHeadingPenalty(requestHints.getDouble(Parameters.Routing.HEADING_PENALTY, Parameters.Routing.DEFAULT_HEADING_PENALTY));
->>>>>>> e53d88be
             weighting = CustomModelParser.createWeighting(accessEnc, speedEnc,
                     priorityEnc, encodingManager, turnCostProvider, mergedCustomModel);
         } else if ("shortest".equalsIgnoreCase(weightingStr)) {
