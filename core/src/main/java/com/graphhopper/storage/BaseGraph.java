/*
 *  Licensed to GraphHopper GmbH under one or more contributor
 *  license agreements. See the NOTICE file distributed with this work for
 *  additional information regarding copyright ownership.
 *
 *  GraphHopper GmbH licenses this file to you under the Apache License,
 *  Version 2.0 (the "License"); you may not use this file except in
 *  compliance with the License. You may obtain a copy of the License at
 *
 *       http://www.apache.org/licenses/LICENSE-2.0
 *
 *  Unless required by applicable law or agreed to in writing, software
 *  distributed under the License is distributed on an "AS IS" BASIS,
 *  WITHOUT WARRANTIES OR CONDITIONS OF ANY KIND, either express or implied.
 *  See the License for the specific language governing permissions and
 *  limitations under the License.
 */
package com.graphhopper.storage;

import com.graphhopper.routing.ev.*;
import com.graphhopper.routing.util.AllEdgesIterator;
import com.graphhopper.routing.util.EdgeFilter;
import com.graphhopper.routing.util.EncodingManager;
import com.graphhopper.routing.weighting.Weighting;
import com.graphhopper.search.EdgeKVStorage;
import com.graphhopper.util.*;
import com.graphhopper.util.shapes.BBox;

import java.io.Closeable;
import java.util.Collections;

import static com.graphhopper.util.Helper.nf;

/**
 * The base graph handles nodes and edges file format. It can be used with different Directory
 * implementations like RAMDirectory for fast access or via MMapDirectory for virtual-memory and not
 * thread safe usage.
 * <p>
 * Note: A RAM DataAccess Object is thread-safe in itself but if used in this Graph implementation
 * it is not write thread safe.
 * <p>
 * Life cycle: (1) object creation, (2) configuration via setters &amp; getters, (3) create or
 * loadExisting, (4) usage, (5) flush, (6) close
 */
public class BaseGraph implements Graph, Closeable {
    private final static String EDGEKV_NAME_KEY = "name";
    final BaseGraphNodesAndEdges store;
    final NodeAccess nodeAccess;
    final EdgeKVStorage edgeKVStorage;
    // can be null if turn costs are not supported
    final TurnCostStorage turnCostStorage;
    final BitUtil bitUtil;
    // length | nodeA | nextNode | ... | nodeB
    // as we use integer index in 'edges' area => 'geometry' area is limited to 4GB (we use pos&neg values!)
    private final DataAccess wayGeometry;
    private final Directory dir;
    private final int segmentSize;
    private boolean initialized = false;
    private long maxGeoRef;

    public BaseGraph(Directory dir, int intsForFlags, boolean withElevation, boolean withTurnCosts, int segmentSize) {
        this.dir = dir;
        this.bitUtil = BitUtil.LITTLE;
        this.wayGeometry = dir.create("geometry", segmentSize);
<<<<<<< HEAD
        this.edgeKVStorage = new EdgeKVStorage(dir, 1000);
=======
        this.edgeKVStorage = new EdgeKVStorage(dir, 1000, segmentSize);
>>>>>>> 284acd19
        this.store = new BaseGraphNodesAndEdges(dir, intsForFlags, withElevation, withTurnCosts, segmentSize);
        this.nodeAccess = new GHNodeAccess(store);
        this.segmentSize = segmentSize;
        turnCostStorage = withTurnCosts ? new TurnCostStorage(this, dir.create("turn_costs", segmentSize)) : null;
    }

    private int getOtherNode(int nodeThis, long edgePointer) {
        int nodeA = store.getNodeA(edgePointer);
        return nodeThis == nodeA ? store.getNodeB(edgePointer) : nodeA;
    }

    private boolean isAdjacentToNode(int node, long edgePointer) {
        return store.getNodeA(edgePointer) == node || store.getNodeB(edgePointer) == node;
    }

    private static boolean isTestingEnabled() {
        boolean enableIfAssert = false;
        assert (enableIfAssert = true) : true;
        return enableIfAssert;
    }

    @Override
    public BaseGraph getBaseGraph() {
        return this;
    }

    public boolean isInitialized() {
        return initialized;
    }

    void checkNotInitialized() {
        if (initialized)
            throw new IllegalStateException("You cannot configure this BaseGraph "
                    + "after calling create or loadExisting. Calling one of the methods twice is also not allowed.");
    }

    private void loadWayGeometryHeader() {
        int geometryVersion = wayGeometry.getHeader(0);
        GHUtility.checkDAVersion(wayGeometry.getName(), Constants.VERSION_GEOMETRY, geometryVersion);
        maxGeoRef = bitUtil.combineIntsToLong(
                wayGeometry.getHeader(4),
                wayGeometry.getHeader(8)
        );
    }

    private void setWayGeometryHeader() {
        wayGeometry.setHeader(0, Constants.VERSION_GEOMETRY);
        wayGeometry.setHeader(4, bitUtil.getIntLow(maxGeoRef));
        wayGeometry.setHeader(8, bitUtil.getIntHigh(maxGeoRef));
    }

    private void setInitialized() {
        initialized = true;
    }

    boolean supportsTurnCosts() {
        return turnCostStorage != null;
    }

    @Override
    public int getNodes() {
        return store.getNodes();
    }

    @Override
    public int getEdges() {
        return store.getEdges();
    }

    @Override
    public NodeAccess getNodeAccess() {
        return nodeAccess;
    }

    @Override
    public BBox getBounds() {
        return store.getBounds();
    }

    public synchronized void freeze() {
        if (isFrozen())
            throw new IllegalStateException("base graph already frozen");
        store.setFrozen(true);
    }

    public synchronized boolean isFrozen() {
        return store.getFrozen();
    }

    public BaseGraph create(long initSize) {
        checkNotInitialized();
        dir.create();
        store.create(initSize);

        initSize = Math.min(initSize, 2000);
        wayGeometry.create(initSize);
        edgeKVStorage.create(initSize);
        if (supportsTurnCosts()) {
            turnCostStorage.create(initSize);
        }
        setInitialized();
        // 0 stands for no separate geoRef
        maxGeoRef = 4;
        return this;
    }

    String toDetailsString() {
        return store.toDetailsString() + ", "
                + "name:(" + edgeKVStorage.getCapacity() / Helper.MB + "MB), "
                + "geo:" + nf(maxGeoRef) + "(" + wayGeometry.getCapacity() / Helper.MB + "MB)";
    }

    /**
     * Flush and free resources that are not needed for post-processing (way geometries and EdgeKVStorage).
     */
    void flushAndCloseGeometryAndNameStorage() {
        setWayGeometryHeader();

        wayGeometry.flush();
        wayGeometry.close();

        edgeKVStorage.flush();
        edgeKVStorage.close();
    }

    public void flush() {
        if (!wayGeometry.isClosed()) {
            setWayGeometryHeader();
            wayGeometry.flush();
        }

        if (!edgeKVStorage.isClosed())
            edgeKVStorage.flush();

        store.flush();
        if (supportsTurnCosts()) {
            turnCostStorage.flush();
        }
    }

    @Override
    public void close() {
        if (!wayGeometry.isClosed())
            wayGeometry.close();
        if (!edgeKVStorage.isClosed())
            edgeKVStorage.close();
        store.close();
        if (supportsTurnCosts()) {
            turnCostStorage.close();
        }
    }

    public long getCapacity() {
        return store.getCapacity() + edgeKVStorage.getCapacity()
                + wayGeometry.getCapacity() + (supportsTurnCosts() ? turnCostStorage.getCapacity() : 0);
    }

    long getMaxGeoRef() {
        return maxGeoRef;
    }

    public void loadExisting() {
        checkNotInitialized();

        if (!store.loadExisting())
            throw new IllegalStateException("Cannot load edges or nodes. corrupt file or directory? " + dir);

        if (!wayGeometry.loadExisting())
            throw new IllegalStateException("Cannot load geometry. corrupt file or directory? " + dir);

        if (!edgeKVStorage.loadExisting())
            throw new IllegalStateException("Cannot load name index. corrupt file or directory? " + dir);

        if (supportsTurnCosts() && !turnCostStorage.loadExisting())
            throw new IllegalStateException("Cannot load turn cost storage. corrupt file or directory? " + dir);

        setInitialized();
        loadWayGeometryHeader();
    }

    /**
     * This method copies the properties of one {@link EdgeIteratorState} to another.
     *
     * @return the updated iterator the properties where copied to.
     */
    EdgeIteratorState copyProperties(EdgeIteratorState from, EdgeIteratorStateImpl to) {
        long edgePointer = store.toEdgePointer(to.getEdge());
        store.writeFlags(edgePointer, from.getFlags());

        // copy the rest with higher level API
        to.setDistance(from.getDistance()).
                setName(from.getName()).
                setWayGeometry(from.fetchWayGeometry(FetchMode.PILLAR_ONLY));

        return to;
    }

    /**
     * Create edge between nodes a and b
     *
     * @return EdgeIteratorState of newly created edge
     */
    @Override
    public EdgeIteratorState edge(int nodeA, int nodeB) {
        if (isFrozen())
            throw new IllegalStateException("Cannot create edge if graph is already frozen");
        int edgeId = store.edge(nodeA, nodeB);
        EdgeIteratorStateImpl edge = new EdgeIteratorStateImpl(this);
        boolean valid = edge.init(edgeId, nodeB);
        assert valid;
        return edge;
    }

    @Override
    public EdgeIteratorState getEdgeIteratorState(int edgeId, int adjNode) {
        EdgeIteratorStateImpl edge = new EdgeIteratorStateImpl(this);
        if (edge.init(edgeId, adjNode))
            return edge;
        // if edgeId exists but adjacent nodes do not match
        return null;
    }

    @Override
    public EdgeIteratorState getEdgeIteratorStateForKey(int edgeKey) {
        EdgeIteratorStateImpl edge = new EdgeIteratorStateImpl(this);
        edge.init(edgeKey);
        return edge;
    }

    @Override
    public EdgeExplorer createEdgeExplorer(EdgeFilter filter) {
        return new EdgeIteratorImpl(this, filter);
    }

    @Override
    public EdgeExplorer createEdgeExplorer() {
        return createEdgeExplorer(EdgeFilter.ALL_EDGES);
    }

    @Override
    public AllEdgesIterator getAllEdges() {
        return new AllEdgeIterator(this);
    }

    @Override
    public TurnCostStorage getTurnCostStorage() {
        return turnCostStorage;
    }

    @Override
    public Weighting wrapWeighting(Weighting weighting) {
        return weighting;
    }

    @Override
    public int getOtherNode(int edge, int node) {
        long edgePointer = store.toEdgePointer(edge);
        return getOtherNode(node, edgePointer);
    }

    @Override
    public boolean isAdjacentToNode(int edge, int node) {
        long edgePointer = store.toEdgePointer(edge);
        return isAdjacentToNode(node, edgePointer);
    }

    private void setWayGeometry_(PointList pillarNodes, long edgePointer, boolean reverse) {
        if (pillarNodes != null && !pillarNodes.isEmpty()) {
            if (pillarNodes.getDimension() != nodeAccess.getDimension())
                throw new IllegalArgumentException("Cannot use pointlist which is " + pillarNodes.getDimension()
                        + "D for graph which is " + nodeAccess.getDimension() + "D");

            long existingGeoRef = Helper.toUnsignedLong(store.getGeoRef(edgePointer));

            int len = pillarNodes.size();
            int dim = nodeAccess.getDimension();
            if (existingGeoRef > 0) {
                final int count = wayGeometry.getInt(existingGeoRef * 4L);
                if (len <= count) {
                    setWayGeometryAtGeoRef(pillarNodes, edgePointer, reverse, existingGeoRef);
                    return;
                }
            }

            long nextGeoRef = nextGeoRef(len * dim);
            setWayGeometryAtGeoRef(pillarNodes, edgePointer, reverse, nextGeoRef);
        } else {
            store.setGeoRef(edgePointer, 0);
        }
    }

    private void setWayGeometryAtGeoRef(PointList pillarNodes, long edgePointer, boolean reverse, long geoRef) {
        int len = pillarNodes.size();
        int dim = nodeAccess.getDimension();
        long geoRefPosition = geoRef * 4;
        int totalLen = len * dim * 4 + 4;
        ensureGeometry(geoRefPosition, totalLen);
        byte[] wayGeometryBytes = createWayGeometryBytes(pillarNodes, reverse);
        wayGeometry.setBytes(geoRefPosition, wayGeometryBytes, wayGeometryBytes.length);
        store.setGeoRef(edgePointer, Helper.toSignedInt(geoRef));
    }

    private byte[] createWayGeometryBytes(PointList pillarNodes, boolean reverse) {
        int len = pillarNodes.size();
        int dim = nodeAccess.getDimension();
        int totalLen = len * dim * 4 + 4;
        byte[] bytes = new byte[totalLen];
        bitUtil.fromInt(bytes, len, 0);
        if (reverse)
            pillarNodes.reverse();

        int tmpOffset = 4;
        boolean is3D = nodeAccess.is3D();
        for (int i = 0; i < len; i++) {
            double lat = pillarNodes.getLat(i);
            bitUtil.fromInt(bytes, Helper.degreeToInt(lat), tmpOffset);
            tmpOffset += 4;
            bitUtil.fromInt(bytes, Helper.degreeToInt(pillarNodes.getLon(i)), tmpOffset);
            tmpOffset += 4;

            if (is3D) {
                bitUtil.fromInt(bytes, Helper.eleToInt(pillarNodes.getEle(i)), tmpOffset);
                tmpOffset += 4;
            }
        }
        return bytes;
    }

    private PointList fetchWayGeometry_(long edgePointer, boolean reverse, FetchMode mode, int baseNode, int adjNode) {
        if (mode == FetchMode.TOWER_ONLY) {
            // no reverse handling required as adjNode and baseNode is already properly switched
            PointList pillarNodes = new PointList(2, nodeAccess.is3D());
            pillarNodes.add(nodeAccess, baseNode);
            pillarNodes.add(nodeAccess, adjNode);
            return pillarNodes;
        }
        long geoRef = Helper.toUnsignedLong(store.getGeoRef(edgePointer));
        int count = 0;
        byte[] bytes = null;
        if (geoRef > 0) {
            geoRef *= 4L;
            count = wayGeometry.getInt(geoRef);

            geoRef += 4L;
            bytes = new byte[count * nodeAccess.getDimension() * 4];
            wayGeometry.getBytes(geoRef, bytes, bytes.length);
        } else if (mode == FetchMode.PILLAR_ONLY)
            return PointList.EMPTY;

        PointList pillarNodes = new PointList(getPointListLength(count, mode), nodeAccess.is3D());
        if (reverse) {
            if (mode == FetchMode.ALL || mode == FetchMode.PILLAR_AND_ADJ)
                pillarNodes.add(nodeAccess, adjNode);
        } else if (mode == FetchMode.ALL || mode == FetchMode.BASE_AND_PILLAR)
            pillarNodes.add(nodeAccess, baseNode);

        int index = 0;
        for (int i = 0; i < count; i++) {
            double lat = Helper.intToDegree(bitUtil.toInt(bytes, index));
            index += 4;
            double lon = Helper.intToDegree(bitUtil.toInt(bytes, index));
            index += 4;
            if (nodeAccess.is3D()) {
                pillarNodes.add(lat, lon, Helper.intToEle(bitUtil.toInt(bytes, index)));
                index += 4;
            } else {
                pillarNodes.add(lat, lon);
            }
        }

        if (reverse) {
            if (mode == FetchMode.ALL || mode == FetchMode.BASE_AND_PILLAR)
                pillarNodes.add(nodeAccess, baseNode);

            pillarNodes.reverse();
        } else if (mode == FetchMode.ALL || mode == FetchMode.PILLAR_AND_ADJ)
            pillarNodes.add(nodeAccess, adjNode);

        return pillarNodes;
    }

    static int getPointListLength(int pillarNodes, FetchMode mode) {
        switch (mode) {
            case TOWER_ONLY:
                return 2;
            case PILLAR_ONLY:
                return pillarNodes;
            case BASE_AND_PILLAR:
            case PILLAR_AND_ADJ:
                return pillarNodes + 1;
            case ALL:
                return pillarNodes + 2;
        }
        throw new IllegalArgumentException("Mode isn't handled " + mode);
    }

    private void setName(long edgePointer, String name) {
<<<<<<< HEAD
        int nameRef = (int) edgeKVStorage.add(Collections.singletonMap(EDGEKV_NAME_KEY, name));
        if (nameRef < 0)
=======
        int stringIndexRef = (int) edgeKVStorage.add(Collections.singletonMap(STRING_IDX_NAME_KEY, name));
        if (stringIndexRef < 0)
>>>>>>> 284acd19
            throw new IllegalStateException("Too many names are stored, currently limited to int pointer");
        store.setNameRef(edgePointer, nameRef);
    }

    private void ensureGeometry(long bytePos, int byteLength) {
        wayGeometry.ensureCapacity(bytePos + byteLength);
    }

    private long nextGeoRef(int arrayLength) {
        long tmp = maxGeoRef;
        maxGeoRef += arrayLength + 1L;
        if (maxGeoRef >= 0xFFFFffffL)
            throw new IllegalStateException("Geometry too large, does not fit in 32 bits " + maxGeoRef);

        return tmp;
    }

    public boolean isClosed() {
        return store.isClosed();
    }

    public Directory getDirectory() {
        return dir;
    }

    public int getSegmentSize() {
        return segmentSize;
    }

    public static class Builder {
        private final int intsForFlags;
        private Directory directory = new RAMDirectory();
        private boolean withElevation = false;
        private boolean withTurnCosts = false;
        private long bytes = 100;
        private int segmentSize = -1;

        public Builder(EncodingManager em) {
            this(em.getIntsForFlags());
            withTurnCosts(em.needsTurnCostsSupport());
        }

        public Builder(int intsForFlags) {
            this.intsForFlags = intsForFlags;
        }

        // todo: maybe rename later, but for now this makes it easier to replace GraphBuilder
        public Builder setDir(Directory directory) {
            this.directory = directory;
            return this;
        }

        // todo: maybe rename later, but for now this makes it easier to replace GraphBuilder
        public Builder set3D(boolean withElevation) {
            this.withElevation = withElevation;
            return this;
        }

        // todo: maybe rename later, but for now this makes it easier to replace GraphBuilder
        public Builder withTurnCosts(boolean withTurnCosts) {
            this.withTurnCosts = withTurnCosts;
            return this;
        }

        public Builder setSegmentSize(int segmentSize) {
            this.segmentSize = segmentSize;
            return this;
        }

        public Builder setBytes(long bytes) {
            this.bytes = bytes;
            return this;
        }

        public BaseGraph build() {
            return new BaseGraph(directory, intsForFlags, withElevation, withTurnCosts, segmentSize);
        }

        public BaseGraph create() {
            BaseGraph baseGraph = build();
            baseGraph.create(bytes);
            return baseGraph;
        }
    }

    protected static class EdgeIteratorImpl extends EdgeIteratorStateImpl implements EdgeExplorer, EdgeIterator {
        final EdgeFilter filter;
        int nextEdgeId;

        public EdgeIteratorImpl(BaseGraph baseGraph, EdgeFilter filter) {
            super(baseGraph);

            if (filter == null)
                throw new IllegalArgumentException("Instead null filter use EdgeFilter.ALL_EDGES");
            this.filter = filter;
        }

        @Override
        public EdgeIterator setBaseNode(int baseNode) {
            nextEdgeId = edgeId = store.getEdgeRef(store.toNodePointer(baseNode));
            this.baseNode = baseNode;
            return this;
        }

        @Override
        public final boolean next() {
            while (EdgeIterator.Edge.isValid(nextEdgeId)) {
                goToNext();
                if (filter.accept(this))
                    return true;
            }
            return false;
        }

        void goToNext() {
            edgePointer = store.toEdgePointer(nextEdgeId);
            edgeId = nextEdgeId;
            int nodeA = store.getNodeA(edgePointer);
            boolean baseNodeIsNodeA = baseNode == nodeA;
            adjNode = baseNodeIsNodeA ? store.getNodeB(edgePointer) : nodeA;
            reverse = !baseNodeIsNodeA;
            freshFlags = false;

            // position to next edge
            nextEdgeId = baseNodeIsNodeA ? store.getLinkA(edgePointer) : store.getLinkB(edgePointer);
            assert nextEdgeId != edgeId : ("endless loop detected for base node: " + baseNode + ", adj node: " + adjNode
                    + ", edge pointer: " + edgePointer + ", edge: " + edgeId);
        }

        @Override
        public EdgeIteratorState detach(boolean reverseArg) {
            if (edgeId == nextEdgeId)
                throw new IllegalStateException("call next before detaching (edgeId:" + edgeId + " vs. next " + nextEdgeId + ")");
            return super.detach(reverseArg);
        }
    }

    /**
     * Include all edges of this storage in the iterator.
     */
    protected static class AllEdgeIterator extends EdgeIteratorStateImpl implements AllEdgesIterator {
        public AllEdgeIterator(BaseGraph baseGraph) {
            super(baseGraph);
        }

        @Override
        public int length() {
            return store.getEdges();
        }

        @Override
        public boolean next() {
            edgeId++;
            if (edgeId >= store.getEdges())
                return false;
            edgePointer = store.toEdgePointer(edgeId);
            baseNode = store.getNodeA(edgePointer);
            adjNode = store.getNodeB(edgePointer);
            freshFlags = false;
            reverse = false;
            return true;
        }

        @Override
        public final EdgeIteratorState detach(boolean reverseArg) {
            if (edgePointer < 0)
                throw new IllegalStateException("call next before detaching");

            AllEdgeIterator iter = new AllEdgeIterator(baseGraph);
            iter.edgeId = edgeId;
            iter.edgePointer = edgePointer;
            if (reverseArg) {
                iter.reverse = !this.reverse;
                iter.baseNode = adjNode;
                iter.adjNode = baseNode;
            } else {
                iter.reverse = this.reverse;
                iter.baseNode = baseNode;
                iter.adjNode = adjNode;
            }
            return iter;
        }
    }

    static class EdgeIteratorStateImpl implements EdgeIteratorState {
        final BaseGraph baseGraph;
        final BaseGraphNodesAndEdges store;
        long edgePointer = -1;
        int baseNode;
        int adjNode;
        // we need reverse if detach is called
        boolean reverse = false;
        boolean freshFlags;
        int edgeId = -1;
        private final IntsRef edgeFlags;

        public EdgeIteratorStateImpl(BaseGraph baseGraph) {
            this.baseGraph = baseGraph;
            this.edgeFlags = new IntsRef(baseGraph.store.getIntsForFlags());
            store = baseGraph.store;
        }

        /**
         * @return false if the edge has not a node equal to expectedAdjNode
         */
        final boolean init(int edgeId, int expectedAdjNode) {
            if (edgeId < 0 || edgeId >= store.getEdges())
                throw new IllegalArgumentException("edge: " + edgeId + " out of bounds: [0," + store.getEdges() + "[");
            this.edgeId = edgeId;
            edgePointer = store.toEdgePointer(edgeId);
            baseNode = store.getNodeA(edgePointer);
            adjNode = store.getNodeB(edgePointer);
            freshFlags = false;

            if (expectedAdjNode == adjNode || expectedAdjNode == Integer.MIN_VALUE) {
                reverse = false;
                return true;
            } else if (expectedAdjNode == baseNode) {
                reverse = true;
                baseNode = adjNode;
                adjNode = expectedAdjNode;
                return true;
            }
            return false;
        }

        /**
         * Similar to {@link #init(int edgeId, int adjNode)}, but here we retrieve the edge in a certain direction
         * directly using an edge key.
         */
        final void init(int edgeKey) {
            if (edgeKey < 0)
                throw new IllegalArgumentException("edge keys must not be negative, given: " + edgeKey);
            this.edgeId = GHUtility.getEdgeFromEdgeKey(edgeKey);
            edgePointer = store.toEdgePointer(edgeId);
            baseNode = store.getNodeA(edgePointer);
            adjNode = store.getNodeB(edgePointer);
            freshFlags = false;

            if (edgeKey % 2 == 0 || baseNode == adjNode) {
                reverse = false;
            } else {
                reverse = true;
                int tmp = baseNode;
                baseNode = adjNode;
                adjNode = tmp;
            }
        }

        @Override
        public final int getBaseNode() {
            return baseNode;
        }

        @Override
        public final int getAdjNode() {
            return adjNode;
        }

        @Override
        public double getDistance() {
            return store.getDist(edgePointer);
        }

        @Override
        public EdgeIteratorState setDistance(double dist) {
            store.setDist(edgePointer, dist);
            return this;
        }

        @Override
        public IntsRef getFlags() {
            if (!freshFlags) {
                store.readFlags(edgePointer, edgeFlags);
                freshFlags = true;
            }
            return edgeFlags;
        }

        @Override
        public final EdgeIteratorState setFlags(IntsRef edgeFlags) {
            assert edgeId < store.getEdges() : "must be edge but was shortcut: " + edgeId + " >= " + store.getEdges() + ". Use setFlagsAndWeight";
            store.writeFlags(edgePointer, edgeFlags);
            for (int i = 0; i < edgeFlags.ints.length; i++) {
                this.edgeFlags.ints[i] = edgeFlags.ints[i];
            }
            freshFlags = true;
            return this;
        }

        @Override
        public boolean get(BooleanEncodedValue property) {
            return property.getBool(reverse, getFlags());
        }

        @Override
        public EdgeIteratorState set(BooleanEncodedValue property, boolean value) {
            property.setBool(reverse, getFlags(), value);
            store.writeFlags(edgePointer, getFlags());
            return this;
        }

        @Override
        public boolean getReverse(BooleanEncodedValue property) {
            return property.getBool(!reverse, getFlags());
        }

        @Override
        public EdgeIteratorState setReverse(BooleanEncodedValue property, boolean value) {
            property.setBool(!reverse, getFlags(), value);
            store.writeFlags(edgePointer, getFlags());
            return this;
        }

        @Override
        public EdgeIteratorState set(BooleanEncodedValue property, boolean fwd, boolean bwd) {
            if (!property.isStoreTwoDirections())
                throw new IllegalArgumentException("EncodedValue " + property.getName() + " supports only one direction");
            property.setBool(reverse, getFlags(), fwd);
            property.setBool(!reverse, getFlags(), bwd);
            store.writeFlags(edgePointer, getFlags());
            return this;
        }

        @Override
        public int get(IntEncodedValue property) {
            return property.getInt(reverse, getFlags());
        }

        @Override
        public EdgeIteratorState set(IntEncodedValue property, int value) {
            property.setInt(reverse, getFlags(), value);
            store.writeFlags(edgePointer, getFlags());
            return this;
        }

        @Override
        public int getReverse(IntEncodedValue property) {
            return property.getInt(!reverse, getFlags());
        }

        @Override
        public EdgeIteratorState setReverse(IntEncodedValue property, int value) {
            property.setInt(!reverse, getFlags(), value);
            store.writeFlags(edgePointer, getFlags());
            return this;
        }

        @Override
        public EdgeIteratorState set(IntEncodedValue property, int fwd, int bwd) {
            if (!property.isStoreTwoDirections())
                throw new IllegalArgumentException("EncodedValue " + property.getName() + " supports only one direction");
            property.setInt(reverse, getFlags(), fwd);
            property.setInt(!reverse, getFlags(), bwd);
            store.writeFlags(edgePointer, getFlags());
            return this;
        }

        @Override
        public double get(DecimalEncodedValue property) {
            return property.getDecimal(reverse, getFlags());
        }

        @Override
        public EdgeIteratorState set(DecimalEncodedValue property, double value) {
            property.setDecimal(reverse, getFlags(), value);
            store.writeFlags(edgePointer, getFlags());
            return this;
        }

        @Override
        public double getReverse(DecimalEncodedValue property) {
            return property.getDecimal(!reverse, getFlags());
        }

        @Override
        public EdgeIteratorState setReverse(DecimalEncodedValue property, double value) {
            property.setDecimal(!reverse, getFlags(), value);
            store.writeFlags(edgePointer, getFlags());
            return this;
        }

        @Override
        public EdgeIteratorState set(DecimalEncodedValue property, double fwd, double bwd) {
            if (!property.isStoreTwoDirections())
                throw new IllegalArgumentException("EncodedValue " + property.getName() + " supports only one direction");
            property.setDecimal(reverse, getFlags(), fwd);
            property.setDecimal(!reverse, getFlags(), bwd);
            store.writeFlags(edgePointer, getFlags());
            return this;
        }

        @Override
        public <T extends Enum<?>> T get(EnumEncodedValue<T> property) {
            return property.getEnum(reverse, getFlags());
        }

        @Override
        public <T extends Enum<?>> EdgeIteratorState set(EnumEncodedValue<T> property, T value) {
            property.setEnum(reverse, getFlags(), value);
            store.writeFlags(edgePointer, getFlags());
            return this;
        }

        @Override
        public <T extends Enum<?>> T getReverse(EnumEncodedValue<T> property) {
            return property.getEnum(!reverse, getFlags());
        }

        @Override
        public <T extends Enum<?>> EdgeIteratorState setReverse(EnumEncodedValue<T> property, T value) {
            property.setEnum(!reverse, getFlags(), value);
            store.writeFlags(edgePointer, getFlags());
            return this;
        }

        @Override
        public <T extends Enum<?>> EdgeIteratorState set(EnumEncodedValue<T> property, T fwd, T bwd) {
            if (!property.isStoreTwoDirections())
                throw new IllegalArgumentException("EncodedValue " + property.getName() + " supports only one direction");
            property.setEnum(reverse, getFlags(), fwd);
            property.setEnum(!reverse, getFlags(), bwd);
            store.writeFlags(edgePointer, getFlags());
            return this;
        }

        @Override
        public String get(StringEncodedValue property) {
            return property.getString(reverse, getFlags());
        }

        @Override
        public EdgeIteratorState set(StringEncodedValue property, String value) {
            property.setString(reverse, getFlags(), value);
            store.writeFlags(edgePointer, getFlags());
            return this;
        }

        @Override
        public String getReverse(StringEncodedValue property) {
            return property.getString(!reverse, getFlags());
        }

        @Override
        public EdgeIteratorState setReverse(StringEncodedValue property, String value) {
            property.setString(!reverse, getFlags(), value);
            store.writeFlags(edgePointer, getFlags());
            return this;
        }

        @Override
        public EdgeIteratorState set(StringEncodedValue property, String fwd, String bwd) {
            if (!property.isStoreTwoDirections())
                throw new IllegalArgumentException("EncodedValue " + property.getName() + " supports only one direction");
            property.setString(reverse, getFlags(), fwd);
            property.setString(!reverse, getFlags(), bwd);
            store.writeFlags(edgePointer, getFlags());
            return this;
        }

        @Override
        public final EdgeIteratorState copyPropertiesFrom(EdgeIteratorState edge) {
            return baseGraph.copyProperties(edge, this);
        }

        @Override
        public EdgeIteratorState setWayGeometry(PointList pillarNodes) {
            baseGraph.setWayGeometry_(pillarNodes, edgePointer, reverse);
            return this;
        }

        @Override
        public PointList fetchWayGeometry(FetchMode mode) {
            return baseGraph.fetchWayGeometry_(edgePointer, reverse, mode, getBaseNode(), getAdjNode());
        }

        @Override
        public int getEdge() {
            return edgeId;
        }

        @Override
        public int getEdgeKey() {
            return GHUtility.createEdgeKey(edgeId, baseNode == adjNode, reverse);
        }

        @Override
        public int getReverseEdgeKey() {
            return baseNode == adjNode ? getEdgeKey() : GHUtility.reverseEdgeKey(getEdgeKey());
        }

        @Override
        public String getName() {
<<<<<<< HEAD
            int nameRef = store.getNameRef(edgePointer);
            String name = (String) baseGraph.edgeKVStorage.get(nameRef, EDGEKV_NAME_KEY);
=======
            int stringIndexRef = store.getNameRef(edgePointer);
            String name = baseGraph.edgeKVStorage.get(stringIndexRef, STRING_IDX_NAME_KEY);
>>>>>>> 284acd19
            // preserve backward compatibility (returns null if not explicitly set)
            return name == null ? "" : name;
        }

        @Override
        public EdgeIteratorState setName(String name) {
            baseGraph.setName(edgePointer, name);
            return this;
        }

        @Override
        public EdgeIteratorState detach(boolean reverseArg) {
            if (!EdgeIterator.Edge.isValid(edgeId))
                throw new IllegalStateException("call setEdgeId before detaching (edgeId:" + edgeId + ")");
            EdgeIteratorStateImpl edge = new EdgeIteratorStateImpl(baseGraph);
            boolean valid = edge.init(edgeId, reverseArg ? baseNode : adjNode);
            assert valid;
            if (reverseArg) {
                // for #162
                edge.reverse = !reverse;
            }
            return edge;
        }

        @Override
        public final String toString() {
            return getEdge() + " " + getBaseNode() + "-" + getAdjNode();
        }
    }
}<|MERGE_RESOLUTION|>--- conflicted
+++ resolved
@@ -62,11 +62,7 @@
         this.dir = dir;
         this.bitUtil = BitUtil.LITTLE;
         this.wayGeometry = dir.create("geometry", segmentSize);
-<<<<<<< HEAD
-        this.edgeKVStorage = new EdgeKVStorage(dir, 1000);
-=======
         this.edgeKVStorage = new EdgeKVStorage(dir, 1000, segmentSize);
->>>>>>> 284acd19
         this.store = new BaseGraphNodesAndEdges(dir, intsForFlags, withElevation, withTurnCosts, segmentSize);
         this.nodeAccess = new GHNodeAccess(store);
         this.segmentSize = segmentSize;
@@ -464,13 +460,8 @@
     }
 
     private void setName(long edgePointer, String name) {
-<<<<<<< HEAD
         int nameRef = (int) edgeKVStorage.add(Collections.singletonMap(EDGEKV_NAME_KEY, name));
         if (nameRef < 0)
-=======
-        int stringIndexRef = (int) edgeKVStorage.add(Collections.singletonMap(STRING_IDX_NAME_KEY, name));
-        if (stringIndexRef < 0)
->>>>>>> 284acd19
             throw new IllegalStateException("Too many names are stored, currently limited to int pointer");
         store.setNameRef(edgePointer, nameRef);
     }
@@ -964,13 +955,8 @@
 
         @Override
         public String getName() {
-<<<<<<< HEAD
             int nameRef = store.getNameRef(edgePointer);
             String name = (String) baseGraph.edgeKVStorage.get(nameRef, EDGEKV_NAME_KEY);
-=======
-            int stringIndexRef = store.getNameRef(edgePointer);
-            String name = baseGraph.edgeKVStorage.get(stringIndexRef, STRING_IDX_NAME_KEY);
->>>>>>> 284acd19
             // preserve backward compatibility (returns null if not explicitly set)
             return name == null ? "" : name;
         }
