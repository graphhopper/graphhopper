package com.graphhopper.storage;

import com.carrotsearch.hppc.DoubleArrayList;
import com.carrotsearch.hppc.IntArrayList;
import com.graphhopper.routing.ch.PrepareEncoder;
import com.graphhopper.routing.ch.ShortcutUnpacker;
import com.graphhopper.routing.ev.DecimalEncodedValue;
import com.graphhopper.routing.ev.DecimalEncodedValueImpl;
import com.graphhopper.routing.ev.TurnCost;
import com.graphhopper.routing.util.EncodingManager;
<<<<<<< HEAD
import com.graphhopper.routing.weighting.DefaultTurnCostProvider;
import com.graphhopper.routing.weighting.TurnCostProvider;
import com.graphhopper.routing.weighting.custom.CustomModelParser;
import com.graphhopper.util.CustomModel;
=======
import com.graphhopper.routing.weighting.SpeedWeighting;
>>>>>>> c92ab785
import com.graphhopper.util.EdgeIteratorState;
import com.graphhopper.util.GHUtility;
import org.junit.jupiter.api.extension.ExtensionContext;
import org.junit.jupiter.params.ParameterizedTest;
import org.junit.jupiter.params.provider.Arguments;
import org.junit.jupiter.params.provider.ArgumentsProvider;
import org.junit.jupiter.params.provider.ArgumentsSource;

import java.util.stream.Stream;

import static org.junit.jupiter.api.Assertions.assertEquals;
import static org.junit.jupiter.api.Assumptions.assumeTrue;

public class ShortcutUnpackerTest {
    private final static int PREV_EDGE = 12;
    private final static int NEXT_EDGE = 13;

    private static final class Fixture {
        private final boolean edgeBased;
        private final DecimalEncodedValue speedEnc;
        private final DecimalEncodedValue turnCostEnc;
        private final BaseGraph graph;
        private CHStorageBuilder chBuilder;
        private RoutingCHGraph routingCHGraph;

        Fixture(boolean edgeBased) {
            this.edgeBased = edgeBased;
            speedEnc = new DecimalEncodedValueImpl("speed", 5, 5, true);
            turnCostEnc = TurnCost.create("car", 10);
            EncodingManager encodingManager = EncodingManager.start().add(speedEnc).addTurnCostEncodedValue(turnCostEnc).build();
            graph = new BaseGraph.Builder(encodingManager).withTurnCosts(true).create();
        }

        @Override
        public String toString() {
            return "edge_based=" + edgeBased;
        }

        private void freeze() {
            graph.freeze();
<<<<<<< HEAD
            TurnCostProvider turnCostProvider = edgeBased ? new DefaultTurnCostProvider(turnCostEnc, graph.getTurnCostStorage()) : NO_TURN_COST_PROVIDER;
            CHConfig chConfig = new CHConfig("profile", CustomModelParser.createWeighting(accessEnc, speedEnc, null, encodingManager, turnCostProvider, new CustomModel()), edgeBased);
=======
            CHConfig chConfig = new CHConfig("profile", edgeBased
                    ? new SpeedWeighting(speedEnc, turnCostEnc, graph.getTurnCostStorage(), Double.POSITIVE_INFINITY)
                    : new SpeedWeighting(speedEnc), edgeBased);
>>>>>>> c92ab785
            CHStorage chStore = CHStorage.fromGraph(graph, chConfig);
            chBuilder = new CHStorageBuilder(chStore);
            routingCHGraph = RoutingCHGraphImpl.fromGraph(graph, chStore, chConfig);
        }

        private void setCHLevels(int... order) {
            for (int i = 0; i < order.length; i++) {
                chBuilder.setLevel(order[i], i);
            }
        }

        private void visitFwd(int edge, int adj, boolean reverseOrder, ShortcutUnpacker.Visitor visitor) {
            createShortcutUnpacker(visitor).visitOriginalEdgesFwd(edge, adj, reverseOrder, PREV_EDGE);
        }

        private void visitBwd(int edge, int adjNode, boolean reverseOrder, ShortcutUnpacker.Visitor visitor) {
            createShortcutUnpacker(visitor).visitOriginalEdgesBwd(edge, adjNode, reverseOrder, NEXT_EDGE);
        }

        private ShortcutUnpacker createShortcutUnpacker(ShortcutUnpacker.Visitor visitor) {
            return new ShortcutUnpacker(routingCHGraph, visitor, edgeBased);
        }

        private void setTurnCost(int fromEdge, int viaNode, int toEdge, double cost) {
            graph.getTurnCostStorage().set(turnCostEnc, fromEdge, viaNode, toEdge, cost);
        }

        private void shortcut(int baseNode, int adjNode, int skip1, int skip2, int origKeyFirst, int origKeyLast, boolean reverse) {
            // shortcut weight/distance is not important for us here
            double weight = 1;
            int flags = reverse ? PrepareEncoder.getScFwdDir() : PrepareEncoder.getScBwdDir();
            if (edgeBased) {
                chBuilder.addShortcutEdgeBased(baseNode, adjNode, flags, weight, skip1, skip2, origKeyFirst, origKeyLast);
            } else {
                chBuilder.addShortcutNodeBased(baseNode, adjNode, flags, weight, skip1, skip2);
            }
        }
    }

    private static class FixtureProvider implements ArgumentsProvider {
        @Override
        public Stream<? extends Arguments> provideArguments(ExtensionContext context) {
            return Stream.of(
                    new Fixture(false),
                    new Fixture(true)
            ).map(Arguments::of);
        }
    }

    @ParameterizedTest
    @ArgumentsSource(FixtureProvider.class)
    public void testUnpacking(Fixture f) {
        // 0-1-2-3-4-5-6
        f.graph.edge(0, 1).setDistance(1).set(f.speedEnc, 20, 10);
        f.graph.edge(1, 2).setDistance(1).set(f.speedEnc, 20, 10);
        f.graph.edge(2, 3).setDistance(1).set(f.speedEnc, 20, 10);
        f.graph.edge(3, 4).setDistance(1).set(f.speedEnc, 20, 10);
        f.graph.edge(4, 5).setDistance(1).set(f.speedEnc, 20, 10);
        f.graph.edge(5, 6).setDistance(1).set(f.speedEnc, 20, 10); // edge 5
        f.freeze();

        f.setCHLevels(1, 3, 5, 4, 2, 0, 6);
        f.shortcut(4, 2, 2, 3, 4, 6, true);
        f.shortcut(4, 6, 4, 5, 8, 10, false);
        f.shortcut(2, 0, 0, 1, 0, 2, true);
        f.shortcut(2, 6, 6, 7, 4, 10, false);
        f.shortcut(0, 6, 8, 9, 0, 10, false);

        {
            // unpack the shortcut 0->6, traverse original edges in 'forward' order (from node 0 to 6)
            TestVisitor visitor = new TestVisitor(f.routingCHGraph);
            f.visitFwd(10, 6, false, visitor);
            assertEquals(IntArrayList.from(0, 1, 2, 3, 4, 5), visitor.edgeIds);
            assertEquals(IntArrayList.from(0, 1, 2, 3, 4, 5), visitor.baseNodes);
            assertEquals(IntArrayList.from(1, 2, 3, 4, 5, 6), visitor.adjNodes);
            assertEquals(DoubleArrayList.from(0.05, 0.05, 0.05, 0.05, 0.05, 0.05), visitor.weights);
            assertEquals(DoubleArrayList.from(1, 1, 1, 1, 1, 1), visitor.distances);
            assertEquals(DoubleArrayList.from(50, 50, 50, 50, 50, 50), visitor.times);
            if (f.edgeBased) {
                assertEquals(IntArrayList.from(PREV_EDGE, 0, 1, 2, 3, 4), visitor.prevOrNextEdgeIds);
            }
        }

        {
            // unpack the shortcut 0->6, traverse original edges in 'backward' order (from node 6 to 0)
            // note that traversing in backward order does not mean the original edges are read in reverse (e.g. fwd speed still applies)
            // -> only the order of the original edges is reversed
            TestVisitor visitor = new TestVisitor(f.routingCHGraph);
            f.visitFwd(10, 6, true, visitor);
            assertEquals(IntArrayList.from(5, 4, 3, 2, 1, 0), visitor.edgeIds);
            assertEquals(IntArrayList.from(5, 4, 3, 2, 1, 0), visitor.baseNodes);
            assertEquals(IntArrayList.from(6, 5, 4, 3, 2, 1), visitor.adjNodes);
            assertEquals(DoubleArrayList.from(0.05, 0.05, 0.05, 0.05, 0.05, 0.05), visitor.weights);
            assertEquals(DoubleArrayList.from(1, 1, 1, 1, 1, 1), visitor.distances);
            assertEquals(DoubleArrayList.from(50, 50, 50, 50, 50, 50), visitor.times);
            if (f.edgeBased) {
                assertEquals(IntArrayList.from(4, 3, 2, 1, 0, PREV_EDGE), visitor.prevOrNextEdgeIds);
            }
        }

        {
            // unpack the shortcut 6<-0 in reverse, i.e. with 6 as base node. traverse original edges in 'forward' order (from node 6 to 0)
            TestVisitor visitor = new TestVisitor(f.routingCHGraph);
            f.visitBwd(10, 0, false, visitor);
            assertEquals(IntArrayList.from(5, 4, 3, 2, 1, 0), visitor.edgeIds);
            assertEquals(IntArrayList.from(6, 5, 4, 3, 2, 1), visitor.baseNodes);
            assertEquals(IntArrayList.from(5, 4, 3, 2, 1, 0), visitor.adjNodes);
            assertEquals(DoubleArrayList.from(0.05, 0.05, 0.05, 0.05, 0.05, 0.05), visitor.weights);
            assertEquals(DoubleArrayList.from(1, 1, 1, 1, 1, 1), visitor.distances);
            assertEquals(DoubleArrayList.from(50, 50, 50, 50, 50, 50), visitor.times);
            if (f.edgeBased) {
                assertEquals(IntArrayList.from(NEXT_EDGE, 5, 4, 3, 2, 1), visitor.prevOrNextEdgeIds);
            }
        }

        {
            // unpack the shortcut 6<-0 in reverse, i.e. with 60as base node. traverse original edges in 'backward' order (from node 0 to 6)
            TestVisitor visitor = new TestVisitor(f.routingCHGraph);
            f.visitBwd(10, 0, true, visitor);
            assertEquals(IntArrayList.from(0, 1, 2, 3, 4, 5), visitor.edgeIds);
            assertEquals(IntArrayList.from(1, 2, 3, 4, 5, 6), visitor.baseNodes);
            assertEquals(IntArrayList.from(0, 1, 2, 3, 4, 5), visitor.adjNodes);
            assertEquals(DoubleArrayList.from(0.05, 0.05, 0.05, 0.05, 0.05, 0.05), visitor.weights);
            assertEquals(DoubleArrayList.from(1, 1, 1, 1, 1, 1), visitor.distances);
            assertEquals(DoubleArrayList.from(50, 50, 50, 50, 50, 50), visitor.times);
            if (f.edgeBased) {
                assertEquals(IntArrayList.from(1, 2, 3, 4, 5, NEXT_EDGE), visitor.prevOrNextEdgeIds);
            }
        }
    }

    @ParameterizedTest
    @ArgumentsSource(FixtureProvider.class)
    public void loopShortcut(Fixture f) {
        assumeTrue(f.edgeBased, "loop shortcuts only exist for edge-based CH");
        //     3
        //    / \
        //   2   4
        //    \ /
        // 0 - 1 - 5
        f.graph.edge(0, 1).setDistance(1).set(f.speedEnc, 20, 10);
        f.graph.edge(1, 2).setDistance(1).set(f.speedEnc, 20, 10);
        f.graph.edge(2, 3).setDistance(1).set(f.speedEnc, 20, 10);
        f.graph.edge(3, 4).setDistance(1).set(f.speedEnc, 20, 10);
        f.graph.edge(4, 1).setDistance(1).set(f.speedEnc, 20, 10);
        f.graph.edge(1, 5).setDistance(1).set(f.speedEnc, 20, 10);
        f.freeze();

        f.setCHLevels(2, 4, 3, 1, 5, 0);
        f.shortcut(3, 1, 1, 2, 2, 4, true);
        f.shortcut(3, 1, 3, 4, 6, 8, false);
        f.shortcut(1, 1, 6, 7, 2, 8, false);
        f.shortcut(1, 0, 0, 8, 0, 8, true);
        f.shortcut(5, 0, 9, 5, 0, 10, true);

        {
            // unpack the shortcut 0->5, traverse original edges in 'forward' order (from node 0 to 5)
            TestVisitor visitor = new TestVisitor(f.routingCHGraph);
            f.visitFwd(10, 5, false, visitor);
            assertEquals(IntArrayList.from(0, 1, 2, 3, 4, 5), visitor.edgeIds);
            assertEquals(IntArrayList.from(0, 1, 2, 3, 4, 1), visitor.baseNodes);
            assertEquals(IntArrayList.from(1, 2, 3, 4, 1, 5), visitor.adjNodes);
            assertEquals(DoubleArrayList.from(0.05, 0.05, 0.05, 0.05, 0.05, 0.05), visitor.weights);
            assertEquals(DoubleArrayList.from(1, 1, 1, 1, 1, 1), visitor.distances);
            assertEquals(DoubleArrayList.from(50, 50, 50, 50, 50, 50), visitor.times);
            assertEquals(IntArrayList.from(PREV_EDGE, 0, 1, 2, 3, 4), visitor.prevOrNextEdgeIds);
        }

        {
            // unpack the shortcut 0->5, traverse original edges in 'backward' order (from node 5 to 0)
            TestVisitor visitor = new TestVisitor(f.routingCHGraph);
            f.visitFwd(10, 5, true, visitor);
            assertEquals(IntArrayList.from(5, 4, 3, 2, 1, 0), visitor.edgeIds);
            assertEquals(IntArrayList.from(1, 4, 3, 2, 1, 0), visitor.baseNodes);
            assertEquals(IntArrayList.from(5, 1, 4, 3, 2, 1), visitor.adjNodes);
            assertEquals(DoubleArrayList.from(0.05, 0.05, 0.05, 0.05, 0.05, 0.05), visitor.weights);
            assertEquals(DoubleArrayList.from(1, 1, 1, 1, 1, 1), visitor.distances);
            assertEquals(DoubleArrayList.from(50, 50, 50, 50, 50, 50), visitor.times);
            assertEquals(IntArrayList.from(4, 3, 2, 1, 0, PREV_EDGE), visitor.prevOrNextEdgeIds);
        }

        {
            // unpack the shortcut 5<-0, traverse original edges in 'forward' order (from node 5 to 0)
            TestVisitor visitor = new TestVisitor(f.routingCHGraph);
            f.visitBwd(10, 0, false, visitor);
            assertEquals(IntArrayList.from(5, 4, 3, 2, 1, 0), visitor.edgeIds);
            assertEquals(IntArrayList.from(5, 1, 4, 3, 2, 1), visitor.baseNodes);
            assertEquals(IntArrayList.from(1, 4, 3, 2, 1, 0), visitor.adjNodes);
            assertEquals(DoubleArrayList.from(0.05, 0.05, 0.05, 0.05, 0.05, 0.05), visitor.weights);
            assertEquals(DoubleArrayList.from(1, 1, 1, 1, 1, 1), visitor.distances);
            assertEquals(DoubleArrayList.from(50, 50, 50, 50, 50, 50), visitor.times);
            assertEquals(IntArrayList.from(NEXT_EDGE, 5, 4, 3, 2, 1), visitor.prevOrNextEdgeIds);
        }

        {
            // unpack the shortcut 5<-0, traverse original edges in 'backward' order (from node 0 to 5)
            TestVisitor visitor = new TestVisitor(f.routingCHGraph);
            f.visitBwd(10, 0, true, visitor);
            assertEquals(IntArrayList.from(0, 1, 2, 3, 4, 5), visitor.edgeIds);
            assertEquals(IntArrayList.from(1, 2, 3, 4, 1, 5), visitor.baseNodes);
            assertEquals(IntArrayList.from(0, 1, 2, 3, 4, 1), visitor.adjNodes);
            assertEquals(DoubleArrayList.from(0.05, 0.05, 0.05, 0.05, 0.05, 0.05), visitor.weights);
            assertEquals(DoubleArrayList.from(1, 1, 1, 1, 1, 1), visitor.distances);
            assertEquals(DoubleArrayList.from(50, 50, 50, 50, 50, 50), visitor.times);
            assertEquals(IntArrayList.from(1, 2, 3, 4, 5, NEXT_EDGE), visitor.prevOrNextEdgeIds);
        }
    }

    @ParameterizedTest
    @ArgumentsSource(FixtureProvider.class)
    public void withTurnWeighting(Fixture f) {
        assumeTrue(f.edgeBased);
        //      2 5 3 2 1 4 6      turn costs ->
        // prev 0-1-2-3-4-5-6 next
        //      1 0 1 4 2 3 2      turn costs <-
        EdgeIteratorState edge0, edge1, edge2, edge3, edge4, edge5;
        edge0 = f.graph.edge(0, 1).setDistance(1).set(f.speedEnc, 20, 10);
        edge1 = f.graph.edge(1, 2).setDistance(1).set(f.speedEnc, 20, 10);
        edge2 = f.graph.edge(2, 3).setDistance(1).set(f.speedEnc, 20, 10);
        edge3 = f.graph.edge(3, 4).setDistance(1).set(f.speedEnc, 20, 10);
        edge4 = f.graph.edge(4, 5).setDistance(1).set(f.speedEnc, 20, 10);
        edge5 = f.graph.edge(5, 6).setDistance(1).set(f.speedEnc, 20, 10);
        f.freeze();

        // turn costs ->
        f.setTurnCost(PREV_EDGE, 0, edge0.getEdge(), 2.0);
        f.setTurnCost(edge0.getEdge(), 1, edge1.getEdge(), 5.0);
        f.setTurnCost(edge1.getEdge(), 2, edge2.getEdge(), 3);
        f.setTurnCost(edge2.getEdge(), 3, edge3.getEdge(), 2.0);
        f.setTurnCost(edge3.getEdge(), 4, edge4.getEdge(), 1.0);
        f.setTurnCost(edge4.getEdge(), 5, edge5.getEdge(), 4.0);
        f.setTurnCost(edge5.getEdge(), 6, NEXT_EDGE, 6.0);
        // turn costs <-
        f.setTurnCost(NEXT_EDGE, 6, edge5.getEdge(), 2.0);
        f.setTurnCost(edge5.getEdge(), 5, edge4.getEdge(), 3.0);
        f.setTurnCost(edge4.getEdge(), 4, edge3.getEdge(), 2.0);
        f.setTurnCost(edge3.getEdge(), 3, edge2.getEdge(), 4.0);
        f.setTurnCost(edge2.getEdge(), 2, edge1.getEdge(), 1.0);
        f.setTurnCost(edge1.getEdge(), 1, edge0.getEdge(), 0.0);
        f.setTurnCost(edge0.getEdge(), 0, PREV_EDGE, 1.0);

        f.setCHLevels(1, 3, 5, 4, 2, 0, 6);
        f.shortcut(4, 2, 2, 3, 4, 6, true);
        f.shortcut(4, 6, 4, 5, 8, 10, false);
        f.shortcut(2, 0, 0, 1, 0, 2, true);
        f.shortcut(2, 6, 6, 7, 4, 10, false);
        f.shortcut(0, 6, 8, 9, 0, 10, false);

        {
            // unpack the shortcut 0->6, traverse original edges in 'forward' order (from node 0 to 6)
            TurnWeightingVisitor visitor = new TurnWeightingVisitor(f.routingCHGraph);
            f.visitFwd(10, 6, false, visitor);
            assertEquals(6 * 0.05 + 17, visitor.weight, 1.e-3, "wrong weight");
            assertEquals((6 * 50 + 17000), visitor.time, "wrong time");
        }

        {
            // unpack the shortcut 0->6, traverse original edges in 'backward' order (from node 6 to 0)
            TurnWeightingVisitor visitor = new TurnWeightingVisitor(f.routingCHGraph);
            f.visitFwd(10, 6, true, visitor);
            assertEquals(6 * 0.05 + 17, visitor.weight, 1.e-3, "wrong weight");
            assertEquals((6 * 50 + 17000), visitor.time, "wrong time");
        }

        {
            // unpack the shortcut 6<-0, traverse original edges in 'forward' order (from node 6 to 0)
            TurnWeightingVisitor visitor = new TurnWeightingVisitor(f.routingCHGraph);
            f.visitBwd(10, 0, false, visitor);
            assertEquals(6 * 0.05 + 21, visitor.weight, 1.e-3, "wrong weight");
            assertEquals((6 * 50 + 21000), visitor.time, "wrong time");
        }

        {
            // unpack the shortcut 6<-0, traverse original edges in 'backward' order (from node 0 to 6)
            TurnWeightingVisitor visitor = new TurnWeightingVisitor(f.routingCHGraph);
            f.visitBwd(10, 0, true, visitor);
            assertEquals(6 * 0.05 + 21, visitor.weight, 1.e-3, "wrong weight");
            assertEquals((6 * 50 + 21000), visitor.time, "wrong time");
        }
    }

    private static class TestVisitor implements ShortcutUnpacker.Visitor {
        private final RoutingCHGraph routingCHGraph;
        private final IntArrayList edgeIds = new IntArrayList();
        private final IntArrayList adjNodes = new IntArrayList();
        private final IntArrayList baseNodes = new IntArrayList();
        private final IntArrayList prevOrNextEdgeIds = new IntArrayList();
        private final DoubleArrayList weights = new DoubleArrayList();
        private final DoubleArrayList distances = new DoubleArrayList();
        private final DoubleArrayList times = new DoubleArrayList();

        TestVisitor(RoutingCHGraph routingCHGraph) {
            this.routingCHGraph = routingCHGraph;
        }

        @Override
        public void visit(EdgeIteratorState edge, boolean reverse, int prevOrNextEdgeId) {
            edgeIds.add(edge.getEdge());
            baseNodes.add(edge.getBaseNode());
            adjNodes.add(edge.getAdjNode());
            weights.add(GHUtility.calcWeightWithTurnWeight(routingCHGraph.getWeighting(), edge, reverse, prevOrNextEdgeId));
            distances.add(edge.getDistance());
            times.add(GHUtility.calcMillisWithTurnMillis(routingCHGraph.getWeighting(), edge, reverse, prevOrNextEdgeId));
            prevOrNextEdgeIds.add(prevOrNextEdgeId);
        }
    }

    private static class TurnWeightingVisitor implements ShortcutUnpacker.Visitor {
        private final RoutingCHGraph routingCHGraph;
        private long time = 0;
        private double weight = 0;

        TurnWeightingVisitor(RoutingCHGraph routingCHGraph) {
            this.routingCHGraph = routingCHGraph;
        }

        @Override
        public void visit(EdgeIteratorState edge, boolean reverse, int prevOrNextEdgeId) {
            time += GHUtility.calcMillisWithTurnMillis(routingCHGraph.getWeighting(), edge, reverse, prevOrNextEdgeId);
            weight += GHUtility.calcWeightWithTurnWeight(routingCHGraph.getWeighting(), edge, reverse, prevOrNextEdgeId);
        }
    }
}<|MERGE_RESOLUTION|>--- conflicted
+++ resolved
@@ -8,14 +8,11 @@
 import com.graphhopper.routing.ev.DecimalEncodedValueImpl;
 import com.graphhopper.routing.ev.TurnCost;
 import com.graphhopper.routing.util.EncodingManager;
-<<<<<<< HEAD
 import com.graphhopper.routing.weighting.DefaultTurnCostProvider;
 import com.graphhopper.routing.weighting.TurnCostProvider;
 import com.graphhopper.routing.weighting.custom.CustomModelParser;
 import com.graphhopper.util.CustomModel;
-=======
 import com.graphhopper.routing.weighting.SpeedWeighting;
->>>>>>> c92ab785
 import com.graphhopper.util.EdgeIteratorState;
 import com.graphhopper.util.GHUtility;
 import org.junit.jupiter.api.extension.ExtensionContext;
@@ -56,14 +53,9 @@
 
         private void freeze() {
             graph.freeze();
-<<<<<<< HEAD
-            TurnCostProvider turnCostProvider = edgeBased ? new DefaultTurnCostProvider(turnCostEnc, graph.getTurnCostStorage()) : NO_TURN_COST_PROVIDER;
-            CHConfig chConfig = new CHConfig("profile", CustomModelParser.createWeighting(accessEnc, speedEnc, null, encodingManager, turnCostProvider, new CustomModel()), edgeBased);
-=======
             CHConfig chConfig = new CHConfig("profile", edgeBased
                     ? new SpeedWeighting(speedEnc, turnCostEnc, graph.getTurnCostStorage(), Double.POSITIVE_INFINITY)
                     : new SpeedWeighting(speedEnc), edgeBased);
->>>>>>> c92ab785
             CHStorage chStore = CHStorage.fromGraph(graph, chConfig);
             chBuilder = new CHStorageBuilder(chStore);
             routingCHGraph = RoutingCHGraphImpl.fromGraph(graph, chStore, chConfig);
