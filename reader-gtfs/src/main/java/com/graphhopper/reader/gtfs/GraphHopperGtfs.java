/*
 *  Licensed to GraphHopper GmbH under one or more contributor
 *  license agreements. See the NOTICE file distributed with this work for
 *  additional information regarding copyright ownership.
 *
 *  GraphHopper GmbH licenses this file to you under the Apache License,
 *  Version 2.0 (the "License"); you may not use this file except in
 *  compliance with the License. You may obtain a copy of the License at
 *
 *       http://www.apache.org/licenses/LICENSE-2.0
 *
 *  Unless required by applicable law or agreed to in writing, software
 *  distributed under the License is distributed on an "AS IS" BASIS,
 *  WITHOUT WARRANTIES OR CONDITIONS OF ANY KIND, either express or implied.
 *  See the License for the specific language governing permissions and
 *  limitations under the License.
 */

package com.graphhopper.reader.gtfs;

import com.conveyal.gtfs.GTFSFeed;
import com.conveyal.gtfs.model.Transfer;
import com.graphhopper.reader.DataReader;
import com.graphhopper.reader.dem.ElevationProvider;
import com.graphhopper.reader.osm.GraphHopperOSM;
import com.graphhopper.routing.profiles.EncodedValue;
import com.graphhopper.routing.profiles.EncodedValueFactory;
import com.graphhopper.routing.querygraph.QueryGraph;
import com.graphhopper.routing.util.EncodingManager;
import com.graphhopper.routing.weighting.FastestWeighting;
import com.graphhopper.storage.Directory;
import com.graphhopper.storage.GraphHopperStorage;
import com.graphhopper.storage.RAMDirectory;
import com.graphhopper.storage.index.LocationIndex;
import com.graphhopper.storage.index.LocationIndexTree;
import com.graphhopper.storage.index.QueryResult;
import com.graphhopper.util.CmdArgs;
import com.graphhopper.util.PointList;

import java.io.File;
import java.io.IOException;
import java.time.Instant;
import java.util.*;
import java.util.stream.Stream;
import java.util.zip.ZipFile;

public class GraphHopperGtfs extends GraphHopperOSM {


    public static GraphHopperGtfs createOrLoadGraphHopperGtfs(CmdArgs cmdArgs) {
        GraphHopperGtfs graphHopperOSM = new GraphHopperGtfs(cmdArgs);
        graphHopperOSM.init(cmdArgs);
        graphHopperOSM.importOrLoad();
        return graphHopperOSM;
    }

    private final CmdArgs cmdArgs;
    private GtfsStorage gtfsStorage;

    public GraphHopperGtfs(CmdArgs cmdArgs) {
        this.cmdArgs = cmdArgs;
    }

    @Override
    protected void registerCustomEncodedValues(EncodingManager.Builder emBuilder) {
        PtEncodedValues.createAndAddEncodedValues(emBuilder);
    }

    @Override
    protected DataReader importData() throws IOException {
        if (cmdArgs.has("datareader.file")) {
            return super.importData();
        } else {
            getGraphHopperStorage().create(1000);
            return new DataReader() {
                @Override
                public DataReader setFile(File file) {
                    return this;
                }

                @Override
                public DataReader setElevationProvider(ElevationProvider ep) {
                    return this;
                }

                @Override
                public DataReader setWorkerThreads(int workerThreads) {
                    return this;
                }

                @Override
                public DataReader setWayPointMaxDistance(double wayPointMaxDistance) {
                    return this;
                }

                @Override
                public DataReader setSmoothElevation(boolean smoothElevation) {
                    return this;
                }

                @Override
                public void readGraph() throws IOException {

                }

                @Override
                public Date getDataDate() {
                    return null;
                }
            };
        }
    }

    @Override
    protected LocationIndex createLocationIndex(Directory dir) {
        if (getGraphHopperStorage().getNodes() > 0) {
            return new LocationIndexTree(getGraphHopperStorage(), new RAMDirectory()).prepareIndex();
        } else {
            return new EmptyLocationIndex();
        }
    }

    static class TransferWithTime {
        public String id;
        Transfer transfer;
        long time;
    }

<<<<<<< HEAD
    @Override
    protected void importPublicTransit() {
        gtfsStorage = new GtfsStorage(getGraphHopperStorage().getDirectory());
        if (getGtfsStorage().loadExisting()) {
=======
    public static GraphHopperStorage createOrLoad(GHDirectory directory, EncodingManager encodingManager, GtfsStorage gtfsStorage, Collection<String> gtfsFiles, Collection<String> osmFiles) {
        GraphHopperStorage graphHopperStorage = new GraphHopperStorage(directory, encodingManager, false);
        if (graphHopperStorage.loadExisting()) {
            return graphHopperStorage;
>>>>>>> 498e00d3
        } else {
            getGtfsStorage().create();
            GraphHopperStorage graphHopperStorage = getGraphHopperStorage();
            int idx = 0;
            List<String> gtfsFiles = cmdArgs.has("gtfs.file") ? Arrays.asList(cmdArgs.get("gtfs.file", "").split(",")) : Collections.emptyList();
            for (String gtfsFile : gtfsFiles) {
                try {
                    getGtfsStorage().loadGtfsFromFile("gtfs_" + idx++, new ZipFile(gtfsFile));
                } catch (IOException e) {
                    throw new RuntimeException(e);
                }
            }
            LocationIndex streetNetworkIndex = getLocationIndex();
            getGtfsStorage().getGtfsFeeds().forEach((id, gtfsFeed) -> {
                GtfsReader gtfsReader = new GtfsReader(id, graphHopperStorage, graphHopperStorage.getEncodingManager(), getGtfsStorage(), streetNetworkIndex);
                gtfsReader.connectStopsToStreetNetwork();
                getType0TransferWithTimes(gtfsFeed)
                        .forEach(t -> {
                            t.transfer.transfer_type = 2;
                            t.transfer.min_transfer_time = (int) (t.time / 1000L);
                            gtfsFeed.transfers.put(t.id, t.transfer);
                        });
                try {
                    gtfsReader.buildPtNetwork();
                } catch (Exception e) {
                    throw new RuntimeException("Error while constructing transit network. Is your GTFS file valid? Please check log for possible causes.", e);
                }
            });
            streetNetworkIndex.close();
            LocationIndex locationIndex = createLocationIndex(graphHopperStorage.getDirectory());
            setLocationIndex(locationIndex);
        }
    }

    private Stream<TransferWithTime> getType0TransferWithTimes(GTFSFeed gtfsFeed) {
        GraphHopperStorage graphHopperStorage = getGraphHopperStorage();
        RealtimeFeed realtimeFeed = RealtimeFeed.empty(getGtfsStorage());
        PtEncodedValues ptEncodedValues = PtEncodedValues.fromEncodingManager(graphHopperStorage.getEncodingManager());
        FastestWeighting accessEgressWeighting = new FastestWeighting(graphHopperStorage.getEncodingManager().getEncoder("foot"));
        return gtfsFeed.transfers.entrySet()
                .parallelStream()
                .filter(e -> e.getValue().transfer_type == 0)
                .map(e -> {
                    PointList points = new PointList(2, false);
                    final int fromnode = getGtfsStorage().getStationNodes().get(e.getValue().from_stop_id);
                    final QueryResult fromstation = new QueryResult(graphHopperStorage.getNodeAccess().getLat(fromnode), graphHopperStorage.getNodeAccess().getLon(fromnode));
                    fromstation.setClosestNode(fromnode);
                    points.add(graphHopperStorage.getNodeAccess().getLat(fromnode), graphHopperStorage.getNodeAccess().getLon(fromnode));

                    final int tonode = getGtfsStorage().getStationNodes().get(e.getValue().to_stop_id);
                    final QueryResult tostation = new QueryResult(graphHopperStorage.getNodeAccess().getLat(tonode), graphHopperStorage.getNodeAccess().getLon(tonode));
                    tostation.setClosestNode(tonode);
                    points.add(graphHopperStorage.getNodeAccess().getLat(tonode), graphHopperStorage.getNodeAccess().getLon(tonode));

                    QueryGraph queryGraph = QueryGraph.lookup(graphHopperStorage, Collections.emptyList());
                    final GraphExplorer graphExplorer = new GraphExplorer(queryGraph, accessEgressWeighting, ptEncodedValues, getGtfsStorage(), realtimeFeed, false, true, 5.0, false);

                    MultiCriteriaLabelSetting router = new MultiCriteriaLabelSetting(graphExplorer, ptEncodedValues, false, false, false, false, Integer.MAX_VALUE, new ArrayList<>());
                    Iterator<Label> iterator = router.calcLabels(fromnode, Instant.ofEpochMilli(0), 0).iterator();
                    Label solution = null;
                    while (iterator.hasNext()) {
                        Label label = iterator.next();
                        if (tonode == label.adjNode) {
                            solution = label;
                            break;
                        }
                    }
                    if (solution == null) {
                        throw new RuntimeException("Can't find a transfer walk route.");
                    }
                    TransferWithTime transferWithTime = new TransferWithTime();
                    transferWithTime.id = e.getKey();
                    transferWithTime.transfer = e.getValue();
                    transferWithTime.time = solution.currentTime;
                    return transferWithTime;
                });
    }

    @Override
    public void close() {
        getGtfsStorage().close();
        super.close();
    }

    public GtfsStorage getGtfsStorage() {
        return gtfsStorage;
    }

}<|MERGE_RESOLUTION|>--- conflicted
+++ resolved
@@ -23,8 +23,6 @@
 import com.graphhopper.reader.DataReader;
 import com.graphhopper.reader.dem.ElevationProvider;
 import com.graphhopper.reader.osm.GraphHopperOSM;
-import com.graphhopper.routing.profiles.EncodedValue;
-import com.graphhopper.routing.profiles.EncodedValueFactory;
 import com.graphhopper.routing.querygraph.QueryGraph;
 import com.graphhopper.routing.util.EncodingManager;
 import com.graphhopper.routing.weighting.FastestWeighting;
@@ -99,7 +97,7 @@
                 }
 
                 @Override
-                public void readGraph() throws IOException {
+                public void readGraph() {
 
                 }
 
@@ -126,18 +124,10 @@
         long time;
     }
 
-<<<<<<< HEAD
     @Override
     protected void importPublicTransit() {
         gtfsStorage = new GtfsStorage(getGraphHopperStorage().getDirectory());
-        if (getGtfsStorage().loadExisting()) {
-=======
-    public static GraphHopperStorage createOrLoad(GHDirectory directory, EncodingManager encodingManager, GtfsStorage gtfsStorage, Collection<String> gtfsFiles, Collection<String> osmFiles) {
-        GraphHopperStorage graphHopperStorage = new GraphHopperStorage(directory, encodingManager, false);
-        if (graphHopperStorage.loadExisting()) {
-            return graphHopperStorage;
->>>>>>> 498e00d3
-        } else {
+        if (!getGtfsStorage().loadExisting()) {
             getGtfsStorage().create();
             GraphHopperStorage graphHopperStorage = getGraphHopperStorage();
             int idx = 0;
