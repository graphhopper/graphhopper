--- conflicted
+++ resolved
@@ -51,21 +51,14 @@
     @BeforeClass
     public static void init() {
         GraphHopperConfig ghConfig = new GraphHopperConfig();
-<<<<<<< HEAD
-        ghConfig.put("graph.flag_encoders", "car,foot");
-        ghConfig.put("graph.location", GRAPH_LOC);
-        ghConfig.put("datareader.file", "files/beatty.osm");
-        ghConfig.put("gtfs.file", "files/sample-feed.zip,files/another-sample-feed.zip").
+        ghConfig.putObject("graph.flag_encoders", "car,foot");
+        ghConfig.putObject("graph.location", GRAPH_LOC);
+        ghConfig.putObject("datareader.file", "files/beatty.osm");
+        ghConfig.putObject("gtfs.file", "files/sample-feed.zip,files/another-sample-feed.zip").
                 setProfiles(Arrays.asList(
                         new ProfileConfig("car").setVehicle("car").setWeighting("fastest"),
                         new ProfileConfig("foot").setVehicle("foot").setWeighting("fastest")
                 ));
-=======
-        ghConfig.putObject("graph.flag_encoders", "car,foot");
-        ghConfig.putObject("graph.location", GRAPH_LOC);
-        ghConfig.putObject("datareader.file", "files/beatty.osm");
-        ghConfig.putObject("gtfs.file", "files/sample-feed.zip,files/another-sample-feed.zip");
->>>>>>> 5a01808c
         Helper.removeDir(new File(GRAPH_LOC));
         graphHopperGtfs = new GraphHopperGtfs(ghConfig);
         graphHopperGtfs.init(ghConfig);
