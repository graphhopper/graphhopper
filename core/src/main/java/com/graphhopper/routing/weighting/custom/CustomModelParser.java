--- conflicted
+++ resolved
@@ -72,19 +72,8 @@
                                                   TurnCostProvider turnCostProvider, CustomModel customModel) {
         if (customModel == null)
             throw new IllegalStateException("CustomModel cannot be null");
-<<<<<<< HEAD
         CustomWeighting.Parameters parameters = createWeightingParameters(customModel, lookup, speedEnc, maxSpeed, priorityEnc);
         return new CustomWeighting(accessEnc, speedEnc, turnCostProvider, parameters);
-=======
-        DecimalEncodedValue avgSpeedEnc = lookup.getDecimalEncodedValue(EncodingManager.getKey(baseFlagEncoder.toString(), "average_speed"));
-        final String pKey = EncodingManager.getKey(baseFlagEncoder.toString(), "priority");
-        DecimalEncodedValue priorityEnc = lookup.hasEncodedValue(pKey) ? lookup.getDecimalEncodedValue(pKey) : null;
-
-        double maxSpeed = avgSpeedEnc.getMaxOrMaxStorableDecimal();
-        CustomWeighting.Parameters parameters = createWeightingParameters(customModel, lookup,
-                avgSpeedEnc, maxSpeed, priorityEnc);
-        return new CustomWeighting(baseFlagEncoder.getAccessEnc(), baseFlagEncoder.getAverageSpeedEnc(), turnCostProvider, parameters);
->>>>>>> b0ed2d82
     }
 
     /**
