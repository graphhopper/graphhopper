<!DOCTYPE html>
<html>
    <head>        
        <meta name="viewport" content="width=device-width, initial-scale=1.0, maximum-scale=1.0, user-scalable=no">
        <meta http-equiv="Content-Type" content="text/html; charset=UTF-8">
        <meta name="keywords" content="road routing,shortest path,maps,openstreetmap,android,navigation,routenplaner,gis"/>
        <link type="image/png" rel="icon" href="/favicon.ico"/>
        <link rel="search" type="application/opensearchdescription+xml" title="GraphHopper Maps" href="opensearch.xml"/>
        <title>Driving Directions - GraphHopper Maps</title>
        <meta name="description" content="A fast route planner for biking, hiking and more! Based on OpenStreetMap including elevation data. Try out for free!"/>
        <link rel="stylesheet" href="css/leaflet.css?v=0.7.3" />
        <script type="text/javascript" src="js/leaflet.js?v=0.7.3"></script>
        <link rel="stylesheet" href="css/Leaflet.Elevation-0.0.2.css" />
        <script type="text/javascript" src="js/d3.min.js"></script>
        <script type="text/javascript" src="js/Leaflet.Elevation-0.0.2.min.js"></script>        
<link href="css/L.Control.Zoomslider.css" rel="stylesheet">

        <link rel="stylesheet" href="css/leaflet.contextmenu.css" />
        <link rel="stylesheet" href="css/leaflet.loading.css" />
        <link rel="stylesheet" href="css/ui-lightness/jquery-ui-1.10.4.css" />
<<<<<<< HEAD
        <script async type="text/javascript" src="js/leaflet.contextmenu.js"></script>
        <script async type="text/javascript" src="js/leaflet.loading.js"></script>
    
        <script src="js/proj4.js"></script>
        <script src="js/proj4leaflet.js"></script>
        <script src="js/L.Control.Zoomslider.js"></script>
        <script src="js/leaflet-tilelayer-os-wmts.js"></script>
        
        <!-- Latest compiled and minified CSS -->
        <link rel="stylesheet" href="https://maxcdn.bootstrapcdn.com/bootstrap/3.3.1/css/bootstrap.min.css">
        
        <!-- Optional theme -->
        <link rel="stylesheet" href="https://maxcdn.bootstrapcdn.com/bootstrap/3.3.1/css/bootstrap-theme.min.css">
        <!-- Type Ahead -->
        <link rel="stylesheet" type="text/css" href="http://twitter.github.io/typeahead.js/css/examples.css">
        
=======
        <script type="text/javascript" src="js/leaflet.contextmenu.js"></script>
        <script type="text/javascript" src="js/leaflet.loading.js"></script>
        <script type="text/javascript" src="js/jquery-2.1.0.min.js"></script>        
        <script type="text/javascript" src="js/jquery-ui-1.10.4.custom.min.js"></script>      
        <script type="text/javascript" src="js/jquery.history.js"></script>
        <!--
        <script type="text/javascript" src="js/jquery.autocomplete.min.js"></script>
        -->
        <script type="text/javascript" src="js/jquery.autocomplete.js"></script>
        <script type="text/javascript" src="js/ghrequest.js?v=0.4.4"></script>
        <script type="text/javascript" src="js/main.js?v=0.4.4"></script>
>>>>>>> 1b3f0f3a
        <link rel="stylesheet" type="text/css" href="css/style.css" />

    </head>
    <body>
        <div id="input">
            <div id="input_header">
                <div id="header_img">
                    <a class="no_link" href="https://graphhopper.com">
                        <img alt="GraphHopper" src="./img/os_logo.gif"/>                    
                    </a>
                </div>
                <div id="options">
                    <span id="vehicles">

                    </span>
                </div>
                <form id="locationform">
                    <div id="locationpoints">
                        <div id="x_pointAdd" class="pointAdd"><img src="./img/point_add.png"/></div>
                    </div>
                    <div class="clear"> </div>                
                    <input id="searchButton" type="submit" value="Search">                
                </form>      
                <div id="export-link" title="Static Link" class="left"><a href="/maps"><img src='img/link.png'></a></div>
                <div id="gpxExportButton" title="GPX Download"><a href=""><img alt="gpx" src='img/gpx.png'></a></div>
                <div id="hosting">Powered by <a href='https://graphhopper.com/#directions-api'>GraphHopper API</a></div>                
            </div>
            <div class="clear"> </div>
            <div id="info" class="small_text">
            </div>
            <div id="error" class="error">
            </div>

            <div id="footer">
                <div id="link_line">
                    <a class="footer-link" href='https://graphhopper.com/#contact'>Contact</a>
                    <a class="footer-link" href='https://graphhopper.com/terms.html'>Terms</a>
                    <a class="footer-link" href='https://graphhopper.com/privacy.html'>Privacy</a>
                </div>
            </div>  

            <div id="pointTemplate" class="hidden">
                <div id="{id}_Div" class="pointDiv">
                    <img id="{id}_Indicator" class="hidden pointIndicator" src="img/loading.gif"/>
                    <img id="{id}_Flag" class="pointFlag" src="img/marker-small-green.png"/>
<!--                     <input id="{id}_Input" class="pointInput" type="text" placeholder=""/> -->
                    <input class="typeahead pointInput" type="text" placeholder="" id="{id}_searchBox"/>
                    <div class="pointDelete"><img src="img/point_delete.png"></div>
                    <div class="clear"> </div>
                    <div id="{id}_ResolveFound" class="pointResolveFound"></div>
                    <div id="{id}_ResolveError" class="pointResolveError"></div>
                </div>
            </div>   
        </div>

        <div id="map">
        </div>
  
        <script type="text/javascript" src="js/jquery-2.1.3.min.js"></script>
        <script type="text/javascript" src="js/jquery-ui-1.10.4.custom.min.js" defer></script>      
        <script type="text/javascript" src="js/jquery.history.js" defer></script>
<!--         <script type="text/javascript" src="js/jquery.autocomplete.min.js"></script> -->
        <script type="text/javascript" src="js/jquery.autocomplete.js"></script>
        <script src="https://maxcdn.bootstrapcdn.com/bootstrap/3.3.1/js/bootstrap.min.js"></script>
    
        <script type='text/javascript' src="http://twitter.github.io/typeahead.js/releases/latest/typeahead.bundle.js"></script>
        <script type="text/javascript" src="js/search.js"></script>
        <script type="text/javascript" src="js/ghrequest.js?v=0.4.4"></script>
        <script type="text/javascript" src="js/main-bng.js?v=0.4.4"></script>
    </body>
</html><|MERGE_RESOLUTION|>--- conflicted
+++ resolved
@@ -18,9 +18,7 @@
         <link rel="stylesheet" href="css/leaflet.contextmenu.css" />
         <link rel="stylesheet" href="css/leaflet.loading.css" />
         <link rel="stylesheet" href="css/ui-lightness/jquery-ui-1.10.4.css" />
-<<<<<<< HEAD
         <script async type="text/javascript" src="js/leaflet.contextmenu.js"></script>
-        <script async type="text/javascript" src="js/leaflet.loading.js"></script>
     
         <script src="js/proj4.js"></script>
         <script src="js/proj4leaflet.js"></script>
@@ -35,8 +33,6 @@
         <!-- Type Ahead -->
         <link rel="stylesheet" type="text/css" href="http://twitter.github.io/typeahead.js/css/examples.css">
         
-=======
-        <script type="text/javascript" src="js/leaflet.contextmenu.js"></script>
         <script type="text/javascript" src="js/leaflet.loading.js"></script>
         <script type="text/javascript" src="js/jquery-2.1.0.min.js"></script>        
         <script type="text/javascript" src="js/jquery-ui-1.10.4.custom.min.js"></script>      
@@ -47,7 +43,6 @@
         <script type="text/javascript" src="js/jquery.autocomplete.js"></script>
         <script type="text/javascript" src="js/ghrequest.js?v=0.4.4"></script>
         <script type="text/javascript" src="js/main.js?v=0.4.4"></script>
->>>>>>> 1b3f0f3a
         <link rel="stylesheet" type="text/css" href="css/style.css" />
 
     </head>
