0.14
    removed PathNative,PathBidirRef,Path4CH,EdgeBasedPathCH and moved path extraction code out of Path class, added PathExtractor,BidirPathExtractor(+subclasses for CH) instead, #1730
<<<<<<< HEAD
    conditional turn restrictions now supported, #1683
=======
    added new `curbside` feature, #1697
>>>>>>> 199d9008

0.13
    removed docker compose file
    PathDetails return null instead of -1 for Infinity by default
    replaced AverageSpeedDetails by DecimalDetails
    moved TagParser into new package: com.graphhopper.routing.util.parsers
    removed FlagEncoderFactory.DEFAULT
    removed forestry and motorroad from RoadClass
    SpatialRule.AccessValue replaced by RoadAccess
    removed EncodedValueLookup.hasEncoder, use hasEncodedValue instead
    removed MappedDecimalEncodedValue: should be replaced with FactoredDecimalEncodedValue
    DataFlagEncoder: it is now required to add EncodedValues before. graph.encoded_values: max_speed,road_class,road_environment,road_access
    instead of EncodingManager.ROUNDABOUT use Roundabout.KEY
    changed output format of result=pointlist and moved it into separate endpoint /spt
    removed TraversalMode.EDGE_BASED_1DIR and TraversalMode.EDGE_BASED_2DIR_UTURN, renamed TraversalMode.EDGE_BASED_2DIR to TraversalMode.EDGE_BASED
    to prevent u-turns when using edge-based algorithms it is now required to use TurnWeighting, #1640
    GraphHopperStorage.getGraph(Class) was replaced by GraphHopperStorage.getBase/CHGraph(), #1669
    CHGraph.shortcut(int, int) was removed (use .shortcut(int, int, ...) and/or .shortcutEdgeBased(int, int, ...) instead, #1693
    CH graphs are now identified using CHProfile instead of Weighting, #1670
    removed the 'traversal_mode` request parameter for /route, instead of 'traversal_mode=edge_based_2dir' use edge_based=true
    removed GraphHopper.set/getTraversalMode() methods, #1705
    edge-based CH is now chosen by default if it was prepared, #1706
    it is now possible to specify finite u-turn costs for CH preparation, #1671
    removed distances from CH shortcuts, reduces memory consumption per shortcut by 4 bytes (about 8-10%), #1719

0.12
    renamed VirtualEdgeIteratorState.getOriginalEdgeKey to more precise getOriginalEdgeKey #1549
    access refactoring #1436 that moves AccessValue into SpatialRule.Access
    refactoring of EncodingManager to use builder pattern. Migration should be simple. Replace new EncodingManager with EncodingManager.create
	The methods GraphHopper.setEnableInstructions/setPreferredLanguage is now in EncodingManager.Builder
    EncodingManager.supports renames to hasEncoder
    big refactoring #1447: to increase 64bit limit of flags, make reverse direction handling easier, to allow shared EncodedValues,
        remove reverseFlags method, much simpler property access, simplify FlagEncoder (maybe even deprecate this interface at a later stage)
    moved shp-reader into separate repository: https://github.com/graphhopper/graphhopper-reader-shp    

0.11
    web resources for dropwizard web framework (no servlets anymore) #1108
    prefix -Dgraphhopper. for command line arguments necessary, see docs/web/quickstart.md or docs/core/quickstart-from-source.md#running--debbuging-with-intellij for details
    delegated reading properties to dropwizard, i.e. the new format yml is not read again in GraphHopper.init
    changed file format for landmarks #1376
    convert properties into new yml format via: https://gist.github.com/karussell/dbc9b4c455bca98b6a38e4a160e23bf8

0.10
    introduce path details
    added handcoded API java client to this repository

0.9
    remove war bundling support #297
    rename of DefaultModule to GraphHopperModule and GHServletModule to GraphHopperServletModule
    EncodedValue uses Math.round(value/factor). This can change the retrieved values for EncodedValues #954
    EncodedDoubleValue and EncodedValue requires maxValue/factor to be a natural number #954
    default base algorithm for all modes is bidirectional A* (except speed mode)
    introduced landmarks based hybrid mode, #780
    moving all prepare.xy configs to prepare.ch.xy and e.g. disallow the old
    removed deprecated methods in GraphHopper (setCHWeighting, setCHWeightings, getCHWeightings, setCHWeightings, getCHPrepareThreads, setCHPrepareThreads), Path.calcMillis, findID of LocationIndex and all implementations

0.8
    refactoring to Weighting class, see #807
    removed FlagEncoder from parameters as weighting.getFlagEncoder can and is used
    all properties with prefix "osmreader." changed to "datareader." and osmreader.osm changed to datareader.file
    maven/gradle dependency graphhopper is now splitted into graphhopper-core and graphhopper-reader-osm, i.e. if you previouls depend on 'graphhopper' artificat you should now use graphhopper-reader-osm except environments like Android where you just load the graph and do no import
    use GraphHopperOSM as base class instead of GraphHopper
    OSM reader separated from core, use new graphhopper-core package
    moved subnetwork code into own package com.graphhopper.routing.subnetwork
    moved weighting code into own package com.graphhopper.routing.weighting
    code format has changed, so it is important to change your PRs too before you merge master, see discussion #770

0.7        
    added snapped points to output JSON for every path
    the foot routing is now much smoother and only considers safe paths, to use beautiful roads (i.e. prefer hiking routes etc) use the new 'hike' profiles, see #633
    vehicle constants have moved to FlagEncoderFactory
    several constants changed to under score notation see #719 with a few breaking changes, e.g. use lower case names for flag encoders or jsonp_allowed instead of the jsonpAllowed annotation
    moving all string parameter constants into the Parameters class
    no more acceptedRailways set see #662 for more information
    web API: content type of gpx export is now application/gpx+xml if not explicitely specified
    use prepare.ch.weightings instead of prepare.chWeighting e.g. for disabling CH use prepare.ch.weightings=no
    GraphHopper class is refactored regarding RoutingAlgorithmFactory in order to fix problem when integrating flexibility routing, most of the CH related stuff is moved into CHAlgoFactoryDecorator, several methods are deprecated to use the methods of the decorator, see #631
    WeightingMap is now named HintsMap
    use the correct graphHopperFolder as no automatic fallback to 'folder-gh' is happening anymore, see #704
    refactored FlagEncoder.handleFerryWay to getFerrySpeed to make it possible to fix #665
    removed setWeightLimit as too unspecific for arbitrary weights, use setMaxVisitedNodes instead
    missing renames for Path.setEdgeEntry -> setSPTEntry and AbstractAlgorithm.createEdgeEntry -> createSPTEntry

0.6
    removed methods deprecated in 0.4 and 0.5
    renamed EdgeEntry to SPTEntry and AStar.AStarEdge to AStar.AStarEntry
    parameter force removed from AbstractFlagEncoder.applyMaxSpeed
    GHResponse now wraps multiple PathWrapper; renamed GraphHopper.getPaths to calcPaths as 'get' sounded too cheap; a new method RoutingAlgorithm.calcPaths is added; see #596
    moving lgpl licensed file into own submodule graphhopper-tools-lgpl
    renaming of Tarjans algorithm class to TarjansSCCAlgorithm
    more strict naming for Weighting enforced and more strict matching to select Weighting (equals check), #490
    specify the preferred-language for way names during graph import (ISO 639-1 or ISO 639-2)
    renaming of getCHWeighting to getCHWeightings due to supporting multiple CH weightings, #623
    deprecation of setCHWeighting, please use setCHWeightings instead, #623

0.5
    Several names have changed see #466, #467, #468
    GraphHopper.optimize removed use postProcessing instead
    method GraphHopper.getGraph() changed to getGraphHopperStorage()
    the interface GraphStorage does no longer extend from the Graph interface. Use GraphHopperStorage (which implements the Graph interface via the base graph) or only Graph instead
    now it is necessary to call baseGraph/chGraph.freeze in order to use the chGraph (to simply determine when an edgeId is a shortcut)    
    LevelGraphStorage is now a GraphHopperStorage with an additional ch graph (CHGraphImpl)
    GraphHopperStorage implements now the Graph interface and delegates all necessary methods to the underlying base graph. To do routing you call getGraph(CHGraph.class or Graph.class) where the parameter Graph.class returns the base graph and the behaviour is identical to GraphHopperStorage itself
    renamed LevelGraph* to CHGraph*
    renamed NoGraphExtension to NoOpExtension
    removed visitedNodes method in GraphHopper replaced with per response information: response.getHints().getLong("visited_nodes.sum", 0)
    added ability to store hints in GHResponse which will be forwarded to the json too
    breaking change in HTTP API: error JSON format changed to be message:"" instead of within info.errors, see updated api documentation
    made GHResponse.getMillis, Path.getMillis, GPXEntry.getMillis deprecated, use getTime instead
    in AbstractFlagEncoder, parse*() and getStr() are now deprecated, use properties.get* instead

0.4
    translation key turn changed and merged with left etc into turn_left, turn_right etc
    create location index before preparation in the GraphHopper class
    encodingManager.getSingle() is removed and flagEncoder list is no longer sorted, the first vehicle is used for CH preparation    
    removed LocationIndexTreeSC, use new LocationIndexTree(levelGraph.getBaseGraph(), directory) instead
    getLevel and setLevel do no longer automatically increase node count, use getNodeAccess.ensureNode for that
    normal algorithms are now possible on prepared graph use getBaseGraph, see #116
    GHResponse no longer has isFound method, use !hasErrors instead
    merged unused Edge class into EdgeEntry
    astar and astarbi are now both none-heuristic and take parameters for beeline approximation: astar.approximation=BeelineSimplification|BeelineAccurate or astarbi.approximation=...
    making GPX export according to the schema to support import from various tools like basecamp
    refactoring: AllEdgesIterator.getMaxId is now named getCount
    major change of internal API: moved method "Path RoutingAlgorithm.calcPath(QueryResult,QueryResult)" to a helper method QueryGraph.lookup, call queryResult.getClosestNode for the calcPath(nodeFrom,nodeTo) method
    no cachedWays and cachedPoints in Path anymore
    Path.findInstruction was moved to InstructionList.find
    if start and end point are identical an algorithm will find the path consisting only of one node, one point and one instruction (finish instruction), but without edges
    astarbi has new default values for approximation (false) and approximation_factor (1.2) in RoutingAlgorithmFactorySimple
    instead of strings use the variables in AlgorithmOptions to specify an algorithm
    use RoutingAlgorithmFactorySimple instead of RoutingAlgorithmFactory, also more constistent algorithm preparation handling due to new AlgorithmOptions, therefor removed NoOpAlgorithmPreparation
    GHResponse.getXX methods now fail fast (throw an exception) if an error while route calculation occured. See #287
    renamed less often used URL parameter 'min_path_precision' to way_point_max_distance which makes it identical to the setWayPointMaxDistance method used for simplification at OSMImport
    removed douglas.minprecision from Java API ghRequest.hints => use wayPointMaxDistance instead
    encoder.supportTurnCost is replaced by encoder.supports(TurnWeighting.class)
    CmdArgs is now a Map<String, String> instead Map<String, Object>. The value will be parsed up on every getXY call, makes storing string vs. object less error-prone
    removed GHRequest.getHint, instead use the provided methods in GHRequest.getHints().getXY and GHRequest.getHints().put
    important graph incompatibility as properties cannot be loaded. renamed osmreader.bytesForFlags to graph.bytesForFlags, renamed config property osmreader.acceptWay to graph.flagEncoders
    default weighting is now fastest, fixing #261
    moved method GraphHopper.main into tools module and class com.graphhopper.tools.Import, see #250
    refactored GraphHopper.createWeighting to accept more than one configuration option, see #237
    refactored GraphHopper.disableCHShortcuts to setCHEnable(boolean)
    moving the boolean parameter of GraphHopper.setInMemory into a separate method setStoreOnFlush
    renaming of GraphHopper.setCHShortcuts to setCHWeighting, as well as the property prepare.chShortcuts to prepare.chWeighting
    jsonp is disabled by default. You need to enable it in the config.properties, see the config-example.properties
    EncodingManager cannot be null in GraphHopperStorage. If you need to parse EncodingManager configuration from existing graph use EncodingManager.create
    no reflection done in EncodingManager which improves portability and makes configuration of encoders possible before adding to manager
    removed dijkstraNativebi as no performance advantage but maintenance disadvantage and similar to oneToManyDijkstra
    to provide context for turn costs we needed to add prevEdgeId into Weighting.calcWeight, see new documentation
    with the introduction of lock protection mechanism (see #112) GraphHopper needs always write access, see also #217
    new GraphHopper.clean method to remove the graph directory via Java API    

0.3.0
    introduced prefer bits, now bike uses more bits and 3 bike encoder do not fit into 32 bit anymore, will be fixed later
    moved Translation argument into Path.calcInstruction for more fine grained control, instructions are now uncached and GHRequest: new locale parameter
    CoordTrig and the like are removed, GHPlace is mostly replaced by GHPoint and so GHRequest has now methods ala addPoint instead
    removed isBoth from AbstractFlagEncoder, moved canBeOverwritten and associated test to PrepareEncoder
    removed unused directory.rename
    refactor edge.copyProperties into copyPropertiesTo to have similar semantics as Graph.copyTo
    calcWeight now contains reverse boolean to calculate correct direction dependent weight
    completely different web API response format. see docs/web
    swapDirections is renamed to reverseFlags (EncodingManager and FlagEncoders)
    edgeState.detach has now a reverse parameter, just use false to get previous results
    web api: buildDate contains now timezone, algoType is replaced with weighting
    dijkstraNative is now dijkstraNativebi
    fixed #151
    calcWeight now contains reverse boolean to calculate correct direction dependent weight
    EncodingManager always takes the encoders in constructor, to force always init
    GraphHopper.setMemory(true, true/false) was refactored to GraphHopper.setMemory(true/false), use mmap config via GraphHopper.setMemoryMapped()
    incompatible edges => you need to re-import data and/or update the edges file
    the instructions of the web response does not contain times (string) but instead millis (long)
    PrepareContractionHierarchies.setPeriodicUpdates is now in percentage not in absolute counts
    improved bike routing #132, #138, #139, #150
    gpx export via API, HTTP (route?type=gpx) and web interface is possible: #113, #136, #141   

0.2.0
23 Nov 2013

    change inconsistent default settings for contraction hierarchies in the API - see https://lists.openstreetmap.org/pipermail/graphhopper/2013-December/000585.html
    fixed issues with android:
        graphhopper: use maps from 0.2 path; updated maps
        mapsforge: use mapsforge-map dependency; merged #461; avoid duplicates otherwise mapsforge-core would be duplicate (?)
    refactored/renamed classes and methods:
        refactor 'flags' from int to long (still only int is stored)
        replacing Graph.edge(a,b,dist,edgeFlags) by Graph.edge(a,b).setDistance().setFlags()
        FlagEncoder.flags => use FlagEncoder.setProperties or separate setAccess and setSpeed method
        renamed LocationIDResult to QueryResult and Location2NodesNtree to LocationIndexTree
        renamed Location2IDIndex to LocationIndex
        renamed WeightCalculation to Weighting and getWeight to calcWeight        
            the URL parameter algoType in web module is now deprecated and 'weighting' should be used
        removed GHDijkstraHeap, GHDijkstraHeap2    
        made DistanceCalc into interface (new DistanceCalcEarth implementation)
        made GraphStorage into interface (new GraphHopperStorage implementation) move some methods from Graph into GraphStorage -> optimize + node removal stuff -> not necessary in algorithms
    incompatible storage layout due to:
        pluggable endianness (#103) -> changed default endianess to LITTLE
    add highly experimental UnsafeDataAccess to speed up search ~15%
    several small bug fixes and improvements
    different edge insert
    important bug fix for edge retrieval which leads to massive speed up in prepare + CH algos
    finally fixed major feature request #27 to allow gps-to-gps queries instead of only junction-to-junction ones.
        follow up in #52 and #115
        slower but more precise and necessary edge distance calculation
    fixed bug #105 for disconnected areas    
    fix which made CH preparation ~5% faster
    more align API for all algorithms. and initCollection is called via 1000 not something depending on the graph size
    API changed
        case of vehicle now case does not matter
        returned distance is in meter now
    better i18n support
    fixed major bug #102 when removing subnetworks
    fixed bug #89 for trams on roads
    completed improvement #93 for ferries
    edge explorer makes none-CH algorithms ~8% faster
    link to all closed issues: https://github.com/graphhopper/graphhopper/issues?milestone=2&state=closed


0.1.1
06 August 2013

    correct maven bundling and some more issues
    more i18n


0.1
23 July 2013

    initial version with lots of features 
    24 closed issues:
        https://github.com/graphhopper/graphhopper/issues?milestone=3&state=closed
    e.g.:
    Route instructions
    Implement OSM import for bike/foot/car
    More compact graph (nodes along a way are stored in a separate storage => faster and reduced RAM usage)
    Made routing working world wide. Make German-sized networks working on Android.
    Made routing faster via bidirectional algorithms, contraction hierarchies, graph sorting, better OSM integration and some fine tuning.<|MERGE_RESOLUTION|>--- conflicted
+++ resolved
@@ -1,10 +1,7 @@
 0.14
     removed PathNative,PathBidirRef,Path4CH,EdgeBasedPathCH and moved path extraction code out of Path class, added PathExtractor,BidirPathExtractor(+subclasses for CH) instead, #1730
-<<<<<<< HEAD
     conditional turn restrictions now supported, #1683
-=======
     added new `curbside` feature, #1697
->>>>>>> 199d9008
 
 0.13
     removed docker compose file
