/*
 *  Licensed to GraphHopper GmbH under one or more contributor
 *  license agreements. See the NOTICE file distributed with this work for
 *  additional information regarding copyright ownership.
 *
 *  GraphHopper GmbH licenses this file to you under the Apache License,
 *  Version 2.0 (the "License"); you may not use this file except in
 *  compliance with the License. You may obtain a copy of the License at
 *
 *       http://www.apache.org/licenses/LICENSE-2.0
 *
 *  Unless required by applicable law or agreed to in writing, software
 *  distributed under the License is distributed on an "AS IS" BASIS,
 *  WITHOUT WARRANTIES OR CONDITIONS OF ANY KIND, either express or implied.
 *  See the License for the specific language governing permissions and
 *  limitations under the License.
 */

package com.graphhopper.http.resources;

import com.fasterxml.jackson.databind.JsonNode;
import com.graphhopper.config.CHProfileConfig;
import com.graphhopper.config.LMProfileConfig;
import com.graphhopper.config.ProfileConfig;
import com.graphhopper.http.GraphHopperApplication;
import com.graphhopper.http.util.GraphHopperServerTestConfiguration;
import com.graphhopper.util.Helper;
import io.dropwizard.testing.junit5.DropwizardAppExtension;
import io.dropwizard.testing.junit5.DropwizardExtensionsSupport;
import org.junit.jupiter.api.AfterAll;
import org.junit.jupiter.api.BeforeAll;
import org.junit.jupiter.api.extension.ExtendWith;
import org.junit.jupiter.params.ParameterizedTest;
import org.junit.jupiter.params.provider.ValueSource;

import javax.ws.rs.client.Entity;
import javax.ws.rs.core.Response;
import java.io.File;
import java.util.Arrays;
import java.util.List;

import static com.graphhopper.http.util.TestUtils.clientTarget;
import static java.util.Collections.emptyList;
import static org.junit.jupiter.api.Assertions.*;

@ExtendWith(DropwizardExtensionsSupport.class)
public class RouteResourceTurnCostsTest {

    private static final String DIR = "./target/route-resource-turn-costs-gh/";
    private DropwizardAppExtension<GraphHopperServerTestConfiguration> app = new DropwizardAppExtension(GraphHopperApplication.class, createConfig());

    private static GraphHopperServerTestConfiguration createConfig() {
        GraphHopperServerTestConfiguration config = new GraphHopperServerTestConfiguration();
        config.getGraphHopperConfiguration().
                putObject("graph.flag_encoders", "car|turn_costs=true").
                putObject("routing.ch.disabling_allowed", true).
                putObject("prepare.min_network_size", 0).
                putObject("prepare.min_one_way_network_size", 0).
                putObject("datareader.file", "../core/files/moscow.osm.gz").
                putObject("graph.encoded_values", "road_class,surface,road_environment,max_speed").
                putObject("graph.location", DIR)
                .setProfiles(Arrays.asList(
                        new ProfileConfig("my_car_turn_costs").setVehicle("car").setWeighting("fastest").setTurnCosts(true),
                        new ProfileConfig("my_car_no_turn_costs").setVehicle("car").setWeighting("fastest").setTurnCosts(false)
                ))
                .setCHProfiles(Arrays.asList(
                        new CHProfileConfig("my_car_turn_costs"),
                        new CHProfileConfig("my_car_no_turn_costs")
                ))
                .setLMProfiles(Arrays.asList(
                        new LMProfileConfig("my_car_turn_costs"),
                        new LMProfileConfig("my_car_no_turn_costs")
                ));
        return config;
    }

    @BeforeAll
    @AfterAll
    public static void cleanUp() {
        Helper.removeDir(new File(DIR));
    }

    @ParameterizedTest
<<<<<<< HEAD
    @ValueSource(strings = {
            "",
            "&ch.disable=true",
            "&ch.disable=true&lm.disable=true"})
    public void getQuery_legacyParameters_canToggleTurnCostsOnOff(String hints) {
        String pointsStr = "point=55.813357,37.5958585&point=55.811042,37.594689";

        assertDistanceGet(pointsStr + hints, 1044);
        assertDistanceGet(pointsStr + "&edge_based=true" + hints, 1044);
        assertDistanceGet(pointsStr + "&turn_costs=true" + hints, 1044);
        assertDistanceGet(pointsStr + "&edge_based=false" + hints, 400);
        assertDistanceGet(pointsStr + "&turn_costs=false" + hints, 400);
=======
    @ValueSource(strings = {"flex", "LM", "CH"})
    public void canToggleTurnCostsOnOff(String mode) {
        assertDistance(mode, null, null, emptyList(), 1044);
        assertDistance(mode, true, null, emptyList(), 1044);
        assertDistance(mode, null, true, emptyList(), 1044);
        assertDistance(mode, false, null, emptyList(), 400);
        assertDistance(mode, null, false, emptyList(), 400);
>>>>>>> b38fbda2
    }

    @ParameterizedTest
    @ValueSource(strings = {"flex", "LM", "CH"})
    public void curbsides(String mode) {
        assertDistance(mode, null, null, Arrays.asList("left", "left"), 1459);
        assertDistance(mode, true, null, Arrays.asList("left", "left"), 1459);
        assertDistance(mode, null, true, Arrays.asList("left", "left"), 1459);
        assertError(mode, false, null, Arrays.asList("left", "left"), "Disabling 'edge_based' when using 'curbside' is not allowed");
        assertError(mode, null, false, Arrays.asList("left", "left"), "Disabling 'turn_costs' when using 'curbside' is not allowed");
    }

    private void assertDistance(String mode, Boolean edgeBased, Boolean turnCosts, List<String> curbsides, double expectedDistance) {
        assertDistance(doGet(mode, edgeBased, turnCosts, curbsides), expectedDistance);
        assertDistance(doPost(mode, edgeBased, turnCosts, curbsides), expectedDistance);
    }

    private void assertError(String mode, Boolean edgeBased, Boolean turnCosts, List<String> curbsides, String... expectedErrors) {
        assertError(doGet(mode, edgeBased, turnCosts, curbsides), expectedErrors);
        assertError(doPost(mode, edgeBased, turnCosts, curbsides), expectedErrors);
    }

    private void assertDistance(Response response, double expectedDistance) {
        JsonNode json = response.readEntity(JsonNode.class);
        assertEquals(200, response.getStatus(), json.toString());
        JsonNode infoJson = json.get("info");
        assertFalse(infoJson.has("errors"));
        JsonNode path = json.get("paths").get(0);
        double distance = path.get("distance").asDouble();
        assertEquals(expectedDistance, distance, 1);
    }

    private void assertError(Response response, String... expectedErrors) {
        assert expectedErrors.length > 0;
        JsonNode json = response.readEntity(JsonNode.class);
        assertEquals(400, response.getStatus(), json.toString());
        for (String e : expectedErrors) {
            assertTrue(json.get("message").toString().contains(e), json.get("message").toString());
        }
    }

    private String getUrlParams(String mode, Boolean edgeBased, Boolean turnCosts, List<String> curbsides) {
        String urlParams = "point=55.813357,37.5958585&point=55.811042,37.594689";
        for (String curbside : curbsides)
            urlParams += "&curbside=" + curbside;
        if (mode.equals("LM"))
            urlParams += "&ch.disable=true";
        if (mode.equals("flex"))
            urlParams += "&ch.disable=true&lm.disable=true";
        if (edgeBased != null)
            urlParams += "&edge_based=" + edgeBased;
        if (turnCosts != null)
            urlParams += "&turn_costs=" + turnCosts;
        return urlParams;
    }

    private String getJsonStr(String mode, Boolean edgeBased, Boolean turnCosts, List<String> curbsides) {
        String jsonStr = "{";
        jsonStr += "\"points\": [[37.5958585,55.813357],[37.594689,55.811042]]";
        if (!curbsides.isEmpty()) {
            assert curbsides.size() == 2;
            jsonStr += ", \"curbsides\": [\"" + curbsides.get(0) + "\",\"" + curbsides.get(1) + "\"]";
        }
        if (mode.equals("LM"))
            jsonStr += ", \"ch.disable\": true";
        if (mode.equals("flex"))
            jsonStr += ", \"ch.disable\": true, \"lm.disable\": true";
        if (edgeBased != null)
            jsonStr += ", \"edge_based\": " + edgeBased;
        if (turnCosts != null)
            jsonStr += ", \"turn_costs\": " + turnCosts;
        jsonStr += "}";
        return jsonStr;
    }

    private Response doGet(String mode, Boolean edgeBased, Boolean turnCosts, List<String> curbsides) {
        return clientTarget(app, "/route?" + getUrlParams(mode, edgeBased, turnCosts, curbsides)).request().buildGet().invoke();
    }

    private Response doPost(String mode, Boolean edgeBased, Boolean turnCosts, List<String> curbsides) {
        return clientTarget(app, "/route?").request().post(Entity.json(getJsonStr(mode, edgeBased, turnCosts, curbsides)));
    }
}<|MERGE_RESOLUTION|>--- conflicted
+++ resolved
@@ -81,20 +81,6 @@
     }
 
     @ParameterizedTest
-<<<<<<< HEAD
-    @ValueSource(strings = {
-            "",
-            "&ch.disable=true",
-            "&ch.disable=true&lm.disable=true"})
-    public void getQuery_legacyParameters_canToggleTurnCostsOnOff(String hints) {
-        String pointsStr = "point=55.813357,37.5958585&point=55.811042,37.594689";
-
-        assertDistanceGet(pointsStr + hints, 1044);
-        assertDistanceGet(pointsStr + "&edge_based=true" + hints, 1044);
-        assertDistanceGet(pointsStr + "&turn_costs=true" + hints, 1044);
-        assertDistanceGet(pointsStr + "&edge_based=false" + hints, 400);
-        assertDistanceGet(pointsStr + "&turn_costs=false" + hints, 400);
-=======
     @ValueSource(strings = {"flex", "LM", "CH"})
     public void canToggleTurnCostsOnOff(String mode) {
         assertDistance(mode, null, null, emptyList(), 1044);
@@ -102,7 +88,6 @@
         assertDistance(mode, null, true, emptyList(), 1044);
         assertDistance(mode, false, null, emptyList(), 400);
         assertDistance(mode, null, false, emptyList(), 400);
->>>>>>> b38fbda2
     }
 
     @ParameterizedTest
