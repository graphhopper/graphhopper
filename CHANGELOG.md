### 11.0 [not yet released]

<<<<<<< HEAD
- road_access now contains value of highest transportation mode for CAR, i.e. access=private, motorcar=yes will now return YES and not PRIVATE
- car.json by default avoids private roads
=======
- maxspeed<5 is ignored, maxspeed=none is ignored with some exceptions, maxspeed parsing and related constants were renamed #3077
>>>>>>> 8aefb698

### 10.0 [5 Nov 2024]

- The config-example.yml uses a non-empty snap_preventions default array: [tunnel, bridge and ferry] for the /route endpoint
- the default u-turn time is now 0, the default u-turn weight is still infinite 
- turn restriction support for restrictions with overlapping and/or multiple via-edges/ways, #3030
- constructor of BaseGraph.Builder uses byte instead of integer count.
- KeyValue is now KValue as it holds the value only. Note, the two parameter constructor uses one value for the forward and one for the backward direction (and no longer "key, value")
- sac_scale priority handling for bicycles moved to the bike custom models

### 9.0 [23 Apr 2024]

- max_slope is now a signed decimal, see #2955
- move sac_scale handling out of foot_access parser and made foot safer via lowering to sac_scale<2, same for hike sac_scale<5
- removed shortest+fastest weightings, #2938
- u_turn_costs information is no longer stored in profile. Use the TurnCostsConfig instead
- the custom models do no longer include the speed, access and priority encoded values only implicitly, see docs/migration/config-migration-08-09.md
- conditional access restriction tags are no longer considered from vehicle tag parsers and instead a car_temporal_access encoded value (similarly for bike + foot) can be used in a custom model. This fixes #2477. More details are accessible via path details named according to the OSM tags e.g. for access:conditional it is "access_conditional" (i.e. converted from OSM access:conditional). See #2863 and #2965.
- replaced (Vehicle)EncodedValueFactory and (Vehicle)TagParserFactory with ImportRegistry, #2935
- encoded values used in custom models are added automatically, no need to add them to graph.encoded_values anymore, #2935
- removed the ability to sort the graph (graph.do_sort) due to incomplete support, #2919
- minor changes for import hooks, #2917
- removed wheelchair vehicle and related parsers, with currently no complete replacement as it needs to be redone properly with a custom model
- removed deprecated PMap.put

### 8.0 [18 Oct 2023]

- access "turn"-EncodedValue of EncodingManager through separate methods, see #2884
- removed fastest weighting for public usage, use custom instead, see #2866
- removed shortest weighting for public usage, use a high distance_influence instead, see #2865
- removed duration:seconds as intermediate tag
- /info endpoint does no longer return the vehicle used per profile and won't return encoded value of vehicles like car_average_speed
- Country rules no longer contain maxspeed handling, enable a much better alternative via `max_speed_calculator.enabled: true`. On the client side use `max_speed_estimated` to determine if max_speed is from OSM or an estimation. See #2810
- bike routing better avoids dangerous roads, see #2796 and #2802
- routing requests can be configured to timeout after some time, see #2795
- custom_model_file string changed to custom_model_files array, see #2787
- renamed EdgeKVStorage to KVStorage as it is (temporarily) used for node tage too, see #2705
- bike vehicles are now allowed to go in reverse direction of oneways, see custom_models/bike.json #196
- prefer cycleways, bicycle_road and cyclestreet for bike routing, see #2784 and #2778
- add support for further surfaces like pebblestones or concrete:lanes, see #2751
- reduced memory usage for urban density calculation, see #2828
- urban density is now based on road junctions, so the according parameters need adjustment in case
  the config file does not use the defaults, see #2842
- removed heading penalty *time*, see #2563
- base graph no longer allows loop edges, see #2862

### 7.0 [14 Mar 2023]

- access node tags via List instead of Map: List<Map<String, Object>> nodeTags = way.getTag("node_tags", emptyList()), see #2705
- remove StringEncodedValue support from custom model due to insufficient usage/testing
- handle also node_tags in handleWayTags, when extending AbstractAccessParser call handleNodeTags, #2738
- Format of 'areas' in CustomModel changed to 'FeatureCollection'. The old format is deprecated and will be removed in a later version, #2734
- TagParser#handleWayTags no longer returns an IntsRef. We assume it never returned anything other than the input IntsRef.
- there is no longer a default value for the distanceInfluence parameter in custom models sent via client-hc. Previously it was 70. Not setting it explicitly now means the server-side value will be used. getDistanceInfluence can now be null. Server-side profiles with custom weighting now use distance_influence: 0 by default (previously it was 70). see #2716
- there is a new, required 'import.osm.ignored_highways' configuration option that must be used to not increase the graph size and decrease performance for motorized-only routing compared to previous versions, #2702
- new osm_way_id encoded value, #2701
- the parameters vehicle, weighting, edge_based and turn_costs are no longer supported, use the profile parameter instead
- removed motorroad to road_class conversion, #2329
- removed YAML support for custom models on the server-side. Only allow JSON with // comments.
- Bike2WeightTagParser was removed. Use the bike vehicle with a custom model, see custom_models/bike.json
- CurvatureWeighting was removed. Use a custom model with 'curvature' instead, see custom_models/curvature.json (#2665)
- internal keys for EdgeKVStorage changed to contain the street_ prefix like the path details too. Similarly, the
  extra_info in the instructions of the API response, see #2661
- subnetwork preparation can now be run in parallel to slightly speed up the base graph import (#2737)
- The block_area parameter was removed. Use custom model areas instead.

### 6.0 [13 Sep 2022]

- Car4WDTagParser was removed. Use the roads vehicle with a custom model, see custom_models/car4wd.json see #2651
- When using a DecimalEncodedValue with useMaximumAsInfinity=true and a single bit of space make sure you always use 
  Double.POSITIVE_INFINITY to set the value, see #2646
- renamed DouglasPeucker to RamerDouglasPeucker
- path details at via-points are no longer merged, see #2626
- removed the FlagEncoder interface. for example encoder.getAccessEnc() is now encodingManager.getBooleanEncodedValue(
  VehicleAccess.key("car")), #2611
- backward incompatible change as instructions and the street_name path detail do no longer contain the ref #2598
- StringIndex is now EdgeKVStorage and can store e.g. byte arrays. String values needs to be limited to 255 bytes before
  storing them. See EdgeKVStorage.cutString and #2597.
- the Matrix client changed and users have to adapt the usage, see #2587
- replaced car$access with car_access (and same for <vehicle>$average_speed and <vehicle>$priority)
- don't allow cars or motorcycles to use ways tagged with service=emergency_access (#2484)
- faster flexible routing, especially in conjunction with turn costs (#2571)
- negative OSM Ids are not supported any longer (#2652)
- new urban_density encoded value based on road density calculation (#2637)

### 5.0 [23 Mar 2022]

- Use routing.instructions to disable instructions on the server side. datareader.instructions is used to disable the
  name parsing (#2537)
- no more explicit passByDefaultBarriers in FlagEncoders, blockByDefaultBarriers was renamed to just barriers, no more
  handling of highway=ford (#2538)
- OSMReader no longer sets the artificial estimated_distance tag, but sets the edge_distance and point_list tags for all
  edges, the way_distance for selected ways and additionally the duration:seconds and speed_from_duration tags when the
  duration tag is present (#2528)
- fixed speed calculation for ferry routes with duration tags (#2528)
- request gzipping for matrix and route clients (#2511)
- bugfix: client-hc now considers headings and custom models (#2009, #2535)
- the artificial tag duration:seconds is now a long, no longer a string, commit 6d81d8ae8de52987522991edd835e42c8d2046cf
- added FlagEncoder#getName (use just like toString() before), commit 86f6a8b5209ad8ef47c24d935f5746e7694eb11c
- faster edge-based CH preparation, especially with large u-turn costs and GermanyCountryRule (many large weight edges
  due to access=destination on tracks) (#2522)
- consider subnetworks when evaluating curbside constraints (#2502)
- improved node-based CH performance (faster preparation and less shortcuts(=memory usage)) (#2491)
- the GraphHopperApplication class was moved from com.graphhopper.http to com.graphhopper.application (#2487)
- it is now possible to add CH preparations to an existing graph folder, CH graphs no longer need to be added before
  GraphHopperStorage#freeze (#2481)
- the two EncodedValue implementations accept now negative values too. The default value can now only be 0 or
  Double.Infinity, but this option will be removed later too, see discussion in #2473
- throw MaximumNodesExceededException instead of a generic IllegalArgumentException (#2464)
- removed graphhopper.sh script. Use java command directly instead. (#2431)
- removed the ferry argument of TagParser#handleWayTags. ferry ways can be recognized using the reader way (#2467)
- removed RoadEnvironment.SHUTTLE_TRAIN. this is covered by `FERRY` (#2466)
- create edge flags per edge, not per way. increases custom_area precision. areas are recognized by points along the
  edges now -> (#2457, #2472)
- fixed handling of too large mtb:scale tags (#2458)
- added Toll.MISSING; custom models must be adapted to check for explicit toll values e.g `toll != NO`
  -> `toll == HGV || toll == ALL` (#2164)
- use GraphHopper#setGraphHopperLocation before calling load() instead of GraphHopper#load(graphHopperLocation) (#2437)
- barrier nodes at junctions are now ignored (#2433)
- AbstractFlagEncoder#handleNodeTags was replaced by AbstractFlagEncoder#isBarrier (#2434)
- consider heading when snapping coordinates to the road network, this is especially important for navigation (#2411)
- OSMReader no longer sets the artificial 'estimated_center' tag and processNode also receives EMPTY_NODEs (971d686)

### 4.0 [29 Sep 2021]

- faster node-based CH preparation (~20%), (#2390)
- more flexible ElevationProvider interface, support providing elevation via node tags (#2374, #2381)
- added country encoded value for all countries (#2353)
- bike improvements (#2357, #2371, #2389)
- improved handling of barriers (#2345, #2340, #2406)
- removed spatial rules, replaced by country rules and custom areas (#2353)
- removed api module and moved it into web-api, no more Jackson MixIns (#2372)
- flag encoders are no longer versioned (#2355)
- JSON route response contains now bbox if start and end are identical
- renamed PriorityCode enums: AVOID_IF_POSSIBLE -> SLIGHT_AVOID, REACH_DEST -> AVOID, AVOID_AT_ALL_COSTS -> AVOID_MORE, WORST -> BAD
- added smoothness encoded value, used to determine bike speed (#2303)
- maps: custom_model is now included in URL (#2328)
- maps/isochrone: works for different profiles now (#2332)
- there is no stable tag anymore, either use master or one of the release branches like 2.x, 3.x, ...
- moved custom model editor to github.com/graphhopper/custom-model-editor
- PointList#getSize() -> PointList#size()
- migrated tests from junit 4 to 5 (#2324)
- barriers do no longer block by default for car; remove block_barriers config option (see discussion in #2340)

### 3.0 [17 May 2021]

- removed the stable tag (was pointing to commit dd2c20c763e4c19b701e92386432b37713cd8dc5)
- fix location lookup with point hints for curved roads, #2319
- custom_model_file only accepts file names without path. Use custom_model_folder instead.
- the load method in GraphHopperWeb (client-hc) was removed
- routing.ch.disabling_allowed and routing.lm.disabling_allowed configuration options are no longer supported
- moved the graphhopper-reader-osm module into core, use the graphhopper-core module directly instead. GraphHopperOSM is
  deprecated, use GraphHopper instead.
- subnetwork removal has changed and for every LocationIndex lookup one needs to explicitly include the new 'subnetwork'
  EncodedValue, see #2290
- DefaultEdgeFilter was renamed to AccessFilter. Use DefaultSnapFilter for the location lookup to make sure the query
  points do not snap to subnetworks. Previously subnetwork edges' access was set to zero, but this is no longer the
  case. Now subnetworks need to be identified by the subnetwork encoded value.
- moved the graphhopper-isochrone module into graphhopper-core
- removed setEncodingManager use setProfiles instead or for more custom requirements use
  GraphHopper.getEncodingManagerBuilder
- CustomWeighting language breaks old format but is more powerful and easier to read; it also allows factors >1 for
  server-side CustomModels
- renamed GHUtilities.setProperties to setSpeed
- Helper.createFormatter is using the ENGLISH Locale instead of UK, see #2186
- the name of an encoded value can only contain lower letters, underscore or numbers. It has to start with a lower
  letter
- default for GraphHopperMatrixWeb (client for Matrix API) is now the sync POST request without the artificial polling
  delay in most cases
- refactored TransportationMode to better reflect the usage in source data parsing only
- customizable routing is included in the endpoint /route (under the "custom_model" entry) and does not need to be
  enabled
- the format of customizable routing completely changed but the maps demo includes a simple editor to learn it easily (#2239). See #2209 and #2251. See examples in this blog
  post: https://www.graphhopper.com/blog/2020/05/31/examples-for-customizable-routing/
- removed Dockerfile
- the second argument of the VirtualEdgeIteratorState constructor is now an edge key (was an edge id before)
- removed instruction annotations(cycleway, off_bike, ford, ferry, private, toll)
- the boundaries file is now expected to provide the countrycodes via the `ISO3166-1:alpha3` property

### 2.0 [29 Sep 2020]

- AbstractFlagEncoder#getMaxSpeed returns now Double#NaN instead of -1 if no maxspeed was found
- renamed QueryResult -> Snap
- much faster CH preparation (node- and edge-based), but increased memory usage during preparation, #2132
- added navigation repo #2071
- use Java 8 also for core, client-hc and reader-osm modules. all modules use Java 8 now
- removed android demo, #1940
- added edge key path detail, #2073
- fixed bug for turn restrictions on bridges/tunnels, #2070
- improved resolution of elevation profiles, 3D Ramer-Douglas-Peucker and long edge sampling, #1953

### 1.0 [22 May 2020]

- changes to config.yml:
  * properties have to follow the snake_case, #1918, easy convert via https://github.com/karussell/snake_case
  * all routing profiles have to be configured when setting up GraphHopper, #1958, #1922
  * for developing with JavaScript, npm and the web UI it is important to change your assets overrides to
    web/target/classes/assets/, see #2041
- moved SPTEntry and ShortcutUnpacker to com.graphhopper.routing(.ch)
- renamed PathWrapper to ResponsePath
- removed min_one_way_network_size parameter, #2042
- moved package from core/src/test/java/com/graphhopper/routing/profiles to ev
- removed HintsMap
- removed /change endpoint
- removed vehicle,weighting and edge_based from GraphHopper class, replaced with new profile parameter, #1958
- there no longer is a default vehicle, not setting the vehicle now only works if there is exactly one profile that
  matches the other parameters. anyway you should use the new profile rather than the vehicle parameter.
- removed IPFilter. Use a firewall instead.
- PMap refactored. It is recommended to use putObject(String, Object) instead of put, #1956
- removed UnsafeDataAccess as not maintained, see #1620
- add profiles parameter and replace prepare.ch/lm.weightings and prepare.ch.edge_based with profiles_ch/lm config
  parameters, #1922
- GraphHopper class no longer enables CH by default, #1914
- replaced command line arguments -Dgraphhopper.. with -Ddw.graphhopper.. due to #1879, see also #1897
- GraphHopper.init(CmdArgs)->GraphHopper.init(GraphHopperConfig), see #1879
- removed GenericWeighting and DataFlagEncoder as a normal CarFlagEncoder does the job too. Or use the new
  CustomWeighting see #1841
- remove TurnWeighting, see #1863
- speed up path simplification with path details/instructions, see #1802
- revert compression of landmark preparation data, see #1749 and #1376
- add required EncodedValues like road_class to EncodingManager if not added from user
- removed PathNative,PathBidirRef,Path4CH,EdgeBasedPathCH and moved path extraction code out of Path class, added
  PathExtractor,BidirPathExtractor(+subclasses for CH) instead, #1730
- conditional turn restrictions now supported, #1683
- added new `curbside` feature, #1697
- moved QueryGraph to new routing.querygraph package
- removed GraphExtension, #1783, renamed TurnCostExtension to TurnCostStorage
- removed `heading`, `pass_through` and `ch.force_heading` parameters for speed mode/CH, #1763

### 0.13 [17 Sep 2019]

- removed docker compose file
- PathDetails return null instead of -1 for Infinity by default
- replaced AverageSpeedDetails by DecimalDetails
- moved TagParser into new package: com.graphhopper.routing.util.parsers
- removed FlagEncoderFactory.DEFAULT
- removed forestry and motorroad from RoadClass
- SpatialRule.AccessValue replaced by RoadAccess
- removed EncodedValueLookup.hasEncoder, use hasEncodedValue instead
- removed MappedDecimalEncodedValue: should be replaced with FactoredDecimalEncodedValue
- DataFlagEncoder: it is now required to add EncodedValues before. graph.encoded_values:
  max_speed,road_class,road_environment,road_access
- instead of EncodingManager.ROUNDABOUT use Roundabout.KEY
- changed output format of result=pointlist and moved it into separate endpoint /spt
- removed TraversalMode.EDGE_BASED_1DIR and TraversalMode.EDGE_BASED_2DIR_UTURN, renamed TraversalMode.EDGE_BASED_2DIR
  to TraversalMode.EDGE_BASED
- to prevent u-turns when using edge-based algorithms it is now required to use TurnWeighting, #1640
- GraphHopperStorage.getGraph(Class) was replaced by GraphHopperStorage.getBase/CHGraph(), #1669
- CHGraph.shortcut(int, int) was removed (use .shortcut(int, int, ...) and/or .shortcutEdgeBased(int, int, ...) instead, #1693
- CH graphs are now identified using CHProfile instead of Weighting, #1670
- removed the 'traversal_mode` request parameter for /route, instead of 'traversal_mode=edge_based_2dir' use
  edge_based=true
- removed GraphHopper.set/getTraversalMode() methods, #1705
- edge-based CH is now chosen by default if it was prepared, #1706
- it is now possible to specify finite u-turn costs for CH preparation, #1671
- removed distances from CH shortcuts, reduces memory consumption per shortcut by 4 bytes (about 8-10%), #1719

### 0.12 [25 Mar 2019]

- renamed VirtualEdgeIteratorState.getOriginalEdgeKey to more precise getOriginalEdgeKey #1549
- access refactoring #1436 that moves AccessValue into SpatialRule.Access
- refactoring of EncodingManager to use builder pattern. Migration should be simple. Replace new EncodingManager with
  EncodingManager.crea- The methods GraphHopper.setEnableInstructions/setPreferredLanguage is now in
  EncodingManager.Builder
- EncodingManager.supports renames to hasEncoder
- big refactoring #1447: to increase 64bit limit of flags, make reverse direction handling easier, to allow shared
  EncodedValues, remove reverseFlags method, much simpler property access, simplify FlagEncoder (maybe even deprecate
  this interface at a later stage)
- moved shp-reader into separate repository: https://github.com/graphhopper/graphhopper-reader-shp

### 0.11 [12 Sep 2018]

- web resources for dropwizard web framework (no servlets anymore) #1108
- prefix -Dgraphhopper. for command line arguments necessary, see docs/web/quickstart.md or
  docs/core/quickstart-from-source.md#running--debbuging-with-intellij for details
- delegated reading properties to dropwizard, i.e. the new format yml is not read again in GraphHopper.init
- changed file format for landmarks #1376
- convert properties into new yml format via: https://gist.github.com/karussell/dbc9b4c455bca98b6a38e4a160e23bf8

### 0.10 [26 Feb 2018]

- introduce path details
- added handcoded API java client to this repository

### 0.9 [13 Jun 2017]

- remove war bundling support #297
- rename of DefaultModule to GraphHopperModule and GHServletModule to GraphHopperServletModule
- EncodedValue uses Math.round(value/factor). This can change the retrieved values for EncodedValues #954
- EncodedDoubleValue and EncodedValue requires maxValue/factor to be a natural number #954
- default base algorithm for all modes is bidirectional A* (except speed mode)
- introduced landmarks based hybrid mode, #780
- moving all prepare.xy configs to prepare.ch.xy and e.g. disallow the old
- removed deprecated methods in GraphHopper (setCHWeighting, setCHWeightings, getCHWeightings, setCHWeightings,
  getCHPrepareThreads, setCHPrepareThreads), Path.calcMillis, findID of LocationIndex and all implementations

### 0.8 [18 Oct 2016]

- refactoring to Weighting class, see #807
- removed FlagEncoder from parameters as weighting.getFlagEncoder can and is used
- all properties with prefix "osmreader." changed to "datareader." and osmreader.osm changed to datareader.file
- maven/gradle dependency graphhopper is now split into graphhopper-core and graphhopper-reader-osm, i.e. if you
  previouls depend on 'graphhopper' artificat you should now use graphhopper-reader-osm except environments like Android
  where you just load the graph and do no import
- use GraphHopperOSM as base class instead of GraphHopper
- OSM reader separated from core, use new graphhopper-core package
- moved subnetwork code into own package com.graphhopper.routing.subnetwork
- moved weighting code into own package com.graphhopper.routing.weighting
- code format has changed, so it is important to change your PRs too before you merge master, see discussion #770

### 0.7 [15 Jun 2016]

- added snapped points to output JSON for every path
- the foot routing is now much smoother and only considers safe paths, to use beautiful roads (i.e. prefer hiking routes
  etc) use the new 'hike' profiles, see #633
- vehicle constants have moved to FlagEncoderFactory
- several constants changed to under score notation see #719 with a few breaking changes, e.g. use lower case names for
  flag encoders or jsonp_allowed instead of the jsonpAllowed annotation
- moving all string parameter constants into the Parameters class
- no more acceptedRailways set see #662 for more information
- web API: content type of gpx export is now application/gpx+xml if not explicitly specified
- use prepare.ch.weightings instead of prepare.chWeighting e.g. for disabling CH use prepare.ch.weightings=no
- GraphHopper class is refactored regarding RoutingAlgorithmFactory in order to fix problem when integrating flexibility
  routing, most of the CH related stuff is moved into CHAlgoFactoryDecorator, several methods are deprecated to use the
  methods of the decorator, see #631
- WeightingMap is now named HintsMap
- use the correct graphHopperFolder as no automatic fallback to 'folder-gh' is happening anymore, see #704
- refactored FlagEncoder.handleFerryWay to getFerrySpeed to make it possible to fix #665
- removed setWeightLimit as too unspecific for arbitrary weights, use setMaxVisitedNodes instead
- missing renames for Path.setEdgeEntry -> setSPTEntry and AbstractAlgorithm.createEdgeEntry -> createSPTEntry

### 0.6 [08 Feb 2016]

- removed methods deprecated in 0.4 and 0.5
- renamed EdgeEntry to SPTEntry and AStar.AStarEdge to AStar.AStarEntry
- parameter force removed from AbstractFlagEncoder.applyMaxSpeed
- GHResponse now wraps multiple PathWrapper; renamed GraphHopper.getPaths to calcPaths as 'get' sounded too cheap; a new
  method RoutingAlgorithm.calcPaths is added; see #596
- moving lgpl licensed file into own submodule graphhopper-tools-lgpl
- renaming of Tarjans algorithm class to TarjansSCCAlgorithm
- more strict naming for Weighting enforced and more strict matching to select Weighting (equals check), #490
- specify the preferred-language for way names during graph import (ISO 639-1 or ISO 639-2)
- renaming of getCHWeighting to getCHWeightings due to supporting multiple CH weightings, #623
- deprecation of setCHWeighting, please use setCHWeightings instead, #623

### 0.5 [12 Aug 2015]

- Several names have changed see #466, #467, #468
- GraphHopper.optimize removed use postProcessing instead
- method GraphHopper.getGraph() changed to getGraphHopperStorage()
- the interface GraphStorage does no longer extend from the Graph interface. Use GraphHopperStorage (which implements
  the Graph interface via the base graph) or only Graph instead
- now it is necessary to call baseGraph/chGraph.freeze in order to use the chGraph (to simply determine when an edgeId
  is a shortcut)
- LevelGraphStorage is now a GraphHopperStorage with an additional ch graph (CHGraphImpl)
- GraphHopperStorage implements now the Graph interface and delegates all necessary methods to the underlying base
  graph. To do routing you call getGraph(CHGraph.class or Graph.class) where the parameter Graph.class returns the base
  graph and the behaviour is identical to GraphHopperStorage itself
- renamed LevelGraph* to CHGraph*
- renamed NoGraphExtension to NoOpExtension
- removed visitedNodes method in GraphHopper replaced with per response information: response.getHints().getLong("
  visited_nodes.sum", 0)
- added ability to store hints in GHResponse which will be forwarded to the json too
- breaking change in HTTP API: error JSON format changed to be message:"" instead of within info.errors, see updated api
  documentation
- made GHResponse.getMillis, Path.getMillis, GPXEntry.getMillis deprecated, use getTime instead
- in AbstractFlagEncoder, parse*() and getStr() are now deprecated, use properties.get* instead

### 0.4 [18 Mar 2015]

- translation key turn changed and merged with left etc into turn_left, turn_right etc
- create location index before preparation in the GraphHopper class
- encodingManager.getSingle() is removed and flagEncoder list is no longer sorted, the first vehicle is used for CH
  preparation
- removed LocationIndexTreeSC, use new LocationIndexTree(levelGraph.getBaseGraph(), directory) instead
- getLevel and setLevel do no longer automatically increase node count, use getNodeAccess.ensureNode for that
- normal algorithms are now possible on prepared graph use getBaseGraph, see #116
- GHResponse no longer has isFound method, use !hasErrors instead
- merged unused Edge class into EdgeEntry
- astar and astarbi are now both none-heuristic and take parameters for beeline approximation:
  astar.approximation=BeelineSimplification|BeelineAccurate or astarbi.approximation=...
- making GPX export according to the schema to support import from various tools like basecamp
- refactoring: AllEdgesIterator.getMaxId is now named getCount
- major change of internal API: moved method "Path RoutingAlgorithm.calcPath(QueryResult,QueryResult)" to a helper
  method QueryGraph.lookup, call queryResult.getClosestNode for the calcPath(nodeFrom,nodeTo) method
- no cachedWays and cachedPoints in Path anymore
- Path.findInstruction was moved to InstructionList.find
- if start and end point are identical an algorithm will find the path consisting only of one node, one point and one
  instruction (finish instruction), but without edges
- astarbi has new default values for approximation (false) and approximation_factor (1.2) in
  RoutingAlgorithmFactorySimple
- instead of strings use the variables in AlgorithmOptions to specify an algorithm
- use RoutingAlgorithmFactorySimple instead of RoutingAlgorithmFactory, also more consistent algorithm preparation
  handling due to new AlgorithmOptions, therefor removed NoOpAlgorithmPreparation
- GHResponse.getXX methods now fail fast (throw an exception) if an error while route calculation occurred. See #287
- renamed less often used URL parameter 'min_path_precision' to way_point_max_distance which makes it identical to the
  setWayPointMaxDistance method used for simplification at OSMImport
- removed douglas.minprecision from Java API ghRequest.hints => use wayPointMaxDistance instead
- encoder.supportTurnCost is replaced by encoder.supports(TurnWeighting.class)
- CmdArgs is now a Map<String, String> instead Map<String, Object>. The value will be parsed up on every getXY call,
  makes storing string vs. object less error-prone
- removed GHRequest.getHint, instead use the provided methods in GHRequest.getHints().getXY and GHRequest.getHints().put
- important graph incompatibility as properties cannot be loaded. renamed osmreader.bytesForFlags to
  graph.bytesForFlags, renamed config property osmreader.acceptWay to graph.flagEncoders
- default weighting is now fastest, fixing #261
- moved method GraphHopper.main into tools module and class com.graphhopper.tools.Import, see #250
- refactored GraphHopper.createWeighting to accept more than one configuration option, see #237
- refactored GraphHopper.disableCHShortcuts to setCHEnable(boolean)
- moving the boolean parameter of GraphHopper.setInMemory into a separate method setStoreOnFlush
- renaming of GraphHopper.setCHShortcuts to setCHWeighting, as well as the property prepare.chShortcuts to
  prepare.chWeighting
- jsonp is disabled by default. You need to enable it in the config.properties, see the config-example.properties
- EncodingManager cannot be null in GraphHopperStorage. If you need to parse EncodingManager configuration from existing
  graph use EncodingManager.create
- no reflection done in EncodingManager which improves portability and makes configuration of encoders possible before
  adding to manager
- removed dijkstraNativebi as no performance advantage but maintenance disadvantage and similar to oneToManyDijkstra
- to provide context for turn costs we needed to add prevEdgeId into Weighting.calcWeight, see new documentation
- with the introduction of lock protection mechanism (see #112) GraphHopper needs always write access, see also #217
- new GraphHopper.clean method to remove the graph directory via Java API

### 0.3.0 [13 May 2014]

- introduced prefer bits, now bike uses more bits and 3 bike encoder do not fit into 32 bit anymore, will be fixed later
- moved Translation argument into Path.calcInstruction for more fine grained control, instructions are now uncached and
  GHRequest: new locale parameter
- CoordTrig and the like are removed, GHPlace is mostly replaced by GHPoint and so GHRequest has now methods ala
  addPoint instead
- removed isBoth from AbstractFlagEncoder, moved canBeOverwritten and associated test to PrepareEncoder
- removed unused directory.rename
- refactor edge.copyProperties into copyPropertiesTo to have similar semantics as Graph.copyTo
- calcWeight now contains reverse boolean to calculate correct direction dependent weight
- completely different web API response format. see docs/web
- swapDirections is renamed to reverseFlags (EncodingManager and FlagEncoders)
- edgeState.detach has now a reverse parameter, just use false to get previous results
- web api: buildDate contains now timezone, algoType is replaced with weighting
- dijkstraNative is now dijkstraNativebi
- fixed #151
- calcWeight now contains reverse boolean to calculate correct direction dependent weight
- EncodingManager always takes the encoders in constructor, to force always init
- GraphHopper.setMemory(true, true/false) was refactored to GraphHopper.setMemory(true/false), use mmap config via
  GraphHopper.setMemoryMapped()
- incompatible edges => you need to re-import data and/or update the edges file
- the instructions of the web response does not contain times (string) but instead millis (long)
- PrepareContractionHierarchies.setPeriodicUpdates is now in percentage not in absolute counts
- improved bike routing #132, #138, #139, #150
- gpx export via API, HTTP (route?type=gpx) and web interface is possible: #113, #136, #141

### 0.2.0 [23 Nov 2013]

- change inconsistent default settings for contraction hierarchies in the API - see https://lists.openstreetmap.org/pipermail/graphhopper/2013-December/000585.html
- fixed issues with android:
  * graphhopper: use maps from 0.2 path; updated maps
  * mapsforge: use mapsforge-map dependency; merged #461; avoid duplicates otherwise mapsforge-core would be duplicate (
    ?)
- refactored/renamed classes and methods:
  * refactor 'flags' from int to long (still only int is stored)
  * replacing Graph.edge(a,b,dist,edgeFlags) by Graph.edge(a,b).setDistance().setFlags()
  * FlagEncoder.flags => use FlagEncoder.setProperties or separate setAccess and setSpeed method
  * renamed LocationIDResult to QueryResult and Location2NodesNtree to LocationIndexTree
  * renamed Location2IDIndex to LocationIndex
  * renamed WeightCalculation to Weighting and getWeight to calcWeight, the URL parameter algoType in web module is now
    deprecated and 'weighting' should be used
  * removed GHDijkstraHeap, GHDijkstraHeap2
  * made DistanceCalc into interface (new DistanceCalcEarth implementation)
  * made GraphStorage into interface (new GraphHopperStorage implementation) move some methods from Graph into
    GraphStorage -> optimize + node removal stuff -> not necessary in algorithms
- incompatible storage layout due to: pluggable endianness (#103) -> changed default endianness to LITTLE
- add highly experimental UnsafeDataAccess to speed up search ~15%
- several small bug fixes and improvements
- different edge insert
- important bug fix for edge retrieval which leads to massive speed up in prepare + CH algos
- finally fixed major feature request #27 to allow gps-to-gps queries instead of only junction-to-junction ones.
  * follow up in #52 and #115
  * slower but more precise and necessary edge distance calculation
- fixed bug #105 for disconnected areas
- fix which made CH preparation ~5% faster
- more align API for all algorithms. and initCollection is called via 1000 not something depending on the graph size
- API changed
  * case of vehicle now case does not matter
  * returned distance is in meter now
- better i18n support
- fixed major bug #102 when removing subnetworks
- fixed bug #89 for trams on roads
- completed improvement #93 for ferries
- edge explorer makes none-CH algorithms ~8% faster
- link to all closed issues: https://github.com/graphhopper/graphhopper/issues?milestone=2&state=closed

### 0.1.1 [06 August 2013]

- correct maven bundling and some more issues
- more i18n

### 0.1 [23 July 2013]

- initial version with lots of features
- 24 closed issues: https://github.com/graphhopper/graphhopper/issues?milestone=3&state=closed, e.g.:
  * Route instructions
  * Implement OSM import for bike/foot/car
  * More compact graph (nodes along a way are stored in a separate storage => faster and reduced RAM usage)
  * Made routing working world wide. Make German-sized networks working on Android.
  * Made routing faster via bidirectional algorithms, contraction hierarchies, graph sorting, better OSM integration and
    some fine tuning.<|MERGE_RESOLUTION|>--- conflicted
+++ resolved
@@ -1,11 +1,8 @@
 ### 11.0 [not yet released]
 
-<<<<<<< HEAD
 - road_access now contains value of highest transportation mode for CAR, i.e. access=private, motorcar=yes will now return YES and not PRIVATE
 - car.json by default avoids private roads
-=======
 - maxspeed<5 is ignored, maxspeed=none is ignored with some exceptions, maxspeed parsing and related constants were renamed #3077
->>>>>>> 8aefb698
 
 ### 10.0 [5 Nov 2024]
 
