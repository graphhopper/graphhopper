--- conflicted
+++ resolved
@@ -20,9 +20,6 @@
 import com.carrotsearch.hppc.IntHashSet;
 import com.carrotsearch.hppc.IntSet;
 import com.carrotsearch.hppc.cursors.IntCursor;
-import com.graphhopper.GHRequest;
-import com.graphhopper.routing.ev.EncodedValueLookup;
-import com.graphhopper.routing.ev.InSubnetwork;
 import com.graphhopper.routing.util.EdgeFilter;
 import com.graphhopper.routing.util.FiniteWeightFilter;
 import com.graphhopper.routing.util.tour.MultiPointTour;
@@ -70,22 +67,12 @@
         }
     }
 
-<<<<<<< HEAD
-    public static List<Snap> lookup(EncodedValueLookup lookup, GHRequest request, Weighting weighting, LocationIndex locationIndex, Params params) {
-        // todo: no snap preventions for round trip so far
-        if (request.getProfile().isEmpty())
-            throw new IllegalStateException("profile not set");
-
-        EdgeFilter edgeFilter = new FiniteWeightFilter(weighting, lookup.getBooleanEncodedValue(InSubnetwork.key(request.getProfile())));
-        if (request.getPoints().size() != 1)
-=======
     public static List<Snap> lookup(List<GHPoint> points, EdgeFilter edgeFilter, LocationIndex locationIndex, Params params) {
         // todo: no snap preventions for round trip so far
         if (points.size() != 1)
->>>>>>> 41f5b955
             throw new IllegalArgumentException("For round trip calculation exactly one point is required");
 
-        final GHPoint start = request.getPoints().get(0);
+        final GHPoint start = points.get(0);
 
         TourStrategy strategy = new MultiPointTour(new Random(params.seed), params.distanceInMeter, params.roundTripPointCount, params.initialHeading);
         List<Snap> snaps = new ArrayList<>(2 + strategy.getNumberOfGeneratedPoints());
