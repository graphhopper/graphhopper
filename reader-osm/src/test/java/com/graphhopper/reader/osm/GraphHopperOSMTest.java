--- conflicted
+++ resolved
@@ -161,11 +161,7 @@
         final BBox bbox = new BBox(7.422, 7.429, 43.729, 43.734);
         index.query(bbox, new LocationIndexTree.EdgeVisitor(edgeExplorer) {
             @Override
-<<<<<<< HEAD
-            public void onCellBBox(BBox bbox, int width) {
-=======
             public void onTile(BBox bbox, int width) {
->>>>>>> cc331d5f
             }
 
             @Override
