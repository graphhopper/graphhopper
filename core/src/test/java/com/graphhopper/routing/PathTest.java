/*
 *  Licensed to GraphHopper GmbH under one or more contributor
 *  license agreements. See the NOTICE file distributed with this work for
 *  additional information regarding copyright ownership.
 *
 *  GraphHopper GmbH licenses this file to you under the Apache License,
 *  Version 2.0 (the "License"); you may not use this file except in
 *  compliance with the License. You may obtain a copy of the License at
 *
 *       http://www.apache.org/licenses/LICENSE-2.0
 *
 *  Unless required by applicable law or agreed to in writing, software
 *  distributed under the License is distributed on an "AS IS" BASIS,
 *  WITHOUT WARRANTIES OR CONDITIONS OF ANY KIND, either express or implied.
 *  See the License for the specific language governing permissions and
 *  limitations under the License.
 */
package com.graphhopper.routing;

import com.graphhopper.routing.ev.*;
import com.graphhopper.routing.util.EncodingManager;
import com.graphhopper.routing.util.FlagEncoder;
import com.graphhopper.routing.util.FlagEncoders;
import com.graphhopper.routing.util.TraversalMode;
import com.graphhopper.routing.weighting.FastestWeighting;
import com.graphhopper.routing.weighting.ShortestWeighting;
import com.graphhopper.routing.weighting.Weighting;
import com.graphhopper.storage.BaseGraph;
import com.graphhopper.storage.Graph;
import com.graphhopper.storage.NodeAccess;
import com.graphhopper.util.*;
import com.graphhopper.util.details.PathDetail;
import com.graphhopper.util.details.PathDetailsBuilderFactory;
import com.graphhopper.util.details.PathDetailsFromEdges;
import org.junit.jupiter.api.Test;

import java.util.*;

import static com.graphhopper.storage.AbstractGraphStorageTester.assertPList;
import static com.graphhopper.util.Parameters.Details.*;
import static java.util.Collections.singletonMap;
import static org.junit.jupiter.api.Assertions.*;

/**
 * @author Peter Karich
 */
public class PathTest {
    private final FlagEncoder encoder = FlagEncoders.createCar();
    private final EncodingManager carManager = EncodingManager.create(encoder);
    private final BooleanEncodedValue carAccessEnc = encoder.getAccessEnc();
    private final DecimalEncodedValue carAvSpeedEnc = encoder.getAverageSpeedEnc();
    private final EncodingManager mixedEncodingManager = EncodingManager.create(FlagEncoders.createCar(), FlagEncoders.createFoot());
    private final BooleanEncodedValue mixedCarAccessEnc = mixedEncodingManager.getEncoder("car").getAccessEnc();
    private final DecimalEncodedValue mixedCarSpeedEnc = mixedEncodingManager.getEncoder("car").getAverageSpeedEnc();
    private final BooleanEncodedValue mixedFootAccessEnc = mixedEncodingManager.getEncoder("foot").getAccessEnc();
    private final DecimalEncodedValue mixedFootSpeedEnc = mixedEncodingManager.getEncoder("foot").getAverageSpeedEnc();
    private final TranslationMap trMap = TranslationMapTest.SINGLETON;
    private final Translation tr = trMap.getWithFallBack(Locale.US);
    private final RoundaboutGraph roundaboutGraph = new RoundaboutGraph();
    private final Graph pathDetailGraph = generatePathDetailsGraph();

    @Test
    public void testFound() {
        BaseGraph g = new BaseGraph.Builder(carManager).create();
        Path p = new Path(g);
        assertFalse(p.isFound());
        assertEquals(0, p.getDistance(), 1e-7);
        assertEquals(0, p.calcNodes().size());
    }

    @Test
    public void testWayList() {
        BaseGraph g = new BaseGraph.Builder(carManager).create();
        NodeAccess na = g.getNodeAccess();
        na.setNode(0, 0.0, 0.1);
        na.setNode(1, 1.0, 0.1);
        na.setNode(2, 2.0, 0.1);

        EdgeIteratorState edge1 = g.edge(0, 1).setDistance(1000).set(carAccessEnc, true, true).set(carAvSpeedEnc, 10.0);

        edge1.setWayGeometry(Helper.createPointList(8, 1, 9, 1));
        EdgeIteratorState edge2 = g.edge(2, 1).setDistance(2000).set(carAccessEnc, true, true).set(carAvSpeedEnc, 50.0);
        edge2.setWayGeometry(Helper.createPointList(11, 1, 10, 1));

        SPTEntry e1 = new SPTEntry(edge2.getEdge(), 2, 1, new SPTEntry(edge1.getEdge(), 1, 1, new SPTEntry(0, 1)));
        FastestWeighting weighting = new FastestWeighting(encoder);
        Path path = extractPath(g, weighting, e1);
        // 0-1-2
        assertPList(Helper.createPointList(0, 0.1, 8, 1, 9, 1, 1, 0.1, 10, 1, 11, 1, 2, 0.1), path.calcPoints());
        InstructionList instr = InstructionsFromEdges.calcInstructions(path, path.graph, weighting, carManager, tr);
        Instruction tmp = instr.get(0);
        assertEquals(3000.0, tmp.getDistance(), 0.0);
        assertEquals(504000L, tmp.getTime());
        assertEquals("continue", tmp.getTurnDescription(tr));
        assertEquals(6, tmp.getLength());

        tmp = instr.get(1);
        assertEquals(0.0, tmp.getDistance(), 0.0);
        assertEquals(0L, tmp.getTime());
        assertEquals("arrive at destination", tmp.getTurnDescription(tr));
        assertEquals(0, tmp.getLength());

        int acc = 0;
        for (Instruction instruction : instr) {
            acc += instruction.getLength();
        }
        assertEquals(path.calcPoints().size() - 1, acc);

        // force minor change for instructions
        edge2.setKeyValues(singletonMap("name", "2"));
        na.setNode(3, 1.0, 1.0);
        g.edge(1, 3).setDistance(1000).set(carAccessEnc, true, true).set(carAvSpeedEnc, 10.0);

        e1 = new SPTEntry(edge2.getEdge(), 2, 1,
                new SPTEntry(edge1.getEdge(), 1, 1,
                        new SPTEntry(0, 1)
                )
        );
        path = extractPath(g, weighting, e1);
        instr = InstructionsFromEdges.calcInstructions(path, path.graph, weighting, carManager, tr);

        tmp = instr.get(0);
        assertEquals(1000.0, tmp.getDistance(), 0);
        assertEquals(360000L, tmp.getTime());
        assertEquals("continue", tmp.getTurnDescription(tr));
        assertEquals(3, tmp.getLength());

        tmp = instr.get(1);
        assertEquals(2000.0, tmp.getDistance(), 0);
        assertEquals(144000L, tmp.getTime());
        assertEquals("turn sharp right onto 2", tmp.getTurnDescription(tr));
        assertEquals(3, tmp.getLength());
        acc = 0;
        for (Instruction instruction : instr) {
            acc += instruction.getLength();
        }
        assertEquals(path.calcPoints().size() - 1, acc);

        // now reverse order
        e1 = new SPTEntry(edge1.getEdge(), 0, 1, new SPTEntry(edge2.getEdge(), 1, 1, new SPTEntry(2, 1)));
        path = extractPath(g, weighting, e1);
        // 2-1-0
        assertPList(Helper.createPointList(2, 0.1, 11, 1, 10, 1, 1, 0.1, 9, 1, 8, 1, 0, 0.1), path.calcPoints());

        instr = InstructionsFromEdges.calcInstructions(path, path.graph, weighting, carManager, tr);
        tmp = instr.get(0);
        assertEquals(2000.0, tmp.getDistance(), 0);
        assertEquals(144000L, tmp.getTime());
        assertEquals("continue onto 2", tmp.getTurnDescription(tr));
        assertEquals(3, tmp.getLength());

        tmp = instr.get(1);
        assertEquals(1000.0, tmp.getDistance(), 0);
        assertEquals(360000L, tmp.getTime());
        assertEquals("turn sharp left", tmp.getTurnDescription(tr));
        assertEquals(3, tmp.getLength());
        acc = 0;
        for (Instruction instruction : instr) {
            acc += instruction.getLength();
        }
        assertEquals(path.calcPoints().size() - 1, acc);
    }

    @Test
    public void testFindInstruction() {
        BaseGraph g = new BaseGraph.Builder(carManager).create();
        NodeAccess na = g.getNodeAccess();
        na.setNode(0, 0.0, 0.0);
        na.setNode(1, 5.0, 0.0);
        na.setNode(2, 5.0, 0.5);
        na.setNode(3, 10.0, 0.5);
        na.setNode(4, 7.5, 0.25);
        na.setNode(5, 5.0, 1.0);

        EdgeIteratorState edge1 = g.edge(0, 1).setDistance(1000).set(carAccessEnc, true, true).set(carAvSpeedEnc, 50.0);
        edge1.setWayGeometry(Helper.createPointList());
        edge1.setKeyValues(singletonMap("name", "Street 1"));
        EdgeIteratorState edge2 = g.edge(1, 2).setDistance(1000).set(carAccessEnc, true, true).set(carAvSpeedEnc, 50.0);
        edge2.setWayGeometry(Helper.createPointList());
        edge2.setKeyValues(singletonMap("name", "Street 2"));
        EdgeIteratorState edge3 = g.edge(2, 3).setDistance(1000).set(carAccessEnc, true, true).set(carAvSpeedEnc, 50.0);
        edge3.setWayGeometry(Helper.createPointList());
        edge3.setKeyValues(singletonMap("name", "Street 3"));
        EdgeIteratorState edge4 = g.edge(3, 4).setDistance(500).set(carAccessEnc, true, true).set(carAvSpeedEnc, 50.0);
        edge4.setWayGeometry(Helper.createPointList());
        edge4.setKeyValues(singletonMap("name", "Street 4"));

        g.edge(1, 5).setDistance(10000).set(carAccessEnc, true, true).set(carAvSpeedEnc, 50.0);
        g.edge(2, 5).setDistance(10000).set(carAccessEnc, true, true).set(carAvSpeedEnc, 50.0);
        g.edge(3, 5).setDistance(100000).set(carAccessEnc, true, true).set(carAvSpeedEnc, 50.0);

        SPTEntry e1 =
                new SPTEntry(edge4.getEdge(), 4, 1,
                        new SPTEntry(edge3.getEdge(), 3, 1,
                                new SPTEntry(edge2.getEdge(), 2, 1,
                                        new SPTEntry(edge1.getEdge(), 1, 1,
                                                new SPTEntry(0, 1)
                                        ))));
        FastestWeighting weighting = new FastestWeighting(encoder);
        Path path = extractPath(g, weighting, e1);

        InstructionList il = InstructionsFromEdges.calcInstructions(path, path.graph, weighting, carManager, tr);
        assertEquals(5, il.size());
        assertEquals(Instruction.CONTINUE_ON_STREET, il.get(0).getSign());
        assertEquals(Instruction.TURN_RIGHT, il.get(1).getSign());
        assertEquals(Instruction.TURN_LEFT, il.get(2).getSign());
        assertEquals(Instruction.TURN_SHARP_LEFT, il.get(3).getSign());
        assertEquals(Instruction.FINISH, il.get(4).getSign());
    }

    /**
     * Test roundabout instructions for different profiles
     */
    @Test
    public void testCalcInstructionsRoundabout() {
        for (FlagEncoder encoder : mixedEncodingManager.fetchEdgeEncoders()) {
            ShortestWeighting weighting = new ShortestWeighting(encoder.getAccessEnc(), encoder.getAverageSpeedEnc());
            Path p = new Dijkstra(roundaboutGraph.g, weighting, TraversalMode.NODE_BASED)
                    .calcPath(1, 8);
            assertTrue(p.isFound());
            assertEquals("[1, 2, 3, 4, 5, 8]", p.calcNodes().toString());
            InstructionList wayList = InstructionsFromEdges.calcInstructions(p, p.graph, weighting, mixedEncodingManager, tr);
            // Test instructions
            List<String> tmpList = getTurnDescriptions(wayList);
            assertEquals(Arrays.asList("continue onto MainStreet 1 2",
                            "At roundabout, take exit 3 onto 5-8",
                            "arrive at destination"),
                    tmpList);
            // Test Radian
            double delta = roundaboutGraph.getAngle(1, 2, 5, 8);
            RoundaboutInstruction instr = (RoundaboutInstruction) wayList.get(1);
            assertEquals(delta, instr.getTurnAngle(), 0.01);

            // case of continuing a street through a roundabout
            p = new Dijkstra(roundaboutGraph.g, weighting, TraversalMode.NODE_BASED).
                    calcPath(1, 7);
            wayList = InstructionsFromEdges.calcInstructions(p, p.graph, weighting, mixedEncodingManager, tr);
            tmpList = getTurnDescriptions(wayList);
            assertEquals(Arrays.asList("continue onto MainStreet 1 2",
                            "At roundabout, take exit 2 onto MainStreet 4 7",
                            "arrive at destination"),
                    tmpList);
            // Test Radian
            delta = roundaboutGraph.getAngle(1, 2, 4, 7);
            instr = (RoundaboutInstruction) wayList.get(1);
            assertEquals(delta, instr.getTurnAngle(), 0.01);
        }
    }

    @Test
    public void testCalcInstructionsRoundaboutBegin() {
        FlagEncoder encoder = mixedEncodingManager.getEncoder("car");
        ShortestWeighting weighting = new ShortestWeighting(encoder.getAccessEnc(), encoder.getAverageSpeedEnc());
        Path p = new Dijkstra(roundaboutGraph.g, weighting, TraversalMode.NODE_BASED)
                .calcPath(2, 8);
        assertTrue(p.isFound());
        InstructionList wayList = InstructionsFromEdges.calcInstructions(p, p.graph, weighting, mixedEncodingManager, tr);
        List<String> tmpList = getTurnDescriptions(wayList);
        assertEquals(Arrays.asList("At roundabout, take exit 3 onto 5-8",
                        "arrive at destination"),
                tmpList);
    }

    @Test
    public void testCalcInstructionsRoundaboutDirectExit() {
        roundaboutGraph.inverse3to9();
        FlagEncoder encoder = mixedEncodingManager.getEncoder("car");
        ShortestWeighting weighting = new ShortestWeighting(encoder.getAccessEnc(), encoder.getAverageSpeedEnc());
        Path p = new Dijkstra(roundaboutGraph.g, weighting, TraversalMode.NODE_BASED)
                .calcPath(6, 8);
        assertTrue(p.isFound());
        InstructionList wayList = InstructionsFromEdges.calcInstructions(p, p.graph, weighting, mixedEncodingManager, tr);
        List<String> tmpList = getTurnDescriptions(wayList);
        assertEquals(Arrays.asList("continue onto 3-6",
                        "At roundabout, take exit 3 onto 5-8",
                        "arrive at destination"),
                tmpList);
        roundaboutGraph.inverse3to9();
    }

    @Test
    public void testCalcAverageSpeedDetails() {
        ShortestWeighting weighting = new ShortestWeighting(carAccessEnc, carAvSpeedEnc);
        Path p = new Dijkstra(pathDetailGraph, weighting, TraversalMode.NODE_BASED).calcPath(1, 5);
        assertTrue(p.isFound());

        Map<String, List<PathDetail>> details = PathDetailsFromEdges.calcDetails(p, carManager, weighting,
                Arrays.asList(AVERAGE_SPEED), new PathDetailsBuilderFactory(), 0);
        assertTrue(details.size() == 1);

        List<PathDetail> averageSpeedDetails = details.get(AVERAGE_SPEED);
        assertEquals(4, averageSpeedDetails.size());
        assertEquals(45.0, averageSpeedDetails.get(0).getValue());
        assertEquals(90.0, averageSpeedDetails.get(1).getValue());
        assertEquals(10.0, averageSpeedDetails.get(2).getValue());
        assertEquals(45.0, averageSpeedDetails.get(3).getValue());

        assertEquals(0, averageSpeedDetails.get(0).getFirst());
        assertEquals(1, averageSpeedDetails.get(1).getFirst());
        assertEquals(2, averageSpeedDetails.get(2).getFirst());
        assertEquals(3, averageSpeedDetails.get(3).getFirst());
        assertEquals(4, averageSpeedDetails.get(3).getLast());
    }

    @Test
    public void testCalcAverageSpeedDetailsWithShortDistances_issue1848() {
        ShortestWeighting weighting = new ShortestWeighting(carAccessEnc, carAvSpeedEnc);
        Path p = new Dijkstra(pathDetailGraph, weighting, TraversalMode.NODE_BASED).calcPath(1, 6);
        assertTrue(p.isFound());
        Map<String, List<PathDetail>> details = PathDetailsFromEdges.calcDetails(p, carManager, weighting,
                Arrays.asList(AVERAGE_SPEED), new PathDetailsBuilderFactory(), 0);
        assertTrue(details.size() == 1);
        List<PathDetail> averageSpeedDetails = details.get(AVERAGE_SPEED);
        assertEquals(4, averageSpeedDetails.size());

        // reverse path includes 'null' value as first
        p = new Dijkstra(pathDetailGraph, weighting, TraversalMode.NODE_BASED).calcPath(6, 1);
        assertTrue(p.isFound());
        details = PathDetailsFromEdges.calcDetails(p, carManager, weighting,
                Arrays.asList(AVERAGE_SPEED), new PathDetailsBuilderFactory(), 0);
        assertTrue(details.size() == 1);
        averageSpeedDetails = details.get(AVERAGE_SPEED);
        assertEquals(5, averageSpeedDetails.size());
        assertNull(averageSpeedDetails.get(0).getValue());
    }

    @Test
    public void testCalcStreetNameDetails() {
        ShortestWeighting weighting = new ShortestWeighting(carAccessEnc, carAvSpeedEnc);
        Path p = new Dijkstra(pathDetailGraph, weighting, TraversalMode.NODE_BASED).calcPath(1, 5);
        assertTrue(p.isFound());

        Map<String, List<PathDetail>> details = PathDetailsFromEdges.calcDetails(p, carManager, weighting,
                Arrays.asList(STREET_NAME), new PathDetailsBuilderFactory(), 0);
        assertTrue(details.size() == 1);

        List<PathDetail> streetNameDetails = details.get(STREET_NAME);
        assertTrue(details.size() == 1);

        assertEquals(4, streetNameDetails.size());
        assertEquals("1-2", streetNameDetails.get(0).getValue());
        assertEquals("2-3", streetNameDetails.get(1).getValue());
        assertEquals("3-4", streetNameDetails.get(2).getValue());
        assertEquals("4-5", streetNameDetails.get(3).getValue());

        assertEquals(0, streetNameDetails.get(0).getFirst());
        assertEquals(1, streetNameDetails.get(1).getFirst());
        assertEquals(2, streetNameDetails.get(2).getFirst());
        assertEquals(3, streetNameDetails.get(3).getFirst());
        assertEquals(4, streetNameDetails.get(3).getLast());
    }

    @Test
    public void testCalcEdgeIdDetails() {
        ShortestWeighting weighting = new ShortestWeighting(carAccessEnc, carAvSpeedEnc);
        Path p = new Dijkstra(pathDetailGraph, weighting, TraversalMode.NODE_BASED).calcPath(1, 5);
        assertTrue(p.isFound());

        Map<String, List<PathDetail>> details = PathDetailsFromEdges.calcDetails(p, carManager, weighting,
                Arrays.asList(EDGE_ID), new PathDetailsBuilderFactory(), 0);
        assertTrue(details.size() == 1);

        List<PathDetail> edgeIdDetails = details.get(EDGE_ID);
        assertEquals(4, edgeIdDetails.size());
        assertEquals(0, edgeIdDetails.get(0).getValue());
        // This is out of order because we don't create the edges in order
        assertEquals(2, edgeIdDetails.get(1).getValue());
        assertEquals(3, edgeIdDetails.get(2).getValue());
        assertEquals(1, edgeIdDetails.get(3).getValue());

        assertEquals(0, edgeIdDetails.get(0).getFirst());
        assertEquals(1, edgeIdDetails.get(1).getFirst());
        assertEquals(2, edgeIdDetails.get(2).getFirst());
        assertEquals(3, edgeIdDetails.get(3).getFirst());
        assertEquals(4, edgeIdDetails.get(3).getLast());
    }

    @Test
    public void testCalcEdgeKeyDetailsForward() {
        ShortestWeighting weighting = new ShortestWeighting(carAccessEnc, carAvSpeedEnc);
        Path p = new Dijkstra(pathDetailGraph, weighting, TraversalMode.NODE_BASED).calcPath(1, 5);
        assertTrue(p.isFound());

        Map<String, List<PathDetail>> details = PathDetailsFromEdges.calcDetails(p, carManager, weighting,
                Arrays.asList(EDGE_KEY), new PathDetailsBuilderFactory(), 0);
        List<PathDetail> edgeKeyDetails = details.get(EDGE_KEY);

        assertEquals(4, edgeKeyDetails.size());
        assertEquals(0, edgeKeyDetails.get(0).getValue());
        assertEquals(4, edgeKeyDetails.get(1).getValue());
        assertEquals(6, edgeKeyDetails.get(2).getValue());
        assertEquals(2, edgeKeyDetails.get(3).getValue());
    }

    @Test
    public void testCalcEdgeKeyDetailsBackward() {
        ShortestWeighting weighting = new ShortestWeighting(carAccessEnc, carAvSpeedEnc);
        Path p = new Dijkstra(pathDetailGraph, weighting, TraversalMode.NODE_BASED).calcPath(5, 1);
        assertTrue(p.isFound());

        Map<String, List<PathDetail>> details = PathDetailsFromEdges.calcDetails(p, carManager, weighting,
                Arrays.asList(EDGE_KEY), new PathDetailsBuilderFactory(), 0);
        List<PathDetail> edgeKeyDetails = details.get(EDGE_KEY);

        assertEquals(4, edgeKeyDetails.size());
        assertEquals(3, edgeKeyDetails.get(0).getValue());
        assertEquals(7, edgeKeyDetails.get(1).getValue());
        assertEquals(5, edgeKeyDetails.get(2).getValue());
        assertEquals(1, edgeKeyDetails.get(3).getValue());
    }

    @Test
    public void testCalcTimeDetails() {
        ShortestWeighting weighting = new ShortestWeighting(carAccessEnc, carAvSpeedEnc);
        Path p = new Dijkstra(pathDetailGraph, weighting, TraversalMode.NODE_BASED).calcPath(1, 5);
        assertTrue(p.isFound());

        Map<String, List<PathDetail>> details = PathDetailsFromEdges.calcDetails(p, carManager, weighting,
                Arrays.asList(TIME), new PathDetailsBuilderFactory(), 0);
        assertTrue(details.size() == 1);

        List<PathDetail> timeDetails = details.get(TIME);
        assertEquals(4, timeDetails.size());
        assertEquals(400L, timeDetails.get(0).getValue());
        assertEquals(200L, timeDetails.get(1).getValue());
        assertEquals(3600L, timeDetails.get(2).getValue());
        assertEquals(400L, timeDetails.get(3).getValue());

        assertEquals(0, timeDetails.get(0).getFirst());
        assertEquals(1, timeDetails.get(1).getFirst());
        assertEquals(2, timeDetails.get(2).getFirst());
        assertEquals(3, timeDetails.get(3).getFirst());
        assertEquals(4, timeDetails.get(3).getLast());
    }

    @Test
    public void testCalcDistanceDetails() {
        ShortestWeighting weighting = new ShortestWeighting(carAccessEnc, carAvSpeedEnc);
        Path p = new Dijkstra(pathDetailGraph, weighting, TraversalMode.NODE_BASED).calcPath(1, 5);
        assertTrue(p.isFound());

        Map<String, List<PathDetail>> details = PathDetailsFromEdges.calcDetails(p, carManager, weighting,
                Arrays.asList(DISTANCE), new PathDetailsBuilderFactory(), 0);
        assertTrue(details.size() == 1);

        List<PathDetail> distanceDetails = details.get(DISTANCE);
        assertEquals(5D, distanceDetails.get(0).getValue());
        assertEquals(5D, distanceDetails.get(1).getValue());
        assertEquals(10D, distanceDetails.get(2).getValue());
        assertEquals(5D, distanceDetails.get(3).getValue());
    }

    /**
     * case with one edge being not an exit
     */
    @Test
    public void testCalcInstructionsRoundabout2() {
        roundaboutGraph.inverse3to6();
        FlagEncoder mixedCar = mixedEncodingManager.getEncoder("car");
        ShortestWeighting weighting = new ShortestWeighting(mixedCar.getAccessEnc(), mixedCar.getAverageSpeedEnc());
        Path p = new Dijkstra(roundaboutGraph.g, weighting, TraversalMode.NODE_BASED)
                .calcPath(1, 8);
        assertTrue(p.isFound());
        InstructionList wayList = InstructionsFromEdges.calcInstructions(p, p.graph, weighting, mixedEncodingManager, tr);
        List<String> tmpList = getTurnDescriptions(wayList);
        assertEquals(Arrays.asList("continue onto MainStreet 1 2",
                        "At roundabout, take exit 2 onto 5-8",
                        "arrive at destination"),
                tmpList);
        // Test Radian
        double delta = roundaboutGraph.getAngle(1, 2, 5, 8);
        RoundaboutInstruction instr = (RoundaboutInstruction) wayList.get(1);
        assertEquals(delta, instr.getTurnAngle(), 0.01);
        roundaboutGraph.inverse3to6();
    }

    @Test
    public void testCalcInstructionsRoundaboutIssue353() {
        final BaseGraph graph = new BaseGraph.Builder(carManager).create();
        final NodeAccess na = graph.getNodeAccess();

        //
        //          8
        //           \
        //            5
        //           /  \
        //  11- 1 - 2    4 - 7
        //      |     \  /
        //      10 -9 -3
        //       \    |
        //        --- 6
        na.setNode(1, 52.514, 13.348);
        na.setNode(2, 52.514, 13.349);
        na.setNode(3, 52.5135, 13.35);
        na.setNode(4, 52.514, 13.351);
        na.setNode(5, 52.5145, 13.351);
        na.setNode(6, 52.513, 13.35);
        na.setNode(7, 52.514, 13.352);
        na.setNode(8, 52.515, 13.351);

        na.setNode(9, 52.5135, 13.349);
        na.setNode(10, 52.5135, 13.348);
        na.setNode(11, 52.514, 13.347);

        GHUtility.setSpeed(60, true, false, carAccessEnc, carAvSpeedEnc, graph.edge(2, 1).setDistance(5)).setKeyValues(singletonMap("name", "MainStreet 2 1"));
        GHUtility.setSpeed(60, true, false, carAccessEnc, carAvSpeedEnc, graph.edge(1, 11).setDistance(5)).setKeyValues(singletonMap("name", "MainStreet 1 11"));

        // roundabout
        EdgeIteratorState tmpEdge;
        tmpEdge = GHUtility.setSpeed(60, true, false, carAccessEnc, carAvSpeedEnc, graph.edge(3, 9).setDistance(2)).setKeyValues(singletonMap("name", "3-9"));
        BooleanEncodedValue carManagerRoundabout = carManager.getBooleanEncodedValue(Roundabout.KEY);
        tmpEdge.set(carManagerRoundabout, true);
        tmpEdge = GHUtility.setSpeed(60, true, false, carAccessEnc, carAvSpeedEnc, graph.edge(9, 10).setDistance(2)).setKeyValues(singletonMap("name", "9-10"));
        tmpEdge.set(carManagerRoundabout, true);
        tmpEdge = GHUtility.setSpeed(60, true, false, carAccessEnc, carAvSpeedEnc, graph.edge(6, 10).setDistance(2)).setKeyValues(singletonMap("name", "6-10"));
        tmpEdge.set(carManagerRoundabout, true);
        tmpEdge = GHUtility.setSpeed(60, true, false, carAccessEnc, carAvSpeedEnc, graph.edge(10, 1).setDistance(2)).setKeyValues(singletonMap("name", "10-1"));
        tmpEdge.set(carManagerRoundabout, true);
        tmpEdge = GHUtility.setSpeed(60, true, false, carAccessEnc, carAvSpeedEnc, graph.edge(3, 2).setDistance(5)).setKeyValues(singletonMap("name", "2-3"));
        tmpEdge.set(carManagerRoundabout, true);
        tmpEdge = GHUtility.setSpeed(60, true, false, carAccessEnc, carAvSpeedEnc, graph.edge(4, 3).setDistance(5)).setKeyValues(singletonMap("name", "3-4"));
        tmpEdge.set(carManagerRoundabout, true);
        tmpEdge = GHUtility.setSpeed(60, true, false, carAccessEnc, carAvSpeedEnc, graph.edge(5, 4).setDistance(5)).setKeyValues(singletonMap("name", "4-5"));
        tmpEdge.set(carManagerRoundabout, true);
        tmpEdge = GHUtility.setSpeed(60, true, false, carAccessEnc, carAvSpeedEnc, graph.edge(2, 5).setDistance(5)).setKeyValues(singletonMap("name", "5-2"));
        tmpEdge.set(carManagerRoundabout, true);

        GHUtility.setSpeed(60, true, true, carAccessEnc, carAvSpeedEnc, graph.edge(4, 7).setDistance(5)).setKeyValues(singletonMap("name", "MainStreet 4 7"));
        GHUtility.setSpeed(60, true, true, carAccessEnc, carAvSpeedEnc, graph.edge(5, 8).setDistance(5)).setKeyValues(singletonMap("name", "5-8"));
        GHUtility.setSpeed(60, true, true, carAccessEnc, carAvSpeedEnc, graph.edge(3, 6).setDistance(5)).setKeyValues(singletonMap("name", "3-6"));

        ShortestWeighting weighting = new ShortestWeighting(carAccessEnc, carAvSpeedEnc);
        Path p = new Dijkstra(graph, weighting, TraversalMode.NODE_BASED)
                .calcPath(6, 11);
        assertTrue(p.isFound());
        InstructionList wayList = InstructionsFromEdges.calcInstructions(p, p.graph, weighting, carManager, tr);
        List<String> tmpList = getTurnDescriptions(wayList);
        assertEquals(Arrays.asList("At roundabout, take exit 1 onto MainStreet 1 11",
                        "arrive at destination"),
                tmpList);
    }

    @Test
    public void testCalcInstructionsRoundaboutClockwise() {
        roundaboutGraph.setRoundabout(true);
        FlagEncoder mixedCar = mixedEncodingManager.getEncoder("car");
        ShortestWeighting weighting = new ShortestWeighting(mixedCar.getAccessEnc(), mixedCar.getAverageSpeedEnc());
        Path p = new Dijkstra(roundaboutGraph.g, weighting, TraversalMode.NODE_BASED)
                .calcPath(1, 8);
        assertTrue(p.isFound());
        InstructionList wayList = InstructionsFromEdges.calcInstructions(p, p.graph, weighting, mixedEncodingManager, tr);
        List<String> tmpList = getTurnDescriptions(wayList);
        assertEquals(Arrays.asList("continue onto MainStreet 1 2",
                        "At roundabout, take exit 1 onto 5-8",
                        "arrive at destination"),
                tmpList);
        // Test Radian
        double delta = roundaboutGraph.getAngle(1, 2, 5, 8);
        RoundaboutInstruction instr = (RoundaboutInstruction) wayList.get(1);
        assertEquals(delta, instr.getTurnAngle(), 0.01);
    }

    @Test
    public void testCalcInstructionsIgnoreContinue() {
        // Follow a couple of straight edges, including a name change
        FlagEncoder mixedCar = mixedEncodingManager.getEncoder("car");
        ShortestWeighting weighting = new ShortestWeighting(mixedCar.getAccessEnc(), mixedCar.getAverageSpeedEnc());
        Path p = new Dijkstra(roundaboutGraph.g, weighting, TraversalMode.NODE_BASED)
                .calcPath(4, 11);
        assertTrue(p.isFound());
        InstructionList wayList = InstructionsFromEdges.calcInstructions(p, p.graph, weighting, mixedEncodingManager, tr);

        // Contain only start and finish instruction, no CONTINUE
        assertEquals(2, wayList.size());
    }

    @Test
    public void testCalcInstructionsIgnoreTurnIfNoAlternative() {
        // The street turns left, but there is not turn
        FlagEncoder mixedCar = mixedEncodingManager.getEncoder("car");
        ShortestWeighting weighting = new ShortestWeighting(mixedCar.getAccessEnc(), mixedCar.getAverageSpeedEnc());
        Path p = new Dijkstra(roundaboutGraph.g, weighting, TraversalMode.NODE_BASED)
                .calcPath(10, 12);
        assertTrue(p.isFound());
        InstructionList wayList = InstructionsFromEdges.calcInstructions(p, p.graph, weighting, mixedEncodingManager, tr);

        // Contain only start and finish instruction
        assertEquals(2, wayList.size());
    }

    @Test
    public void testCalcInstructionForForkWithSameName() {
        final BaseGraph graph = new BaseGraph.Builder(carManager).create();
        final NodeAccess na = graph.getNodeAccess();

        // Actual example: point=48.982618%2C13.122021&point=48.982336%2C13.121002
        // 1-2 & 2-4 have the same Street name, but other from that, it would be hard to see the difference
        // We have to enforce a turn instruction here
        //      3
        //        \
        //          2   --  1
        //        /
        //      4
        na.setNode(1, 48.982618, 13.122021);
        na.setNode(2, 48.982565, 13.121597);
        na.setNode(3, 48.982611, 13.121012);
        na.setNode(4, 48.982336, 13.121002);

        GHUtility.setSpeed(60, true, true, carAccessEnc, carAvSpeedEnc, graph.edge(1, 2).setDistance(5)).setKeyValues(singletonMap("name", "Regener Weg"));
        GHUtility.setSpeed(60, true, true, carAccessEnc, carAvSpeedEnc, graph.edge(2, 4).setDistance(5)).setKeyValues(singletonMap("name", "Regener Weg"));
        GHUtility.setSpeed(60, true, true, carAccessEnc, carAvSpeedEnc, graph.edge(2, 3).setDistance(5));

        ShortestWeighting weighting = new ShortestWeighting(carAccessEnc, carAvSpeedEnc);
        Path p = new Dijkstra(graph, weighting, TraversalMode.NODE_BASED)
                .calcPath(1, 4);
        assertTrue(p.isFound());
        InstructionList wayList = InstructionsFromEdges.calcInstructions(p, p.graph, weighting, carManager, tr);

        assertEquals(3, wayList.size());
        assertEquals(-7, wayList.get(1).getSign());
    }

    @Test
    public void testCalcInstructionForMotorwayFork() {
        final BaseGraph graph = new BaseGraph.Builder(carManager).create();
        final NodeAccess na = graph.getNodeAccess();

        // Actual example: point=48.909071%2C8.647136&point=48.908789%2C8.649244
        // 1-2 & 2-4 is a motorway, 2-3 is a motorway_link
        // We should skip the instruction here
        //      1 ---- 2 ---- 4
        //              \
        //               3
        na.setNode(1, 48.909071, 8.647136);
        na.setNode(2, 48.908962, 8.647978);
        na.setNode(3, 48.908867, 8.648155);
        na.setNode(4, 48.908789, 8.649244);

        EnumEncodedValue<RoadClass> roadClassEnc = carManager.getEnumEncodedValue(RoadClass.KEY, RoadClass.class);
        BooleanEncodedValue roadClassLinkEnc = carManager.getBooleanEncodedValue(RoadClassLink.KEY);

        GHUtility.setSpeed(60, true, true, carAccessEnc, carAvSpeedEnc, graph.edge(1, 2).setDistance(5)).setKeyValues(singletonMap("name", "A 8")).set(roadClassEnc, RoadClass.MOTORWAY).set(roadClassLinkEnc, false);
        GHUtility.setSpeed(60, true, true, carAccessEnc, carAvSpeedEnc, graph.edge(2, 4).setDistance(5)).setKeyValues(singletonMap("name", "A 8")).set(roadClassEnc, RoadClass.MOTORWAY).set(roadClassLinkEnc, false);
        GHUtility.setSpeed(60, true, true, carAccessEnc, carAvSpeedEnc, graph.edge(2, 3).setDistance(5)).set(roadClassEnc, RoadClass.MOTORWAY).set(roadClassLinkEnc, true);

        ShortestWeighting weighting = new ShortestWeighting(carAccessEnc, carAvSpeedEnc);
        Path p = new Dijkstra(graph, weighting, TraversalMode.NODE_BASED)
                .calcPath(1, 4);
        assertTrue(p.isFound());
        InstructionList wayList = InstructionsFromEdges.calcInstructions(p, p.graph, weighting, carManager, tr);

        assertEquals(2, wayList.size());
    }

    @Test
    public void testCalcInstructionsEnterMotorway() {
        final BaseGraph graph = new BaseGraph.Builder(carManager).create();
        final NodeAccess na = graph.getNodeAccess();

        // Actual example: point=48.630533%2C9.459416&point=48.630544%2C9.459829
        // 1 -2 -3 is a motorway and tagged as oneway
        //   1 ->- 2 ->- 3
        //        /
        //      4
        na.setNode(1, 48.630647, 9.459041);
        na.setNode(2, 48.630586, 9.459604);
        na.setNode(3, 48.630558, 9.459851);
        na.setNode(4, 48.63054, 9.459406);

        GHUtility.setSpeed(60, true, false, carAccessEnc, carAvSpeedEnc, graph.edge(1, 2).setDistance(5)).setKeyValues(singletonMap("name", "A 8"));
        GHUtility.setSpeed(60, true, false, carAccessEnc, carAvSpeedEnc, graph.edge(2, 3).setDistance(5)).setKeyValues(singletonMap("name", "A 8"));
        GHUtility.setSpeed(60, true, false, carAccessEnc, carAvSpeedEnc, graph.edge(4, 2).setDistance(5)).setKeyValues(singletonMap("name", "A 8"));

        ShortestWeighting weighting = new ShortestWeighting(carAccessEnc, carAvSpeedEnc);
        Path p = new Dijkstra(graph, weighting, TraversalMode.NODE_BASED)
                .calcPath(4, 3);
        assertTrue(p.isFound());
        InstructionList wayList = InstructionsFromEdges.calcInstructions(p, p.graph, weighting, carManager, tr);

        // no turn instruction for entering the highway
        assertEquals(2, wayList.size());
    }

    @Test
    public void testCalcInstructionsMotorwayJunction() {
        final BaseGraph g = new BaseGraph.Builder(carManager).create();
        final NodeAccess na = g.getNodeAccess();

        // Actual example: point=48.70672%2C9.164266&point=48.706805%2C9.162995
        // A typical motorway junction, when following 1-2-3, there should be a keep right at 2
        //             -- 4
        //          /
        //   1 -- 2 -- 3
        na.setNode(1, 48.70672, 9.164266);
        na.setNode(2, 48.706741, 9.163719);
        na.setNode(3, 48.706805, 9.162995);
        na.setNode(4, 48.706705, 9.16329);

        GHUtility.setSpeed(60, true, false, carAccessEnc, carAvSpeedEnc, g.edge(1, 2).setDistance(5)).setKeyValues(singletonMap("name", "A 8"));
        GHUtility.setSpeed(60, true, false, carAccessEnc, carAvSpeedEnc, g.edge(2, 3).setDistance(5)).setKeyValues(singletonMap("name", "A 8"));
        GHUtility.setSpeed(60, true, false, carAccessEnc, carAvSpeedEnc, g.edge(2, 4).setDistance(5)).setKeyValues(singletonMap("name", "A 8"));

        ShortestWeighting weighting = new ShortestWeighting(carAccessEnc, carAvSpeedEnc);
        Path p = new Dijkstra(g, weighting, TraversalMode.NODE_BASED)
                .calcPath(1, 3);
        assertTrue(p.isFound());
        InstructionList wayList = InstructionsFromEdges.calcInstructions(p, p.graph, weighting, carManager, tr);

        assertEquals(3, wayList.size());
        // TODO this should be a keep_right
        assertEquals(0, wayList.get(1).getSign());
    }

    @Test
    public void testCalcInstructionsOntoOneway() {
        final BaseGraph g = new BaseGraph.Builder(carManager).create();
        final NodeAccess na = g.getNodeAccess();

        // Actual example: point=-33.824566%2C151.187834&point=-33.82441%2C151.188231
        // 1 -2 -3 is a oneway
        //   1 ->- 2 ->- 3
        //         |
        //         4
        na.setNode(1, -33.824245, 151.187866);
        na.setNode(2, -33.824335, 151.188017);
        na.setNode(3, -33.824415, 151.188177);
        na.setNode(4, -33.824437, 151.187925);

        GHUtility.setSpeed(60, true, false, carAccessEnc, carAvSpeedEnc, g.edge(1, 2).setDistance(5)).setKeyValues(singletonMap("name", "Pacific Highway"));
        GHUtility.setSpeed(60, true, false, carAccessEnc, carAvSpeedEnc, g.edge(2, 3).setDistance(5)).setKeyValues(singletonMap("name", "Pacific Highway"));
        GHUtility.setSpeed(60, true, true, carAccessEnc, carAvSpeedEnc, g.edge(4, 2).setDistance(5)).setKeyValues(singletonMap("name", "Greenwich Road"));

        ShortestWeighting weighting = new ShortestWeighting(carAccessEnc, carAvSpeedEnc);
        Path p = new Dijkstra(g, weighting, TraversalMode.NODE_BASED)
                .calcPath(4, 3);
        assertTrue(p.isFound());
        InstructionList wayList = InstructionsFromEdges.calcInstructions(p, p.graph, weighting, carManager, tr);

        assertEquals(3, wayList.size());
        assertEquals(2, wayList.get(1).getSign());
    }

    @Test
    public void testCalcInstructionIssue1047() {
        final BaseGraph g = new BaseGraph.Builder(carManager).create();
        final NodeAccess na = g.getNodeAccess();

        // Actual example: point=51.367105%2C14.491246&point=51.369048%2C14.483092
        // 1-2 & 2-3 is a road that is turning right, 2-4 is a that is branching off.
        // When driving 1-2-4, we should create an instruction notifying the user to continue straight instead of turning and following the road
        // When driving 1-2-3, we should create an instruction as well
        //
        //      1 ---- 2 ---- 4
        //             |
        //             3
        na.setNode(1, 51.367544, 14.488209);
        na.setNode(2, 51.368046, 14.486525);
        na.setNode(3, 51.36875, 14.487019);
        na.setNode(4, 51.368428, 14.485173);

        EnumEncodedValue<RoadClass> roadClassEnc = carManager.getEnumEncodedValue(RoadClass.KEY, RoadClass.class);
        BooleanEncodedValue roadClassLinkEnc = carManager.getBooleanEncodedValue(RoadClassLink.KEY);

        GHUtility.setSpeed(60, true, true, carAccessEnc, carAvSpeedEnc, g.edge(1, 2).setDistance(5)).setKeyValues(singletonMap("name", "B 156")).set(roadClassEnc, RoadClass.PRIMARY).set(roadClassLinkEnc, false);
        GHUtility.setSpeed(60, true, true, carAccessEnc, carAvSpeedEnc, g.edge(2, 4).setDistance(5)).setKeyValues(singletonMap("name", "S 108")).set(roadClassEnc, RoadClass.SECONDARY).set(roadClassLinkEnc, false);
        GHUtility.setSpeed(60, true, true, carAccessEnc, carAvSpeedEnc, g.edge(2, 3).setDistance(5)).setKeyValues(singletonMap("name", "B 156")).set(roadClassEnc, RoadClass.PRIMARY).set(roadClassLinkEnc, false);

        ShortestWeighting weighting = new ShortestWeighting(carAccessEnc, carAvSpeedEnc);
        Path p = new Dijkstra(g, weighting, TraversalMode.NODE_BASED)
                .calcPath(1, 4);
        assertTrue(p.isFound());
        InstructionList wayList = InstructionsFromEdges.calcInstructions(p, p.graph, weighting, carManager, tr);

        assertEquals(3, wayList.size());

        p = new Dijkstra(g, weighting, TraversalMode.NODE_BASED)
                .calcPath(1, 3);
        assertTrue(p.isFound());
        wayList = InstructionsFromEdges.calcInstructions(p, p.graph, weighting, carManager, tr);

        assertEquals(3, wayList.size());
    }

    @Test
    public void testCalcInstructionContinueLeavingStreet() {
        final BaseGraph g = new BaseGraph.Builder(carManager).create();
        final NodeAccess na = g.getNodeAccess();

        // When leaving the current street via a Continue, we should show it
        //       3
        //        \
        //     4 - 2   --  1
        na.setNode(1, 48.982618, 13.122021);
        na.setNode(2, 48.982565, 13.121597);
        na.setNode(3, 48.982611, 13.121012);
        na.setNode(4, 48.982565, 13.121002);

        GHUtility.setSpeed(60, true, true, carAccessEnc, carAvSpeedEnc, g.edge(1, 2).setDistance(5)).setKeyValues(singletonMap("name", "Regener Weg"));
        GHUtility.setSpeed(60, true, true, carAccessEnc, carAvSpeedEnc, g.edge(2, 4).setDistance(5));
        GHUtility.setSpeed(60, true, true, carAccessEnc, carAvSpeedEnc, g.edge(2, 3).setDistance(5)).setKeyValues(singletonMap("name", "Regener Weg"));

        ShortestWeighting weighting = new ShortestWeighting(carAccessEnc, carAvSpeedEnc);
        Path p = new Dijkstra(g, weighting, TraversalMode.NODE_BASED)
                .calcPath(1, 4);
        assertTrue(p.isFound());
        InstructionList wayList = InstructionsFromEdges.calcInstructions(p, p.graph, weighting, carManager, tr);

        assertEquals(3, wayList.size());
        assertEquals(-7, wayList.get(1).getSign());
    }

    @Test
    public void testCalcInstructionSlightTurn() {
        final BaseGraph g = new BaseGraph.Builder(carManager).create();
        final NodeAccess na = g.getNodeAccess();

        // Real Situation: point=48.411927%2C15.599197&point=48.412094%2C15.598816
        // When reaching this Crossing, you cannot know if you should turn left or right
        // Google Maps and Bing show a turn, OSRM does not
        //  1 ---2--- 3
        //       \
        //        4
        na.setNode(1, 48.412094, 15.598816);
        na.setNode(2, 48.412055, 15.599068);
        na.setNode(3, 48.412034, 15.599411);
        na.setNode(4, 48.411927, 15.599197);

        GHUtility.setSpeed(60, true, true, carAccessEnc, carAvSpeedEnc, g.edge(1, 2).setDistance(5)).setKeyValues(singletonMap("name", "Stöhrgasse"));
        GHUtility.setSpeed(60, true, true, carAccessEnc, carAvSpeedEnc, g.edge(2, 3).setDistance(5));
        GHUtility.setSpeed(60, true, true, carAccessEnc, carAvSpeedEnc, g.edge(2, 4).setDistance(5)).setKeyValues(singletonMap("name", "Stöhrgasse"));

        ShortestWeighting weighting = new ShortestWeighting(carAccessEnc, carAvSpeedEnc);
        Path p = new Dijkstra(g, weighting, TraversalMode.NODE_BASED)
                .calcPath(4, 1);
        assertTrue(p.isFound());
        InstructionList wayList = InstructionsFromEdges.calcInstructions(p, p.graph, weighting, carManager, tr);

        assertEquals(3, wayList.size());
        assertEquals(-1, wayList.get(1).getSign());
    }

    @Test
    public void testUTurnLeft() {
        final BaseGraph g = new BaseGraph.Builder(carManager).create();
        final NodeAccess na = g.getNodeAccess();

        // Real Situation: point=48.402116%2C9.994367&point=48.402198%2C9.99507
        //       7
        //       |
        //  4----5----6
        //       |
        //  1----2----3
        na.setNode(1, 48.402116, 9.994367);
        na.setNode(2, 48.402198, 9.99507);
        na.setNode(3, 48.402344, 9.996266);
        na.setNode(4, 48.402191, 9.994351);
        na.setNode(5, 48.402298, 9.995053);
        na.setNode(6, 48.402422, 9.996067);
        na.setNode(7, 48.402604, 9.994962);

        GHUtility.setSpeed(60, 0, encoder.getAccessEnc(), encoder.getAverageSpeedEnc(),
                g.edge(1, 2).setDistance(5).setKeyValues(singletonMap("name", "Olgastraße")),
                g.edge(2, 3).setDistance(5).setKeyValues(singletonMap("name", "Olgastraße")),
                g.edge(6, 5).setDistance(5).setKeyValues(singletonMap("name", "Olgastraße")),
                g.edge(5, 4).setDistance(5).setKeyValues(singletonMap("name", "Olgastraße")));
        GHUtility.setSpeed(60, 60, encoder.getAccessEnc(), encoder.getAverageSpeedEnc(),
                g.edge(2, 5).setDistance(5).setKeyValues(singletonMap("name", "Neithardtstraße")),
                g.edge(5, 7).setDistance(5).setKeyValues(singletonMap("name", "Neithardtstraße")));

        ShortestWeighting weighting = new ShortestWeighting(carAccessEnc, carAvSpeedEnc);
        Path p = new Dijkstra(g, weighting, TraversalMode.NODE_BASED)
                .calcPath(1, 4);
        assertTrue(p.isFound());
        InstructionList wayList = InstructionsFromEdges.calcInstructions(p, p.graph, weighting, carManager, tr);

        assertEquals(3, wayList.size());
        assertEquals(Instruction.U_TURN_LEFT, wayList.get(1).getSign());
    }

    @Test
    public void testUTurnRight() {
        final BaseGraph g = new BaseGraph.Builder(carManager).create();
        final NodeAccess na = g.getNodeAccess();

        // Real Situation: point=-33.885758,151.181472&point=-33.885692,151.181445
        //       7
        //       |
        //  4----5----6
        //       |
        //  3----2----1
        na.setNode(1, -33.885758, 151.181472);
        na.setNode(2, -33.885852, 151.180968);
        na.setNode(3, -33.885968, 151.180501);
        na.setNode(4, -33.885883, 151.180442);
        na.setNode(5, -33.885772, 151.180941);
        na.setNode(6, -33.885692, 151.181445);
        na.setNode(7, -33.885692, 151.181445);

        GHUtility.setSpeed(60, 0, encoder.getAccessEnc(), encoder.getAverageSpeedEnc(),
                g.edge(1, 2).setDistance(5).setKeyValues(singletonMap("name", "Parramatta Road")),
                g.edge(2, 3).setDistance(5).setKeyValues(singletonMap("name", "Parramatta Road")),
                g.edge(4, 5).setDistance(5).setKeyValues(singletonMap("name", "Parramatta Road")),
                g.edge(5, 6).setDistance(5).setKeyValues(singletonMap("name", "Parramatta Road")));
        GHUtility.setSpeed(60, 60, encoder.getAccessEnc(), encoder.getAverageSpeedEnc(),
                g.edge(2, 5).setDistance(5).setKeyValues(singletonMap("name", "Larkin Street")),
                g.edge(5, 7).setDistance(5).setKeyValues(singletonMap("name", "Larkin Street")));

        ShortestWeighting weighting = new ShortestWeighting(carAccessEnc, carAvSpeedEnc);
        Path p = new Dijkstra(g, weighting, TraversalMode.NODE_BASED)
                .calcPath(1, 6);
        assertTrue(p.isFound());
        InstructionList wayList = InstructionsFromEdges.calcInstructions(p, p.graph, weighting, carManager, tr);

        assertEquals(3, wayList.size());
        assertEquals(Instruction.U_TURN_RIGHT, wayList.get(1).getSign());
    }

    @Test
    public void testCalcInstructionsForTurn() {
        // The street turns left, but there is not turn
        FlagEncoder mixedCar = mixedEncodingManager.getEncoder("car");
        ShortestWeighting weighting = new ShortestWeighting(mixedCar.getAccessEnc(), mixedCar.getAverageSpeedEnc());
        Path p = new Dijkstra(roundaboutGraph.g, weighting, TraversalMode.NODE_BASED)
                .calcPath(11, 13);
        assertTrue(p.isFound());
        InstructionList wayList = InstructionsFromEdges.calcInstructions(p, p.graph, weighting, mixedEncodingManager, tr);

        // Contain start, turn, and finish instruction
        assertEquals(3, wayList.size());
        // Assert turn right
        assertEquals(2, wayList.get(1).getSign());
    }

    @Test
    public void testCalcInstructionsForSlightTurnWithOtherSlightTurn() {
<<<<<<< HEAD
        // Test for a fork with two slight turns. Since there are two slight turns, show the turn instruction
        FlagEncoder mixedCar = mixedEncoders.getEncoder("car");
=======
        // Test for a fork with two sligh turns. Since there are two sligh turns, show the turn instruction
        FlagEncoder mixedCar = mixedEncodingManager.getEncoder("car");
>>>>>>> 7a59ffbf
        ShortestWeighting weighting = new ShortestWeighting(mixedCar.getAccessEnc(), mixedCar.getAverageSpeedEnc());
        Path p = new Dijkstra(roundaboutGraph.g, weighting, TraversalMode.NODE_BASED)
                .calcPath(12, 16);
        assertTrue(p.isFound());
        InstructionList wayList = InstructionsFromEdges.calcInstructions(p, p.graph, weighting, mixedEncodingManager, tr);

        // Contain start, turn, and finish instruction
        assertEquals(3, wayList.size());
        // Assert turn right
        assertEquals(7, wayList.get(1).getSign());
    }

    @Test
    public void testCalcInstructionsForSlightTurnOntoDifferentStreet() {
        final BaseGraph g = new BaseGraph.Builder(carManager).create();
        final NodeAccess na = g.getNodeAccess();

        // Actual example: point=48.76445%2C8.679054&point=48.764152%2C8.678722
        //      1
        //     /
        // 2 - 3 - 4
        //
        na.setNode(1, 48.76423, 8.679103);
        na.setNode(2, 48.76417, 8.678647);
        na.setNode(3, 48.764149, 8.678926);
        na.setNode(4, 48.764085, 8.679183);

        GHUtility.setSpeed(60, true, true, carAccessEnc, carAvSpeedEnc, g.edge(1, 3).setDistance(5)).setKeyValues(singletonMap("name", "Talstraße, K 4313"));
        GHUtility.setSpeed(60, true, true, carAccessEnc, carAvSpeedEnc, g.edge(2, 3).setDistance(5)).setKeyValues(singletonMap("name", "Calmbacher Straße, K 4312"));
        GHUtility.setSpeed(60, true, true, carAccessEnc, carAvSpeedEnc, g.edge(3, 4).setDistance(5)).setKeyValues(singletonMap("name", "Calmbacher Straße, K 4312"));

        ShortestWeighting weighting = new ShortestWeighting(carAccessEnc, carAvSpeedEnc);
        Path p = new Dijkstra(g, weighting, TraversalMode.NODE_BASED)
                .calcPath(1, 2);
        assertTrue(p.isFound());
        InstructionList wayList = InstructionsFromEdges.calcInstructions(p, p.graph, weighting, carManager, tr);

        assertEquals(3, wayList.size());
        assertEquals(Instruction.TURN_SLIGHT_RIGHT, wayList.get(1).getSign());
    }

    @Test
    public void testIgnoreInstructionsForSlightTurnWithOtherTurn() {
        // Test for a fork with one sligh turn and one actual turn. We are going along the slight turn. No turn instruction needed in this case
        FlagEncoder mixedCar = mixedEncodingManager.getEncoder("car");
        ShortestWeighting weighting = new ShortestWeighting(mixedCar.getAccessEnc(), mixedCar.getAverageSpeedEnc());
        Path p = new Dijkstra(roundaboutGraph.g, weighting, TraversalMode.NODE_BASED)
                .calcPath(16, 19);
        assertTrue(p.isFound());
        InstructionList wayList = InstructionsFromEdges.calcInstructions(p, p.graph, weighting, mixedEncodingManager, tr);

        // Contain start, and finish instruction
        assertEquals(2, wayList.size());
    }

    List<String> getTurnDescriptions(InstructionList instructionJson) {
        List<String> list = new ArrayList<>();
        for (Instruction instruction : instructionJson) {
            list.add(instruction.getTurnDescription(tr));
        }
        return list;
    }

    private Graph generatePathDetailsGraph() {
        final BaseGraph graph = new BaseGraph.Builder(carManager).create();
        final NodeAccess na = graph.getNodeAccess();

        na.setNode(1, 52.514, 13.348);
        na.setNode(2, 52.514, 13.349);
        na.setNode(3, 52.514, 13.350);
        na.setNode(4, 52.515, 13.349);
        na.setNode(5, 52.516, 13.3452);
        na.setNode(6, 52.516, 13.344);

        GHUtility.setSpeed(45, true, true, carAccessEnc, carAvSpeedEnc, graph.edge(1, 2).setDistance(5)).setKeyValues(singletonMap("name", "1-2"));
        GHUtility.setSpeed(45, true, true, carAccessEnc, carAvSpeedEnc, graph.edge(4, 5).setDistance(5)).setKeyValues(singletonMap("name", "4-5"));
        GHUtility.setSpeed(90, true, true, carAccessEnc, carAvSpeedEnc, graph.edge(2, 3).setDistance(5)).setKeyValues(singletonMap("name", "2-3"));
        GHUtility.setSpeed(9, true, true, carAccessEnc, carAvSpeedEnc, graph.edge(3, 4).setDistance(10)).setKeyValues(singletonMap("name", "3-4"));
        GHUtility.setSpeed(9, true, true, carAccessEnc, carAvSpeedEnc, graph.edge(5, 6).setDistance(0.01)).setKeyValues(singletonMap("name", "3-4"));
        return graph;
    }

    private class RoundaboutGraph {
        final BaseGraph g;
        final NodeAccess na;
        final EdgeIteratorState edge3to6, edge3to9;
        boolean clockwise = false;
        List<EdgeIteratorState> roundaboutEdges = new LinkedList<>();

        private RoundaboutGraph() {
            g = new BaseGraph.Builder(mixedEncodingManager).create();
            na = g.getNodeAccess();
            //                                       18
            //      8                 14              |
            //       \                 |      / 16 - 17
            //         5              12 - 13          \-- 19
            //       /  \              |      \ 15
            //  1 - 2    4 - 7 - 10 - 11
            //       \  /
            //        3
            //        | \
            //        6 [ 9 ] edge 9 is turned off in default mode

            na.setNode(1, 52.514, 13.348);
            na.setNode(2, 52.514, 13.349);
            na.setNode(3, 52.5135, 13.35);
            na.setNode(4, 52.514, 13.351);
            na.setNode(5, 52.5145, 13.351);
            na.setNode(6, 52.513, 13.35);
            na.setNode(7, 52.514, 13.352);
            na.setNode(8, 52.515, 13.351);
            na.setNode(9, 52.513, 13.351);
            na.setNode(10, 52.514, 13.353);
            na.setNode(11, 52.514, 13.354);
            na.setNode(12, 52.515, 13.354);
            na.setNode(13, 52.515, 13.355);
            na.setNode(14, 52.516, 13.354);
            na.setNode(15, 52.516, 13.360);
            na.setNode(16, 52.514, 13.360);
            na.setNode(17, 52.514, 13.361);
            na.setNode(18, 52.513, 13.361);
            na.setNode(19, 52.515, 13.368);

            // roundabout
            roundaboutEdges.add(g.edge(3, 2).setDistance(5).setKeyValues(singletonMap("name", "2-3")));
            roundaboutEdges.add(g.edge(4, 3).setDistance(5).setKeyValues(singletonMap("name", "3-4")));
            roundaboutEdges.add(g.edge(5, 4).setDistance(5).setKeyValues(singletonMap("name", "4-5")));
            roundaboutEdges.add(g.edge(2, 5).setDistance(5).setKeyValues(singletonMap("name", "5-2")));

            List<EdgeIteratorState> bothDir = new ArrayList<>();
            List<EdgeIteratorState> oneDir = new ArrayList<>(roundaboutEdges);

            bothDir.add(g.edge(1, 2).setDistance(5).setKeyValues(singletonMap("name", "MainStreet 1 2")));
            bothDir.add(g.edge(4, 7).setDistance(5).setKeyValues(singletonMap("name", "MainStreet 4 7")));
            bothDir.add(g.edge(5, 8).setDistance(5).setKeyValues(singletonMap("name", "5-8")));

            bothDir.add(edge3to6 = g.edge(3, 6).setDistance(5).setKeyValues(singletonMap("name", "3-6")));
            oneDir.add(edge3to9 = g.edge(3, 9).setDistance(5).setKeyValues(singletonMap("name", "3-9")));

            bothDir.add(g.edge(7, 10).setDistance(5));
            bothDir.add(g.edge(10, 11).setDistance(5));
            bothDir.add(g.edge(11, 12).setDistance(5));
            bothDir.add(g.edge(12, 13).setDistance(5));
            bothDir.add(g.edge(12, 14).setDistance(5));
            bothDir.add(g.edge(13, 15).setDistance(5));
            bothDir.add(g.edge(13, 16).setDistance(5));
            bothDir.add(g.edge(16, 17).setDistance(5));
            bothDir.add(g.edge(17, 18).setDistance(5));
            bothDir.add(g.edge(17, 19).setDistance(5));

            for (EdgeIteratorState edge : bothDir) {
                GHUtility.setSpeed(70, 70, mixedCarAccessEnc, mixedCarSpeedEnc, edge);
                GHUtility.setSpeed(7, 7, mixedFootAccessEnc, mixedFootSpeedEnc, edge);
            }
            for (EdgeIteratorState edge : oneDir) {
                GHUtility.setSpeed(70, 0, mixedCarAccessEnc, mixedCarSpeedEnc, edge);
                GHUtility.setSpeed(7, 0, mixedFootAccessEnc, mixedFootSpeedEnc, edge);
            }
            setRoundabout(clockwise);
            inverse3to9();
        }

        public void setRoundabout(boolean clockwise) {
            BooleanEncodedValue mixedRoundabout = mixedEncodingManager.getBooleanEncodedValue(Roundabout.KEY);
            for (EdgeIteratorState edge : roundaboutEdges) {
                edge.set(mixedCarAccessEnc, clockwise).setReverse(mixedCarAccessEnc, !clockwise);
                edge.set(mixedFootAccessEnc, clockwise).setReverse(mixedFootAccessEnc, !clockwise);
                edge.set(mixedRoundabout, true);
            }
            this.clockwise = clockwise;
        }

        public void inverse3to9() {
            edge3to9.set(mixedCarAccessEnc, !edge3to9.get(mixedCarAccessEnc)).setReverse(mixedCarAccessEnc, false);
            edge3to9.set(mixedFootAccessEnc, !edge3to9.get(mixedFootAccessEnc)).setReverse(mixedFootAccessEnc, false);
        }

        public void inverse3to6() {
            edge3to6.set(mixedCarAccessEnc, !edge3to6.get(mixedCarAccessEnc)).setReverse(mixedCarAccessEnc, true);
            edge3to6.set(mixedFootAccessEnc, !edge3to6.get(mixedFootAccessEnc)).setReverse(mixedFootAccessEnc, true);
        }

        private double getAngle(int n1, int n2, int n3, int n4) {
            double inOrientation = AngleCalc.ANGLE_CALC.calcOrientation(na.getLat(n1), na.getLon(n1), na.getLat(n2), na.getLon(n2));
            double outOrientation = AngleCalc.ANGLE_CALC.calcOrientation(na.getLat(n3), na.getLon(n3), na.getLat(n4), na.getLon(n4));
            outOrientation = AngleCalc.ANGLE_CALC.alignOrientation(inOrientation, outOrientation);
            double delta = (inOrientation - outOrientation);
            delta = clockwise ? (Math.PI + delta) : -1 * (Math.PI - delta);
            return delta;
        }
    }

    private static Path extractPath(Graph graph, Weighting weighting, SPTEntry sptEntry) {
        return PathExtractor.extractPath(graph, weighting, sptEntry);
    }

}<|MERGE_RESOLUTION|>--- conflicted
+++ resolved
@@ -933,13 +933,8 @@
 
     @Test
     public void testCalcInstructionsForSlightTurnWithOtherSlightTurn() {
-<<<<<<< HEAD
         // Test for a fork with two slight turns. Since there are two slight turns, show the turn instruction
-        FlagEncoder mixedCar = mixedEncoders.getEncoder("car");
-=======
-        // Test for a fork with two sligh turns. Since there are two sligh turns, show the turn instruction
         FlagEncoder mixedCar = mixedEncodingManager.getEncoder("car");
->>>>>>> 7a59ffbf
         ShortestWeighting weighting = new ShortestWeighting(mixedCar.getAccessEnc(), mixedCar.getAverageSpeedEnc());
         Path p = new Dijkstra(roundaboutGraph.g, weighting, TraversalMode.NODE_BASED)
                 .calcPath(12, 16);
