/*
 *  Licensed to GraphHopper GmbH under one or more contributor
 *  license agreements. See the NOTICE file distributed with this work for
 *  additional information regarding copyright ownership.
 *
 *  GraphHopper GmbH licenses this file to you under the Apache License,
 *  Version 2.0 (the "License"); you may not use this file except in
 *  compliance with the License. You may obtain a copy of the License at
 *
 *       http://www.apache.org/licenses/LICENSE-2.0
 *
 *  Unless required by applicable law or agreed to in writing, software
 *  distributed under the License is distributed on an "AS IS" BASIS,
 *  WITHOUT WARRANTIES OR CONDITIONS OF ANY KIND, either express or implied.
 *  See the License for the specific language governing permissions and
 *  limitations under the License.
 */
package com.graphhopper.routing.lm;

import com.carrotsearch.hppc.IntArrayList;
import com.carrotsearch.hppc.IntHashSet;
import com.carrotsearch.hppc.IntObjectMap;
import com.carrotsearch.hppc.predicates.IntObjectPredicate;
import com.carrotsearch.hppc.procedures.IntObjectProcedure;
import com.graphhopper.coll.MapEntry;
import com.graphhopper.routing.DijkstraBidirectionRef;
import com.graphhopper.routing.SPTEntry;
import com.graphhopper.routing.ev.BooleanEncodedValue;
import com.graphhopper.routing.ev.EncodedValueLookup;
import com.graphhopper.routing.ev.Subnetwork;
import com.graphhopper.routing.subnetwork.SubnetworkStorage;
import com.graphhopper.routing.subnetwork.TarjanSCC;
import com.graphhopper.routing.subnetwork.TarjanSCC.ConnectedComponents;
import com.graphhopper.routing.util.AllEdgesIterator;
import com.graphhopper.routing.util.AreaIndex;
import com.graphhopper.routing.util.EdgeFilter;
import com.graphhopper.routing.util.TraversalMode;
import com.graphhopper.routing.weighting.AbstractAdjustedWeighting;
import com.graphhopper.routing.weighting.Weighting;
import com.graphhopper.storage.*;
import com.graphhopper.util.EdgeIteratorState;
import com.graphhopper.util.GHUtility;
import com.graphhopper.util.Helper;
import com.graphhopper.util.StopWatch;
import com.graphhopper.util.exceptions.ConnectionNotFoundException;
import com.graphhopper.util.shapes.GHPoint;
import org.slf4j.Logger;
import org.slf4j.LoggerFactory;

import java.util.*;
import java.util.concurrent.atomic.AtomicBoolean;
import java.util.concurrent.atomic.AtomicInteger;

/**
 * This class stores the landmark nodes and the weights from and to all other nodes in every
 * subnetwork. This data is created to apply a speed-up for path calculation but at the same times
 * stays flexible to per-request changes. The class is safe for usage from multiple reading threads
 * across algorithms.
 *
 * @author Peter Karich
 */
public class LandmarkStorage {

    // Short.MAX_VALUE = 2^15-1 but we have unsigned short so we need 2^16-1
    private static final int SHORT_INFINITY = Short.MAX_VALUE * 2 + 1;
    // We have large values that do not fit into a short, use a specific maximum value
    static final int SHORT_MAX = SHORT_INFINITY - 1;

    private static final Logger LOGGER = LoggerFactory.getLogger(LandmarkStorage.class);
    // This value is used to identify nodes where no subnetwork is associated
    private static final int UNSET_SUBNETWORK = -1;
    // This value should only be used if subnetwork is too small to be explicitly stored
    private static final int UNCLEAR_SUBNETWORK = 0;
    // one node has an associated landmark information ('one landmark row'): the forward and backward weight
    private long LM_ROW_LENGTH;
    private int landmarks;
    private final int FROM_OFFSET;
    private final int TO_OFFSET;
    private final DataAccess landmarkWeightDA;
    // every subnetwork has its own landmark mapping but the count of landmarks is always the same
    private final List<int[]> landmarkIDs;
    private double factor = -1;
    private final static double DOUBLE_MLTPL = 1e6;
    private final BaseGraph graph;
    private final NodeAccess na;
    private final EncodedValueLookup encodedValueLookup;
    private final Weighting weighting;
    private final LMConfig lmConfig;
    private Weighting lmSelectionWeighting;
    private final TraversalMode traversalMode;
    private boolean initialized;
    private int minimumNodes;
    private final SubnetworkStorage subnetworkStorage;
    private List<LandmarkSuggestion> landmarkSuggestions = Collections.emptyList();
    private AreaIndex<SplitArea> areaIndex;
    private boolean logDetails = false;
    /**
     * 'to' and 'from' fit into 32 bit => 16 bit for each of them => 65536
     */
    static final long PRECISION = 1 << 16;

    public LandmarkStorage(BaseGraph graph, EncodedValueLookup encodedValueLookup, Directory dir, final LMConfig lmConfig, int landmarks) {
        this.graph = graph;
        this.encodedValueLookup = encodedValueLookup;
        this.na = graph.getNodeAccess();
        this.minimumNodes = Math.min(graph.getNodes() / 2, 500_000);
        this.lmConfig = lmConfig;
        this.weighting = lmConfig.getWeighting();
        if (weighting.hasTurnCosts()) {
            throw new IllegalArgumentException("Landmark preparation cannot be used with weightings returning turn costs, because this can lead to wrong results during the (node-based) landmark calculation, see #1960");
        }
        // allowing arbitrary weighting is too dangerous
        this.lmSelectionWeighting = new AbstractAdjustedWeighting(weighting) {
            @Override
            public double calcEdgeWeight(EdgeIteratorState edge, boolean reverse) {
                // make accessibility of shortest identical to the provided weighting to avoid problems like shown in testWeightingConsistence
                double res = weighting.calcEdgeWeight(edge, reverse);
                if (res >= Double.MAX_VALUE)
                    return Double.POSITIVE_INFINITY;

                // returning the time or distance leads to strange landmark positions (ferries -> slow&very long) and BFS is more what we want
                return 1;
            }

            @Override
            public String getName() {
                return "LM_BFS|" + weighting.getName();
            }
        };

        // Edge based is not really necessary because when adding turn costs while routing we can still
        // use the node based traversal as this is a smaller weight approximation and will still produce correct results
        // In this sense its even 'better' to use node-based.
        this.traversalMode = TraversalMode.NODE_BASED;
        this.landmarkWeightDA = dir.create("landmarks_" + lmConfig.getName());

        this.landmarks = landmarks;
        // one short per landmark and two directions => 2*2 byte
        this.LM_ROW_LENGTH = landmarks * 4;
        this.FROM_OFFSET = 0;
        this.TO_OFFSET = 2;
        this.landmarkIDs = new ArrayList<>();
        this.subnetworkStorage = new SubnetworkStorage(dir.create("landmarks_subnetwork_" + lmConfig.getName()));
    }

    /**
     * Specify the maximum possible value for your used area. With this maximum weight value you can influence the storage
     * precision for your weights that help A* finding its way to the goal. The same value is used for all subnetworks.
     * Note, if you pick this value too big then too similar weights are stored
     * (some bits of the storage capability will be left unused).
     * If too low then far away values will have the same maximum value associated ("maxed out").
     * Both will lead to bad performance.
     *
     * @param maxWeight use a negative value to automatically determine this value.
     */
    public LandmarkStorage setMaximumWeight(double maxWeight) {
        if (maxWeight > 0) {
            this.factor = maxWeight / PRECISION;
            if (Double.isInfinite(factor) || Double.isNaN(factor))
                throw new IllegalStateException("Illegal factor " + factor + " calculated from maximum weight " + maxWeight);
        }
        return this;
    }

    /**
     * By default do not log many details.
     */
    public void setLogDetails(boolean logDetails) {
        this.logDetails = logDetails;
    }

    /**
     * This method forces the landmark preparation to skip the landmark search and uses the specified landmark list instead.
     * Useful for manual tuning of larger areas to safe import time or improve quality.
     */
    public LandmarkStorage setLandmarkSuggestions(List<LandmarkSuggestion> landmarkSuggestions) {
        if (landmarkSuggestions == null)
            throw new IllegalArgumentException("landmark suggestions cannot be null");

        this.landmarkSuggestions = landmarkSuggestions;
        return this;
    }

    /**
     * This method sets the required number of nodes of a subnetwork for which landmarks should be calculated. Every
     * subnetwork below this count will be ignored.
     */
    public void setMinimumNodes(int minimumNodes) {
        this.minimumNodes = minimumNodes;
    }

    /**
     * @see #setMinimumNodes(int)
     */
    public int getMinimumNodes() {
        return minimumNodes;
    }

    /**
     * This weighting is used for the selection heuristic and is per default not the weighting specified in the constructor.
     * The special weighting leads to a much better distribution of the landmarks and results in better response times.
     */
    public void setLMSelectionWeighting(Weighting lmSelectionWeighting) {
        this.lmSelectionWeighting = lmSelectionWeighting;
    }

    public Weighting getLmSelectionWeighting() {
        return lmSelectionWeighting;
    }

    /**
     * This method returns the weighting for which the landmarks are originally created
     */
    public Weighting getWeighting() {
        return weighting;
    }

    public LMConfig getLMConfig() {
        return lmConfig;
    }

    boolean isInitialized() {
        return initialized;
    }

    /**
     * This method calculates the landmarks and initial weightings to &amp; from them.
     */
    public void createLandmarks() {
        if (isInitialized())
            throw new IllegalStateException("Initialize the landmark storage only once!");

        // fill 'from' and 'to' weights with maximum value
        long maxBytes = (long) graph.getNodes() * LM_ROW_LENGTH;
        this.landmarkWeightDA.create(2000);
        this.landmarkWeightDA.ensureCapacity(maxBytes);

        for (long pointer = 0; pointer < maxBytes; pointer += 2) {
            landmarkWeightDA.setShort(pointer, (short) SHORT_INFINITY);
        }

        int[] empty = new int[landmarks];
        Arrays.fill(empty, UNSET_SUBNETWORK);
        landmarkIDs.add(empty);

        byte[] subnetworks = new byte[graph.getNodes()];
        Arrays.fill(subnetworks, (byte) UNSET_SUBNETWORK);

        String snKey = Subnetwork.key(lmConfig.getName());
        // TODO We could use EdgeBasedTarjanSCC instead of node-based TarjanSCC here to get the small networks directly,
        //  instead of using the subnetworkEnc from PrepareRoutingSubnetworks.
        if (!encodedValueLookup.hasEncodedValue(snKey))
            throw new IllegalArgumentException("EncodedValue '" + snKey + "' does not exist. For Landmarks this is " +
                    "currently required (also used in PrepareRoutingSubnetworks). See #2256");

        // Exclude edges that we previously marked in PrepareRoutingSubnetworks to avoid problems like "connection not found".
        final BooleanEncodedValue edgeInSubnetworkEnc = encodedValueLookup.getBooleanEncodedValue(snKey);
        final IntHashSet blockedEdges;
        // We use the areaIndex to split certain areas from each other but do not permanently change the base graph
        // so that other algorithms still can route through these regions. This is done to increase the density of
        // landmarks for an area like Europe+Asia, which improves the query speed.
        if (areaIndex != null) {
            StopWatch sw = new StopWatch().start();
            blockedEdges = findBorderEdgeIds(areaIndex);
            if (logDetails)
                LOGGER.info("Made " + blockedEdges.size() + " edges inaccessible. Calculated country cut in " + sw.stop().getSeconds() + "s, " + Helper.getMemInfo());
        } else {
            blockedEdges = new IntHashSet();
        }

        EdgeFilter accessFilter = edge -> !edge.get(edgeInSubnetworkEnc) && !blockedEdges.contains(edge.getEdge());
        EdgeFilter tarjanFilter = edge -> accessFilter.accept(edge) && Double.isFinite(weighting.calcEdgeWeightWithAccess(edge, false));

        StopWatch sw = new StopWatch().start();
        ConnectedComponents graphComponents = TarjanSCC.findComponents(graph, tarjanFilter, true);
        if (logDetails)
            LOGGER.info("Calculated " + graphComponents.getComponents().size() + " subnetworks via tarjan in " + sw.stop().getSeconds() + "s, " + Helper.getMemInfo());

        String additionalInfo = "";
        // guess the factor
        if (factor <= 0) {
            // A 'factor' is necessary to store the weight in just a short value but without losing too much precision.
            // This factor is rather delicate to pick, we estimate it from an exploration with some "test landmarks",
            // see estimateMaxWeight. If we pick the distance too big for small areas this could lead to (slightly)
            // suboptimal routes as there will be too big rounding errors. But picking it too small is bad for performance
            // e.g. for Germany at least 1500km is very important otherwise speed is at least twice as slow e.g. for 1000km
            double maxWeight = estimateMaxWeight(graphComponents.getComponents(), accessFilter);
            setMaximumWeight(maxWeight);
            additionalInfo = ", maxWeight:" + maxWeight + " from quick estimation";
        }

        if (logDetails)
            LOGGER.info("init landmarks for subnetworks with node count greater than " + minimumNodes + " with factor:" + factor + additionalInfo);

        int nodes = 0;
        for (IntArrayList subnetworkIds : graphComponents.getComponents()) {
            nodes += subnetworkIds.size();
            if (subnetworkIds.size() < minimumNodes)
                continue;
            if (factor <= 0)
                throw new IllegalStateException("factor wasn't initialized " + factor + ", subnetworks:"
                        + graphComponents.getComponents().size() + ", minimumNodes:" + minimumNodes + ", current size:" + subnetworkIds.size());

            int index = subnetworkIds.size() - 1;
            // ensure start node is reachable from both sides and no subnetwork is associated
            for (; index >= 0; index--) {
                int nextStartNode = subnetworkIds.get(index);
                if (subnetworks[nextStartNode] == UNSET_SUBNETWORK) {
                    if (logDetails) {
                        GHPoint p = createPoint(graph, nextStartNode);
                        LOGGER.info("start node: " + nextStartNode + " (" + p + ") subnetwork " + index + ", subnetwork size: " + subnetworkIds.size()
                                + ", " + Helper.getMemInfo() + ((areaIndex == null) ? "" : " area:" + areaIndex.query(p.lat, p.lon)));
                    }

                    if (createLandmarksForSubnetwork(nextStartNode, subnetworks, accessFilter))
                        break;
                }
            }
            if (index < 0)
                LOGGER.warn("next start node not found in big enough network of size " + subnetworkIds.size() + ", first element is " + subnetworkIds.get(0) + ", " + createPoint(graph, subnetworkIds.get(0)));
        }

        int subnetworkCount = landmarkIDs.size();
        // store all landmark node IDs and one int for the factor itself.
        this.landmarkWeightDA.ensureCapacity(maxBytes /* landmark weights */ + (long) subnetworkCount * landmarks /* landmark mapping per subnetwork */);

        // calculate offset to point into landmark mapping
        long bytePos = maxBytes;
        for (int[] landmarks : landmarkIDs) {
            for (int lmNodeId : landmarks) {
                landmarkWeightDA.setInt(bytePos, lmNodeId);
                bytePos += 4L;
            }
        }

        landmarkWeightDA.setHeader(0 * 4, graph.getNodes());
        landmarkWeightDA.setHeader(1 * 4, landmarks);
        landmarkWeightDA.setHeader(2 * 4, subnetworkCount);
        if (factor * DOUBLE_MLTPL > Integer.MAX_VALUE)
            throw new UnsupportedOperationException("landmark weight factor cannot be bigger than Integer.MAX_VALUE " + factor * DOUBLE_MLTPL);
        landmarkWeightDA.setHeader(3 * 4, (int) Math.round(factor * DOUBLE_MLTPL));

        // serialize fast byte[] into DataAccess
        subnetworkStorage.create(graph.getNodes());
        for (int nodeId = 0; nodeId < subnetworks.length; nodeId++) {
            subnetworkStorage.setSubnetwork(nodeId, subnetworks[nodeId]);
        }

        if (logDetails)
            LOGGER.info("Finished landmark creation. Subnetwork node count sum " + nodes + " vs. nodes " + graph.getNodes());
        initialized = true;
    }

    /**
     * This method returns the maximum weight for the graph starting from the landmarks
     */
    private double estimateMaxWeight(List<IntArrayList> graphComponents, EdgeFilter accessFilter) {
        double maxWeight = 0;
        int searchedSubnetworks = 0;
        Random random = new Random(0);
        // the maximum weight can only be an approximation so there is only a tiny improvement when we would do this for
        // all landmarks. See #2027 (1st commit) where only 1 landmark was sufficient when multiplied with 1.01 at the end
        // TODO instead of calculating the landmarks again here we could store them in landmarkIDs and do this for all here
        int[] tmpLandmarkNodeIds = new int[3];
        for (IntArrayList subnetworkIds : graphComponents) {
            if (subnetworkIds.size() < minimumNodes)
                continue;

            searchedSubnetworks++;
            int maxRetries = Math.max(subnetworkIds.size(), 100);
            for (int retry = 0; retry < maxRetries; retry++) {
                int index = random.nextInt(subnetworkIds.size());
                int nextStartNode = subnetworkIds.get(index);
                LandmarkExplorer explorer = findLandmarks(tmpLandmarkNodeIds, nextStartNode, accessFilter, "estimate " + index);
                if (explorer.getFromCount() < minimumNodes) {
                    LOGGER.error("method findLandmarks for " + createPoint(graph, nextStartNode) + " (" + nextStartNode + ")"
                            + " resulted in too few visited nodes: " + explorer.getFromCount() + " vs expected minimum " + minimumNodes + ", see #2256");
                    continue;
                }

                // starting
                for (int lmIdx = 0; lmIdx < tmpLandmarkNodeIds.length; lmIdx++) {
                    int lmNodeId = tmpLandmarkNodeIds[lmIdx];
                    explorer = new LandmarkExplorer(graph, this, weighting, traversalMode, accessFilter, false);
                    explorer.setStartNode(lmNodeId);
                    explorer.runAlgo();
                    maxWeight = Math.max(maxWeight, explorer.getLastEntry().weight);
                }
                break;
            }
        }

        if (maxWeight <= 0 && searchedSubnetworks > 0)
            throw new IllegalStateException("max weight wasn't set although " + searchedSubnetworks + " subnetworks were searched (total " + graphComponents.size() + "), minimumNodes:" + minimumNodes);

        // we have to increase maxWeight slightly as it is only an approximation towards the maximum weight,
        // especially when external landmarks are provided, but also because we do not traverse all landmarks
        return maxWeight * 1.008;
    }

    /**
     * This method creates landmarks for the specified subnetwork (integer list)
     *
     * @return landmark mapping
     */
    private boolean createLandmarksForSubnetwork(final int startNode, final byte[] subnetworks, EdgeFilter accessFilter) {
        final int subnetworkId = landmarkIDs.size();
        int[] tmpLandmarkNodeIds = new int[landmarks];
        int logOffset = Math.max(1, landmarks / 2);
        boolean pickedPrecalculatedLandmarks = false;

        if (!landmarkSuggestions.isEmpty()) {
            double lat = na.getLat(startNode), lon = na.getLon(startNode);
            LandmarkSuggestion selectedSuggestion = null;
            for (LandmarkSuggestion lmsugg : landmarkSuggestions) {
                if (lmsugg.getBox().contains(lat, lon)) {
                    selectedSuggestion = lmsugg;
                    break;
                }
            }

            if (selectedSuggestion != null) {
                if (selectedSuggestion.getNodeIds().size() < tmpLandmarkNodeIds.length)
                    throw new IllegalArgumentException("landmark suggestions are too few " + selectedSuggestion.getNodeIds().size() + " for requested landmarks " + landmarks);

                pickedPrecalculatedLandmarks = true;
                for (int i = 0; i < tmpLandmarkNodeIds.length; i++) {
                    int lmNodeId = selectedSuggestion.getNodeIds().get(i);
                    tmpLandmarkNodeIds[i] = lmNodeId;
                }
            }
        }

        if (pickedPrecalculatedLandmarks) {
            LOGGER.info("Picked " + tmpLandmarkNodeIds.length + " landmark suggestions, skip finding landmarks");
        } else {
            LandmarkExplorer explorer = findLandmarks(tmpLandmarkNodeIds, startNode, accessFilter, "create");
            if (explorer.getFromCount() < minimumNodes) {
                // too small subnetworks are initialized with special id==0
                explorer.setSubnetworks(subnetworks, UNCLEAR_SUBNETWORK);
                return false;
            }
            if (logDetails)
                LOGGER.info("Finished searching landmarks for subnetwork " + subnetworkId + " of size " + explorer.getVisitedNodes());
        }

        // 2) calculate weights for all landmarks -> 'from' and 'to' weight
        for (int lmIdx = 0; lmIdx < tmpLandmarkNodeIds.length; lmIdx++) {
            if (Thread.currentThread().isInterrupted()) {
                throw new RuntimeException("Thread was interrupted for landmark " + lmIdx);
            }
            int lmNodeId = tmpLandmarkNodeIds[lmIdx];
            LandmarkExplorer explorer = new LandmarkExplorer(graph, this, weighting, traversalMode, accessFilter, false);
            explorer.setStartNode(lmNodeId);
            explorer.runAlgo();
            explorer.initLandmarkWeights(lmIdx, lmNodeId, LM_ROW_LENGTH, FROM_OFFSET);

            // set subnetwork id to all explored nodes, but do this only for the first landmark
            if (lmIdx == 0) {
                if (explorer.setSubnetworks(subnetworks, subnetworkId))
                    return false;
            }

            explorer = new LandmarkExplorer(graph, this, weighting, traversalMode, accessFilter, true);
            explorer.setStartNode(lmNodeId);
            explorer.runAlgo();
            explorer.initLandmarkWeights(lmIdx, lmNodeId, LM_ROW_LENGTH, TO_OFFSET);

            if (lmIdx == 0) {
                if (explorer.setSubnetworks(subnetworks, subnetworkId))
                    return false;
            }

            if (logDetails && lmIdx % logOffset == 0)
                LOGGER.info("Set landmarks weights [" + weighting + "]. "
                        + "Progress " + (int) (100.0 * lmIdx / tmpLandmarkNodeIds.length) + "%");
        }

        // TODO set weight to SHORT_MAX if entry has either no 'from' or no 'to' entry
        landmarkIDs.add(tmpLandmarkNodeIds);
        return true;
    }

    /**
     * This method specifies the polygons which should be used to split the world wide area to improve performance and
     * quality in this scenario.
     */
    public void setAreaIndex(AreaIndex<SplitArea> areaIndex) {
        this.areaIndex = areaIndex;
    }

    /**
     * This method makes edges crossing the specified border inaccessible to split a bigger area into smaller subnetworks.
     * This is important for the world wide use case to limit the maximum distance and also to detect unreasonable routes faster.
     */
    protected IntHashSet findBorderEdgeIds(AreaIndex<SplitArea> areaIndex) {
        AllEdgesIterator allEdgesIterator = graph.getAllEdges();
        IntHashSet inaccessible = new IntHashSet();
        while (allEdgesIterator.next()) {
            int adjNode = allEdgesIterator.getAdjNode();
            List<SplitArea> areas = areaIndex.query(na.getLat(adjNode), na.getLon(adjNode));
            SplitArea areaAdj = areas.isEmpty() ? null : areas.get(0);

            int baseNode = allEdgesIterator.getBaseNode();
            areas = areaIndex.query(na.getLat(baseNode), na.getLon(baseNode));
            SplitArea areaBase = areas.isEmpty() ? null : areas.get(0);
            if (areaAdj != areaBase) {
                inaccessible.add(allEdgesIterator.getEdge());
            }
        }
        return inaccessible;
    }

    /**
     * The factor is used to convert double values into more compact int values.
     */
    double getFactor() {
        return factor;
    }

    /**
     * @return the weight from the landmark to the specified node. Where the landmark integer is not
     * a node ID but the internal index of the landmark array.
     */
    int getFromWeight(int landmarkIndex, int node) {
        int res = (int) landmarkWeightDA.getShort((long) node * LM_ROW_LENGTH + landmarkIndex * 4L + FROM_OFFSET)
                & 0x0000FFFF;
        if (res == SHORT_INFINITY)
            // TODO can happen if endstanding oneway
            // we should set a 'from' value to SHORT_MAX if the 'to' value was already set to find real bugs
            // and what to return? Integer.MAX_VALUE i.e. convert to Double.pos_infinity upstream?
            return SHORT_MAX;
        // throw new IllegalStateException("Do not call getFromWeight for wrong landmark[" + landmarkIndex + "]=" + landmarkIDs[landmarkIndex] + " and node " + node);
        // TODO if(res == MAX) fallback to beeline approximation!?

        return res;
    }

    /**
     * @return the weight from the specified node to the landmark (specified *as index*)
     */
    int getToWeight(int landmarkIndex, int node) {
        int res = (int) landmarkWeightDA.getShort((long) node * LM_ROW_LENGTH + landmarkIndex * 4 + TO_OFFSET)
                & 0x0000FFFF;
        if (res == SHORT_INFINITY)
            return SHORT_MAX;

        return res;
    }

    /**
     * @return false if the value capacity was reached and instead of the real value the SHORT_MAX was stored.
     */
    final boolean setWeight(long pointer, double value) {
        double tmpVal = value / factor;
        if (tmpVal > Integer.MAX_VALUE)
            throw new UnsupportedOperationException("Cannot store infinity explicitly, pointer=" + pointer + ", value=" + value + ", factor=" + factor);

        if (tmpVal >= SHORT_MAX) {
            landmarkWeightDA.setShort(pointer, (short) SHORT_MAX);
            return false;
        } else {
            landmarkWeightDA.setShort(pointer, (short) tmpVal);
            return true;
        }
    }

    boolean isInfinity(long pointer) {
        return ((int) landmarkWeightDA.getShort(pointer) & 0x0000FFFF) == SHORT_INFINITY;
    }

<<<<<<< HEAD
    // todonow: apparently this method is only used in one test. can we remove it?
    int calcWeight(EdgeIteratorState edge, boolean reverse) {
        return (int) (weighting.calcEdgeWeightWithAccess(edge, reverse) / factor);
    }

=======
>>>>>>> c91a1974
    // From all available landmarks pick just a few active ones
    boolean chooseActiveLandmarks(int fromNode, int toNode, int[] activeLandmarkIndices, boolean reverse) {
        if (fromNode < 0 || toNode < 0)
            throw new IllegalStateException("from " + fromNode + " and to "
                    + toNode + " nodes have to be 0 or positive to init landmarks");

        int subnetworkFrom = subnetworkStorage.getSubnetwork(fromNode);
        int subnetworkTo = subnetworkStorage.getSubnetwork(toNode);
        if (subnetworkFrom <= UNCLEAR_SUBNETWORK || subnetworkTo <= UNCLEAR_SUBNETWORK)
            return false;
        if (subnetworkFrom != subnetworkTo) {
            throw new ConnectionNotFoundException("Connection between locations not found. Different subnetworks " + subnetworkFrom
                    + " vs. " + subnetworkTo, new HashMap<>());
        }

        // See the similar formula in LMApproximator.approximateForLandmark
        List<Map.Entry<Integer, Integer>> list = new ArrayList<>(landmarks);
        for (int lmIndex = 0; lmIndex < landmarks; lmIndex++) {
            int fromWeight = getFromWeight(lmIndex, toNode) - getFromWeight(lmIndex, fromNode);
            int toWeight = getToWeight(lmIndex, fromNode) - getToWeight(lmIndex, toNode);

            list.add(new MapEntry<>(reverse
                    ? Math.max(-fromWeight, -toWeight)
                    : Math.max(fromWeight, toWeight), lmIndex));
        }

        Collections.sort(list, SORT_BY_WEIGHT);

        if (activeLandmarkIndices[0] >= 0) {
            IntHashSet set = new IntHashSet(activeLandmarkIndices.length);
            set.addAll(activeLandmarkIndices);
            int existingLandmarkCounter = 0;
            final int COUNT = Math.min(activeLandmarkIndices.length - 2, 2);
            for (int i = 0; i < activeLandmarkIndices.length; i++) {
                if (i >= activeLandmarkIndices.length - COUNT + existingLandmarkCounter) {
                    // keep at least two of the previous landmarks (pick the best)
                    break;
                } else {
                    activeLandmarkIndices[i] = list.get(i).getValue();
                    if (set.contains(activeLandmarkIndices[i]))
                        existingLandmarkCounter++;
                }
            }

        } else {
            for (int i = 0; i < activeLandmarkIndices.length; i++) {
                activeLandmarkIndices[i] = list.get(i).getValue();
            }
        }

        return true;
    }

    public int getLandmarkCount() {
        return landmarks;
    }

    public int[] getLandmarks(int subnetwork) {
        return landmarkIDs.get(subnetwork);
    }

    /**
     * @return the number of subnetworks that have landmarks
     */
    public int getSubnetworksWithLandmarks() {
        return landmarkIDs.size();
    }

    public boolean isEmpty() {
        return landmarkIDs.size() < 2;
    }

    @Override
    public String toString() {
        String str = "";
        for (int[] ints : landmarkIDs) {
            if (!str.isEmpty())
                str += ", ";
            str += Arrays.toString(ints);
        }
        return str;
    }

    /**
     * @return the calculated landmarks as GeoJSON string.
     */
    String getLandmarksAsGeoJSON() {
        String str = "";
        for (int subnetwork = 1; subnetwork < landmarkIDs.size(); subnetwork++) {
            int[] lmArray = landmarkIDs.get(subnetwork);
            for (int lmIdx = 0; lmIdx < lmArray.length; lmIdx++) {
                int index = lmArray[lmIdx];
                if (!str.isEmpty())
                    str += ",";

                str += "{ \"type\": \"Feature\", \"geometry\": {\"type\": \"Point\", \"coordinates\": ["
                        + na.getLon(index) + ", " + na.getLat(index) + "]},";
                str += "  \"properties\":{\"node_index\":" + index + ","
                        + "\"subnetwork\":" + subnetwork + ","
                        + "\"lm_index\":" + lmIdx + "}"
                        + "}";
            }
        }

        return "{ \"type\": \"FeatureCollection\", \"features\": [" + str + "]}";
    }

    public boolean loadExisting() {
        if (isInitialized())
            throw new IllegalStateException("Cannot call PrepareLandmarks.loadExisting if already initialized");
        if (landmarkWeightDA.loadExisting()) {
            if (!subnetworkStorage.loadExisting())
                throw new IllegalStateException("landmark weights loaded but not the subnetworks!?");

            int nodes = landmarkWeightDA.getHeader(0 * 4);
            if (nodes != graph.getNodes())
                throw new IllegalArgumentException("Cannot load landmark data as written for different graph storage with " + nodes + " nodes, not " + graph.getNodes());
            landmarks = landmarkWeightDA.getHeader(1 * 4);
            int subnetworks = landmarkWeightDA.getHeader(2 * 4);
            factor = landmarkWeightDA.getHeader(3 * 4) / DOUBLE_MLTPL;
            LM_ROW_LENGTH = landmarks * 4;
            long maxBytes = LM_ROW_LENGTH * nodes;
            long bytePos = maxBytes;

            // in the first subnetwork 0 there are no landmark IDs stored
            for (int j = 0; j < subnetworks; j++) {
                int[] tmpLandmarks = new int[landmarks];
                for (int i = 0; i < tmpLandmarks.length; i++) {
                    tmpLandmarks[i] = landmarkWeightDA.getInt(bytePos);
                    bytePos += 4;
                }
                landmarkIDs.add(tmpLandmarks);
            }

            initialized = true;
            return true;
        }
        return false;
    }

    public void flush() {
        landmarkWeightDA.flush();
        subnetworkStorage.flush();
    }

    public void close() {
        landmarkWeightDA.close();
        subnetworkStorage.close();
    }

    public boolean isClosed() {
        return landmarkWeightDA.isClosed();
    }

    public long getCapacity() {
        return landmarkWeightDA.getCapacity() + subnetworkStorage.getCapacity();
    }

    int getBaseNodes() {
        return graph.getNodes();
    }

    private LandmarkExplorer findLandmarks(int[] landmarkNodeIdsToReturn, int startNode, EdgeFilter accessFilter, String info) {
        int logOffset = Math.max(1, landmarkNodeIdsToReturn.length / 2);
        // 1a) pick landmarks via special weighting for a better geographical spreading
        Weighting initWeighting = lmSelectionWeighting;
        LandmarkExplorer explorer = new LandmarkExplorer(graph, this, initWeighting, traversalMode, accessFilter, false);
        explorer.setStartNode(startNode);
        explorer.runAlgo();

        if (explorer.getFromCount() >= minimumNodes) {
            // 1b) we have one landmark, now determine the other landmarks
            landmarkNodeIdsToReturn[0] = explorer.getLastEntry().adjNode;
            for (int lmIdx = 0; lmIdx < landmarkNodeIdsToReturn.length - 1; lmIdx++) {
                explorer = new LandmarkExplorer(graph, this, initWeighting, traversalMode, accessFilter, false);
                // set all current landmarks as start so that the next getLastNode is hopefully a "far away" node
                for (int j = 0; j < lmIdx + 1; j++) {
                    explorer.setStartNode(landmarkNodeIdsToReturn[j]);
                }
                explorer.runAlgo();
                landmarkNodeIdsToReturn[lmIdx + 1] = explorer.getLastEntry().adjNode;
                if (logDetails && lmIdx % logOffset == 0)
                    LOGGER.info("Finding landmarks [" + lmConfig + "] in network [" + explorer.getVisitedNodes() + "] for " + info + ". "
                            + "Start node:" + startNode + " (" + createPoint(graph, startNode) + ")"
                            + "Progress " + (int) (100.0 * lmIdx / landmarkNodeIdsToReturn.length) + "%, " + Helper.getMemInfo());
            }
        }
        return explorer;
    }

    /**
     * For testing only
     */
    DataAccess _getInternalDA() {
        return landmarkWeightDA;
    }

    /**
     * This class is used to calculate landmark location (equally distributed).
     * It derives from DijkstraBidirectionRef, but is only used as forward or backward search.
     */
    private static class LandmarkExplorer extends DijkstraBidirectionRef {
        private EdgeFilter accessFilter;
        private final boolean reverse;
        private final LandmarkStorage lms;
        private SPTEntry lastEntry;

        public LandmarkExplorer(Graph g, LandmarkStorage lms, Weighting weighting, TraversalMode tMode, EdgeFilter accessFilter, boolean reverse) {
            super(g, weighting, tMode);
            this.accessFilter = accessFilter;
            this.lms = lms;
            this.reverse = reverse;
            // set one of the bi directions as already finished
            if (reverse)
                finishedFrom = true;
            else
                finishedTo = true;

            // no path should be calculated
            setUpdateBestPath(false);
        }

        public void setStartNode(int startNode) {
            if (reverse)
                initTo(startNode, 0);
            else
                initFrom(startNode, 0);
        }

        @Override
        protected double calcWeight(EdgeIteratorState iter, SPTEntry currEdge, boolean reverse) {
            if (!accessFilter.accept(iter))
                return Double.POSITIVE_INFINITY;
            return GHUtility.calcWeightWithTurnWeightWithAccess(weighting, iter, reverse, currEdge.edge) + currEdge.getWeightOfVisitedPath();
        }

        int getFromCount() {
            return bestWeightMapFrom.size();
        }

        public void runAlgo() {
            super.runAlgo();
        }

        SPTEntry getLastEntry() {
            if (!finished())
                throw new IllegalStateException("Cannot get max weight if not yet finished");
            return lastEntry;
        }

        @Override
        public boolean finished() {
            if (reverse) {
                lastEntry = currTo;
                return finishedTo;
            } else {
                lastEntry = currFrom;
                return finishedFrom;
            }
        }

        public boolean setSubnetworks(final byte[] subnetworks, final int subnetworkId) {
            if (subnetworkId > 127)
                throw new IllegalStateException("Too many subnetworks " + subnetworkId);

            final AtomicBoolean failed = new AtomicBoolean(false);
            IntObjectMap<SPTEntry> map = reverse ? bestWeightMapTo : bestWeightMapFrom;
            map.forEach(new IntObjectPredicate<SPTEntry>() {
                @Override
                public boolean apply(int nodeId, SPTEntry value) {
                    int sn = subnetworks[nodeId];
                    if (sn != subnetworkId) {
                        if (sn != UNSET_SUBNETWORK && sn != UNCLEAR_SUBNETWORK) {
                            // this is ugly but can happen in real world, see testWithOnewaySubnetworks
                            LOGGER.error("subnetworkId for node " + nodeId
                                    + " (" + createPoint(graph, nodeId) + ") already set (" + sn + "). " + "Cannot change to " + subnetworkId);

                            failed.set(true);
                            return false;
                        }

                        subnetworks[nodeId] = (byte) subnetworkId;
                    }
                    return true;
                }
            });
            return failed.get();
        }

        public void initLandmarkWeights(final int lmIdx, int lmNodeId, final long rowSize, final int offset) {
            IntObjectMap<SPTEntry> map = reverse ? bestWeightMapTo : bestWeightMapFrom;
            final AtomicInteger maxedout = new AtomicInteger(0);
            final Map.Entry<Double, Double> finalMaxWeight = new MapEntry<>(0d, 0d);

            map.forEach(new IntObjectProcedure<SPTEntry>() {
                @Override
                public void apply(int nodeId, SPTEntry b) {
                    if (!lms.setWeight(nodeId * rowSize + lmIdx * 4 + offset, b.weight)) {
                        maxedout.incrementAndGet();
                        finalMaxWeight.setValue(Math.max(b.weight, finalMaxWeight.getValue()));
                    }
                }
            });

            if ((double) maxedout.get() / map.size() > 0.1) {
                LOGGER.warn("landmark " + lmIdx + " (" + nodeAccess.getLat(lmNodeId) + "," + nodeAccess.getLon(lmNodeId) + "): " +
                        "too many weights were maxed out (" + maxedout.get() + "/" + map.size() + "). Use a bigger factor than " + lms.factor
                        + ". For example use maximum_lm_weight: " + finalMaxWeight.getValue() * 1.2 + " in your LM profile definition");
            }
        }
    }

    /**
     * Sort landmark by weight and let maximum weight come first, to pick best active landmarks.
     */
    final static Comparator<Map.Entry<Integer, Integer>> SORT_BY_WEIGHT = new Comparator<Map.Entry<Integer, Integer>>() {
        @Override
        public int compare(Map.Entry<Integer, Integer> o1, Map.Entry<Integer, Integer> o2) {
            return Integer.compare(o2.getKey(), o1.getKey());
        }
    };

    static GHPoint createPoint(Graph graph, int nodeId) {
        return new GHPoint(graph.getNodeAccess().getLat(nodeId), graph.getNodeAccess().getLon(nodeId));
    }
}<|MERGE_RESOLUTION|>--- conflicted
+++ resolved
@@ -569,14 +569,6 @@
         return ((int) landmarkWeightDA.getShort(pointer) & 0x0000FFFF) == SHORT_INFINITY;
     }
 
-<<<<<<< HEAD
-    // todonow: apparently this method is only used in one test. can we remove it?
-    int calcWeight(EdgeIteratorState edge, boolean reverse) {
-        return (int) (weighting.calcEdgeWeightWithAccess(edge, reverse) / factor);
-    }
-
-=======
->>>>>>> c91a1974
     // From all available landmarks pick just a few active ones
     boolean chooseActiveLandmarks(int fromNode, int toNode, int[] activeLandmarkIndices, boolean reverse) {
         if (fromNode < 0 || toNode < 0)
