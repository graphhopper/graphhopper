/*
 *  Licensed to GraphHopper GmbH under one or more contributor
 *  license agreements. See the NOTICE file distributed with this work for
 *  additional information regarding copyright ownership.
 *
 *  GraphHopper GmbH licenses this file to you under the Apache License,
 *  Version 2.0 (the "License"); you may not use this file except in
 *  compliance with the License. You may obtain a copy of the License at
 *
 *       http://www.apache.org/licenses/LICENSE-2.0
 *
 *  Unless required by applicable law or agreed to in writing, software
 *  distributed under the License is distributed on an "AS IS" BASIS,
 *  WITHOUT WARRANTIES OR CONDITIONS OF ANY KIND, either express or implied.
 *  See the License for the specific language governing permissions and
 *  limitations under the License.
 */

package com.graphhopper.routing.ch;

import com.carrotsearch.hppc.IntArrayList;
import com.carrotsearch.hppc.IntContainer;
import com.carrotsearch.hppc.IntScatterSet;
import com.carrotsearch.hppc.IntSet;
import com.carrotsearch.hppc.sorting.IndirectComparator;
import com.carrotsearch.hppc.sorting.IndirectSort;
import com.graphhopper.routing.util.AllEdgesIterator;
import com.graphhopper.routing.weighting.Weighting;
import com.graphhopper.storage.Graph;
import com.graphhopper.util.GHUtility;

import static com.graphhopper.util.ArrayUtil.zero;

/**
 * Graph data structure used for CH preparation. It allows caching weights, and edges that are not needed anymore
 * (those adjacent to contracted nodes) can be removed (see {@link #disconnect}.
 *
 * @author easbar
 */
public class CHPreparationGraph {
    private final int nodes;
    private final int edges;
    private final boolean edgeBased;
    private final TurnCostFunction turnCostFunction;
    // each edge/shortcut between nodes a/b is represented as a single object and we maintain two linked lists of such
    // objects for every node (one for outgoing edges and one for incoming edges).
    private PrepareEdge[] prepareEdgesOut;
    private PrepareEdge[] prepareEdgesIn;
    // todo: it should be possible to store the 'skipped node' for each shortcut instead of storing the shortcut for
    //       each prepare edge. but this is a bit tricky for edge-based, because of our bidir shortcuts for node-based,
    //       and because basegraph has multi-edges. the advantage of storing the skipped node is that we could just write
    //       it to one of the skipped edges fields temporarily, so we would not need this array and save memory during
    //       the preparation.
    private IntArrayList shortcutsByPrepareEdges;
    // todo: maybe we can get rid of this
    private int[] degrees;
    private IntSet neighborSet;
    private OrigGraph origGraph;
    private OrigGraph.Builder origGraphBuilder;
    private int nextShortcutId;
    private boolean ready;

    public static CHPreparationGraph nodeBased(int nodes, int edges) {
        return new CHPreparationGraph(nodes, edges, false, (in, via, out) -> 0);
    }

    public static CHPreparationGraph edgeBased(int nodes, int edges, TurnCostFunction turnCostFunction) {
        return new CHPreparationGraph(nodes, edges, true, turnCostFunction);
    }

    /**
     * @param nodes (fixed) number of nodes of the graph
     * @param edges the maximum number of (non-shortcut) edges in this graph. edges-1 is the maximum edge id that may
     *              be used.
     */
    private CHPreparationGraph(int nodes, int edges, boolean edgeBased, TurnCostFunction turnCostFunction) {
        this.turnCostFunction = turnCostFunction;
        this.nodes = nodes;
        this.edges = edges;
        this.edgeBased = edgeBased;
        prepareEdgesOut = new PrepareEdge[nodes];
        prepareEdgesIn = new PrepareEdge[nodes];
        shortcutsByPrepareEdges = new IntArrayList();
        degrees = new int[nodes];
        origGraphBuilder = edgeBased ? new OrigGraph.Builder() : null;
        neighborSet = new IntScatterSet();
        nextShortcutId = edges;
    }

    public static void buildFromGraph(CHPreparationGraph prepareGraph, Graph graph, Weighting weighting) {
        if (graph.getNodes() != prepareGraph.getNodes())
            throw new IllegalArgumentException("Cannot initialize from given graph. The number of nodes does not match: " +
                    graph.getNodes() + " vs. " + prepareGraph.getNodes());
        if (graph.getEdges() != prepareGraph.getOriginalEdges())
            throw new IllegalArgumentException("Cannot initialize from given graph. The number of edges does not match: " +
                    graph.getEdges() + " vs. " + prepareGraph.getOriginalEdges());
        AllEdgesIterator iter = graph.getAllEdges();
        while (iter.next()) {
            double weightFwd = weighting.calcEdgeWeight(iter, false);
            double weightBwd = weighting.calcEdgeWeight(iter, true);
            prepareGraph.addEdge(iter.getBaseNode(), iter.getAdjNode(), iter.getEdge(), weightFwd, weightBwd);
        }
        prepareGraph.prepareForContraction();
    }

    public static TurnCostFunction buildTurnCostFunctionFromTurnCostStorage(Graph graph, Weighting weighting) {
<<<<<<< HEAD
        // todonow: removed this optimization for now. it would be much better if we could do this internally in turn cost storage
=======
        // At some point we used an optimized version where we copied the turn costs to sorted arrays
        // temporarily. This seemed to be around 25% faster according to measurements on the Bavaria
        // map, but later this turned out to be no real improvement for large maps (planet, Europe, a
        // and even Germany). See also #2084
>>>>>>> b4750c14
        return weighting::calcTurnWeight;
    }

    public int getNodes() {
        return nodes;
    }

    public int getOriginalEdges() {
        return edges;
    }

    public int getDegree(int node) {
        return degrees[node];
    }

    public void addEdge(int from, int to, int edge, double weightFwd, double weightBwd) {
        checkNotReady();
        if (from == to)
            throw new IllegalArgumentException("Loop edges are no longer supported since #2862");
        boolean fwd = Double.isFinite(weightFwd);
        boolean bwd = Double.isFinite(weightBwd);
        if (!fwd && !bwd)
            return;
        PrepareBaseEdge prepareEdge = new PrepareBaseEdge(edge, from, to, (float) weightFwd, (float) weightBwd);
        if (fwd) {
            addOutEdge(from, prepareEdge);
            addInEdge(to, prepareEdge);
        }
        if (bwd && from != to) {
            addOutEdge(to, prepareEdge);
            addInEdge(from, prepareEdge);
        }
        if (edgeBased)
            origGraphBuilder.addEdge(from, to, edge, fwd, bwd);
    }

    public int addShortcut(int from, int to, int origEdgeKeyFirst, int origEdgeKeyLast, int skipped1,
                           int skipped2, double weight, int origEdgeCount) {
        checkReady();
        PrepareEdge prepareEdge = edgeBased
                ? new EdgeBasedPrepareShortcut(nextShortcutId, from, to, origEdgeKeyFirst, origEdgeKeyLast, weight, skipped1, skipped2, origEdgeCount)
                : new PrepareShortcut(nextShortcutId, from, to, weight, skipped1, skipped2, origEdgeCount);
        addOutEdge(from, prepareEdge);
        if (from != to)
            addInEdge(to, prepareEdge);
        return nextShortcutId++;
    }

    public void prepareForContraction() {
        checkNotReady();
        origGraph = edgeBased ? origGraphBuilder.build() : null;
        origGraphBuilder = null;
        ready = true;
    }

    public void setShortcutForPrepareEdge(int prepareEdge, int shortcut) {
        int index = prepareEdge - edges;
        if (index >= shortcutsByPrepareEdges.size())
            shortcutsByPrepareEdges.resize(index + 1);
        shortcutsByPrepareEdges.set(index, shortcut);
    }

    public int getShortcutForPrepareEdge(int prepareEdge) {
        if (prepareEdge < edges)
            return prepareEdge;
        int index = prepareEdge - edges;
        return shortcutsByPrepareEdges.get(index);
    }

    public PrepareGraphEdgeExplorer createOutEdgeExplorer() {
        checkReady();
        return new PrepareGraphEdgeExplorerImpl(prepareEdgesOut, false);
    }

    public PrepareGraphEdgeExplorer createInEdgeExplorer() {
        checkReady();
        return new PrepareGraphEdgeExplorerImpl(prepareEdgesIn, true);
    }

    public PrepareGraphOrigEdgeExplorer createOutOrigEdgeExplorer() {
        checkReady();
        if (!edgeBased)
            throw new IllegalStateException("orig out explorer is not available for node-based graph");
        return origGraph.createOutOrigEdgeExplorer();
    }

    public PrepareGraphOrigEdgeExplorer createInOrigEdgeExplorer() {
        checkReady();
        if (!edgeBased)
            throw new IllegalStateException("orig in explorer is not available for node-based graph");
        return origGraph.createInOrigEdgeExplorer();
    }

    public double getTurnWeight(int inEdgeKey, int viaNode, int outEdgeKey) {
        return turnCostFunction.getTurnWeight(GHUtility.getEdgeFromEdgeKey(inEdgeKey), viaNode, GHUtility.getEdgeFromEdgeKey(outEdgeKey));
    }

    public IntContainer disconnect(int node) {
        checkReady();
        // we use this neighbor set to guarantee a deterministic order of the returned
        // node ids
        neighborSet.clear();
        PrepareEdge currOut = prepareEdgesOut[node];
        while (currOut != null) {
            int adjNode = currOut.getNodeB();
            if (adjNode == node)
                adjNode = currOut.getNodeA();
            if (adjNode == node) {
                // this is a loop
                currOut = currOut.getNextOut(node);
                continue;
            }
            removeInEdge(adjNode, currOut);
            neighborSet.add(adjNode);
            currOut = currOut.getNextOut(node);
        }
        PrepareEdge currIn = prepareEdgesIn[node];
        while (currIn != null) {
            int adjNode = currIn.getNodeB();
            if (adjNode == node)
                adjNode = currIn.getNodeA();
            if (adjNode == node) {
                // this is a loop
                currIn = currIn.getNextIn(node);
                continue;
            }
            removeOutEdge(adjNode, currIn);
            neighborSet.add(adjNode);
            currIn = currIn.getNextIn(node);
        }
        prepareEdgesOut[node] = null;
        prepareEdgesIn[node] = null;
        degrees[node] = 0;
        return neighborSet;
    }

    private void removeOutEdge(int node, PrepareEdge prepareEdge) {
        PrepareEdge prevOut = null;
        PrepareEdge currOut = prepareEdgesOut[node];
        while (currOut != null) {
            if (currOut == prepareEdge) {
                if (prevOut == null) {
                    prepareEdgesOut[node] = currOut.getNextOut(node);
                } else {
                    prevOut.setNextOut(node, currOut.getNextOut(node));
                }
                degrees[node]--;
            } else {
                prevOut = currOut;
            }
            currOut = currOut.getNextOut(node);
        }
    }

    private void removeInEdge(int node, PrepareEdge prepareEdge) {
        PrepareEdge prevIn = null;
        PrepareEdge currIn = prepareEdgesIn[node];
        while (currIn != null) {
            if (currIn == prepareEdge) {
                if (prevIn == null) {
                    prepareEdgesIn[node] = currIn.getNextIn(node);
                } else {
                    prevIn.setNextIn(node, currIn.getNextIn(node));
                }
                degrees[node]--;
            } else {
                prevIn = currIn;
            }
            currIn = currIn.getNextIn(node);
        }
    }

    public void close() {
        checkReady();
        prepareEdgesOut = null;
        prepareEdgesIn = null;
        shortcutsByPrepareEdges = null;
        degrees = null;
        neighborSet = null;
        if (edgeBased)
            origGraph = null;
    }

    private void addOutEdge(int node, PrepareEdge prepareEdge) {
        prepareEdge.setNextOut(node, prepareEdgesOut[node]);
        prepareEdgesOut[node] = prepareEdge;
        degrees[node]++;
    }

    private void addInEdge(int node, PrepareEdge prepareEdge) {
        prepareEdge.setNextIn(node, prepareEdgesIn[node]);
        prepareEdgesIn[node] = prepareEdge;
        degrees[node]++;
    }

    private void checkReady() {
        if (!ready)
            throw new IllegalStateException("You need to call prepareForContraction() before calling this method");
    }

    private void checkNotReady() {
        if (ready)
            throw new IllegalStateException("You cannot call this method after calling prepareForContraction()");
    }

    @FunctionalInterface
    public interface TurnCostFunction {
        double getTurnWeight(int inEdge, int viaNode, int outEdge);
    }

    private static class PrepareGraphEdgeExplorerImpl implements PrepareGraphEdgeExplorer, PrepareGraphEdgeIterator {
        private final PrepareEdge[] prepareEdges;
        private final boolean reverse;
        private int node = -1;
        private PrepareEdge currEdge;
        private PrepareEdge nextEdge;

        PrepareGraphEdgeExplorerImpl(PrepareEdge[] prepareEdges, boolean reverse) {
            this.prepareEdges = prepareEdges;
            this.reverse = reverse;
        }

        @Override
        public PrepareGraphEdgeIterator setBaseNode(int node) {
            this.node = node;
            currEdge = null;
            nextEdge = prepareEdges[node];
            return this;
        }

        @Override
        public boolean next() {
            currEdge = nextEdge;
            if (currEdge == null)
                return false;
            nextEdge = reverse ? currEdge.getNextIn(node) : currEdge.getNextOut(node);
            return true;
        }

        @Override
        public int getBaseNode() {
            return node;
        }

        @Override
        public int getAdjNode() {
            return nodeAisBase() ? currEdge.getNodeB() : currEdge.getNodeA();
        }

        @Override
        public int getPrepareEdge() {
            return currEdge.getPrepareEdge();
        }

        @Override
        public boolean isShortcut() {
            return currEdge.isShortcut();
        }

        @Override
        public int getOrigEdgeKeyFirst() {
            return nodeAisBase() ? currEdge.getOrigEdgeKeyFirstAB() : currEdge.getOrigEdgeKeyFirstBA();
        }

        @Override
        public int getOrigEdgeKeyLast() {
            return nodeAisBase() ? currEdge.getOrigEdgeKeyLastAB() : currEdge.getOrigEdgeKeyLastBA();
        }

        @Override
        public int getSkipped1() {
            return currEdge.getSkipped1();
        }

        @Override
        public int getSkipped2() {
            return currEdge.getSkipped2();
        }

        @Override
        public double getWeight() {
            if (nodeAisBase()) {
                return reverse ? currEdge.getWeightBA() : currEdge.getWeightAB();
            } else {
                return reverse ? currEdge.getWeightAB() : currEdge.getWeightBA();
            }
        }

        @Override
        public int getOrigEdgeCount() {
            return currEdge.getOrigEdgeCount();
        }

        @Override
        public void setSkippedEdges(int skipped1, int skipped2) {
            currEdge.setSkipped1(skipped1);
            currEdge.setSkipped2(skipped2);
        }

        @Override
        public void setWeight(double weight) {
            assert Double.isFinite(weight);
            currEdge.setWeight(weight);
        }

        @Override
        public void setOrigEdgeCount(int origEdgeCount) {
            currEdge.setOrigEdgeCount(origEdgeCount);
        }

        @Override
        public String toString() {
            return currEdge == null ? "not_started" : currEdge.toString();
        }

        private boolean nodeAisBase() {
            // in some cases we need to determine which direction of the (bidirectional) edge we want
            return currEdge.getNodeA() == node;
        }
    }

    interface PrepareEdge {
        boolean isShortcut();

        int getPrepareEdge();

        int getNodeA();

        int getNodeB();

        double getWeightAB();

        double getWeightBA();

        int getOrigEdgeKeyFirstAB();

        int getOrigEdgeKeyFirstBA();

        int getOrigEdgeKeyLastAB();

        int getOrigEdgeKeyLastBA();

        int getSkipped1();

        int getSkipped2();

        int getOrigEdgeCount();

        void setSkipped1(int skipped1);

        void setSkipped2(int skipped2);

        void setWeight(double weight);

        void setOrigEdgeCount(int origEdgeCount);

        PrepareEdge getNextOut(int base);

        void setNextOut(int base, PrepareEdge prepareEdge);

        PrepareEdge getNextIn(int base);

        void setNextIn(int base, PrepareEdge prepareEdge);

    }

    public static class PrepareBaseEdge implements PrepareEdge {
        private final int prepareEdge;
        private final int nodeA;
        private final int nodeB;
        private final float weightAB;
        private final float weightBA;
        private PrepareEdge nextOutA;
        private PrepareEdge nextOutB;
        private PrepareEdge nextInA;
        private PrepareEdge nextInB;

        public PrepareBaseEdge(int prepareEdge, int nodeA, int nodeB, float weightAB, float weightBA) {
            this.prepareEdge = prepareEdge;
            this.nodeA = nodeA;
            this.nodeB = nodeB;
            this.weightAB = weightAB;
            this.weightBA = weightBA;
        }

        @Override
        public boolean isShortcut() {
            return false;
        }

        @Override
        public int getPrepareEdge() {
            return prepareEdge;
        }

        @Override
        public int getNodeA() {
            return nodeA;
        }

        @Override
        public int getNodeB() {
            return nodeB;
        }

        @Override
        public double getWeightAB() {
            return weightAB;
        }

        @Override
        public double getWeightBA() {
            return weightBA;
        }

        @Override
        public int getOrigEdgeKeyFirstAB() {
            return GHUtility.createEdgeKey(prepareEdge, false);
        }

        @Override
        public int getOrigEdgeKeyFirstBA() {
            return GHUtility.createEdgeKey(prepareEdge, true);
        }

        @Override
        public int getOrigEdgeKeyLastAB() {
            return getOrigEdgeKeyFirstAB();
        }

        @Override
        public int getOrigEdgeKeyLastBA() {
            return getOrigEdgeKeyFirstBA();
        }

        @Override
        public int getSkipped1() {
            throw new UnsupportedOperationException();
        }

        @Override
        public int getSkipped2() {
            throw new UnsupportedOperationException();
        }

        @Override
        public int getOrigEdgeCount() {
            return 1;
        }

        @Override
        public void setSkipped1(int skipped1) {
            throw new UnsupportedOperationException();
        }

        @Override
        public void setSkipped2(int skipped2) {
            throw new UnsupportedOperationException();
        }

        @Override
        public void setWeight(double weight) {
            throw new UnsupportedOperationException();
        }

        @Override
        public void setOrigEdgeCount(int origEdgeCount) {
            throw new UnsupportedOperationException();
        }

        @Override
        public PrepareEdge getNextOut(int base) {
            if (base == nodeA)
                return nextOutA;
            else if (base == nodeB)
                return nextOutB;
            else
                throw new IllegalStateException("Cannot get next out edge as the given base " + base + " is not adjacent to the current edge");
        }

        @Override
        public void setNextOut(int base, PrepareEdge prepareEdge) {
            if (base == nodeA)
                nextOutA = prepareEdge;
            else if (base == nodeB)
                nextOutB = prepareEdge;
            else
                throw new IllegalStateException("Cannot set next out edge as the given base " + base + " is not adjacent to the current edge");
        }

        @Override
        public PrepareEdge getNextIn(int base) {
            if (base == nodeA)
                return nextInA;
            else if (base == nodeB)
                return nextInB;
            else
                throw new IllegalStateException("Cannot get next in edge as the given base " + base + " is not adjacent to the current edge");
        }

        @Override
        public void setNextIn(int base, PrepareEdge prepareEdge) {
            if (base == nodeA)
                nextInA = prepareEdge;
            else if (base == nodeB)
                nextInB = prepareEdge;
            else
                throw new IllegalStateException("Cannot set next in edge as the given base " + base + " is not adjacent to the current edge");
        }

        @Override
        public String toString() {
            return nodeA + "-" + nodeB + " (" + prepareEdge + ") " + weightAB + " " + weightBA;
        }
    }

    private static class PrepareShortcut implements PrepareEdge {
        private final int prepareEdge;
        private final int from;
        private final int to;
        private double weight;
        private int skipped1;
        private int skipped2;
        private int origEdgeCount;
        private PrepareEdge nextOut;
        private PrepareEdge nextIn;

        private PrepareShortcut(int prepareEdge, int from, int to, double weight, int skipped1, int skipped2, int origEdgeCount) {
            this.prepareEdge = prepareEdge;
            this.from = from;
            this.to = to;
            assert Double.isFinite(weight);
            this.weight = weight;
            this.skipped1 = skipped1;
            this.skipped2 = skipped2;
            this.origEdgeCount = origEdgeCount;
        }

        @Override
        public boolean isShortcut() {
            return true;
        }

        @Override
        public int getPrepareEdge() {
            return prepareEdge;
        }

        @Override
        public int getNodeA() {
            return from;
        }

        @Override
        public int getNodeB() {
            return to;
        }

        @Override
        public double getWeightAB() {
            return weight;
        }

        @Override
        public double getWeightBA() {
            return weight;
        }

        @Override
        public int getOrigEdgeKeyFirstAB() {
            throw new IllegalStateException("Not supported for node-based shortcuts");
        }

        @Override
        public int getOrigEdgeKeyFirstBA() {
            throw new IllegalStateException("Not supported for node-based shortcuts");
        }

        @Override
        public int getOrigEdgeKeyLastAB() {
            throw new IllegalStateException("Not supported for node-based shortcuts");
        }

        @Override
        public int getOrigEdgeKeyLastBA() {
            throw new IllegalStateException("Not supported for node-based shortcuts");
        }

        @Override
        public int getSkipped1() {
            return skipped1;
        }

        @Override
        public int getSkipped2() {
            return skipped2;
        }

        @Override
        public int getOrigEdgeCount() {
            return origEdgeCount;
        }

        @Override
        public void setSkipped1(int skipped1) {
            this.skipped1 = skipped1;
        }

        @Override
        public void setSkipped2(int skipped2) {
            this.skipped2 = skipped2;
        }

        @Override
        public void setWeight(double weight) {
            this.weight = weight;
        }

        @Override
        public void setOrigEdgeCount(int origEdgeCount) {
            this.origEdgeCount = origEdgeCount;
        }

        @Override
        public PrepareEdge getNextOut(int base) {
            return nextOut;
        }

        @Override
        public void setNextOut(int base, PrepareEdge prepareEdge) {
            this.nextOut = prepareEdge;
        }

        @Override
        public PrepareEdge getNextIn(int base) {
            return nextIn;
        }

        @Override
        public void setNextIn(int base, PrepareEdge prepareEdge) {
            this.nextIn = prepareEdge;
        }

        @Override
        public String toString() {
            return from + "-" + to + " " + weight;
        }
    }

    private static class EdgeBasedPrepareShortcut extends PrepareShortcut {
        // we use this subclass to save some memory for node-based where these are not needed
        private final int origEdgeKeyFirst;
        private final int origEdgeKeyLast;

        public EdgeBasedPrepareShortcut(int prepareEdge, int from, int to, int origEdgeKeyFirst, int origEdgeKeyLast,
                                        double weight, int skipped1, int skipped2, int origEdgeCount) {
            super(prepareEdge, from, to, weight, skipped1, skipped2, origEdgeCount);
            this.origEdgeKeyFirst = origEdgeKeyFirst;
            this.origEdgeKeyLast = origEdgeKeyLast;
        }

        @Override
        public int getOrigEdgeKeyFirstAB() {
            return origEdgeKeyFirst;
        }

        @Override
        public int getOrigEdgeKeyFirstBA() {
            return origEdgeKeyFirst;
        }

        @Override
        public int getOrigEdgeKeyLastAB() {
            return origEdgeKeyLast;
        }

        @Override
        public int getOrigEdgeKeyLastBA() {
            return origEdgeKeyLast;
        }

        @Override
        public String toString() {
            return getNodeA() + "-" + getNodeB() + " (" + origEdgeKeyFirst + ", " + origEdgeKeyLast + ") " + getWeightAB();
        }
    }

    /**
     * This helper graph can be used to quickly obtain the edge-keys of the edges of a node. It is only used for
     * edge-based CH. In principle we could use base graph for this, but it turned out it is faster to use this
     * graph (because it does not need to read all the edge flags to determine the access flags).
     */
    static class OrigGraph {
        // we store a list of 'edges' in the format: adjNode|edgeId|accessFlags, we use two ints for each edge
        private final IntArrayList adjNodes;
        private final IntArrayList keysAndFlags;
        // for each node we store the index at which the edges for this node begin in the above edge list
        private final IntArrayList firstEdgesByNode;

        private OrigGraph(IntArrayList firstEdgesByNode, IntArrayList adjNodes, IntArrayList keysAndFlags) {
            this.firstEdgesByNode = firstEdgesByNode;
            this.adjNodes = adjNodes;
            this.keysAndFlags = keysAndFlags;
        }

        PrepareGraphOrigEdgeExplorer createOutOrigEdgeExplorer() {
            return new OrigEdgeIteratorImpl(this, false);
        }

        PrepareGraphOrigEdgeExplorer createInOrigEdgeExplorer() {
            return new OrigEdgeIteratorImpl(this, true);
        }

        static class Builder {
            private final IntArrayList fromNodes = new IntArrayList();
            private final IntArrayList toNodes = new IntArrayList();
            private final IntArrayList keysAndFlags = new IntArrayList();
            private int maxFrom = -1;
            private int maxTo = -1;

            void addEdge(int from, int to, int edge, boolean fwd, boolean bwd) {
                fromNodes.add(from);
                toNodes.add(to);
                keysAndFlags.add(getKeyWithFlags(GHUtility.createEdgeKey(edge, false), fwd, bwd));
                maxFrom = Math.max(maxFrom, from);
                maxTo = Math.max(maxTo, to);

                fromNodes.add(to);
                toNodes.add(from);
                keysAndFlags.add(getKeyWithFlags(GHUtility.createEdgeKey(edge, true), bwd, fwd));
                maxFrom = Math.max(maxFrom, to);
                maxTo = Math.max(maxTo, from);
            }

            OrigGraph build() {
                int[] sortOrder = IndirectSort.mergesort(0, fromNodes.elementsCount, new IndirectComparator.AscendingIntComparator(fromNodes.buffer));
                sortAndTrim(fromNodes, sortOrder);
                sortAndTrim(toNodes, sortOrder);
                sortAndTrim(keysAndFlags, sortOrder);
                return new OrigGraph(buildFirstEdgesByNode(), toNodes, keysAndFlags);
            }

            private static int getKeyWithFlags(int key, boolean fwd, boolean bwd) {
                // we use only 30 bits for the key and store two access flags along with the same int
                // this allows for a maximum of 536mio edges in base graph which is still enough for planet-wide OSM,
                // but if we exceed this limit we should probably move one of the fwd/bwd bits to the nodes field or
                // store the edge instead of the key as we did before #2567 (only here)
                if (key > Integer.MAX_VALUE >> 1)
                    throw new IllegalArgumentException("Maximum edge key exceeded: " + key + ", max: " + (Integer.MAX_VALUE >> 1));
                key <<= 1;
                if (fwd)
                    key++;
                key <<= 1;
                if (bwd)
                    key++;
                return key;
            }

            private IntArrayList buildFirstEdgesByNode() {
                // it is assumed the edges have been sorted already
                final int numFroms = maxFrom + 1;
                final int numEdges = fromNodes.size();

                IntArrayList firstEdgesByNode = zero(numFroms + 1);
                if (numFroms == 0) {
                    firstEdgesByNode.set(0, numEdges);
                    return firstEdgesByNode;
                }
                int edgeIndex = 0;
                for (int from = 0; from < numFroms; from++) {
                    while (edgeIndex < numEdges && fromNodes.get(edgeIndex) < from) {
                        edgeIndex++;
                    }
                    firstEdgesByNode.set(from, edgeIndex);
                }
                firstEdgesByNode.set(numFroms, numEdges);
                return firstEdgesByNode;
            }

        }
    }

    private static class OrigEdgeIteratorImpl implements PrepareGraphOrigEdgeExplorer, PrepareGraphOrigEdgeIterator {
        private final OrigGraph graph;
        private final boolean reverse;
        private int node;
        private int endEdge;
        private int index;

        public OrigEdgeIteratorImpl(OrigGraph graph, boolean reverse) {
            this.graph = graph;
            this.reverse = reverse;
        }

        @Override
        public PrepareGraphOrigEdgeIterator setBaseNode(int node) {
            this.node = node;
            index = graph.firstEdgesByNode.get(node) - 1;
            endEdge = graph.firstEdgesByNode.get(node + 1);
            return this;
        }

        @Override
        public boolean next() {
            while (true) {
                index++;
                if (index >= endEdge)
                    return false;
                if (hasAccess())
                    return true;
            }
        }

        @Override
        public int getBaseNode() {
            return node;
        }

        @Override
        public int getAdjNode() {
            return graph.adjNodes.get(index);
        }

        @Override
        public int getOrigEdgeKeyFirst() {
            return graph.keysAndFlags.get(index) >>> 2;
        }

        @Override
        public int getOrigEdgeKeyLast() {
            return getOrigEdgeKeyFirst();
        }

        private boolean hasAccess() {
            int e = graph.keysAndFlags.get(index);
            if (reverse)
                return (e & 0b01) == 0b01;
            else
                return (e & 0b10) == 0b10;
        }

        @Override
        public String toString() {
            return getBaseNode() + "-" + getAdjNode() + "(" + getOrigEdgeKeyFirst() + ")";
        }
    }

    private static void sortAndTrim(IntArrayList arr, int[] sortOrder) {
        arr.buffer = applySortOrder(sortOrder, arr.buffer);
        arr.elementsCount = arr.buffer.length;
    }

    private static int[] applySortOrder(int[] sortOrder, int[] arr) {
        if (sortOrder.length > arr.length) {
            throw new IllegalArgumentException("sort order must not be shorter than array");
        }
        int[] result = new int[sortOrder.length];
        for (int i = 0; i < result.length; i++) {
            result[i] = arr[sortOrder[i]];
        }
        return result;
    }
}<|MERGE_RESOLUTION|>--- conflicted
+++ resolved
@@ -18,15 +18,19 @@
 
 package com.graphhopper.routing.ch;
 
-import com.carrotsearch.hppc.IntArrayList;
-import com.carrotsearch.hppc.IntContainer;
-import com.carrotsearch.hppc.IntScatterSet;
-import com.carrotsearch.hppc.IntSet;
+import com.carrotsearch.hppc.*;
 import com.carrotsearch.hppc.sorting.IndirectComparator;
 import com.carrotsearch.hppc.sorting.IndirectSort;
+import com.graphhopper.routing.ev.DecimalEncodedValue;
 import com.graphhopper.routing.util.AllEdgesIterator;
+import com.graphhopper.routing.weighting.AbstractWeighting;
+import com.graphhopper.routing.weighting.DefaultTurnCostProvider;
+import com.graphhopper.routing.weighting.TurnCostProvider;
 import com.graphhopper.routing.weighting.Weighting;
 import com.graphhopper.storage.Graph;
+import com.graphhopper.storage.TurnCostStorage;
+import com.graphhopper.util.BitUtil;
+import com.graphhopper.util.EdgeIterator;
 import com.graphhopper.util.GHUtility;
 
 import static com.graphhopper.util.ArrayUtil.zero;
@@ -104,14 +108,10 @@
     }
 
     public static TurnCostFunction buildTurnCostFunctionFromTurnCostStorage(Graph graph, Weighting weighting) {
-<<<<<<< HEAD
-        // todonow: removed this optimization for now. it would be much better if we could do this internally in turn cost storage
-=======
         // At some point we used an optimized version where we copied the turn costs to sorted arrays
         // temporarily. This seemed to be around 25% faster according to measurements on the Bavaria
         // map, but later this turned out to be no real improvement for large maps (planet, Europe, a
         // and even Germany). See also #2084
->>>>>>> b4750c14
         return weighting::calcTurnWeight;
     }
 
