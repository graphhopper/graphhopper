--- conflicted
+++ resolved
@@ -52,13 +52,9 @@
     protected static final double smoothnessFactorPushingSectionThreshold = 0.3d;
     private final Map<Smoothness, Double> smoothnessFactor = new HashMap<>();
     private final Map<String, Integer> highwaySpeeds = new HashMap<>();
-<<<<<<< HEAD
-    protected final DecimalEncodedValue priorityEnc;
-=======
     protected final boolean priorityTwoDirections = true;
     protected boolean speedTwoDirections;
-    DecimalEncodedValue priorityEnc;
->>>>>>> 73153d44
+    protected final DecimalEncodedValue priorityEnc;
     // Car speed limit which switches the preference from UNCHANGED to AVOID_IF_POSSIBLE
     private int avoidSpeedLimit;
     EnumEncodedValue<RouteNetwork> bikeRouteEnc;
@@ -72,7 +68,7 @@
     protected BikeCommonFlagEncoder(String name, int speedBits, double speedFactor, int maxTurnCosts, boolean speedTwoDirections) {
         super(name, speedBits, speedFactor, speedTwoDirections, maxTurnCosts);
 
-        priorityEnc = new DecimalEncodedValueImpl(getKey(name, "priority"), 4, PriorityCode.getFactor(1), false);
+        priorityEnc = new DecimalEncodedValueImpl(getKey(name, "priority"), 4, PriorityCode.getFactor(1), priorityTwoDirections);
 
         restrictedValues.add("agricultural");
         restrictedValues.add("forestry");
@@ -203,18 +199,9 @@
     }
 
     @Override
-<<<<<<< HEAD
     public void createEncodedValues(List<EncodedValue> registerNewEncodedValue) {
         super.createEncodedValues(registerNewEncodedValue);
         registerNewEncodedValue.add(priorityEnc);
-=======
-    public void createEncodedValues(List<EncodedValue> registerNewEncodedValue, String prefix) {
-        // first two bits are reserved for route handling in superclass
-        super.createEncodedValues(registerNewEncodedValue, prefix);
-        registerNewEncodedValue.add(avgSpeedEnc = new DecimalEncodedValueImpl(getKey(prefix, "average_speed"), speedBits, speedFactor, speedTwoDirections));
-        registerNewEncodedValue.add(priorityEnc = new DecimalEncodedValueImpl(getKey(prefix, "priority"), 4,
-                PriorityCode.getFactor(1), priorityTwoDirections));
->>>>>>> 73153d44
 
         bikeRouteEnc = getEnumEncodedValue(RouteNetwork.key("bike"), RouteNetwork.class);
         smoothnessEnc = getEnumEncodedValue(Smoothness.KEY, Smoothness.class);
@@ -559,36 +546,10 @@
         }
     }
 
-<<<<<<< HEAD
     protected void handleAccess(IntsRef edgeFlags, ReaderWay way) {
-        // handle oneways
-        // oneway=-1 requires special handling
-        boolean isOneway = way.hasTag("oneway", oneways) && !way.hasTag("oneway", "-1") && !way.hasTag("bicycle:backward", intendedValues)
-                || way.hasTag("oneway", "-1") && !way.hasTag("bicycle:forward", intendedValues)
-                || way.hasTag("oneway:bicycle", oneways)
-                || way.hasTag("vehicle:backward", restrictedValues) && !way.hasTag("bicycle:forward", intendedValues)
-                || way.hasTag("vehicle:forward", restrictedValues) && !way.hasTag("bicycle:backward", intendedValues)
-                || way.hasTag("bicycle:forward", restrictedValues)
-                || way.hasTag("bicycle:backward", restrictedValues);
-
-        if ((isOneway || roundaboutEnc.getBool(false, edgeFlags))
-                && !way.hasTag("oneway:bicycle", "no")
-                && !way.hasTag("cycleway", oppositeLanes)
-                && !way.hasTag("cycleway:left", oppositeLanes)
-                && !way.hasTag("cycleway:right", oppositeLanes)
-                && !way.hasTag("cycleway:left:oneway", "-1")
-                && !way.hasTag("cycleway:right:oneway", "-1")) {
-            boolean isBackward = way.hasTag("oneway", "-1")
-                    || way.hasTag("oneway:bicycle", "-1")
-                    || way.hasTag("vehicle:forward", restrictedValues)
-                    || way.hasTag("bicycle:forward", restrictedValues);
-=======
-    protected void handleSpeed(IntsRef edgeFlags, ReaderWay way, double speed) {
-        avgSpeedEnc.setDecimal(false, edgeFlags, speed);
 
         if (isOneway(way) || roundaboutEnc.getBool(false, edgeFlags)) {
             boolean isBackward = isBackwardOneway(way);
->>>>>>> 73153d44
             accessEnc.setBool(isBackward, edgeFlags, true);
         } else {
             accessEnc.setBool(false, edgeFlags, true);
