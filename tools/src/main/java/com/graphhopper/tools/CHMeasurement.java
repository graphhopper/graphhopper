/*
 *  Licensed to GraphHopper GmbH under one or more contributor
 *  license agreements. See the NOTICE file distributed with this work for
 *  additional information regarding copyright ownership.
 *
 *  GraphHopper GmbH licenses this file to you under the Apache License,
 *  Version 2.0 (the "License"); you may not use this file except in
 *  compliance with the License. You may obtain a copy of the License at
 *
 *       http://www.apache.org/licenses/LICENSE-2.0
 *
 *  Unless required by applicable law or agreed to in writing, software
 *  distributed under the License is distributed on an "AS IS" BASIS,
 *  WITHOUT WARRANTIES OR CONDITIONS OF ANY KIND, either express or implied.
 *  See the License for the specific language governing permissions and
 *  limitations under the License.
 */
package com.graphhopper.tools;

import com.graphhopper.GHRequest;
import com.graphhopper.GHResponse;
import com.graphhopper.GraphHopper;
import com.graphhopper.GraphHopperConfig;
import com.graphhopper.config.CHProfileConfig;
import com.graphhopper.config.LMProfileConfig;
import com.graphhopper.config.ProfileConfig;
import com.graphhopper.reader.osm.GraphHopperOSM;
import com.graphhopper.routing.ch.CHPreparationHandler;
import com.graphhopper.routing.lm.LMPreparationHandler;
import com.graphhopper.storage.Graph;
import com.graphhopper.storage.NodeAccess;
import com.graphhopper.util.*;
import com.graphhopper.util.exceptions.ConnectionNotFoundException;
import org.slf4j.Logger;
import org.slf4j.LoggerFactory;

import java.io.*;
import java.nio.charset.StandardCharsets;
import java.util.*;

import static com.graphhopper.routing.ch.CHParameters.*;
import static com.graphhopper.routing.weighting.Weighting.INFINITE_U_TURN_COSTS;
import static com.graphhopper.util.Parameters.Algorithms.ASTAR_BI;
import static com.graphhopper.util.Parameters.Algorithms.DIJKSTRA_BI;
import static java.lang.System.nanoTime;

public class CHMeasurement {
    private static final Logger LOGGER = LoggerFactory.getLogger(CHMeasurement.class);

    public static void main(String[] args) {
        testPerformanceAutomaticNodeOrdering(args);
    }

    /**
     * Parses a given osm file, contracts the graph and runs random routing queries on it. This is useful to test
     * the node contraction heuristics with regards to the performance of the automatic graph contraction (the node
     * contraction order determines how many and which shortcuts will be introduced) and the resulting query speed.
     * The queries are compared with a normal AStar search for comparison and to ensure correctness.
     */
    private static void testPerformanceAutomaticNodeOrdering(String[] args) {
        // example args:
        // map=berlin.pbf stats_file=stats.dat period_updates=0 lazy_updates=100 neighbor_updates=0 contract_nodes=100 log_messages=20 edge_quotient_weight=1.0 orig_edge_quotient_weight=3.0 hierarchy_depth_weight=2.0 sigma_factor=3.0 min_max_settled_edges=100 reset_interval=10000 landmarks=0 cleanup=true turncosts=true threshold=0.1 seed=456 comp_iterations=10 perf_iterations=100 quick=false
        long start = nanoTime();
        PMap map = PMap.read(args);
        GraphHopperConfig ghConfig = new GraphHopperConfig(map);
        LOGGER.info("Running analysis with parameters {}", ghConfig);
        String osmFile = ghConfig.getString("map", "local/maps/unterfranken-latest.osm.pbf");
        ghConfig.put("datareader.file", osmFile);
        final String statsFile = ghConfig.getString("stats_file", null);
        final int periodicUpdates = ghConfig.getInt("period_updates", 0);
        final int lazyUpdates = ghConfig.getInt("lazy_updates", 100);
        final int neighborUpdates = ghConfig.getInt("neighbor_updates", 0);
        final int contractedNodes = ghConfig.getInt("contract_nodes", 100);
        final int logMessages = ghConfig.getInt("log_messages", 20);
        final float edgeQuotientWeight = ghConfig.getFloat("edge_quotient_weight", 1.0f);
        final float origEdgeQuotientWeight = ghConfig.getFloat("orig_edge_quotient_weight", 3.0f);
        final float hierarchyDepthWeight = ghConfig.getFloat("hierarchy_depth_weight", 2.0f);
        final double sigmaFactor = ghConfig.getFloat("sigma_factor", 3.0f);
        final int minMaxSettledEdges = ghConfig.getInt("min_max_settled_edges", 100);
        final int resetInterval = ghConfig.getInt("reset_interval", 10_000);
        final int landmarks = ghConfig.getInt("landmarks", 0);
        final boolean cleanup = ghConfig.getBool("cleanup", true);
        final boolean withTurnCosts = ghConfig.getBool("turncosts", true);
        final int uTurnCosts = ghConfig.getInt(Parameters.Routing.U_TURN_COSTS, INFINITE_U_TURN_COSTS);
        final double errorThreshold = ghConfig.getDouble("threshold", 0.1);
        final long seed = ghConfig.getLong("seed", 456);
        final int compIterations = ghConfig.getInt("comp_iterations", 100);
        final int perfIterations = ghConfig.getInt("perf_iterations", 1000);
        final boolean quick = ghConfig.getBool("quick", false);

        final GraphHopper graphHopper = new GraphHopperOSM();
        String profile = "car_profile";
        if (withTurnCosts) {
            ghConfig.put("graph.flag_encoders", "car|turn_costs=true");
            ghConfig.setProfiles(Collections.singletonList(
                    new ProfileConfig(profile).setVehicle("car").setWeighting("fastest").setTurnCosts(true)
            ));
            ghConfig.setCHProfiles(Collections.singletonList(
                    new CHProfileConfig(profile)
            ));
            if (landmarks > 0) {
                ghConfig.setLMProfiles(Collections.singletonList(
                        new LMProfileConfig(profile)
                ));
                ghConfig.put("prepare.lm.landmarks", landmarks);
            }
        } else {
            ghConfig.put("graph.flag_encoders", "car");
            ghConfig.setProfiles(Collections.singletonList(
                    new ProfileConfig(profile).setVehicle("car").setWeighting("fastest").setTurnCosts(false)
            ));
        }
        CHPreparationHandler chHandler = graphHopper.getCHPreparationHandler();
        chHandler.setDisablingAllowed(true);
        ghConfig.put(PERIODIC_UPDATES, periodicUpdates);
        ghConfig.put(LAST_LAZY_NODES_UPDATES, lazyUpdates);
        ghConfig.put(NEIGHBOR_UPDATES, neighborUpdates);
        ghConfig.put(CONTRACTED_NODES, contractedNodes);
        ghConfig.put(LOG_MESSAGES, logMessages);
        ghConfig.put(EDGE_QUOTIENT_WEIGHT, edgeQuotientWeight);
        ghConfig.put(ORIGINAL_EDGE_QUOTIENT_WEIGHT, origEdgeQuotientWeight);
        ghConfig.put(HIERARCHY_DEPTH_WEIGHT, hierarchyDepthWeight);
        ghConfig.put(SIGMA_FACTOR, sigmaFactor);
        ghConfig.put(MIN_MAX_SETTLED_EDGES, minMaxSettledEdges);
        ghConfig.put(SETTLED_EDGES_RESET_INTERVAL, resetInterval);

        LMPreparationHandler lmHandler = graphHopper.getLMPreparationHandler();
        lmHandler.setDisablingAllowed(true);

        LOGGER.info("Initializing graph hopper with args: {}", ghConfig);
        graphHopper.init(ghConfig);

        if (cleanup) {
            graphHopper.clean();
        }

        PMap results = new PMap(ghConfig.asPMap());

        StopWatch sw = new StopWatch();
        sw.start();
        graphHopper.importOrLoad();
        sw.stop();
        results.putObject("_prepare_time", sw.getSeconds());
        LOGGER.info("Import and preparation took {}s", sw.getMillis() / 1000);

        if (!quick) {
            runCompareTest(DIJKSTRA_BI, graphHopper, withTurnCosts, uTurnCosts, seed, compIterations, errorThreshold, results);
            runCompareTest(ASTAR_BI, graphHopper, withTurnCosts, uTurnCosts, seed, compIterations, errorThreshold, results);
        }

        if (!quick) {
            runPerformanceTest(DIJKSTRA_BI, graphHopper, withTurnCosts, seed, perfIterations, results);
        }

        runPerformanceTest(ASTAR_BI, graphHopper, withTurnCosts, seed, perfIterations, results);

        if (!quick && landmarks > 0) {
            runPerformanceTest("lm", graphHopper, withTurnCosts, seed, perfIterations, results);
        }

        graphHopper.close();

        Map<String, Object> resultMap = results.toMap();
        TreeSet<String> sortedKeys = new TreeSet<>(resultMap.keySet());
        for (String key : sortedKeys) {
            LOGGER.info(key + "=" + resultMap.get(key));
        }

        if (statsFile != null) {
            File f = new File(statsFile);
            boolean writeHeader = !f.exists();
            try (OutputStream os = new FileOutputStream(f, true);
                 Writer writer = new OutputStreamWriter(os, StandardCharsets.UTF_8)) {
                if (writeHeader)
                    writer.write(getHeader(sortedKeys));
                writer.write(getStatLine(sortedKeys, resultMap));
            } catch (IOException e) {
                LOGGER.error("Could not write summary to file '{}'", statsFile, e);
            }
        }

        // output to be used by external caller
        StringBuilder sb = new StringBuilder();
        for (String key : sortedKeys) {
            sb.append(key).append(":").append(resultMap.get(key)).append(";");
        }
        sb.deleteCharAt(sb.lastIndexOf(";"));
        System.out.println(sb.toString());

        LOGGER.info("Total time: {}s", fmt((nanoTime() - start) * 1.e-9));
    }

    private static String getHeader(TreeSet<String> keys) {
        StringBuilder sb = new StringBuilder("#");
        for (String key : keys) {
            sb.append(key).append(";");
        }
        sb.append("\n");
        return sb.toString();
    }

    private static String getStatLine(TreeSet<String> keys, Map<String, Object> results) {
        StringBuilder sb = new StringBuilder();
        for (String key : keys) {
            sb.append(results.get(key)).append(";");
        }
        sb.append("\n");
        return sb.toString();
    }

    private static void runCompareTest(final String algo, final GraphHopper graphHopper, final boolean withTurnCosts, final int uTurnCosts,
                                       long seed, final int iterations, final double threshold, final PMap results) {
        LOGGER.info("Running compare test for {}, using seed {}", algo, seed);
        Graph g = graphHopper.getGraphHopperStorage();
        final int numNodes = g.getNodes();
        final NodeAccess nodeAccess = g.getNodeAccess();
        final Random random = new Random(seed);

        MiniPerfTest compareTest = new MiniPerfTest() {
            long chTime = 0;
            long noChTime = 0;
            long chErrors = 0;
            long noChErrors = 0;
            long chDeviations = 0;

            @Override
            public int doCalc(boolean warmup, int run) {
                if (!warmup && run % 100 == 0) {
                    LOGGER.info("Finished {} of {} runs. {}", run, iterations,
                            run > 0 ? String.format(Locale.ROOT, " CH: %6.2fms, without CH: %6.2fms",
                                    chTime * 1.e-6 / run, noChTime * 1.e-6 / run) : "");
                }
                if (run == iterations - 1) {
                    String avgChTime = fmt(chTime * 1.e-6 / run);
                    String avgNoChTime = fmt(noChTime * 1.e-6 / run);
                    LOGGER.info("Finished all ({}) runs, CH: {}ms, without CH: {}ms", iterations, avgChTime, avgNoChTime);
                    results.putObject("_" + algo + ".time_comp_ch", avgChTime);
                    results.putObject("_" + algo + ".time_comp", avgNoChTime);
                    results.putObject("_" + algo + ".errors_ch", chErrors);
                    results.putObject("_" + algo + ".errors", noChErrors);
                    results.putObject("_" + algo + ".deviations", chDeviations);
                }
                GHRequest req = buildRandomRequest(random, numNodes, nodeAccess);
                req.getHints().putObject(Parameters.Routing.EDGE_BASED, withTurnCosts);
                req.getHints().putObject(Parameters.CH.DISABLE, false);
                req.getHints().putObject(Parameters.Landmark.DISABLE, true);
                req.getHints().putObject(Parameters.Routing.U_TURN_COSTS, uTurnCosts);
                req.setAlgorithm(algo);
                long start = nanoTime();
                GHResponse chRoute = graphHopper.route(req);
                if (!warmup)
                    chTime += (nanoTime() - start);

                req.getHints().putObject(Parameters.CH.DISABLE, true);
                start = nanoTime();
                GHResponse nonChRoute = graphHopper.route(req);
                if (!warmup)
                    noChTime += nanoTime() - start;

                if (connectionNotFound(chRoute) && connectionNotFound(nonChRoute)) {
                    // random query was not well defined -> ignore
                    return 0;
                }

                if (!chRoute.getErrors().isEmpty() || !nonChRoute.getErrors().isEmpty()) {
                    LOGGER.warn("there were errors for {}: \n with CH: {} \n without CH: {}", algo, chRoute.getErrors(), nonChRoute.getErrors());
                    if (!chRoute.getErrors().isEmpty()) {
                        chErrors++;
                    }
                    if (!nonChRoute.getErrors().isEmpty()) {
                        noChErrors++;
                    }
                    return chRoute.getErrors().size();
                }

                double chWeight = chRoute.getBest().getRouteWeight();
                double nonCHWeight = nonChRoute.getBest().getRouteWeight();
                if (Math.abs(chWeight - nonCHWeight) > threshold) {
                    LOGGER.warn("error for {}: difference between best paths with and without CH is above threshold ({}), {}",
                            algo, threshold, getWeightDifferenceString(chWeight, nonCHWeight));
                    chDeviations++;
                }
                if (!chRoute.getBest().getPoints().equals(nonChRoute.getBest().getPoints())) {
                    // small negative deviations are due to weight truncation when shortcuts are stored
                    LOGGER.warn("error for {}: found different points for query from {} to {}, {}", algo,
                            req.getPoints().get(0).toShortString(), req.getPoints().get(1).toShortString(),
                            getWeightDifferenceString(chWeight, nonCHWeight));
                }
                return chRoute.getErrors().size();
            }
        };
        compareTest.setIterations(iterations).start();
    }

    private static void runPerformanceTest(final String algo, final GraphHopper graphHopper, final boolean withTurnCosts,
                                           long seed, final int iterations, final PMap results) {
        Graph g = graphHopper.getGraphHopperStorage();
        final int numNodes = g.getNodes();
        final NodeAccess nodeAccess = g.getNodeAccess();
        final Random random = new Random(seed);
        final boolean lm = "lm".equals(algo);

        LOGGER.info("Running performance test for {}, seed = {}", algo, seed);
        final long[] numVisitedNodes = {0};
        MiniPerfTest performanceTest = new MiniPerfTest() {
            private long queryTime;

            @Override
            public int doCalc(boolean warmup, int run) {
                if (!warmup && run % 100 == 0) {
                    LOGGER.info("Finished {} of {} runs. {}", run, iterations,
                            run > 0 ? String.format(Locale.ROOT, " Time: %6.2fms", queryTime * 1.e-6 / run) : "");
                }
                if (run == iterations - 1) {
                    String avg = fmt(queryTime * 1.e-6 / run);
                    LOGGER.info("Finished all ({}) runs, avg time: {}ms", iterations, avg);
                    results.put("_" + algo + ".time_ch", avg);
                }
                GHRequest req = buildRandomRequest(random, numNodes, nodeAccess);
<<<<<<< HEAD
                req.getHints().put(Parameters.Routing.EDGE_BASED, withTurnCosts);
                req.getHints().put(Parameters.CH.DISABLE, lm);
                req.getHints().put(Parameters.Landmark.DISABLE, !lm);
                req.setProfile("car_profile");
                if (!lm) {
                    req.setAlgorithm(algo);
                } else {
                    req.getHints().put(Parameters.Landmark.ACTIVE_COUNT, "8");
=======
                req.putHint(Parameters.Routing.EDGE_BASED, withTurnCosts);
                req.putHint(Parameters.CH.DISABLE, lm);
                req.putHint(Parameters.Landmark.DISABLE, !lm);
                if (!lm) {
                    req.setAlgorithm(algo);
                } else {
                    req.putHint(Parameters.Landmark.ACTIVE_COUNT, 8);
                    req.setWeighting("fastest"); // why do we need this for lm, but not ch ?
>>>>>>> fa731441
                }
                long start = nanoTime();
                GHResponse route = graphHopper.route(req);
                numVisitedNodes[0] += route.getHints().getInt("visited_nodes.sum", 0);
                if (!warmup)
                    queryTime += nanoTime() - start;
                return getRealErrors(route).size();
            }
        };
        performanceTest.setIterations(iterations).start();
        if (performanceTest.getDummySum() > 0.01 * iterations) {
            throw new IllegalStateException("too many errors, probably something is wrong");
        }
        LOGGER.info("Average query time for {}: {}ms", algo, performanceTest.getMean());
        LOGGER.info("Visited nodes for {}: {}", algo, Helper.nf(numVisitedNodes[0]));
    }

    private static String getWeightDifferenceString(double chWeight, double noChWeight) {
        return String.format(Locale.ROOT, "route weight: %.6f (CH) vs. %.6f (no CH) (diff = %.6f)",
                chWeight, noChWeight, (chWeight - noChWeight));
    }

    private static boolean connectionNotFound(GHResponse response) {
        for (Throwable t : response.getErrors()) {
            if (t instanceof ConnectionNotFoundException) {
                return true;
            }
        }
        return false;
    }

    private static List<Throwable> getRealErrors(GHResponse response) {
        List<Throwable> realErrors = new ArrayList<>();
        for (Throwable t : response.getErrors()) {
            if (!(t instanceof ConnectionNotFoundException)) {
                realErrors.add(t);
            }
        }
        return realErrors;
    }

    private static GHRequest buildRandomRequest(Random random, int numNodes, NodeAccess nodeAccess) {
        int from = random.nextInt(numNodes);
        int to = random.nextInt(numNodes);
        double fromLat = nodeAccess.getLat(from);
        double fromLon = nodeAccess.getLon(from);
        double toLat = nodeAccess.getLat(to);
        double toLon = nodeAccess.getLon(to);
        return new GHRequest(fromLat, fromLon, toLat, toLon);
    }

    private static String fmt(double number) {
        return String.format(Locale.ROOT, "%.2f", number);
    }

}<|MERGE_RESOLUTION|>--- conflicted
+++ resolved
@@ -317,25 +317,14 @@
                     results.put("_" + algo + ".time_ch", avg);
                 }
                 GHRequest req = buildRandomRequest(random, numNodes, nodeAccess);
-<<<<<<< HEAD
-                req.getHints().put(Parameters.Routing.EDGE_BASED, withTurnCosts);
-                req.getHints().put(Parameters.CH.DISABLE, lm);
-                req.getHints().put(Parameters.Landmark.DISABLE, !lm);
+                req.putHint(Parameters.Routing.EDGE_BASED, withTurnCosts);
+                req.putHint(Parameters.CH.DISABLE, lm);
+                req.putHint(Parameters.Landmark.DISABLE, !lm);
                 req.setProfile("car_profile");
                 if (!lm) {
                     req.setAlgorithm(algo);
                 } else {
-                    req.getHints().put(Parameters.Landmark.ACTIVE_COUNT, "8");
-=======
-                req.putHint(Parameters.Routing.EDGE_BASED, withTurnCosts);
-                req.putHint(Parameters.CH.DISABLE, lm);
-                req.putHint(Parameters.Landmark.DISABLE, !lm);
-                if (!lm) {
-                    req.setAlgorithm(algo);
-                } else {
                     req.putHint(Parameters.Landmark.ACTIVE_COUNT, 8);
-                    req.setWeighting("fastest"); // why do we need this for lm, but not ch ?
->>>>>>> fa731441
                 }
                 long start = nanoTime();
                 GHResponse route = graphHopper.route(req);
