/*
 *  Licensed to GraphHopper GmbH under one or more contributor
 *  license agreements. See the NOTICE file distributed with this work for
 *  additional information regarding copyright ownership.
 *
 *  GraphHopper GmbH licenses this file to you under the Apache License,
 *  Version 2.0 (the "License"); you may not use this file except in
 *  compliance with the License. You may obtain a copy of the License at
 *
 *       http://www.apache.org/licenses/LICENSE-2.0
 *
 *  Unless required by applicable law or agreed to in writing, software
 *  distributed under the License is distributed on an "AS IS" BASIS,
 *  WITHOUT WARRANTIES OR CONDITIONS OF ANY KIND, either express or implied.
 *  See the License for the specific language governing permissions and
 *  limitations under the License.
 */
package com.graphhopper.routing.util.parsers;

import com.graphhopper.reader.ReaderWay;
import com.graphhopper.routing.ev.*;
import com.graphhopper.routing.util.TransportationMode;
import com.graphhopper.routing.util.WayAccess;
import com.graphhopper.util.PMap;

import java.util.*;

public class CarAccessParser extends AbstractAccessParser implements TagParser {

    protected final Set<String> trackTypeValues = new HashSet<>();
    protected final Set<String> highwayValues = new HashSet<>();
    protected final BooleanEncodedValue roundaboutEnc;

    public CarAccessParser(EncodedValueLookup lookup, PMap properties) {
        this(
                lookup.getBooleanEncodedValue(VehicleAccess.key(properties.getString("name", "car"))),
                lookup.getBooleanEncodedValue(Roundabout.KEY),
                TransportationMode.CAR
        );
        check(properties);
    }

    public CarAccessParser(BooleanEncodedValue accessEnc, BooleanEncodedValue roundaboutEnc,
                           TransportationMode transportationMode) {
        super(accessEnc, transportationMode);
        this.roundaboutEnc = roundaboutEnc;
        restrictedValues.add("agricultural");
        restrictedValues.add("forestry");
        restrictedValues.add("delivery");

<<<<<<< HEAD
        intendedValues.add("yes");
        intendedValues.add("designated");
        intendedValues.add("permissive");

=======
>>>>>>> be7209b5
        barriers.add("kissing_gate");
        barriers.add("fence");
        barriers.add("bollard");
        barriers.add("stile");
        barriers.add("turnstile");
        barriers.add("cycle_barrier");
        barriers.add("motorcycle_barrier");
        barriers.add("block");
        barriers.add("bus_trap");
        barriers.add("sump_buster");
        barriers.add("jersey_barrier");

        highwayValues.addAll(Arrays.asList("motorway", "motorway_link", "trunk", "trunk_link",
                "primary", "primary_link", "secondary", "secondary_link", "tertiary", "tertiary_link",
                "unclassified", "residential", "living_street", "service", "road", "track"));

        trackTypeValues.addAll(Arrays.asList("grade1", "grade2", "grade3", null));
    }

    public WayAccess getAccess(ReaderWay way) {
        // TODO: Ferries have conditionals, like opening hours or are closed during some time in the year
        String highwayValue = way.getTag("highway");
        String firstValue = way.getFirstPriorityTag(restrictions);
        if (highwayValue == null) {
            if (way.hasTag("route", ferries)) {
                if (restrictedValues.contains(firstValue))
                    return WayAccess.CAN_SKIP;
                if (intendedValues.contains(firstValue) ||
                        // implied default is allowed only if foot and bicycle is not specified:
                        firstValue.isEmpty() && !way.hasTag("foot") && !way.hasTag("bicycle"))
                    return WayAccess.FERRY;
            }
            return WayAccess.CAN_SKIP;
        }

        if ("service".equals(highwayValue) && "emergency_access".equals(way.getTag("service"))) {
            return WayAccess.CAN_SKIP;
        }

        if ("track".equals(highwayValue) && !trackTypeValues.contains(way.getTag("tracktype")))
            return WayAccess.CAN_SKIP;

        if (!highwayValues.contains(highwayValue))
            return WayAccess.CAN_SKIP;

        if (way.hasTag("impassable", "yes") || way.hasTag("status", "impassable"))
            return WayAccess.CAN_SKIP;

        // multiple restrictions needs special handling
        boolean permittedWayConditionallyRestricted = getConditionalTagInspector().isPermittedWayConditionallyRestricted(way);
        boolean restrictedWayConditionallyPermitted = getConditionalTagInspector().isRestrictedWayConditionallyPermitted(way);
        if (!firstValue.isEmpty()) {
            String[] restrict = firstValue.split(";");
            for (String value : restrict) {
                if (restrictedValues.contains(value) && !restrictedWayConditionallyPermitted)
                    return WayAccess.CAN_SKIP;
                if (intendedValues.contains(value) && !permittedWayConditionallyRestricted)
                    return WayAccess.WAY;
            }
        }

        if (permittedWayConditionallyRestricted)
            return WayAccess.CAN_SKIP;

        return WayAccess.WAY;
    }

    @Override
    public void handleWayTags(int edgeId, EdgeIntAccess edgeIntAccess, ReaderWay way) {
        WayAccess access = getAccess(way);
        if (access.canSkip())
            return;

        if (!access.isFerry()) {
            boolean isRoundabout = roundaboutEnc.getBool(false, edgeId, edgeIntAccess);
            if (isOneway(way) || isRoundabout) {
                if (isForwardOneway(way))
                    accessEnc.setBool(false, edgeId, edgeIntAccess, true);
                if (isBackwardOneway(way))
                    accessEnc.setBool(true, edgeId, edgeIntAccess, true);
            } else {
                accessEnc.setBool(false, edgeId, edgeIntAccess, true);
                accessEnc.setBool(true, edgeId, edgeIntAccess, true);
            }

        } else {
            accessEnc.setBool(false, edgeId, edgeIntAccess, true);
            accessEnc.setBool(true, edgeId, edgeIntAccess, true);
        }

        if (way.hasTag("gh:barrier_edge")) {
            List<Map<String, Object>> nodeTags = way.getTag("node_tags", Collections.emptyList());
            handleBarrierEdge(edgeId, edgeIntAccess, nodeTags.get(0));
        }
    }

    /**
     * make sure that isOneway is called before
     */
    protected boolean isBackwardOneway(ReaderWay way) {
        return way.hasTag("oneway", "-1")
                || way.hasTag("vehicle:forward", restrictedValues)
                || way.hasTag("motor_vehicle:forward", restrictedValues);
    }

    /**
     * make sure that isOneway is called before
     */
    protected boolean isForwardOneway(ReaderWay way) {
        return !way.hasTag("oneway", "-1")
                && !way.hasTag("vehicle:forward", restrictedValues)
                && !way.hasTag("motor_vehicle:forward", restrictedValues);
    }

    protected boolean isOneway(ReaderWay way) {
        return way.hasTag("oneway", oneways)
                || way.hasTag("vehicle:backward", restrictedValues)
                || way.hasTag("vehicle:forward", restrictedValues)
                || way.hasTag("motor_vehicle:backward", restrictedValues)
                || way.hasTag("motor_vehicle:forward", restrictedValues);
    }
}<|MERGE_RESOLUTION|>--- conflicted
+++ resolved
@@ -48,13 +48,6 @@
         restrictedValues.add("forestry");
         restrictedValues.add("delivery");
 
-<<<<<<< HEAD
-        intendedValues.add("yes");
-        intendedValues.add("designated");
-        intendedValues.add("permissive");
-
-=======
->>>>>>> be7209b5
         barriers.add("kissing_gate");
         barriers.add("fence");
         barriers.add("bollard");
