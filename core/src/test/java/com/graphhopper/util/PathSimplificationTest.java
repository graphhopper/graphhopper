--- conflicted
+++ resolved
@@ -76,15 +76,8 @@
         na.setNode(7, 1.0, 1.1);
         na.setNode(8, 1.0, 1.2);
 
-<<<<<<< HEAD
-        BooleanEncodedValue accessEnc = carEncoder.getAccessEnc();
-        DecimalEncodedValue speedEnc = carEncoder.getAverageSpeedEnc();
         GHUtility.setSpeed(9, true, true, accessEnc, speedEnc, g.edge(0, 1).setDistance(10000)).setKeyValues(createKV("name", "0-1"));
         GHUtility.setSpeed(9, true, true, accessEnc, speedEnc, g.edge(1, 2).setDistance(11000)).setKeyValues(createKV("name", "1-2"));
-=======
-        GHUtility.setSpeed(9, true, true, accessEnc, speedEnc, g.edge(0, 1).setDistance(10000)).setKeyValues(singletonMap("name", "0-1"));
-        GHUtility.setSpeed(9, true, true, accessEnc, speedEnc, g.edge(1, 2).setDistance(11000)).setKeyValues(singletonMap("name", "1-2"));
->>>>>>> ffaf1196
 
         GHUtility.setSpeed(18, true, true, accessEnc, speedEnc, g.edge(0, 3).setDistance(11000));
         GHUtility.setSpeed(18, true, true, accessEnc, speedEnc, g.edge(1, 4).setDistance(10000)).setKeyValues(createKV("name", "1-4"));
