--- conflicted
+++ resolved
@@ -27,24 +27,6 @@
  */
 public class AbstractFlagEncoderTest {
     @Test
-<<<<<<< HEAD
-    public void testAcceptsCar() {
-        assertEquals(40, AbstractFlagEncoder.parseSpeed("40 km/h"), 1e-3);
-        assertEquals(40, AbstractFlagEncoder.parseSpeed("40km/h"), 1e-3);
-        assertEquals(40, AbstractFlagEncoder.parseSpeed("40kmh"), 1e-3);
-        assertEquals(64.374, AbstractFlagEncoder.parseSpeed("40mph"), 1e-3);
-        assertEquals(48.28, AbstractFlagEncoder.parseSpeed("30 mph"), 1e-3);
-        assertEquals(-1, AbstractFlagEncoder.parseSpeed(null), 1e-3);
-        assertEquals(18.52, AbstractFlagEncoder.parseSpeed("10 knots"), 1e-3);
-        assertEquals(19, AbstractFlagEncoder.parseSpeed("19 kph"), 1e-3);
-        assertEquals(19, AbstractFlagEncoder.parseSpeed("19kph"), 1e-3);
-
-        assertEquals(50, AbstractFlagEncoder.parseSpeed("RO:urban"), 1e-3);
-
-        assertEquals(80, AbstractFlagEncoder.parseSpeed("RU:rural"), 1e-3);
-
-        assertEquals(6, AbstractFlagEncoder.parseSpeed("walk"), 1e-3);
-=======
     public void testParseSpeed() {
         assertEquals(40, parseSpeed("40 km/h"), 1e-3);
         assertEquals(40, parseSpeed("40km/h"), 1e-3);
@@ -61,6 +43,5 @@
         assertEquals(80, parseSpeed("RU:rural"), 1e-3);
 
         assertEquals(6, parseSpeed("walk"), 1e-3);
->>>>>>> 78454d08
     }
 }