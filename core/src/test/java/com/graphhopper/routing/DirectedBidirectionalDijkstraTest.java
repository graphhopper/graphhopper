--- conflicted
+++ resolved
@@ -10,20 +10,14 @@
 import com.graphhopper.routing.util.EncodingManager;
 import com.graphhopper.routing.util.TraversalMode;
 import com.graphhopper.routing.weighting.AvoidEdgesWeighting;
-<<<<<<< HEAD
-import com.graphhopper.routing.weighting.DefaultTurnCostProvider;
-=======
 import com.graphhopper.routing.weighting.SpeedWeighting;
->>>>>>> c92ab785
 import com.graphhopper.routing.weighting.Weighting;
-import com.graphhopper.routing.weighting.custom.CustomModelParser;
 import com.graphhopper.storage.BaseGraph;
 import com.graphhopper.storage.Graph;
 import com.graphhopper.storage.NodeAccess;
 import com.graphhopper.storage.TurnCostStorage;
 import com.graphhopper.storage.index.LocationIndexTree;
 import com.graphhopper.storage.index.Snap;
-import com.graphhopper.util.CustomModel;
 import com.graphhopper.util.EdgeIteratorState;
 import com.graphhopper.util.GHUtility;
 import org.junit.jupiter.api.BeforeEach;
@@ -58,16 +52,6 @@
         maxTurnCosts = 10;
         speedEnc = new DecimalEncodedValueImpl("speed", 5, 5, true);
         turnCostEnc = TurnCost.create("car", maxTurnCosts);
-<<<<<<< HEAD
-        encodingManager = EncodingManager.start().add(accessEnc).add(speedEnc).addTurnCostEncodedValue(turnCostEnc).build();
-        graph = new BaseGraph.Builder(encodingManager).withTurnCosts(true).create();
-        turnCostStorage = graph.getTurnCostStorage();
-        weighting = createWeighting(encodingManager, Weighting.INFINITE_U_TURN_COSTS);
-    }
-
-    private Weighting createWeighting(EncodingManager em, int uTurnCosts) {
-        return CustomModelParser.createWeighting(accessEnc, speedEnc, null, em, new DefaultTurnCostProvider(turnCostEnc, turnCostStorage, uTurnCosts), new CustomModel());
-=======
         EncodingManager encodingManager = EncodingManager.start().add(speedEnc).addTurnCostEncodedValue(turnCostEnc).build();
         graph = new BaseGraph.Builder(encodingManager).withTurnCosts(true).create();
         turnCostStorage = graph.getTurnCostStorage();
@@ -76,7 +60,6 @@
 
     private Weighting createWeighting(double uTurnCosts) {
         return new SpeedWeighting(speedEnc, turnCostEnc, turnCostStorage, uTurnCosts);
->>>>>>> c92ab785
     }
 
     @Test
@@ -305,15 +288,9 @@
         assertNotFound(calcPath(1, 2, 0, 2));
 
         // if we allow u-turns it is of course different again
-<<<<<<< HEAD
-        assertPath(calcPath(1, 2, 1, 2, createWeighting(encodingManager, 100)), 118, 300, 118000, nodes(1, 2, 3, 2));
-        assertPath(calcPath(1, 2, 0, 1, createWeighting(encodingManager, 100)), 118, 300, 118000, nodes(1, 0, 1, 2));
-        assertPath(calcPath(1, 2, 0, 2, createWeighting(encodingManager, 100)), 230, 500, 230000, nodes(1, 0, 1, 2, 3, 2));
-=======
         assertPath(calcPath(1, 2, 1, 2, createWeighting(100)), 30 + 100, 300, 130000, nodes(1, 2, 3, 2));
         assertPath(calcPath(1, 2, 0, 1, createWeighting(100)), 30 + 100, 300, 130000, nodes(1, 0, 1, 2));
         assertPath(calcPath(1, 2, 0, 2, createWeighting(100)), 50 + 200, 500, 250000, nodes(1, 0, 1, 2, 3, 2));
->>>>>>> c92ab785
     }
 
     @Test
@@ -368,22 +345,13 @@
 
         assertPath(calcPath(0, 6, right0, left6), 107.0, 1070, 107000, nodes(0, 1, 2, 3, 4, 5, 2, 1, 6));
         // if the u-turn cost is finite it depends on its value if we rather do the p-turn or do an immediate u-turn at node 2
-<<<<<<< HEAD
-        assertPath(calcPath(0, 6, right0, left6, createWeighting(encodingManager, 65)), 64.2, 1070, 64200, nodes(0, 1, 2, 3, 4, 5, 2, 1, 6));
-        assertPath(calcPath(0, 6, right0, left6, createWeighting(encodingManager, 40)), 42.4, 40, 42400, nodes(0, 1, 2, 1, 6));
-=======
         assertPath(calcPath(0, 6, right0, left6, createWeighting(5000)), 107.0, 1070, 107000, nodes(0, 1, 2, 3, 4, 5, 2, 1, 6));
         assertPath(calcPath(0, 6, right0, left6, createWeighting(40)), 44, 40, 44000, nodes(0, 1, 2, 1, 6));
->>>>>>> c92ab785
 
         assertPath(calcPath(0, 6, left0, right6), 4, 40, 4000, nodes(0, 7, 8, 9, 6));
         assertPath(calcPath(0, 6, left0, left6), 111, 1110, 111000, nodes(0, 7, 8, 9, 6, 1, 2, 3, 4, 5, 2, 1, 6));
         // if the u-turn cost is finite we do a u-turn at node 1 (not at node 7 at the beginning!)
-<<<<<<< HEAD
-        assertPath(calcPath(0, 6, left0, left6, createWeighting(encodingManager, 40)), 43.6, 60, 43600, nodes(0, 7, 8, 9, 6, 1, 6));
-=======
         assertPath(calcPath(0, 6, left0, left6, createWeighting(40)), 46.0, 60, 46000, nodes(0, 7, 8, 9, 6, 1, 6));
->>>>>>> c92ab785
     }
 
     @RepeatedTest(10)
@@ -393,7 +361,7 @@
 
     @RepeatedTest(10)
     public void compare_standard_dijkstra_finite_uturn_costs() {
-        compare_with_dijkstra(createWeighting(encodingManager, 40));
+        compare_with_dijkstra(createWeighting(40));
     }
 
     private void compare_with_dijkstra(Weighting w) {
@@ -405,14 +373,8 @@
 
         Random rnd = new Random(seed);
         int numNodes = 100;
-<<<<<<< HEAD
-        GHUtility.buildRandomGraph(graph, rnd, numNodes, 2.2, true,
-                accessEnc, speedEnc, null, 0.8, 0.8);
-        GHUtility.addRandomTurnCosts(graph, seed, accessEnc, turnCostEnc, maxTurnCosts, turnCostStorage);
-=======
         GHUtility.buildRandomGraph(graph, rnd, numNodes, 2.2, true, speedEnc, null, 0.8, 0.8);
         GHUtility.addRandomTurnCosts(graph, seed, null, turnCostEnc, maxTurnCosts, turnCostStorage);
->>>>>>> c92ab785
 
         long numStrictViolations = 0;
         for (int i = 0; i < numQueries; i++) {
