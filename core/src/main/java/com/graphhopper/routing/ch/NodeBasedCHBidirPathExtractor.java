/*
 *  Licensed to GraphHopper GmbH under one or more contributor
 *  license agreements. See the NOTICE file distributed with this work for
 *  additional information regarding copyright ownership.
 *
 *  GraphHopper GmbH licenses this file to you under the Apache License,
 *  Version 2.0 (the "License"); you may not use this file except in
 *  compliance with the License. You may obtain a copy of the License at
 *
 *       http://www.apache.org/licenses/LICENSE-2.0
 *
 *  Unless required by applicable law or agreed to in writing, software
 *  distributed under the License is distributed on an "AS IS" BASIS,
 *  WITHOUT WARRANTIES OR CONDITIONS OF ANY KIND, either express or implied.
 *  See the License for the specific language governing permissions and
 *  limitations under the License.
 */

package com.graphhopper.routing.ch;

import com.graphhopper.routing.BidirPathExtractor;
import com.graphhopper.storage.RoutingCHGraph;
import com.graphhopper.storage.ShortcutUnpacker;
import com.graphhopper.util.EdgeIteratorState;

public class NodeBasedCHBidirPathExtractor extends BidirPathExtractor {
    private final ShortcutUnpacker shortcutUnpacker;
    private final RoutingCHGraph routingGraph;

    public NodeBasedCHBidirPathExtractor(RoutingCHGraph routingGraph) {
        super(routingGraph.getGraph(), routingGraph.getWeighting());
        this.routingGraph = routingGraph;
        shortcutUnpacker = createShortcutUnpacker();
    }

    @Override
    public void onEdge(int edge, int adjNode, boolean reverse, int prevOrNextEdge) {
        if (reverse) {
            shortcutUnpacker.visitOriginalEdgesBwd(edge, adjNode, true, prevOrNextEdge);
        } else {
            shortcutUnpacker.visitOriginalEdgesFwd(edge, adjNode, true, prevOrNextEdge);
        }
    }

    private ShortcutUnpacker createShortcutUnpacker() {
        return new ShortcutUnpacker(routingGraph, new ShortcutUnpacker.Visitor() {
            @Override
            public void visit(EdgeIteratorState edge, boolean reverse, int prevOrNextEdgeId) {
                path.addDistance(edge.getDistance());
<<<<<<< HEAD
                path.addTime(routingGraph.getWeighting().calcMillis(edge, reverse, NO_EDGE));
=======
                path.addTime(weighting.calcEdgeMillis(edge, reverse));
>>>>>>> 63f00e12
                path.addEdge(edge.getEdge());
            }
        }, false);
    }
}<|MERGE_RESOLUTION|>--- conflicted
+++ resolved
@@ -47,11 +47,7 @@
             @Override
             public void visit(EdgeIteratorState edge, boolean reverse, int prevOrNextEdgeId) {
                 path.addDistance(edge.getDistance());
-<<<<<<< HEAD
-                path.addTime(routingGraph.getWeighting().calcMillis(edge, reverse, NO_EDGE));
-=======
-                path.addTime(weighting.calcEdgeMillis(edge, reverse));
->>>>>>> 63f00e12
+                path.addTime(routingGraph.getWeighting().calcEdgeMillis(edge, reverse));
                 path.addEdge(edge.getEdge());
             }
         }, false);
