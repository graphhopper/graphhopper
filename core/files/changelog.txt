0.14
<<<<<<< HEAD
    added new `curb_side` feature, #1697
=======
    conditional turn restrictions now supported, #1683
    removed PathNative,PathBidirRef,Path4CH,EdgeBasedPathCH and moved path extraction code out of Path class, added PathExtractor,BidirPathExtractor(+subclasses for CH) instead, #1730
>>>>>>> 9a5efe6e

0.13
    removed docker compose file
    PathDetails return null instead of -1 for Infinity by default
    replaced AverageSpeedDetails by DecimalDetails
    moved TagParser into new package: com.graphhopper.routing.util.parsers
    removed FlagEncoderFactory.DEFAULT
    removed forestry and motorroad from RoadClass
    SpatialRule.AccessValue replaced by RoadAccess
    removed EncodedValueLookup.hasEncoder, use hasEncodedValue instead
    removed MappedDecimalEncodedValue: should be replaced with FactoredDecimalEncodedValue
    DataFlagEncoder: it is now required to add EncodedValues before. graph.encoded_values: max_speed,road_class,road_environment,road_access
    instead of EncodingManager.ROUNDABOUT use Roundabout.KEY
    changed output format of result=pointlist and moved it into separate endpoint /spt
    removed TraversalMode.EDGE_BASED_1DIR and TraversalMode.EDGE_BASED_2DIR_UTURN, renamed TraversalMode.EDGE_BASED_2DIR to TraversalMode.EDGE_BASED
    to prevent u-turns when using edge-based algorithms it is now required to use TurnWeighting, #1640
    GraphHopperStorage.getGraph(Class) was replaced by GraphHopperStorage.getBase/CHGraph(), #1669
    CHGraph.shortcut(int, int) was removed (use .shortcut(int, int, ...) and/or .shortcutEdgeBased(int, int, ...) instead, #1693
    CH graphs are now identified using CHProfile instead of Weighting, #1670
    removed the 'traversal_mode` request parameter for /route, instead of 'traversal_mode=edge_based_2dir' use edge_based=true
    removed GraphHopper.set/getTraversalMode() methods, #1705
    edge-based CH is now chosen by default if it was prepared, #1706
    it is now possible to specify finite u-turn costs for CH preparation, #1671
    removed distances from CH shortcuts, reduces memory consumption per shortcut by 4 bytes (about 8-10%), #1719

0.12
    renamed VirtualEdgeIteratorState.getOriginalEdgeKey to more precise getOriginalEdgeKey #1549
    access refactoring #1436 that moves AccessValue into SpatialRule.Access
    refactoring of EncodingManager to use builder pattern. Migration should be simple. Replace new EncodingManager with EncodingManager.create
	The methods GraphHopper.setEnableInstructions/setPreferredLanguage is now in EncodingManager.Builder
    EncodingManager.supports renames to hasEncoder
    big refactoring #1447: to increase 64bit limit of flags, make reverse direction handling easier, to allow shared EncodedValues,
        remove reverseFlags method, much simpler property access, simplify FlagEncoder (maybe even deprecate this interface at a later stage)
    moved shp-reader into separate repository: https://github.com/graphhopper/graphhopper-reader-shp    

0.11
    web resources for dropwizard web framework (no servlets anymore) #1108
    prefix -Dgraphhopper. for command line arguments necessary, see docs/web/quickstart.md or docs/core/quickstart-from-source.md#running--debbuging-with-intellij for details
    delegated reading properties to dropwizard, i.e. the new format yml is not read again in GraphHopper.init
    changed file format for landmarks #1376
    convert properties into new yml format via: https://gist.github.com/karussell/dbc9b4c455bca98b6a38e4a160e23bf8

0.10
    introduce path details
    added handcoded API java client to this repository

0.9
    remove war bundling support #297
    rename of DefaultModule to GraphHopperModule and GHServletModule to GraphHopperServletModule
    EncodedValue uses Math.round(value/factor). This can change the retrieved values for EncodedValues #954
    EncodedDoubleValue and EncodedValue requires maxValue/factor to be a natural number #954
    default base algorithm for all modes is bidirectional A* (except speed mode)
    introduced landmarks based hybrid mode, #780
    moving all prepare.xy configs to prepare.ch.xy and e.g. disallow the old
    removed deprecated methods in GraphHopper (setCHWeighting, setCHWeightings, getCHWeightings, setCHWeightings, getCHPrepareThreads, setCHPrepareThreads), Path.calcMillis, findID of LocationIndex and all implementations

0.8
    refactoring to Weighting class, see #807
    removed FlagEncoder from parameters as weighting.getFlagEncoder can and is used
    all properties with prefix "osmreader." changed to "datareader." and osmreader.osm changed to datareader.file
    maven/gradle dependency graphhopper is now splitted into graphhopper-core and graphhopper-reader-osm, i.e. if you previouls depend on 'graphhopper' artificat you should now use graphhopper-reader-osm except environments like Android where you just load the graph and do no import
    use GraphHopperOSM as base class instead of GraphHopper
    OSM reader separated from core, use new graphhopper-core package
    moved subnetwork code into own package com.graphhopper.routing.subnetwork
    moved weighting code into own package com.graphhopper.routing.weighting
    code format has changed, so it is important to change your PRs too before you merge master, see discussion #770

0.7        
    added snapped points to output JSON for every path
    the foot routing is now much smoother and only considers safe paths, to use beautiful roads (i.e. prefer hiking routes etc) use the new 'hike' profiles, see #633
    vehicle constants have moved to FlagEncoderFactory
    several constants changed to under score notation see #719 with a few breaking changes, e.g. use lower case names for flag encoders or jsonp_allowed instead of the jsonpAllowed annotation
    moving all string parameter constants into the Parameters class
    no more acceptedRailways set see #662 for more information
    web API: content type of gpx export is now application/gpx+xml if not explicitely specified
    use prepare.ch.weightings instead of prepare.chWeighting e.g. for disabling CH use prepare.ch.weightings=no
    GraphHopper class is refactored regarding RoutingAlgorithmFactory in order to fix problem when integrating flexibility routing, most of the CH related stuff is moved into CHAlgoFactoryDecorator, several methods are deprecated to use the methods of the decorator, see #631
    WeightingMap is now named HintsMap
    use the correct graphHopperFolder as no automatic fallback to 'folder-gh' is happening anymore, see #704
    refactored FlagEncoder.handleFerryWay to getFerrySpeed to make it possible to fix #665
    removed setWeightLimit as too unspecific for arbitrary weights, use setMaxVisitedNodes instead
    missing renames for Path.setEdgeEntry -> setSPTEntry and AbstractAlgorithm.createEdgeEntry -> createSPTEntry

0.6
    removed methods deprecated in 0.4 and 0.5
    renamed EdgeEntry to SPTEntry and AStar.AStarEdge to AStar.AStarEntry
    parameter force removed from AbstractFlagEncoder.applyMaxSpeed
    GHResponse now wraps multiple PathWrapper; renamed GraphHopper.getPaths to calcPaths as 'get' sounded too cheap; a new method RoutingAlgorithm.calcPaths is added; see #596
    moving lgpl licensed file into own submodule graphhopper-tools-lgpl
    renaming of Tarjans algorithm class to TarjansSCCAlgorithm
    more strict naming for Weighting enforced and more strict matching to select Weighting (equals check), #490
    specify the preferred-language for way names during graph import (ISO 639-1 or ISO 639-2)
    renaming of getCHWeighting to getCHWeightings due to supporting multiple CH weightings, #623
    deprecation of setCHWeighting, please use setCHWeightings instead, #623

0.5
    Several names have changed see #466, #467, #468
    GraphHopper.optimize removed use postProcessing instead
    method GraphHopper.getGraph() changed to getGraphHopperStorage()
    the interface GraphStorage does no longer extend from the Graph interface. Use GraphHopperStorage (which implements the Graph interface via the base graph) or only Graph instead
    now it is necessary to call baseGraph/chGraph.freeze in order to use the chGraph (to simply determine when an edgeId is a shortcut)    
    LevelGraphStorage is now a GraphHopperStorage with an additional ch graph (CHGraphImpl)
    GraphHopperStorage implements now the Graph interface and delegates all necessary methods to the underlying base graph. To do routing you call getGraph(CHGraph.class or Graph.class) where the parameter Graph.class returns the base graph and the behaviour is identical to GraphHopperStorage itself
    renamed LevelGraph* to CHGraph*
    renamed NoGraphExtension to NoOpExtension
    removed visitedNodes method in GraphHopper replaced with per response information: response.getHints().getLong("visited_nodes.sum", 0)
    added ability to store hints in GHResponse which will be forwarded to the json too
    breaking change in HTTP API: error JSON format changed to be message:"" instead of within info.errors, see updated api documentation
    made GHResponse.getMillis, Path.getMillis, GPXEntry.getMillis deprecated, use getTime instead
    in AbstractFlagEncoder, parse*() and getStr() are now deprecated, use properties.get* instead

0.4
    translation key turn changed and merged with left etc into turn_left, turn_right etc
    create location index before preparation in the GraphHopper class
    encodingManager.getSingle() is removed and flagEncoder list is no longer sorted, the first vehicle is used for CH preparation    
    removed LocationIndexTreeSC, use new LocationIndexTree(levelGraph.getBaseGraph(), directory) instead
    getLevel and setLevel do no longer automatically increase node count, use getNodeAccess.ensureNode for that
    normal algorithms are now possible on prepared graph use getBaseGraph, see #116
    GHResponse no longer has isFound method, use !hasErrors instead
    merged unused Edge class into EdgeEntry
    astar and astarbi are now both none-heuristic and take parameters for beeline approximation: astar.approximation=BeelineSimplification|BeelineAccurate or astarbi.approximation=...
    making GPX export according to the schema to support import from various tools like basecamp
    refactoring: AllEdgesIterator.getMaxId is now named getCount
    major change of internal API: moved method "Path RoutingAlgorithm.calcPath(QueryResult,QueryResult)" to a helper method QueryGraph.lookup, call queryResult.getClosestNode for the calcPath(nodeFrom,nodeTo) method
    no cachedWays and cachedPoints in Path anymore
    Path.findInstruction was moved to InstructionList.find
    if start and end point are identical an algorithm will find the path consisting only of one node, one point and one instruction (finish instruction), but without edges
    astarbi has new default values for approximation (false) and approximation_factor (1.2) in RoutingAlgorithmFactorySimple
    instead of strings use the variables in AlgorithmOptions to specify an algorithm
    use RoutingAlgorithmFactorySimple instead of RoutingAlgorithmFactory, also more constistent algorithm preparation handling due to new AlgorithmOptions, therefor removed NoOpAlgorithmPreparation
    GHResponse.getXX methods now fail fast (throw an exception) if an error while route calculation occured. See #287
    renamed less often used URL parameter 'min_path_precision' to way_point_max_distance which makes it identical to the setWayPointMaxDistance method used for simplification at OSMImport
    removed douglas.minprecision from Java API ghRequest.hints => use wayPointMaxDistance instead
    encoder.supportTurnCost is replaced by encoder.supports(TurnWeighting.class)
    CmdArgs is now a Map<String, String> instead Map<String, Object>. The value will be parsed up on every getXY call, makes storing string vs. object less error-prone
    removed GHRequest.getHint, instead use the provided methods in GHRequest.getHints().getXY and GHRequest.getHints().put
    important graph incompatibility as properties cannot be loaded. renamed osmreader.bytesForFlags to graph.bytesForFlags, renamed config property osmreader.acceptWay to graph.flagEncoders
    default weighting is now fastest, fixing #261
    moved method GraphHopper.main into tools module and class com.graphhopper.tools.Import, see #250
    refactored GraphHopper.createWeighting to accept more than one configuration option, see #237
    refactored GraphHopper.disableCHShortcuts to setCHEnable(boolean)
    moving the boolean parameter of GraphHopper.setInMemory into a separate method setStoreOnFlush
    renaming of GraphHopper.setCHShortcuts to setCHWeighting, as well as the property prepare.chShortcuts to prepare.chWeighting
    jsonp is disabled by default. You need to enable it in the config.properties, see the config-example.properties
    EncodingManager cannot be null in GraphHopperStorage. If you need to parse EncodingManager configuration from existing graph use EncodingManager.create
    no reflection done in EncodingManager which improves portability and makes configuration of encoders possible before adding to manager
    removed dijkstraNativebi as no performance advantage but maintenance disadvantage and similar to oneToManyDijkstra
    to provide context for turn costs we needed to add prevEdgeId into Weighting.calcWeight, see new documentation
    with the introduction of lock protection mechanism (see #112) GraphHopper needs always write access, see also #217
    new GraphHopper.clean method to remove the graph directory via Java API    

0.3.0
    introduced prefer bits, now bike uses more bits and 3 bike encoder do not fit into 32 bit anymore, will be fixed later
    moved Translation argument into Path.calcInstruction for more fine grained control, instructions are now uncached and GHRequest: new locale parameter
    CoordTrig and the like are removed, GHPlace is mostly replaced by GHPoint and so GHRequest has now methods ala addPoint instead
    removed isBoth from AbstractFlagEncoder, moved canBeOverwritten and associated test to PrepareEncoder
    removed unused directory.rename
    refactor edge.copyProperties into copyPropertiesTo to have similar semantics as Graph.copyTo
    calcWeight now contains reverse boolean to calculate correct direction dependent weight
    completely different web API response format. see docs/web
    swapDirections is renamed to reverseFlags (EncodingManager and FlagEncoders)
    edgeState.detach has now a reverse parameter, just use false to get previous results
    web api: buildDate contains now timezone, algoType is replaced with weighting
    dijkstraNative is now dijkstraNativebi
    fixed #151
    calcWeight now contains reverse boolean to calculate correct direction dependent weight
    EncodingManager always takes the encoders in constructor, to force always init
    GraphHopper.setMemory(true, true/false) was refactored to GraphHopper.setMemory(true/false), use mmap config via GraphHopper.setMemoryMapped()
    incompatible edges => you need to re-import data and/or update the edges file
    the instructions of the web response does not contain times (string) but instead millis (long)
    PrepareContractionHierarchies.setPeriodicUpdates is now in percentage not in absolute counts
    improved bike routing #132, #138, #139, #150
    gpx export via API, HTTP (route?type=gpx) and web interface is possible: #113, #136, #141   

0.2.0
23 Nov 2013

    change inconsistent default settings for contraction hierarchies in the API - see https://lists.openstreetmap.org/pipermail/graphhopper/2013-December/000585.html
    fixed issues with android:
        graphhopper: use maps from 0.2 path; updated maps
        mapsforge: use mapsforge-map dependency; merged #461; avoid duplicates otherwise mapsforge-core would be duplicate (?)
    refactored/renamed classes and methods:
        refactor 'flags' from int to long (still only int is stored)
        replacing Graph.edge(a,b,dist,edgeFlags) by Graph.edge(a,b).setDistance().setFlags()
        FlagEncoder.flags => use FlagEncoder.setProperties or separate setAccess and setSpeed method
        renamed LocationIDResult to QueryResult and Location2NodesNtree to LocationIndexTree
        renamed Location2IDIndex to LocationIndex
        renamed WeightCalculation to Weighting and getWeight to calcWeight        
            the URL parameter algoType in web module is now deprecated and 'weighting' should be used
        removed GHDijkstraHeap, GHDijkstraHeap2    
        made DistanceCalc into interface (new DistanceCalcEarth implementation)
        made GraphStorage into interface (new GraphHopperStorage implementation) move some methods from Graph into GraphStorage -> optimize + node removal stuff -> not necessary in algorithms
    incompatible storage layout due to:
        pluggable endianness (#103) -> changed default endianess to LITTLE
    add highly experimental UnsafeDataAccess to speed up search ~15%
    several small bug fixes and improvements
    different edge insert
    important bug fix for edge retrieval which leads to massive speed up in prepare + CH algos
    finally fixed major feature request #27 to allow gps-to-gps queries instead of only junction-to-junction ones.
        follow up in #52 and #115
        slower but more precise and necessary edge distance calculation
    fixed bug #105 for disconnected areas    
    fix which made CH preparation ~5% faster
    more align API for all algorithms. and initCollection is called via 1000 not something depending on the graph size
    API changed
        case of vehicle now case does not matter
        returned distance is in meter now
    better i18n support
    fixed major bug #102 when removing subnetworks
    fixed bug #89 for trams on roads
    completed improvement #93 for ferries
    edge explorer makes none-CH algorithms ~8% faster
    link to all closed issues: https://github.com/graphhopper/graphhopper/issues?milestone=2&state=closed


0.1.1
06 August 2013

    correct maven bundling and some more issues
    more i18n


0.1
23 July 2013

    initial version with lots of features 
    24 closed issues:
        https://github.com/graphhopper/graphhopper/issues?milestone=3&state=closed
    e.g.:
    Route instructions
    Implement OSM import for bike/foot/car
    More compact graph (nodes along a way are stored in a separate storage => faster and reduced RAM usage)
    Made routing working world wide. Make German-sized networks working on Android.
    Made routing faster via bidirectional algorithms, contraction hierarchies, graph sorting, better OSM integration and some fine tuning.<|MERGE_RESOLUTION|>--- conflicted
+++ resolved
@@ -1,10 +1,7 @@
 0.14
-<<<<<<< HEAD
-    added new `curb_side` feature, #1697
-=======
     conditional turn restrictions now supported, #1683
     removed PathNative,PathBidirRef,Path4CH,EdgeBasedPathCH and moved path extraction code out of Path class, added PathExtractor,BidirPathExtractor(+subclasses for CH) instead, #1730
->>>>>>> 9a5efe6e
+    added new `curb_side` feature, #1697
 
 0.13
     removed docker compose file
