--- conflicted
+++ resolved
@@ -21,13 +21,10 @@
 import com.conveyal.gtfs.model.Transfer;
 import com.graphhopper.GraphHopper;
 import com.graphhopper.GraphHopperConfig;
-<<<<<<< HEAD
 import com.graphhopper.gtfs.analysis.Trips;
 import com.graphhopper.routing.ev.Subnetwork;
-=======
 import com.graphhopper.config.Profile;
 import com.graphhopper.routing.ev.*;
->>>>>>> 2410c3f0
 import com.graphhopper.routing.querygraph.QueryGraph;
 import com.graphhopper.routing.util.DefaultSnapFilter;
 import com.graphhopper.routing.weighting.Weighting;
@@ -130,7 +127,6 @@
             } catch (Exception e) {
                 throw new RuntimeException("Error while constructing transit network. Is your GTFS file valid? Please check log for possible causes.", e);
             }
-
             ptGraph.flush();
             getGtfsStorage().flush();
             stopIndex.store(indexBuilder);
@@ -231,5 +227,4 @@
     public PtGraph getPtGraph() {
         return ptGraph;
     }
-
 }