/*
 *  Licensed to GraphHopper and Peter Karich under one or more contributor
 *  license agreements. See the NOTICE file distributed with this work for 
 *  additional information regarding copyright ownership.
 * 
 *  GraphHopper licenses this file to you under the Apache License, 
 *  Version 2.0 (the "License"); you may not use this file except in 
 *  compliance with the License. You may obtain a copy of the License at
 * 
 *       http://www.apache.org/licenses/LICENSE-2.0
 * 
 *  Unless required by applicable law or agreed to in writing, software
 *  distributed under the License is distributed on an "AS IS" BASIS,
 *  WITHOUT WARRANTIES OR CONDITIONS OF ANY KIND, either express or implied.
 *  See the License for the specific language governing permissions and
 *  limitations under the License.
 */
package com.graphhopper.storage;

import com.graphhopper.coll.GHBitSet;
import com.graphhopper.coll.GHBitSetImpl;
import com.graphhopper.coll.SparseIntIntArray;
import com.graphhopper.routing.util.AllEdgesIterator;
import com.graphhopper.routing.util.EdgeFilter;
import com.graphhopper.routing.util.EncodingManager;
import com.graphhopper.search.NameIndex;
import com.graphhopper.util.BitUtil;
import com.graphhopper.util.EdgeIterator;
import com.graphhopper.util.GHUtility;
import com.graphhopper.util.Helper;
import com.graphhopper.util.PointList;
import com.graphhopper.util.shapes.BBox;

import static com.graphhopper.util.Helper.nf;

/**
 * The main implementation which handles nodes and edges file format. It can be used with different
 * Directory implementations like RAMDirectory for fast and read-thread safe usage which can be
 * flushed to disc or via MMapDirectory for virtual-memory and not thread safe usage.
 * <p/>
 * Life cycle: (1) object creation, (2) configuration, (3) create or loadExisting, (4) usage, (5)
 * close
 * <p/>
 * @see GraphBuilder The GraphBuilder class to easily create a (Level)GraphStorage
 * @see LevelGraphStorage
 * @author Peter Karich
 */
public class GraphStorage implements Graph, Storable<GraphStorage>
{
    private static final int NO_NODE = -1;
    // distance of around +-1000 000 meter are ok
    private static final float INT_DIST_FACTOR = 1000f;
    private Directory dir;
    // edge memory layout: nodeA,nodeB,linkA,linkB,dist,flags,geometryRef,streetNameRef
    protected final int E_NODEA, E_NODEB, E_LINKA, E_LINKB, E_DIST, E_FLAGS, E_GEO, E_NAME;
    protected int edgeEntryBytes;
    protected DataAccess edges;
    /**
     * Specified how many entries (integers) are used per edge. interval [0,n)
     */
    private int edgeCount = 0;
    // node memory layout: edgeRef,lat,lon
    protected final int N_EDGE_REF, N_LAT, N_LON;
    /**
     * specified how many entries (integers) are used per node
     */
    protected int nodeEntryBytes;
    protected DataAccess nodes;

    /**
     * interval [0,n)
     */
    private int nodeCount;
    private BBox bounds;
    // remove markers are not yet persistent!
    private GHBitSet removedNodes;
    private int edgeEntryIndex = -4, nodeEntryIndex = -4;
    // length | nodeA | nextNode | ... | nodeB
    // as we use integer index in 'egdes' area => 'geometry' area is limited to 2GB
    private DataAccess wayGeometry;
    // 0 stands for no separate geoRef
    private int maxGeoRef = 4;
    private boolean initialized = false;
    private EncodingManager encodingManager;
    private NameIndex nameIndex;
    protected final EdgeFilter allEdgesFilter;
    private StorableProperties properties;

<<<<<<< HEAD
    public GraphStorage( Directory dir, EncodingManager encodingManager )
    {
        // here encoding manager can be null e.g. if we want to load existing graph
=======
    public GraphStorage(Directory dir, EncodingManager encodingManager ) {
        if (encodingManager == null)
            throw new NullPointerException("EncodingManager cannot be null!");
>>>>>>> cc4224ec
        this.encodingManager = encodingManager;
        allEdgesFilter = EdgeFilter.ALL_EDGES;
        this.dir = dir;
        this.nodes = dir.find("nodes");
        this.edges = dir.find("edges");
        this.wayGeometry = dir.find("geometry");        
        this.nameIndex = new NameIndex(dir);
        this.properties = new StorableProperties(dir);
        this.bounds = BBox.INVERSE.clone();
        E_NODEA = nextEdgeEntryIndex();
        E_NODEB = nextEdgeEntryIndex();
        E_LINKA = nextEdgeEntryIndex();
        E_LINKB = nextEdgeEntryIndex();
        E_DIST = nextEdgeEntryIndex();
        E_FLAGS = nextEdgeEntryIndex();        
        E_GEO = nextEdgeEntryIndex();
        E_NAME = nextEdgeEntryIndex();

        N_EDGE_REF = nextNodeEntryIndex();
        N_LAT = nextNodeEntryIndex();
        N_LON = nextNodeEntryIndex();

        initNodeAndEdgeEntrySize();
    }

    void checkInit()
    {
        if (initialized)
        {
            throw new IllegalStateException("You cannot configure this GraphStorage "
                    + "after calling create or loadExisting. Calling one of the methods twice is also not allowed.");
        }
    }

    protected final int nextEdgeEntryIndex()
    {
        edgeEntryIndex += 4;
        return edgeEntryIndex;
    }

    protected final int nextNodeEntryIndex()
    {
        nodeEntryIndex += 4;
        return nodeEntryIndex;
    }

    protected final void initNodeAndEdgeEntrySize()
    {
        nodeEntryBytes = nodeEntryIndex + 4;
        edgeEntryBytes = edgeEntryIndex + 4;
    }

    /**
     * @return the directory where this graph is stored.
     */
    public Directory getDirectory()
    {
        return dir;
    }

    public GraphStorage setSegmentSize( int bytes )
    {
        checkInit();
        nodes.setSegmentSize(bytes);
        edges.setSegmentSize(bytes);
        wayGeometry.setSegmentSize(bytes);
        nameIndex.setSegmentSize(bytes);
        return this;
    }

    /**
     * After configuring this storage you need to create it explicitly.
     */
    @Override
    public GraphStorage create( long byteCount )
    {
        checkInit();
<<<<<<< HEAD
        if (encodingManager == null)
        {
            throw new IllegalStateException("EncodingManager can only be null if you call loadExisting");
        }
        long initSize = Math.max(byteCount, 100);
        nodes.create(initSize);
        initNodeRefs(0, nodes.getCapacity());

        edges.create(initSize);
        wayGeometry.create(initSize);
        nameIndex.create(1000);                
        properties.create(100);
        properties.put("osmreader.acceptWay", encodingManager.encoderList());
        properties.putCurrentVersions();        
=======
        long initBytes = Math.max(nodeCount * 4, 100);
        nodes.create( initBytes * nodeEntrySize);
        initNodeRefs(0, nodes.capacity() / 4);

        edges.create( initBytes * edgeEntrySize);
        wayGeometry.create( initBytes);
>>>>>>> cc4224ec
        initialized = true;
        return this;
    }

    @Override
    public int getNodes()
    {
        return nodeCount;
    }

    @Override
    public double getLatitude( int index )
    {
        return Helper.intToDegree(nodes.getInt((long) index * nodeEntryBytes + N_LAT));
    }

    @Override
    public double getLongitude( int index )
    {
        return Helper.intToDegree(nodes.getInt((long) index * nodeEntryBytes + N_LON));
    }

    /**
     * Translates double VALUE to integer in order to save it in a DataAccess object
     */
    private int distToInt( double f )
    {
        return (int) (f * INT_DIST_FACTOR);
    }

    /**
     * returns distance (already translated from integer to double)
     */
    private double getDist( long pointer )
    {
        return (double) edges.getInt(pointer + E_DIST) / INT_DIST_FACTOR;
    }

    @Override
    public BBox getBounds()
    {
        return bounds;
    }

    @Override
    public void setNode( int index, double lat, double lon )
    {
        ensureNodeIndex(index);
        long tmp = (long) index * nodeEntryBytes;
        nodes.setInt(tmp + N_LAT, Helper.degreeToInt(lat));
        nodes.setInt(tmp + N_LON, Helper.degreeToInt(lon));

        if (lat > bounds.maxLat)
        {
            bounds.maxLat = lat;
        }
        if (lat < bounds.minLat)
        {
            bounds.minLat = lat;
        }
        if (lon > bounds.maxLon)
        {
            bounds.maxLon = lon;
        }
        if (lon < bounds.minLon)
        {
            bounds.minLon = lon;
        }
    }

    private long incCapacity( DataAccess da, long deltaCap )
    {
        if (!initialized)
        {
            throw new IllegalStateException("Call create before or use the GraphBuilder class");
        }
        long newSeg = deltaCap / da.getSegmentSize();
        if (deltaCap % da.getSegmentSize() != 0)
        {
            newSeg++;
        }
        long cap = da.getCapacity() + newSeg * da.getSegmentSize();
        da.ensureCapacity(cap);
        return cap;
    }

    void ensureNodeIndex( int nodeIndex )
    {
        if (nodeIndex < nodeCount)
        {
            return;
        }

        long oldNodes = nodeCount;
        nodeCount = nodeIndex + 1;
        long deltaCap = (long) nodeCount * nodeEntryBytes - nodes.getCapacity();
        if (deltaCap <= 0)
        {
            return;
        }

        long newBytesCapacity = incCapacity(nodes, deltaCap);
        initNodeRefs(oldNodes * nodeEntryBytes, newBytesCapacity);
        if (removedNodes != null)
        {
            getRemovedNodes().ensureCapacity((int) (newBytesCapacity / nodeEntryBytes));
        }
    }

    /**
     * Initializes the node area with the empty edge value.
     */
    private void initNodeRefs( long oldCapacity, long newCapacity )
    {
        for (long pointer = oldCapacity + N_EDGE_REF; pointer < newCapacity; pointer += nodeEntryBytes)
        {
            nodes.setInt(pointer, EdgeIterator.NO_EDGE);
        }
    }

    private void ensureEdgeIndex( int edgeIndex )
    {
        long deltaCap = ((long) edgeIndex + 1) * edgeEntryBytes - edges.getCapacity();
        if (deltaCap <= 0)
        {
            return;
        }

        incCapacity(edges, deltaCap);
    }

    private void ensureGeometry( long bytePos, int byteLength )
    {
        long deltaCap = bytePos + byteLength - wayGeometry.getCapacity();
        if (deltaCap <= 0)
        {
            return;
        }

        incCapacity(wayGeometry, deltaCap);
    }

    @Override
    public EdgeIterator edge( int a, int b, double distance, boolean bothDirections )
    {
        return edge(a, b, distance, encodingManager.flagsDefault(bothDirections));
    }

    @Override
    public EdgeIterator edge( int a, int b, double distance, int flags )
    {
        ensureNodeIndex(Math.max(a, b));
        int edge = internalEdgeAdd(a, b, distance, flags);
        EdgeIterable iter = new EdgeIterable(edge, a, null);
        iter.next();
        return iter;
    }

    private int nextGeoRef( int arrayLength )
    {
        int tmp = maxGeoRef;
        // one more integer to store also the size itself
        maxGeoRef += arrayLength + 1;
        return tmp;
    }

    /**
     * @return edgeIdPointer which is edgeId * edgeEntrySize
     */
    int internalEdgeAdd( int fromNodeId, int toNodeId, double dist, int flags )
    {
        int newOrExistingEdge = nextEdge();
        connectNewEdge(fromNodeId, newOrExistingEdge);
        if (fromNodeId != toNodeId)
        {
            connectNewEdge(toNodeId, newOrExistingEdge);
        }
        writeEdge(newOrExistingEdge, fromNodeId, toNodeId, EdgeIterator.NO_EDGE, EdgeIterator.NO_EDGE, dist, flags);
        return newOrExistingEdge;
    }

    // for test only
    void setEdgeCount( int cnt )
    {
        edgeCount = cnt;
    }

    private int nextEdge()
    {
        int nextEdge = edgeCount;
        edgeCount++;
        if (edgeCount < 0)
        {
            throw new IllegalStateException("too many edges. new edge id would be negative. " + toString());
        }
        ensureEdgeIndex(edgeCount);
        return nextEdge;
    }

    private void connectNewEdge( int fromNodeId, int newOrExistingEdge )
    {
        long nodePointer = (long) fromNodeId * nodeEntryBytes;
        int edge = nodes.getInt(nodePointer + N_EDGE_REF);
        if (edge > EdgeIterator.NO_EDGE)
        {
            // append edge and overwrite EMPTY_LINK
            long lastEdge = getLastEdge(fromNodeId, edge);
            edges.setInt(lastEdge, newOrExistingEdge);
        } else
        {
            nodes.setInt(nodePointer + N_EDGE_REF, newOrExistingEdge);
        }
    }

    private long writeEdge( int edge, int nodeThis, int nodeOther, int nextEdge, int nextEdgeOther,
            double distance, int flags )
    {
        if (nodeThis > nodeOther)
        {
            int tmp = nodeThis;
            nodeThis = nodeOther;
            nodeOther = tmp;

            tmp = nextEdge;
            nextEdge = nextEdgeOther;
            nextEdgeOther = tmp;

            flags = encodingManager.swapDirection(flags);
        }

        long edgePointer = (long) edge * edgeEntryBytes;
        edges.setInt(edgePointer + E_NODEA, nodeThis);
        edges.setInt(edgePointer + E_NODEB, nodeOther);
        edges.setInt(edgePointer + E_LINKA, nextEdge);
        edges.setInt(edgePointer + E_LINKB, nextEdgeOther);
        edges.setInt(edgePointer + E_DIST, distToInt(distance));
        edges.setInt(edgePointer + E_FLAGS, flags);
        return edgePointer;
    }

    protected final long getLinkPosInEdgeArea( int nodeThis, int nodeOther, long edgePointer )
    {
        return nodeThis <= nodeOther ? edgePointer + E_LINKA : edgePointer + E_LINKB;
    }

    private long getLastEdge( int nodeThis, long edgePointer )
    {
        long lastLink = -1;
        int i = 0;
        int otherNode = -1;
        for (; i < 10000; i++)
        {
            edgePointer *= edgeEntryBytes;
            otherNode = getOtherNode(nodeThis, edgePointer);
            lastLink = getLinkPosInEdgeArea(nodeThis, otherNode, edgePointer);
            edgePointer = edges.getInt(lastLink);
            if (edgePointer == EdgeIterator.NO_EDGE)
            {
                break;
            }
        }

        if (i >= 10000)
        {
            throw new IllegalStateException("endless loop? edge count of " + nodeThis
                    + " is probably not higher than " + i
                    + ", edgePointer:" + edgePointer + ", otherNode:" + otherNode
                    + "\n" + getDebugInfo(nodeThis, 10));
        }
        return lastLink;
    }

    public String getDebugInfo( int node, int area )
    {
        String str = "--- node " + node + " ---";
        int min = Math.max(0, node - area / 2);
        int max = Math.min(nodeCount, node + area / 2);
        long nodePointer = (long) node * nodeEntryBytes;
        for (int i = min; i < max; i++)
        {
            str += "\n" + i + ": ";
            for (int j = 0; j < nodeEntryBytes; j += 4)
            {
                if (j > 0)
                {
                    str += ",\t";
                }
                str += nodes.getInt(nodePointer + j);
            }
        }
        int edge = nodes.getInt(nodePointer);
        str += "\n--- edges " + edge + " ---";
        int otherNode;
        for (int i = 0; i < 1000; i++)
        {
            str += "\n";
            if (edge == EdgeIterator.NO_EDGE)
            {
                break;
            }
            str += edge + ": ";
            long edgePointer = (long) edge * edgeEntryBytes;
            for (int j = 0; j < edgeEntryBytes; j += 4)
            {
                if (j > 0)
                {
                    str += ",\t";
                }
                str += edges.getInt(edgePointer + j);
            }

            otherNode = getOtherNode(node, edgePointer);
            long lastLink = getLinkPosInEdgeArea(node, otherNode, edgePointer);
            edge = edges.getInt(lastLink);
        }
        return str;
    }

    private int getOtherNode( int nodeThis, long edgePointer )
    {
        int nodeA = edges.getInt(edgePointer + E_NODEA);
        if (nodeA == nodeThis)
        // return b
        {
            return edges.getInt(edgePointer + E_NODEB);
        }
        // return a
        return nodeA;
    }

    @Override
    public AllEdgesIterator getAllEdges()
    {
        return new AllEdgeIterator();
    }

    public EncodingManager getEncodingManager()
    {
        return encodingManager;
    }

    public StorableProperties getProperties()
    {
        return properties;
    }

    /**
     * Include all edges of this storage in the iterator.
     */
    protected class AllEdgeIterator implements AllEdgesIterator
    {
        protected long edgePointer = -edgeEntryBytes;
        private long maxEdges = (long) edgeCount * edgeEntryBytes;
        private int nodeA;

        public AllEdgeIterator()
        {
        }

        @Override
        public int getMaxId()
        {
            return edgeCount;
        }

        @Override
        public boolean next()
        {
            do
            {
                edgePointer += edgeEntryBytes;
                nodeA = edges.getInt(edgePointer + E_NODEA);
                // some edges are deleted and have a negative node
            } while (nodeA == NO_NODE && edgePointer < maxEdges);
            return edgePointer < maxEdges;
        }

        @Override
        public int getBaseNode()
        {
            return nodeA;
        }

        @Override
        public int getAdjNode()
        {
            return edges.getInt(edgePointer + E_NODEB);
        }

        @Override
        public double getDistance()
        {
            return getDist(edgePointer);
        }

        @Override
        public void setDistance( double dist )
        {
            edges.setInt(edgePointer + E_DIST, distToInt(dist));
        }

        @Override
        public int getFlags()
        {
            return edges.getInt(edgePointer + E_FLAGS);
        }

        @Override
        public void setFlags( int flags )
        {
            throw new UnsupportedOperationException("Not supported yet.");
        }

        @Override
        public int getEdge()
        {
            return (int) (edgePointer / edgeEntryBytes);
        }

        @Override
        public boolean isEmpty()
        {
            return false;
        }

        @Override
        public void setWayGeometry( PointList pillarNodes )
        {
            GraphStorage.this.setWayGeometry(pillarNodes, edgePointer, getBaseNode() > getAdjNode());
        }

        @Override
        public PointList getWayGeometry()
        {
            return GraphStorage.this.getWayGeometry(edgePointer, getBaseNode() > getAdjNode());
        }

        @Override
        public String getName() 
        {
            int nameIndexRef = edges.getInt(edgePointer + E_NAME);
            return nameIndex.get(nameIndexRef);
        }

        @Override
        public void setName(String name) {
            int nameIndexRef = nameIndex.put(name);
            edges.setInt(edgePointer + E_NAME, nameIndexRef);
        }
        
        @Override
        public String toString()
        {
            return getEdge() + " " + getBaseNode() + "-" + getAdjNode();
        }
    }

    @Override
    public EdgeIterator getEdgeProps( int edgeId, int endNode )
    {
        if (edgeId <= EdgeIterator.NO_EDGE || edgeId > edgeCount)
        {
            throw new IllegalStateException("edgeId " + edgeId + " out of bounds [0," + nf(edgeCount) + "]");
        }
        if (endNode < 0 && endNode != -1)
        {
            throw new IllegalStateException("endNode " + endNode + " out of bounds [0," + nf(nodeCount) + "]");
        }
        long edgePointer = (long) edgeId * edgeEntryBytes;
        int nodeA = edges.getInt(edgePointer + E_NODEA);
        if (nodeA == NO_NODE)
        {
            throw new IllegalStateException("edgeId " + edgeId + " is invalid - already removed!");
        }
        int nodeB = edges.getInt(edgePointer + E_NODEB);
        SingleEdge edge;
        if (endNode == nodeB || endNode == -1)
        {
            // API problem for -1 because then it should be a RawEdgeIterator instead
            edge = createSingleEdge(edgeId, nodeA);
            edge.node = nodeB;
            return edge;
        } else if (endNode == nodeA)
        {
            edge = createSingleEdge(edgeId, nodeB);
            edge.node = nodeA;
            edge.switchFlags = true;
            return edge;
        }
        return GHUtility.EMPTY;
    }

    protected SingleEdge createSingleEdge( int edgeId, int nodeId )
    {
        return new SingleEdge(edgeId, nodeId);
    }

    protected class SingleEdge extends EdgeIterable
    {
        protected boolean switchFlags;

        public SingleEdge( int edgeId, int nodeId )
        {
            super(edgeId, nodeId, null);
            nextEdge = EdgeIterable.NO_EDGE;
        }

        @Override
        public int getFlags()
        {
            int flags = edges.getInt(edgePointer + E_FLAGS);
            if (switchFlags)
            {
                return encodingManager.swapDirection(flags);
            }
            return flags;
        }
    }

    @Override
    public EdgeIterator getEdges( int node, EdgeFilter filter )
    {
        return createEdgeIterable(node, filter);
    }

    @Override
    public EdgeIterator getEdges( int node )
    {
        return createEdgeIterable(node, allEdgesFilter);
    }

    protected EdgeIterator createEdgeIterable( int baseNode, EdgeFilter filter )
    {
        int edge = nodes.getInt((long) baseNode * nodeEntryBytes + N_EDGE_REF);
        return new EdgeIterable(edge, baseNode, filter);
    }

    protected class EdgeIterable implements EdgeIterator
    {
        final EdgeFilter filter;
        final int baseNode;
        // edge properties
        int node;
        int edgeId;
        long edgePointer;
        int nextEdge;

        // used for SingleEdge and as return value of edge()
        public EdgeIterable( int edge, int baseNode, EdgeFilter filter )
        {
            this.nextEdge = this.edgeId = edge;
            this.edgePointer = (long) nextEdge * edgeEntryBytes;
            this.baseNode = baseNode;
            this.filter = filter;
        }

        @Override
        public final boolean next()
        {
            int i = 0;
            boolean foundNext = false;
            for (; i < 1000; i++)
            {
                if (nextEdge == EdgeIterator.NO_EDGE)
                {
                    break;
                }
                edgePointer = (long) nextEdge * edgeEntryBytes;
                edgeId = nextEdge;
                node = getOtherNode(baseNode, edgePointer);

                // position to next edge
                nextEdge = edges.getInt(getLinkPosInEdgeArea(baseNode, node, edgePointer));
                if (nextEdge == edgeId)
                {
                    throw new AssertionError("endless loop detected for " + baseNode + "," + node + "," + edgePointer);
                }

                foundNext = filter != null && filter.accept(this);
                if (foundNext)
                {
                    break;
                }
            }
            // road networks typically do not have nodes with plenty of edges!
            if (i > 1000)
            {
                throw new IllegalStateException("something went wrong: no end of edge-list found");
            }
            return foundNext;
        }

        private long getEdgePointer()
        {
            return edgePointer;
        }

        @Override
        public final int getAdjNode()
        {
            return node;
        }

        @Override
        public final double getDistance()
        {
            return getDist(edgePointer);
        }

        @Override
        public final void setDistance( double dist )
        {
            edges.setInt(edgePointer + E_DIST, distToInt(dist));
        }

        @Override
        public int getFlags()
        {
            int flags = edges.getInt(edgePointer + E_FLAGS);

            // switch direction flags if necessary
            if (baseNode > node)
            {
                flags = encodingManager.swapDirection(flags);
            }
            return flags;
        }

        @Override
        public final void setFlags( int fl )
        {
            int nep = edges.getInt(getLinkPosInEdgeArea(baseNode, node, edgePointer));
            int neop = edges.getInt(getLinkPosInEdgeArea(node, baseNode, edgePointer));
            writeEdge(getEdge(), baseNode, node, nep, neop, getDistance(), fl);
        }

        @Override
        public final int getBaseNode()
        {
            return baseNode;
        }

        @Override
        public final void setWayGeometry( PointList pillarNodes )
        {
            GraphStorage.this.setWayGeometry(pillarNodes, edgePointer, baseNode > node);
        }

        @Override
        public final PointList getWayGeometry()
        {
            return GraphStorage.this.getWayGeometry(edgePointer, baseNode > node);
        }

        @Override
        public final int getEdge()
        {
            return edgeId;
        }
        
        @Override
        public String getName() {
            int nameIndexRef = edges.getInt(edgePointer + E_NAME);
            return nameIndex.get(nameIndexRef);
        }

        @Override
        public void setName(String name) {
            int nameIndexRef = nameIndex.put(name);
            edges.setInt(edgePointer + E_NAME, nameIndexRef);
        }
        
        @Override
        public final boolean isEmpty()
        {
            return false;
        }

        @Override
        public final String toString()
        {
            return getEdge() + " " + getBaseNode() + "-" + getAdjNode();
        }
    }

    private void setWayGeometry( PointList pillarNodes, long edgePointer, boolean reverse )
    {
        if (pillarNodes != null && !pillarNodes.isEmpty())
        {
            int len = pillarNodes.getSize();
            int tmpRef = nextGeoRef(len * 2);
            edges.setInt(edgePointer + E_GEO, tmpRef);
            long geoRef = (long) tmpRef * 4;
            ensureGeometry(geoRef, len * 8 + 4);
            byte[] bytes = new byte[len * 2 * 4 + 4];
            BitUtil.fromInt(bytes, len, 0);
            if (reverse)
            {
                pillarNodes.reverse();
            }

            int tmpOffset = 4;
            for (int i = 0; i < len; i++)
            {
                BitUtil.fromInt(bytes, Helper.degreeToInt(pillarNodes.getLatitude(i)), tmpOffset);
                tmpOffset += 4;
                BitUtil.fromInt(bytes, Helper.degreeToInt(pillarNodes.getLongitude(i)), tmpOffset);
                tmpOffset += 4;
            }

            wayGeometry.setBytes(geoRef, bytes, bytes.length);
        } else
        {
            edges.setInt(edgePointer + E_GEO, EdgeIterator.NO_EDGE);
        }
    }

    private PointList getWayGeometry( long edgePointer, boolean reverse )
    {
        long geoRef = edges.getInt(edgePointer + E_GEO);
        if (geoRef == EdgeIterator.NO_EDGE)
        {
            return PointList.EMPTY;
        }

        geoRef *= 4;
        int count = wayGeometry.getInt(geoRef);

        geoRef += 4;
        byte[] bytes = new byte[count * 2 * 4];
        wayGeometry.getBytes(geoRef, bytes, bytes.length);
        PointList pillarNodes = new PointList(count);
        if (reverse)
        {
            int index = bytes.length;
            for (int i = count - 1; i >= 0; i--)
            {
                index -= 4;
                double lon = Helper.intToDegree(BitUtil.toInt(bytes, index));
                index -= 4;
                double lat = Helper.intToDegree(BitUtil.toInt(bytes, index));
                pillarNodes.add(lat, lon);
            }
        } else
        {
            int index = 0;
            for (int i = 0; i < count; i++)
            {
                double lat = Helper.intToDegree(BitUtil.toInt(bytes, index));
                index += 4;
                double lon = Helper.intToDegree(BitUtil.toInt(bytes, index));
                index += 4;
                pillarNodes.add(lat, lon);
            }
        }
        return pillarNodes;
    }

    @Override
    public Graph copyTo( Graph g )
    {
        if (g.getClass().equals(getClass()))
        {
            return _copyTo((GraphStorage) g);
        } else
        {
            return GHUtility.copyTo(this, g);
        }
    }

    Graph _copyTo( GraphStorage clonedG )
    {
        if (clonedG.edgeEntryBytes != edgeEntryBytes)
        {
            throw new IllegalStateException("edgeEntrySize cannot be different for cloned graph");
        }

        if (clonedG.nodeEntryBytes != nodeEntryBytes)
        {
            throw new IllegalStateException("nodeEntrySize cannot be different for cloned graph");
        }

        // nodes
        nodes.copyTo(clonedG.nodes);
        clonedG.nodeCount = nodeCount;
        clonedG.bounds = bounds.clone();

        // edges
        edges.copyTo(clonedG.edges);
        clonedG.edgeCount = edgeCount;

        // geometry
        wayGeometry.copyTo(clonedG.wayGeometry);
        clonedG.maxGeoRef = maxGeoRef;

        properties.copyTo(clonedG.properties);

        if (removedNodes == null)
        {
            clonedG.removedNodes = null;
        } else
        {
            clonedG.removedNodes = removedNodes.copyTo(new GHBitSetImpl());
        }

        clonedG.encodingManager = encodingManager;

        initialized = true;
        return clonedG;
    }

    private GHBitSet getRemovedNodes()
    {
        if (removedNodes == null)
        {
            removedNodes = new GHBitSetImpl((int) (nodes.getCapacity() / 4));
        }
        return removedNodes;
    }

    @Override
    public void markNodeRemoved( int index )
    {
        getRemovedNodes().add(index);
    }

    @Override
    public boolean isNodeRemoved( int index )
    {
        return getRemovedNodes().contains(index);
    }

    @Override
    public void optimize()
    {
        int delNodes = getRemovedNodes().getCardinality();
        if (delNodes <= 0)
        {
            return;
        }

        // Deletes only nodes. 
        // It reduces the fragmentation of the node space but introduces new unused edges.
        inPlaceNodeRemove(delNodes);

        // Reduce memory usage
        trimToSize();
    }

    private void trimToSize()
    {
        long nodeCap = (long) nodeCount * nodeEntryBytes;
        nodes.trimTo(nodeCap);
//        long edgeCap = (long) (edgeCount + 1) * edgeEntrySize;
//        edges.trimTo(edgeCap * 4);
    }

    /**
     * This method disconnects the specified edge from the list of edges of the specified node. It
     * does not release the freed space to be reused.
     * <p/>
     * @param edgeToUpdatePointer if it is negative then the nextEdgeId will be saved to refToEdges
     * of nodes
     */
    long internalEdgeDisconnect( int edge, long edgeToUpdatePointer, int baseNode, int adjNode )
    {
        long edgeToRemovePointer = (long) edge * edgeEntryBytes;
        // an edge is shared across the two nodes even if the edge is not in both directions
        // so we need to know two edge-pointers pointing to the edge before edgeToRemovePointer
        int nextEdgeId = edges.getInt(getLinkPosInEdgeArea(baseNode, adjNode, edgeToRemovePointer));
        if (edgeToUpdatePointer < 0)
        {
            nodes.setInt((long) baseNode * nodeEntryBytes, nextEdgeId);
        } else
        {
            // adjNode is different for the edge we want to update with the new link
            long link = edges.getInt(edgeToUpdatePointer + E_NODEA) == baseNode
                    ? edgeToUpdatePointer + E_LINKA : edgeToUpdatePointer + E_LINKB;
            edges.setInt(link, nextEdgeId);
        }
        return edgeToRemovePointer;
    }

    private void invalidateEdge( long edgePointer )
    {
        edges.setInt(edgePointer + E_NODEA, NO_NODE);
    }

    /**
     * This methods disconnects all edges from removed nodes. It does no edge compaction. Then it
     * moves the last nodes into the deleted nodes, where it needs to update the node ids in every
     * edge.
     */
    private void inPlaceNodeRemove( int removeNodeCount )
    {
        // Prepare edge-update of nodes which are connected to deleted nodes        
        int toMoveNode = getNodes();
        int itemsToMove = 0;

        // sorted map when we access it via keyAt and valueAt - see below!
        final SparseIntIntArray oldToNewMap = new SparseIntIntArray(removeNodeCount);
        GHBitSet toRemoveSet = new GHBitSetImpl(removeNodeCount);
        removedNodes.copyTo(toRemoveSet);

        // create map of old node ids pointing to new ids
        for (int removeNode = removedNodes.next(0);
                removeNode >= 0;
                removeNode = removedNodes.next(removeNode + 1))
        {
            EdgeIterator delEdgesIter = getEdges(removeNode, allEdgesFilter);
            while (delEdgesIter.next())
            {
                toRemoveSet.add(delEdgesIter.getAdjNode());
            }

            toMoveNode--;
            for (; toMoveNode >= 0; toMoveNode--)
            {
                if (!removedNodes.contains(toMoveNode))
                {
                    break;
                }
            }

            if (toMoveNode >= removeNode)
            {
                oldToNewMap.put(toMoveNode, removeNode);
            }
            itemsToMove++;
        }

        // now similar process to disconnectEdges but only for specific nodes
        // all deleted nodes could be connected to existing. remove the connections
        for (int removeNode = toRemoveSet.next(0);
                removeNode >= 0;
                removeNode = toRemoveSet.next(removeNode + 1))
        {
            // remove all edges connected to the deleted nodes
            EdgeIterable adjNodesToDelIter = (EdgeIterable) getEdges(removeNode);
            long prev = EdgeIterator.NO_EDGE;
            while (adjNodesToDelIter.next())
            {
                int nodeId = adjNodesToDelIter.getAdjNode();
                // already invalidated
                if (nodeId != NO_NODE && removedNodes.contains(nodeId))
                {
                    int edgeToRemove = adjNodesToDelIter.getEdge();
                    long edgeToRemovePointer = (long) edgeToRemove * edgeEntryBytes;
                    internalEdgeDisconnect(edgeToRemove, prev, removeNode, nodeId);
                    invalidateEdge(edgeToRemovePointer);
                } else
                {
                    prev = adjNodesToDelIter.getEdgePointer();
                }
            }
        }

        GHBitSet toMoveSet = new GHBitSetImpl(removeNodeCount * 3);
        // marks connected nodes to rewrite the edges
        for (int i = 0; i < itemsToMove; i++)
        {
            int oldI = oldToNewMap.keyAt(i);
            EdgeIterator movedEdgeIter = getEdges(oldI);
            while (movedEdgeIter.next())
            {
                int nodeId = movedEdgeIter.getAdjNode();
                if (nodeId == NO_NODE)
                {
                    continue;
                }
                if (removedNodes.contains(nodeId))
                {
                    throw new IllegalStateException("shouldn't happen the edge to the node "
                            + nodeId + " should be already deleted. " + oldI);
                }

                toMoveSet.add(nodeId);
            }
        }

        // move nodes into deleted nodes
        for (int i = 0; i < itemsToMove; i++)
        {
            int oldI = oldToNewMap.keyAt(i);
            int newI = oldToNewMap.valueAt(i);
            long newOffset = (long) newI * nodeEntryBytes;
            long oldOffset = (long) oldI * nodeEntryBytes;
            for (long j = 0; j < nodeEntryBytes; j += 4)
            {
                nodes.setInt(newOffset + j, nodes.getInt(oldOffset + j));
            }
        }

        // *rewrites* all edges connected to moved nodes
        // go through all edges and pick the necessary ... <- this is easier to implement then
        // a more efficient (?) breadth-first search
        EdgeIterator iter = getAllEdges();
        while (iter.next())
        {
            int edge = iter.getEdge();
            long edgePointer = (long) edge * edgeEntryBytes;
            int nodeA = iter.getBaseNode();
            int nodeB = iter.getAdjNode();
            if (!toMoveSet.contains(nodeA) && !toMoveSet.contains(nodeB))
            {
                continue;
            }

            // now overwrite exiting edge with new node ids 
            // also flags and links could have changed due to different node order
            int updatedA = oldToNewMap.get(nodeA);
            if (updatedA < 0)
            {
                updatedA = nodeA;
            }

            int updatedB = oldToNewMap.get(nodeB);
            if (updatedB < 0)
            {
                updatedB = nodeB;
            }

            int linkA = edges.getInt(getLinkPosInEdgeArea(nodeA, nodeB, edgePointer));
            int linkB = edges.getInt(getLinkPosInEdgeArea(nodeB, nodeA, edgePointer));
            int flags = edges.getInt(edgePointer + E_FLAGS);
            double distance = getDist(edgePointer);
            writeEdge(edge, updatedA, updatedB, linkA, linkB, distance, flags);
        }

        // we do not remove the invalid edges => edgeCount stays the same!
        nodeCount -= removeNodeCount;

        // health check         
        if (isTestingEnabled())
        {
            iter = getAllEdges();
            while (iter.next())
            {
                int base = iter.getBaseNode();
                int adj = iter.getAdjNode();
                String str = iter.getEdge()
                        + ", r.contains(" + base + "):" + removedNodes.contains(base)
                        + ", r.contains(" + adj + "):" + removedNodes.contains(adj)
                        + ", tr.contains(" + base + "):" + toRemoveSet.contains(base)
                        + ", tr.contains(" + adj + "):" + toRemoveSet.contains(adj)
                        + ", base:" + base + ", adj:" + adj + ", nodeCount:" + nodeCount;
                if (adj >= nodeCount)
                {
                    throw new RuntimeException("Adj.node problem with edge " + str);
                }
                if (base >= nodeCount)
                {
                    throw new RuntimeException("Base node problem with edge " + str);
                }
                try
                {
                    getEdges(adj).toString();
                } catch (Exception ex)
                {
                    org.slf4j.LoggerFactory.getLogger(getClass()).error("adj:" + adj);
                }
                try
                {
                    getEdges(base).toString();
                } catch (Exception ex)
                {
                    org.slf4j.LoggerFactory.getLogger(getClass()).error("base:" + base);
                }
            }
            // access last node -> no error
            getEdges(nodeCount - 1).toString();
        }
        removedNodes = null;
    }

    private static boolean isTestingEnabled()
    {
        boolean enableIfAssert = false;
        assert (enableIfAssert = true) : true;
        return enableIfAssert;
    }

    @Override
    public boolean loadExisting()
    {
        checkInit();
        if (edges.loadExisting())
        {
            if (!nodes.loadExisting())
            {
                throw new IllegalStateException("cannot load nodes. corrupt file or directory? " + dir);
            }
            if (!wayGeometry.loadExisting())
            {
                throw new IllegalStateException("cannot load geometry. corrupt file or directory? " + dir);
            }
            if (!nameIndex.loadExisting())
            {
                throw new IllegalStateException("cannot load name index. corrupt file or directory? " + dir);
            }
            String acceptStr = "";
            if (properties.loadExisting())
            {
                properties.checkVersions(false);
                // check encoding for compatiblity
                acceptStr = properties.get("osmreader.acceptWay");
            } else
            {
                throw new IllegalStateException("cannot load properties. corrupt file or directory? " + dir);
            }

            if (encodingManager == null)
            {
                if (acceptStr.isEmpty())
                {
                    throw new IllegalStateException("No EncodingManager was configured. And no one was found in the graph: " + dir.getLocation());
                }
                encodingManager = new EncodingManager(acceptStr);
            } else if (!acceptStr.isEmpty() && !encodingManager.encoderList().equals(acceptStr))
            {
                throw new IllegalStateException("Encoding does not match:\nGraphhopper config: " + encodingManager.encoderList() + "\nGraph: " + acceptStr);
            }

            // nodes
            int hash = nodes.getHeader(0);
            if (hash != getClass().getName().hashCode())
            {
                throw new IllegalStateException("Cannot load the graph - it wasn't create via "
                        + getClass().getName() + "! " + dir);
            }
            nodeEntryBytes = nodes.getHeader(1 * 4);
            nodeCount = nodes.getHeader(2 * 4);
            bounds.minLon = Helper.intToDegree(nodes.getHeader(3 * 4));
            bounds.maxLon = Helper.intToDegree(nodes.getHeader(4 * 4));
            bounds.minLat = Helper.intToDegree(nodes.getHeader(5 * 4));
            bounds.maxLat = Helper.intToDegree(nodes.getHeader(6 * 4));

            // edges
            edgeEntryBytes = edges.getHeader(0);
            edgeCount = edges.getHeader(1 * 4);

            // geometry
            maxGeoRef = wayGeometry.getHeader(0);
            initialized = true;
            return true;
        }
        return false;
    }

    @Override
    public void flush()
    {
        // nodes
        nodes.setHeader(0, getClass().getName().hashCode());
        nodes.setHeader(1 * 4, nodeEntryBytes);
        nodes.setHeader(2 * 4, nodeCount);
        nodes.setHeader(3 * 4, Helper.degreeToInt(bounds.minLon));
        nodes.setHeader(4 * 4, Helper.degreeToInt(bounds.maxLon));
        nodes.setHeader(5 * 4, Helper.degreeToInt(bounds.minLat));
        nodes.setHeader(6 * 4, Helper.degreeToInt(bounds.maxLat));

        // edges
        edges.setHeader(0, edgeEntryBytes);
        edges.setHeader(1 * 4, edgeCount);
        edges.setHeader(2 * 4, encodingManager.hashCode());

        // geometry
        wayGeometry.setHeader(0, maxGeoRef);

        properties.flush();
        wayGeometry.flush();
        nameIndex.flush();
        edges.flush();
        nodes.flush();
    }

    @Override
    public void close()
    {
        properties.close();
        wayGeometry.close();
        edges.close();
        nodes.close();
    }

    @Override
    public long getCapacity()
    {
        return edges.getCapacity() + nodes.getCapacity() + wayGeometry.getCapacity() + properties.getCapacity();
    }

    public String toDetailsString()
    {
        return "edges:" + nf(edgeCount) + "(" + edges.getCapacity() / Helper.MB + "), "
                + "nodes:" + nf(nodeCount) + "(" + nodes.getCapacity() / Helper.MB + "), "
                + "geo:" + nf(maxGeoRef) + "(" + wayGeometry.getCapacity() / Helper.MB + "), "
                + "bounds:" + bounds;
    }

    @Override
    public String toString()
    {
        return getClass().getSimpleName()
                + "|" + encodingManager
                + "|" + getDirectory().getDefaultType()
                + "|" + getProperties().versionsToString();
    }
}<|MERGE_RESOLUTION|>--- conflicted
+++ resolved
@@ -86,15 +86,9 @@
     protected final EdgeFilter allEdgesFilter;
     private StorableProperties properties;
 
-<<<<<<< HEAD
     public GraphStorage( Directory dir, EncodingManager encodingManager )
     {
         // here encoding manager can be null e.g. if we want to load existing graph
-=======
-    public GraphStorage(Directory dir, EncodingManager encodingManager ) {
-        if (encodingManager == null)
-            throw new NullPointerException("EncodingManager cannot be null!");
->>>>>>> cc4224ec
         this.encodingManager = encodingManager;
         allEdgesFilter = EdgeFilter.ALL_EDGES;
         this.dir = dir;
@@ -172,7 +166,6 @@
     public GraphStorage create( long byteCount )
     {
         checkInit();
-<<<<<<< HEAD
         if (encodingManager == null)
         {
             throw new IllegalStateException("EncodingManager can only be null if you call loadExisting");
@@ -187,14 +180,6 @@
         properties.create(100);
         properties.put("osmreader.acceptWay", encodingManager.encoderList());
         properties.putCurrentVersions();        
-=======
-        long initBytes = Math.max(nodeCount * 4, 100);
-        nodes.create( initBytes * nodeEntrySize);
-        initNodeRefs(0, nodes.capacity() / 4);
-
-        edges.create( initBytes * edgeEntrySize);
-        wayGeometry.create( initBytes);
->>>>>>> cc4224ec
         initialized = true;
         return this;
     }
