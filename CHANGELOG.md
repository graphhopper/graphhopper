### 11.0 [not yet released]

<<<<<<< HEAD
- road_access now contains value of highest transportation mode for CAR, i.e. access=private, motorcar=yes will now return YES and not PRIVATE
- car.json by default avoids private roads
=======
### 10.0 [5 Nov 2024]

- The config-example.yml uses a non-empty snap_preventions default array: [tunnel, bridge and ferry] for the /route endpoint
>>>>>>> 566b7b5e
- the default u-turn time is now 0, the default u-turn weight is still infinite 
- turn restriction support for restrictions with overlapping and/or multiple via-edges/ways, #3030
- constructor of BaseGraph.Builder uses byte instead of integer count.
- KeyValue is now KValue as it holds the value only. Note, the two parameter constructor uses one value for the forward and one for the backward direction (and no longer "key, value")
- sac_scale priority handling for bicycles moved to the bike custom models

### 9.0 [23 Apr 2024]

- max_slope is now a signed decimal, see #2955
- move sac_scale handling out of foot_access parser and made foot safer via lowering to sac_scale<2, same for hike sac_scale<5
- removed shortest+fastest weightings, #2938
- u_turn_costs information is no longer stored in profile. Use the TurnCostsConfig instead
- the custom models do no longer include the speed, access and priority encoded values only implicitly, see docs/migration/config-migration-08-09.md
- conditional access restriction tags are no longer considered from vehicle tag parsers and instead a car_temporal_access encoded value (similarly for bike + foot) can be used in a custom model. This fixes #2477. More details are accessible via path details named according to the OSM tags e.g. for access:conditional it is "access_conditional" (i.e. converted from OSM access:conditional). See #2863 and #2965.
- replaced (Vehicle)EncodedValueFactory and (Vehicle)TagParserFactory with ImportRegistry, #2935
- encoded values used in custom models are added automatically, no need to add them to graph.encoded_values anymore, #2935
- removed the ability to sort the graph (graph.do_sort) due to incomplete support, #2919
- minor changes for import hooks, #2917
- removed wheelchair vehicle and related parsers, with currently no complete replacement as it needs to be redone properly with a custom model
- removed deprecated PMap.put

### 8.0 [18 Oct 2023]

- access "turn"-EncodedValue of EncodingManager through separate methods, see #2884
- removed fastest weighting for public usage, use custom instead, see #2866
- removed shortest weighting for public usage, use a high distance_influence instead, see #2865
- removed duration:seconds as intermediate tag
- /info endpoint does no longer return the vehicle used per profile and won't return encoded value of vehicles like car_average_speed
- Country rules no longer contain maxspeed handling, enable a much better alternative via `max_speed_calculator.enabled: true`. On the client side use `max_speed_estimated` to determine if max_speed is from OSM or an estimation. See #2810
- bike routing better avoids dangerous roads, see #2796 and #2802
- routing requests can be configured to timeout after some time, see #2795
- custom_model_file string changed to custom_model_files array, see #2787
- renamed EdgeKVStorage to KVStorage as it is (temporarily) used for node tage too, see #2705
- bike vehicles are now allowed to go in reverse direction of oneways, see custom_models/bike.json #196
- prefer cycleways, bicycle_road and cyclestreet for bike routing, see #2784 and #2778
- add support for further surfaces like pebblestones or concrete:lanes, see #2751
- reduced memory usage for urban density calculation, see #2828
- urban density is now based on road junctions, so the according parameters need adjustment in case
  the config file does not use the defaults, see #2842
- removed heading penalty *time*, see #2563
- base graph no longer allows loop edges, see #2862

### 7.0 [14 Mar 2023]

- access node tags via List instead of Map: List<Map<String, Object>> nodeTags = way.getTag("node_tags", emptyList()), see #2705
- remove StringEncodedValue support from custom model due to insufficient usage/testing
- handle also node_tags in handleWayTags, when extending AbstractAccessParser call handleNodeTags, #2738
- Format of 'areas' in CustomModel changed to 'FeatureCollection'. The old format is deprecated and will be removed in a later version, #2734
- TagParser#handleWayTags no longer returns an IntsRef. We assume it never returned anything other than the input IntsRef.
- there is no longer a default value for the distanceInfluence parameter in custom models sent via client-hc. Previously it was 70. Not setting it explicitly now means the server-side value will be used. getDistanceInfluence can now be null. Server-side profiles with custom weighting now use distance_influence: 0 by default (previously it was 70). see #2716
- there is a new, required 'import.osm.ignored_highways' configuration option that must be used to not increase the graph size and decrease performance for motorized-only routing compared to previous versions, #2702
- new osm_way_id encoded value, #2701
- the parameters vehicle, weighting, edge_based and turn_costs are no longer supported, use the profile parameter instead
- removed motorroad to road_class conversion, #2329
- removed YAML support for custom models on the server-side. Only allow JSON with // comments.
- Bike2WeightTagParser was removed. Use the bike vehicle with a custom model, see custom_models/bike.json
- CurvatureWeighting was removed. Use a custom model with 'curvature' instead, see custom_models/curvature.json (#2665)
- internal keys for EdgeKVStorage changed to contain the street_ prefix like the path details too. Similarly, the
  extra_info in the instructions of the API response, see #2661
- subnetwork preparation can now be run in parallel to slightly speed up the base graph import (#2737)
- The block_area parameter was removed. Use custom model areas instead.

### 6.0 [13 Sep 2022]

- Car4WDTagParser was removed. Use the roads vehicle with a custom model, see custom_models/car4wd.json see #2651
- When using a DecimalEncodedValue with useMaximumAsInfinity=true and a single bit of space make sure you always use 
  Double.POSITIVE_INFINITY to set the value, see #2646
- renamed DouglasPeucker to RamerDouglasPeucker
- path details at via-points are no longer merged, see #2626
- removed the FlagEncoder interface. for example encoder.getAccessEnc() is now encodingManager.getBooleanEncodedValue(
  VehicleAccess.key("car")), #2611
- backward incompatible change as instructions and the street_name path detail do no longer contain the ref #2598
- StringIndex is now EdgeKVStorage and can store e.g. byte arrays. String values needs to be limited to 255 bytes before
  storing them. See EdgeKVStorage.cutString and #2597.
- the Matrix client changed and users have to adapt the usage, see #2587
- replaced car$access with car_access (and same for <vehicle>$average_speed and <vehicle>$priority)
- don't allow cars or motorcycles to use ways tagged with service=emergency_access (#2484)
- faster flexible routing, especially in conjunction with turn costs (#2571)
- negative OSM Ids are not supported any longer (#2652)
- new urban_density encoded value based on road density calculation (#2637)

### 5.0 [23 Mar 2022]

- Use routing.instructions to disable instructions on the server side. datareader.instructions is used to disable the
  name parsing (#2537)
- no more explicit passByDefaultBarriers in FlagEncoders, blockByDefaultBarriers was renamed to just barriers, no more
  handling of highway=ford (#2538)
- OSMReader no longer sets the artificial estimated_distance tag, but sets the edge_distance and point_list tags for all
  edges, the way_distance for selected ways and additionally the duration:seconds and speed_from_duration tags when the
  duration tag is present (#2528)
- fixed speed calculation for ferry routes with duration tags (#2528)
- request gzipping for matrix and route clients (#2511)
- bugfix: client-hc now considers headings and custom models (#2009, #2535)
- the artificial tag duration:seconds is now a long, no longer a string, commit 6d81d8ae8de52987522991edd835e42c8d2046cf
- added FlagEncoder#getName (use just like toString() before), commit 86f6a8b5209ad8ef47c24d935f5746e7694eb11c
- faster edge-based CH preparation, especially with large u-turn costs and GermanyCountryRule (many large weight edges
  due to access=destination on tracks) (#2522)
- consider subnetworks when evaluating curbside constraints (#2502)
- improved node-based CH performance (faster preparation and less shortcuts(=memory usage)) (#2491)
- the GraphHopperApplication class was moved from com.graphhopper.http to com.graphhopper.application (#2487)
- it is now possible to add CH preparations to an existing graph folder, CH graphs no longer need to be added before
  GraphHopperStorage#freeze (#2481)
- the two EncodedValue implementations accept now negative values too. The default value can now only be 0 or
  Double.Infinity, but this option will be removed later too, see discussion in #2473
- throw MaximumNodesExceededException instead of a generic IllegalArgumentException (#2464)
- removed graphhopper.sh script. Use java command directly instead. (#2431)
- removed the ferry argument of TagParser#handleWayTags. ferry ways can be recognized using the reader way (#2467)
- removed RoadEnvironment.SHUTTLE_TRAIN. this is covered by `FERRY` (#2466)
- create edge flags per edge, not per way. increases custom_area precision. areas are recognized by points along the
  edges now -> (#2457, #2472)
- fixed handling of too large mtb:scale tags (#2458)
- added Toll.MISSING; custom models must be adapted to check for explicit toll values e.g `toll != NO`
  -> `toll == HGV || toll == ALL` (#2164)
- use GraphHopper#setGraphHopperLocation before calling load() instead of GraphHopper#load(graphHopperLocation) (#2437)
- barrier nodes at junctions are now ignored (#2433)
- AbstractFlagEncoder#handleNodeTags was replaced by AbstractFlagEncoder#isBarrier (#2434)
- consider heading when snapping coordinates to the road network, this is especially important for navigation (#2411)
- OSMReader no longer sets the artificial 'estimated_center' tag and processNode also receives EMPTY_NODEs (971d686)

### 4.0 [29 Sep 2021]

- faster node-based CH preparation (~20%), (#2390)
- more flexible ElevationProvider interface, support providing elevation via node tags (#2374, #2381)
- added country encoded value for all countries (#2353)
- bike improvements (#2357, #2371, #2389)
- improved handling of barriers (#2345, #2340, #2406)
- removed spatial rules, replaced by country rules and custom areas (#2353)
- removed api module and moved it into web-api, no more Jackson MixIns (#2372)
- flag encoders are no longer versioned (#2355)
- JSON route response contains now bbox if start and end are identical
- renamed PriorityCode enums: AVOID_IF_POSSIBLE -> SLIGHT_AVOID, REACH_DEST -> AVOID, AVOID_AT_ALL_COSTS -> AVOID_MORE, WORST -> BAD
- added smoothness encoded value, used to determine bike speed (#2303)
- maps: custom_model is now included in URL (#2328)
- maps/isochrone: works for different profiles now (#2332)
- there is no stable tag anymore, either use master or one of the release branches like 2.x, 3.x, ...
- moved custom model editor to github.com/graphhopper/custom-model-editor
- PointList#getSize() -> PointList#size()
- migrated tests from junit 4 to 5 (#2324)
- barriers do no longer block by default for car; remove block_barriers config option (see discussion in #2340)

### 3.0 [17 May 2021]

- removed the stable tag (was pointing to commit dd2c20c763e4c19b701e92386432b37713cd8dc5)
- fix location lookup with point hints for curved roads, #2319
- custom_model_file only accepts file names without path. Use custom_model_folder instead.
- the load method in GraphHopperWeb (client-hc) was removed
- routing.ch.disabling_allowed and routing.lm.disabling_allowed configuration options are no longer supported
- moved the graphhopper-reader-osm module into core, use the graphhopper-core module directly instead. GraphHopperOSM is
  deprecated, use GraphHopper instead.
- subnetwork removal has changed and for every LocationIndex lookup one needs to explicitly include the new 'subnetwork'
  EncodedValue, see #2290
- DefaultEdgeFilter was renamed to AccessFilter. Use DefaultSnapFilter for the location lookup to make sure the query
  points do not snap to subnetworks. Previously subnetwork edges' access was set to zero, but this is no longer the
  case. Now subnetworks need to be identified by the subnetwork encoded value.
- moved the graphhopper-isochrone module into graphhopper-core
- removed setEncodingManager use setProfiles instead or for more custom requirements use
  GraphHopper.getEncodingManagerBuilder
- CustomWeighting language breaks old format but is more powerful and easier to read; it also allows factors >1 for
  server-side CustomModels
- renamed GHUtilities.setProperties to setSpeed
- Helper.createFormatter is using the ENGLISH Locale instead of UK, see #2186
- the name of an encoded value can only contain lower letters, underscore or numbers. It has to start with a lower
  letter
- default for GraphHopperMatrixWeb (client for Matrix API) is now the sync POST request without the artificial polling
  delay in most cases
- refactored TransportationMode to better reflect the usage in source data parsing only
- customizable routing is included in the endpoint /route (under the "custom_model" entry) and does not need to be
  enabled
- the format of customizable routing completely changed but the maps demo includes a simple editor to learn it easily (#2239). See #2209 and #2251. See examples in this blog
  post: https://www.graphhopper.com/blog/2020/05/31/examples-for-customizable-routing/
- removed Dockerfile
- the second argument of the VirtualEdgeIteratorState constructor is now an edge key (was an edge id before)
- removed instruction annotations(cycleway, off_bike, ford, ferry, private, toll)
- the boundaries file is now expected to provide the countrycodes via the `ISO3166-1:alpha3` property

### 2.0 [29 Sep 2020]

- AbstractFlagEncoder#getMaxSpeed returns now Double#NaN instead of -1 if no maxspeed was found
- renamed QueryResult -> Snap
- much faster CH preparation (node- and edge-based), but increased memory usage during preparation, #2132
- added navigation repo #2071
- use Java 8 also for core, client-hc and reader-osm modules. all modules use Java 8 now
- removed android demo, #1940
- added edge key path detail, #2073
- fixed bug for turn restrictions on bridges/tunnels, #2070
- improved resolution of elevation profiles, 3D Ramer-Douglas-Peucker and long edge sampling, #1953

### 1.0 [22 May 2020]

- changes to config.yml:
  * properties have to follow the snake_case, #1918, easy convert via https://github.com/karussell/snake_case
  * all routing profiles have to be configured when setting up GraphHopper, #1958, #1922
  * for developing with JavaScript, npm and the web UI it is important to change your assets overrides to
    web/target/classes/assets/, see #2041
- moved SPTEntry and ShortcutUnpacker to com.graphhopper.routing(.ch)
- renamed PathWrapper to ResponsePath
- removed min_one_way_network_size parameter, #2042
- moved package from core/src/test/java/com/graphhopper/routing/profiles to ev
- removed HintsMap
- removed /change endpoint
- removed vehicle,weighting and edge_based from GraphHopper class, replaced with new profile parameter, #1958
- there no longer is a default vehicle, not setting the vehicle now only works if there is exactly one profile that
  matches the other parameters. anyway you should use the new profile rather than the vehicle parameter.
- removed IPFilter. Use a firewall instead.
- PMap refactored. It is recommended to use putObject(String, Object) instead of put, #1956
- removed UnsafeDataAccess as not maintained, see #1620
- add profiles parameter and replace prepare.ch/lm.weightings and prepare.ch.edge_based with profiles_ch/lm config
  parameters, #1922
- GraphHopper class no longer enables CH by default, #1914
- replaced command line arguments -Dgraphhopper.. with -Ddw.graphhopper.. due to #1879, see also #1897
- GraphHopper.init(CmdArgs)->GraphHopper.init(GraphHopperConfig), see #1879
- removed GenericWeighting and DataFlagEncoder as a normal CarFlagEncoder does the job too. Or use the new
  CustomWeighting see #1841
- remove TurnWeighting, see #1863
- speed up path simplification with path details/instructions, see #1802
- revert compression of landmark preparation data, see #1749 and #1376
- add required EncodedValues like road_class to EncodingManager if not added from user
- removed PathNative,PathBidirRef,Path4CH,EdgeBasedPathCH and moved path extraction code out of Path class, added
  PathExtractor,BidirPathExtractor(+subclasses for CH) instead, #1730
- conditional turn restrictions now supported, #1683
- added new `curbside` feature, #1697
- moved QueryGraph to new routing.querygraph package
- removed GraphExtension, #1783, renamed TurnCostExtension to TurnCostStorage
- removed `heading`, `pass_through` and `ch.force_heading` parameters for speed mode/CH, #1763

### 0.13 [17 Sep 2019]

- removed docker compose file
- PathDetails return null instead of -1 for Infinity by default
- replaced AverageSpeedDetails by DecimalDetails
- moved TagParser into new package: com.graphhopper.routing.util.parsers
- removed FlagEncoderFactory.DEFAULT
- removed forestry and motorroad from RoadClass
- SpatialRule.AccessValue replaced by RoadAccess
- removed EncodedValueLookup.hasEncoder, use hasEncodedValue instead
- removed MappedDecimalEncodedValue: should be replaced with FactoredDecimalEncodedValue
- DataFlagEncoder: it is now required to add EncodedValues before. graph.encoded_values:
  max_speed,road_class,road_environment,road_access
- instead of EncodingManager.ROUNDABOUT use Roundabout.KEY
- changed output format of result=pointlist and moved it into separate endpoint /spt
- removed TraversalMode.EDGE_BASED_1DIR and TraversalMode.EDGE_BASED_2DIR_UTURN, renamed TraversalMode.EDGE_BASED_2DIR
  to TraversalMode.EDGE_BASED
- to prevent u-turns when using edge-based algorithms it is now required to use TurnWeighting, #1640
- GraphHopperStorage.getGraph(Class) was replaced by GraphHopperStorage.getBase/CHGraph(), #1669
- CHGraph.shortcut(int, int) was removed (use .shortcut(int, int, ...) and/or .shortcutEdgeBased(int, int, ...) instead, #1693
- CH graphs are now identified using CHProfile instead of Weighting, #1670
- removed the 'traversal_mode` request parameter for /route, instead of 'traversal_mode=edge_based_2dir' use
  edge_based=true
- removed GraphHopper.set/getTraversalMode() methods, #1705
- edge-based CH is now chosen by default if it was prepared, #1706
- it is now possible to specify finite u-turn costs for CH preparation, #1671
- removed distances from CH shortcuts, reduces memory consumption per shortcut by 4 bytes (about 8-10%), #1719

### 0.12 [25 Mar 2019]

- renamed VirtualEdgeIteratorState.getOriginalEdgeKey to more precise getOriginalEdgeKey #1549
- access refactoring #1436 that moves AccessValue into SpatialRule.Access
- refactoring of EncodingManager to use builder pattern. Migration should be simple. Replace new EncodingManager with
  EncodingManager.crea- The methods GraphHopper.setEnableInstructions/setPreferredLanguage is now in
  EncodingManager.Builder
- EncodingManager.supports renames to hasEncoder
- big refactoring #1447: to increase 64bit limit of flags, make reverse direction handling easier, to allow shared
  EncodedValues, remove reverseFlags method, much simpler property access, simplify FlagEncoder (maybe even deprecate
  this interface at a later stage)
- moved shp-reader into separate repository: https://github.com/graphhopper/graphhopper-reader-shp

### 0.11 [12 Sep 2018]

- web resources for dropwizard web framework (no servlets anymore) #1108
- prefix -Dgraphhopper. for command line arguments necessary, see docs/web/quickstart.md or
  docs/core/quickstart-from-source.md#running--debbuging-with-intellij for details
- delegated reading properties to dropwizard, i.e. the new format yml is not read again in GraphHopper.init
- changed file format for landmarks #1376
- convert properties into new yml format via: https://gist.github.com/karussell/dbc9b4c455bca98b6a38e4a160e23bf8

### 0.10 [26 Feb 2018]

- introduce path details
- added handcoded API java client to this repository

### 0.9 [13 Jun 2017]

- remove war bundling support #297
- rename of DefaultModule to GraphHopperModule and GHServletModule to GraphHopperServletModule
- EncodedValue uses Math.round(value/factor). This can change the retrieved values for EncodedValues #954
- EncodedDoubleValue and EncodedValue requires maxValue/factor to be a natural number #954
- default base algorithm for all modes is bidirectional A* (except speed mode)
- introduced landmarks based hybrid mode, #780
- moving all prepare.xy configs to prepare.ch.xy and e.g. disallow the old
- removed deprecated methods in GraphHopper (setCHWeighting, setCHWeightings, getCHWeightings, setCHWeightings,
  getCHPrepareThreads, setCHPrepareThreads), Path.calcMillis, findID of LocationIndex and all implementations

### 0.8 [18 Oct 2016]

- refactoring to Weighting class, see #807
- removed FlagEncoder from parameters as weighting.getFlagEncoder can and is used
- all properties with prefix "osmreader." changed to "datareader." and osmreader.osm changed to datareader.file
- maven/gradle dependency graphhopper is now split into graphhopper-core and graphhopper-reader-osm, i.e. if you
  previouls depend on 'graphhopper' artificat you should now use graphhopper-reader-osm except environments like Android
  where you just load the graph and do no import
- use GraphHopperOSM as base class instead of GraphHopper
- OSM reader separated from core, use new graphhopper-core package
- moved subnetwork code into own package com.graphhopper.routing.subnetwork
- moved weighting code into own package com.graphhopper.routing.weighting
- code format has changed, so it is important to change your PRs too before you merge master, see discussion #770

### 0.7 [15 Jun 2016]

- added snapped points to output JSON for every path
- the foot routing is now much smoother and only considers safe paths, to use beautiful roads (i.e. prefer hiking routes
  etc) use the new 'hike' profiles, see #633
- vehicle constants have moved to FlagEncoderFactory
- several constants changed to under score notation see #719 with a few breaking changes, e.g. use lower case names for
  flag encoders or jsonp_allowed instead of the jsonpAllowed annotation
- moving all string parameter constants into the Parameters class
- no more acceptedRailways set see #662 for more information
- web API: content type of gpx export is now application/gpx+xml if not explicitly specified
- use prepare.ch.weightings instead of prepare.chWeighting e.g. for disabling CH use prepare.ch.weightings=no
- GraphHopper class is refactored regarding RoutingAlgorithmFactory in order to fix problem when integrating flexibility
  routing, most of the CH related stuff is moved into CHAlgoFactoryDecorator, several methods are deprecated to use the
  methods of the decorator, see #631
- WeightingMap is now named HintsMap
- use the correct graphHopperFolder as no automatic fallback to 'folder-gh' is happening anymore, see #704
- refactored FlagEncoder.handleFerryWay to getFerrySpeed to make it possible to fix #665
- removed setWeightLimit as too unspecific for arbitrary weights, use setMaxVisitedNodes instead
- missing renames for Path.setEdgeEntry -> setSPTEntry and AbstractAlgorithm.createEdgeEntry -> createSPTEntry

### 0.6 [08 Feb 2016]

- removed methods deprecated in 0.4 and 0.5
- renamed EdgeEntry to SPTEntry and AStar.AStarEdge to AStar.AStarEntry
- parameter force removed from AbstractFlagEncoder.applyMaxSpeed
- GHResponse now wraps multiple PathWrapper; renamed GraphHopper.getPaths to calcPaths as 'get' sounded too cheap; a new
  method RoutingAlgorithm.calcPaths is added; see #596
- moving lgpl licensed file into own submodule graphhopper-tools-lgpl
- renaming of Tarjans algorithm class to TarjansSCCAlgorithm
- more strict naming for Weighting enforced and more strict matching to select Weighting (equals check), #490
- specify the preferred-language for way names during graph import (ISO 639-1 or ISO 639-2)
- renaming of getCHWeighting to getCHWeightings due to supporting multiple CH weightings, #623
- deprecation of setCHWeighting, please use setCHWeightings instead, #623

### 0.5 [12 Aug 2015]

- Several names have changed see #466, #467, #468
- GraphHopper.optimize removed use postProcessing instead
- method GraphHopper.getGraph() changed to getGraphHopperStorage()
- the interface GraphStorage does no longer extend from the Graph interface. Use GraphHopperStorage (which implements
  the Graph interface via the base graph) or only Graph instead
- now it is necessary to call baseGraph/chGraph.freeze in order to use the chGraph (to simply determine when an edgeId
  is a shortcut)
- LevelGraphStorage is now a GraphHopperStorage with an additional ch graph (CHGraphImpl)
- GraphHopperStorage implements now the Graph interface and delegates all necessary methods to the underlying base
  graph. To do routing you call getGraph(CHGraph.class or Graph.class) where the parameter Graph.class returns the base
  graph and the behaviour is identical to GraphHopperStorage itself
- renamed LevelGraph* to CHGraph*
- renamed NoGraphExtension to NoOpExtension
- removed visitedNodes method in GraphHopper replaced with per response information: response.getHints().getLong("
  visited_nodes.sum", 0)
- added ability to store hints in GHResponse which will be forwarded to the json too
- breaking change in HTTP API: error JSON format changed to be message:"" instead of within info.errors, see updated api
  documentation
- made GHResponse.getMillis, Path.getMillis, GPXEntry.getMillis deprecated, use getTime instead
- in AbstractFlagEncoder, parse*() and getStr() are now deprecated, use properties.get* instead

### 0.4 [18 Mar 2015]

- translation key turn changed and merged with left etc into turn_left, turn_right etc
- create location index before preparation in the GraphHopper class
- encodingManager.getSingle() is removed and flagEncoder list is no longer sorted, the first vehicle is used for CH
  preparation
- removed LocationIndexTreeSC, use new LocationIndexTree(levelGraph.getBaseGraph(), directory) instead
- getLevel and setLevel do no longer automatically increase node count, use getNodeAccess.ensureNode for that
- normal algorithms are now possible on prepared graph use getBaseGraph, see #116
- GHResponse no longer has isFound method, use !hasErrors instead
- merged unused Edge class into EdgeEntry
- astar and astarbi are now both none-heuristic and take parameters for beeline approximation:
  astar.approximation=BeelineSimplification|BeelineAccurate or astarbi.approximation=...
- making GPX export according to the schema to support import from various tools like basecamp
- refactoring: AllEdgesIterator.getMaxId is now named getCount
- major change of internal API: moved method "Path RoutingAlgorithm.calcPath(QueryResult,QueryResult)" to a helper
  method QueryGraph.lookup, call queryResult.getClosestNode for the calcPath(nodeFrom,nodeTo) method
- no cachedWays and cachedPoints in Path anymore
- Path.findInstruction was moved to InstructionList.find
- if start and end point are identical an algorithm will find the path consisting only of one node, one point and one
  instruction (finish instruction), but without edges
- astarbi has new default values for approximation (false) and approximation_factor (1.2) in
  RoutingAlgorithmFactorySimple
- instead of strings use the variables in AlgorithmOptions to specify an algorithm
- use RoutingAlgorithmFactorySimple instead of RoutingAlgorithmFactory, also more consistent algorithm preparation
  handling due to new AlgorithmOptions, therefor removed NoOpAlgorithmPreparation
- GHResponse.getXX methods now fail fast (throw an exception) if an error while route calculation occurred. See #287
- renamed less often used URL parameter 'min_path_precision' to way_point_max_distance which makes it identical to the
  setWayPointMaxDistance method used for simplification at OSMImport
- removed douglas.minprecision from Java API ghRequest.hints => use wayPointMaxDistance instead
- encoder.supportTurnCost is replaced by encoder.supports(TurnWeighting.class)
- CmdArgs is now a Map<String, String> instead Map<String, Object>. The value will be parsed up on every getXY call,
  makes storing string vs. object less error-prone
- removed GHRequest.getHint, instead use the provided methods in GHRequest.getHints().getXY and GHRequest.getHints().put
- important graph incompatibility as properties cannot be loaded. renamed osmreader.bytesForFlags to
  graph.bytesForFlags, renamed config property osmreader.acceptWay to graph.flagEncoders
- default weighting is now fastest, fixing #261
- moved method GraphHopper.main into tools module and class com.graphhopper.tools.Import, see #250
- refactored GraphHopper.createWeighting to accept more than one configuration option, see #237
- refactored GraphHopper.disableCHShortcuts to setCHEnable(boolean)
- moving the boolean parameter of GraphHopper.setInMemory into a separate method setStoreOnFlush
- renaming of GraphHopper.setCHShortcuts to setCHWeighting, as well as the property prepare.chShortcuts to
  prepare.chWeighting
- jsonp is disabled by default. You need to enable it in the config.properties, see the config-example.properties
- EncodingManager cannot be null in GraphHopperStorage. If you need to parse EncodingManager configuration from existing
  graph use EncodingManager.create
- no reflection done in EncodingManager which improves portability and makes configuration of encoders possible before
  adding to manager
- removed dijkstraNativebi as no performance advantage but maintenance disadvantage and similar to oneToManyDijkstra
- to provide context for turn costs we needed to add prevEdgeId into Weighting.calcWeight, see new documentation
- with the introduction of lock protection mechanism (see #112) GraphHopper needs always write access, see also #217
- new GraphHopper.clean method to remove the graph directory via Java API

### 0.3.0 [13 May 2014]

- introduced prefer bits, now bike uses more bits and 3 bike encoder do not fit into 32 bit anymore, will be fixed later
- moved Translation argument into Path.calcInstruction for more fine grained control, instructions are now uncached and
  GHRequest: new locale parameter
- CoordTrig and the like are removed, GHPlace is mostly replaced by GHPoint and so GHRequest has now methods ala
  addPoint instead
- removed isBoth from AbstractFlagEncoder, moved canBeOverwritten and associated test to PrepareEncoder
- removed unused directory.rename
- refactor edge.copyProperties into copyPropertiesTo to have similar semantics as Graph.copyTo
- calcWeight now contains reverse boolean to calculate correct direction dependent weight
- completely different web API response format. see docs/web
- swapDirections is renamed to reverseFlags (EncodingManager and FlagEncoders)
- edgeState.detach has now a reverse parameter, just use false to get previous results
- web api: buildDate contains now timezone, algoType is replaced with weighting
- dijkstraNative is now dijkstraNativebi
- fixed #151
- calcWeight now contains reverse boolean to calculate correct direction dependent weight
- EncodingManager always takes the encoders in constructor, to force always init
- GraphHopper.setMemory(true, true/false) was refactored to GraphHopper.setMemory(true/false), use mmap config via
  GraphHopper.setMemoryMapped()
- incompatible edges => you need to re-import data and/or update the edges file
- the instructions of the web response does not contain times (string) but instead millis (long)
- PrepareContractionHierarchies.setPeriodicUpdates is now in percentage not in absolute counts
- improved bike routing #132, #138, #139, #150
- gpx export via API, HTTP (route?type=gpx) and web interface is possible: #113, #136, #141

### 0.2.0 [23 Nov 2013]

- change inconsistent default settings for contraction hierarchies in the API - see https://lists.openstreetmap.org/pipermail/graphhopper/2013-December/000585.html
- fixed issues with android:
  * graphhopper: use maps from 0.2 path; updated maps
  * mapsforge: use mapsforge-map dependency; merged #461; avoid duplicates otherwise mapsforge-core would be duplicate (
    ?)
- refactored/renamed classes and methods:
  * refactor 'flags' from int to long (still only int is stored)
  * replacing Graph.edge(a,b,dist,edgeFlags) by Graph.edge(a,b).setDistance().setFlags()
  * FlagEncoder.flags => use FlagEncoder.setProperties or separate setAccess and setSpeed method
  * renamed LocationIDResult to QueryResult and Location2NodesNtree to LocationIndexTree
  * renamed Location2IDIndex to LocationIndex
  * renamed WeightCalculation to Weighting and getWeight to calcWeight, the URL parameter algoType in web module is now
    deprecated and 'weighting' should be used
  * removed GHDijkstraHeap, GHDijkstraHeap2
  * made DistanceCalc into interface (new DistanceCalcEarth implementation)
  * made GraphStorage into interface (new GraphHopperStorage implementation) move some methods from Graph into
    GraphStorage -> optimize + node removal stuff -> not necessary in algorithms
- incompatible storage layout due to: pluggable endianness (#103) -> changed default endianness to LITTLE
- add highly experimental UnsafeDataAccess to speed up search ~15%
- several small bug fixes and improvements
- different edge insert
- important bug fix for edge retrieval which leads to massive speed up in prepare + CH algos
- finally fixed major feature request #27 to allow gps-to-gps queries instead of only junction-to-junction ones.
  * follow up in #52 and #115
  * slower but more precise and necessary edge distance calculation
- fixed bug #105 for disconnected areas
- fix which made CH preparation ~5% faster
- more align API for all algorithms. and initCollection is called via 1000 not something depending on the graph size
- API changed
  * case of vehicle now case does not matter
  * returned distance is in meter now
- better i18n support
- fixed major bug #102 when removing subnetworks
- fixed bug #89 for trams on roads
- completed improvement #93 for ferries
- edge explorer makes none-CH algorithms ~8% faster
- link to all closed issues: https://github.com/graphhopper/graphhopper/issues?milestone=2&state=closed

### 0.1.1 [06 August 2013]

- correct maven bundling and some more issues
- more i18n

### 0.1 [23 July 2013]

- initial version with lots of features
- 24 closed issues: https://github.com/graphhopper/graphhopper/issues?milestone=3&state=closed, e.g.:
  * Route instructions
  * Implement OSM import for bike/foot/car
  * More compact graph (nodes along a way are stored in a separate storage => faster and reduced RAM usage)
  * Made routing working world wide. Make German-sized networks working on Android.
  * Made routing faster via bidirectional algorithms, contraction hierarchies, graph sorting, better OSM integration and
    some fine tuning.<|MERGE_RESOLUTION|>--- conflicted
+++ resolved
@@ -1,13 +1,11 @@
 ### 11.0 [not yet released]
 
-<<<<<<< HEAD
 - road_access now contains value of highest transportation mode for CAR, i.e. access=private, motorcar=yes will now return YES and not PRIVATE
 - car.json by default avoids private roads
-=======
+
 ### 10.0 [5 Nov 2024]
 
 - The config-example.yml uses a non-empty snap_preventions default array: [tunnel, bridge and ferry] for the /route endpoint
->>>>>>> 566b7b5e
 - the default u-turn time is now 0, the default u-turn weight is still infinite 
 - turn restriction support for restrictions with overlapping and/or multiple via-edges/ways, #3030
 - constructor of BaseGraph.Builder uses byte instead of integer count.
