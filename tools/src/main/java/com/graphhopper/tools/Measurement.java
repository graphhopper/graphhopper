--- conflicted
+++ resolved
@@ -608,13 +608,9 @@
         final AtomicInteger failedCount = new AtomicInteger(0);
         final DistanceCalc distCalc = new DistanceCalcEarth();
 
-<<<<<<< HEAD
         String profileName = querySettings.edgeBased ? "profile_tc" : "profile_no_tc";
         Weighting weighting = hopper.createWeighting(hopper.getProfile(profileName), new PMap());
-         final EdgeFilter edgeFilter = new FiniteWeightFilter(weighting, hopper.getEncodingManager().getBooleanEncodedValue(InSubnetwork.key(profileName)));
-=======
-        final EdgeFilter edgeFilter = AccessFilter.allEdges(hopper.getEncodingManager().getEncoder(vehicle).getAccessEnc());
->>>>>>> f17ca1ba
+        final EdgeFilter edgeFilter = new DefaultSnapFilter(weighting, hopper.getEncodingManager().getBooleanEncodedValue(InSubnetwork.key(profileName)));
         final EdgeExplorer edgeExplorer = g.createEdgeExplorer(edgeFilter);
         final AtomicLong visitedNodesSum = new AtomicLong(0);
         final AtomicLong maxVisitedNodes = new AtomicLong(0);
