/*
 *  Licensed to GraphHopper GmbH under one or more contributor
 *  license agreements. See the NOTICE file distributed with this work for
 *  additional information regarding copyright ownership.
 *
 *  GraphHopper GmbH licenses this file to you under the Apache License,
 *  Version 2.0 (the "License"); you may not use this file except in
 *  compliance with the License. You may obtain a copy of the License at
 *
 *       http://www.apache.org/licenses/LICENSE-2.0
 *
 *  Unless required by applicable law or agreed to in writing, software
 *  distributed under the License is distributed on an "AS IS" BASIS,
 *  WITHOUT WARRANTIES OR CONDITIONS OF ANY KIND, either express or implied.
 *  See the License for the specific language governing permissions and
 *  limitations under the License.
 */
package com.graphhopper;

import com.graphhopper.config.CHProfile;
import com.graphhopper.config.LMProfile;
import com.graphhopper.config.Profile;
import com.graphhopper.reader.ReaderWay;
import com.graphhopper.reader.dem.SRTMProvider;
import com.graphhopper.reader.dem.SkadiProvider;
import com.graphhopper.routing.ev.EdgeIntAccess;
import com.graphhopper.routing.ev.EncodedValueLookup;
import com.graphhopper.routing.ev.RoadEnvironment;
import com.graphhopper.routing.ev.Subnetwork;
import com.graphhopper.routing.util.AllEdgesIterator;
import com.graphhopper.routing.util.DefaultSnapFilter;
import com.graphhopper.routing.util.EdgeFilter;
import com.graphhopper.routing.util.countryrules.CountryRuleFactory;
import com.graphhopper.routing.util.parsers.DefaultTagParserFactory;
import com.graphhopper.routing.util.parsers.OSMRoadEnvironmentParser;
import com.graphhopper.routing.util.parsers.TagParser;
import com.graphhopper.routing.weighting.Weighting;
import com.graphhopper.routing.weighting.custom.CustomProfile;
import com.graphhopper.search.KVStorage;
import com.graphhopper.storage.IntsRef;
import com.graphhopper.storage.index.LocationIndexTree;
import com.graphhopper.storage.index.Snap;
import com.graphhopper.util.*;
import com.graphhopper.util.Parameters.CH;
import com.graphhopper.util.Parameters.Landmark;
import com.graphhopper.util.Parameters.Routing;
import com.graphhopper.util.details.PathDetail;
import com.graphhopper.util.exceptions.ConnectionNotFoundException;
import com.graphhopper.util.exceptions.MaximumNodesExceededException;
import com.graphhopper.util.exceptions.PointDistanceExceededException;
import com.graphhopper.util.shapes.BBox;
import com.graphhopper.util.shapes.GHPoint;
import com.graphhopper.util.shapes.GHPoint3D;
import org.junit.jupiter.api.AfterEach;
import org.junit.jupiter.api.BeforeEach;
import org.junit.jupiter.api.Disabled;
import org.junit.jupiter.api.Test;
import org.junit.jupiter.params.ParameterizedTest;
import org.junit.jupiter.params.provider.CsvSource;
import org.junit.jupiter.params.provider.ValueSource;
import org.locationtech.jts.geom.Coordinate;
import org.locationtech.jts.geom.GeometryFactory;

import java.io.File;
import java.util.*;
import java.util.concurrent.atomic.AtomicInteger;

import static com.graphhopper.json.Statement.If;
import static com.graphhopper.json.Statement.Op.MULTIPLY;
import static com.graphhopper.util.GHUtility.createCircle;
import static com.graphhopper.util.GHUtility.createRectangle;
import static com.graphhopper.util.Parameters.Algorithms.*;
import static com.graphhopper.util.Parameters.Curbsides.*;
import static com.graphhopper.util.Parameters.Routing.TIMEOUT_MS;
import static com.graphhopper.util.Parameters.Routing.U_TURN_COSTS;
import static java.util.Arrays.asList;
import static org.junit.jupiter.api.Assertions.*;

/**
 * @author Peter Karich
 */
public class GraphHopperTest {

    public static final String DIR = "../core/files";

    // map locations
    private static final String BAYREUTH = DIR + "/north-bayreuth.osm.gz";
    private static final String BAUTZEN = DIR + "/bautzen.osm";
    private static final String BERLIN = DIR + "/berlin-siegessaeule.osm.gz";
    private static final String KREMS = DIR + "/krems.osm.gz";
    private static final String LAUF = DIR + "/Laufamholzstrasse.osm.xml";
    private static final String MONACO = DIR + "/monaco.osm.gz";
    private static final String MOSCOW = DIR + "/moscow.osm.gz";
    private static final String ESSEN = DIR + "/edge_based_subnetwork.osm.xml.gz";

    // when creating GH instances make sure to use this as the GH location such that it will be cleaned between tests
    private static final String GH_LOCATION = "target/graphhopper-test-gh";

    @BeforeEach
    @AfterEach
    public void setup() {
        Helper.removeDir(new File(GH_LOCATION));
    }

    @ParameterizedTest
    @CsvSource({
            DIJKSTRA + ",false,705",
            ASTAR + ",false,361",
            DIJKSTRA_BI + ",false,340",
            ASTAR_BI + ",false,192",
            ASTAR_BI + ",true,46",
            DIJKSTRA_BI + ",true,51"
    })
    public void testMonacoDifferentAlgorithms(String algo, boolean withCH, int expectedVisitedNodes) {
        final String vehicle = "car";
<<<<<<< HEAD

=======
        
>>>>>>> c92ab785
        GraphHopper hopper = new GraphHopper().
                setGraphHopperLocation(GH_LOCATION).
                setOSMFile(MONACO).
                setProfiles(new CustomProfile("profile").setVehicle(vehicle)).
                setStoreOnFlush(true);
        hopper.getCHPreparationHandler()
                .setCHProfiles(new CHProfile("profile"));
        hopper.setMinNetworkSize(0);
        hopper.importOrLoad();
        GHRequest req = new GHRequest(43.727687, 7.418737, 43.74958, 7.436566)
                .setAlgorithm(algo)
                .setProfile("profile");
        req.putHint(CH.DISABLE, !withCH);
        GHResponse rsp = hopper.route(req);
        assertFalse(rsp.hasErrors(), rsp.getErrors().toString());
        assertEquals(expectedVisitedNodes, rsp.getHints().getLong("visited_nodes.sum", 0));

        ResponsePath res = rsp.getBest();
        assertEquals(3586.9, res.getDistance(), .1);
        assertEquals(274209, res.getTime(), 10);
        assertEquals(91, res.getPoints().size());

        assertEquals(43.7276852, res.getWaypoints().getLat(0), 1e-7);
        assertEquals(43.7495432, res.getWaypoints().getLat(1), 1e-7);

        // when we set a timeout no route is found, at least as long as it is negative
        req.putHint(TIMEOUT_MS, -1);
        rsp = hopper.route(req);
        assertTrue(rsp.hasErrors());
        assertTrue(rsp.getErrors().toString().contains("ConnectionNotFoundException"), rsp.getErrors().toString());
    }

    @Test
    public void testMonacoWithInstructions() {
        final String profile = "profile";
        final String vehicle = "foot";
<<<<<<< HEAD

=======
        
>>>>>>> c92ab785
        GraphHopper hopper = new GraphHopper().
                setGraphHopperLocation(GH_LOCATION).
                setOSMFile(MONACO).
                setProfiles(new CustomProfile(profile).setCustomModel(new CustomModel().setDistanceInfluence(70d)).setVehicle(vehicle)).
                setStoreOnFlush(true).
                importOrLoad();

        GHResponse rsp = hopper.route(new GHRequest(43.727687, 7.418737, 43.74958, 7.436566).
                setAlgorithm(ASTAR).setProfile(profile));

        // identify the number of counts to compare with CH foot route
        assertEquals(1094, rsp.getHints().getLong("visited_nodes.sum", 0));

        ResponsePath res = rsp.getBest();
        assertEquals(3535, res.getDistance(), 1);
        assertEquals(115, res.getPoints().size());

        assertEquals(43.7276852, res.getWaypoints().getLat(0), 1e-7);
        assertEquals(43.7495432, res.getWaypoints().getLat(1), 1e-7);

        InstructionList il = res.getInstructions();
        assertEquals(31, il.size());

        // TODO roundabout fine tuning -> enter + leave roundabout (+ two roundabouts -> is it necessary if we do not leave the street?)
        Translation tr = hopper.getTranslationMap().getWithFallBack(Locale.US);
        assertEquals("continue onto Avenue des Guelfes", il.get(0).getTurnDescription(tr));
        assertEquals("turn slight left onto Avenue des Papalins", il.get(1).getTurnDescription(tr));
        assertEquals("turn sharp right onto Quai Jean-Charles Rey", il.get(4).getTurnDescription(tr));
        assertEquals("turn left", il.get(5).getTurnDescription(tr));
        assertEquals("turn right onto Avenue Albert II", il.get(6).getTurnDescription(tr));

        assertEquals(11, il.get(0).getDistance(), 1);
        assertEquals(96, il.get(1).getDistance(), 1);
        assertEquals(178, il.get(2).getDistance(), 1);
        assertEquals(13, il.get(3).getDistance(), 1);
        assertEquals(10, il.get(4).getDistance(), 1);
        assertEquals(42, il.get(5).getDistance(), 1);

        assertEquals(7, il.get(0).getTime() / 1000);
        assertEquals(69, il.get(1).getTime() / 1000);
        assertEquals(128, il.get(2).getTime() / 1000);
        assertEquals(9, il.get(3).getTime() / 1000);
        assertEquals(7, il.get(4).getTime() / 1000);
        assertEquals(30, il.get(5).getTime() / 1000);

        assertEquals(115, res.getPoints().size());
    }

    @Test
    public void withoutInstructions() {
        final String profile = "profile";
        final String vehicle = "foot";
<<<<<<< HEAD

=======
        
>>>>>>> c92ab785
        GraphHopper hopper = new GraphHopper().
                setGraphHopperLocation(GH_LOCATION).
                setOSMFile(MONACO).
                setProfiles(new CustomProfile(profile).setVehicle(vehicle)).
                setStoreOnFlush(true).
                importOrLoad();

        GHRequest request = new GHRequest().setAlgorithm(ASTAR).setProfile(profile);
        request.addPoint(new GHPoint(43.729584, 7.410965));
        request.addPoint(new GHPoint(43.732499, 7.426758));
        request.getHints().putObject("instructions", true);
        // no simplification
        hopper.getRouterConfig().setSimplifyResponse(false);
        GHResponse routeRsp = hopper.route(request);
        assertEquals(8, routeRsp.getBest().getInstructions().size());
        assertEquals(42, routeRsp.getBest().getPoints().size());

        // with simplification
        hopper.getRouterConfig().setSimplifyResponse(true);
        routeRsp = hopper.route(request);
        assertEquals(8, routeRsp.getBest().getInstructions().size());
        assertEquals(37, routeRsp.getBest().getPoints().size());

        // no instructions
        request.getHints().putObject("instructions", false);
        routeRsp = hopper.route(request);
        // the path is still simplified
        assertEquals(39, routeRsp.getBest().getPoints().size());
    }

    @Test
    public void testUTurnInstructions() {
        final String profile = "profile";
        final String vehicle = "car";
        GraphHopper hopper = new GraphHopper().
                setGraphHopperLocation(GH_LOCATION).
                setOSMFile(MONACO).
                setProfiles(new CustomProfile(profile).setVehicle(vehicle).setTurnCosts(true).putHint(U_TURN_COSTS, 20));
        hopper.importOrLoad();
        Translation tr = hopper.getTranslationMap().getWithFallBack(Locale.US);

        {
            GHRequest request = new GHRequest();
            request.addPoint(new GHPoint(43.747418, 7.430371));
            request.addPoint(new GHPoint(43.746853, 7.42974));
            request.addPoint(new GHPoint(43.746929, 7.430458));
            request.setProfile(profile);
            request.setCurbsides(Arrays.asList("right", "any", "right"));
            GHResponse rsp = hopper.route(request);
            assertFalse(rsp.hasErrors(), rsp.getErrors().toString());
            ResponsePath res = rsp.getBest();
            assertEquals(286, res.getDistance(), 1);
            // note that this includes the u-turn time for the second u-turn, but not the first, because it's a waypoint!
            assertEquals(54351, res.getTime(), 1);
            // the route follows Avenue de l'Annonciade to the waypoint, u-turns there, then does a sharp right turn onto the parallel (dead-end) road,
            // does a u-turn at the dead-end and then arrives at the destination
            InstructionList il = res.getInstructions();
            assertEquals(6, il.size());
            assertEquals("continue", il.get(0).getTurnDescription(tr));
            assertEquals("waypoint 1", il.get(1).getTurnDescription(tr));
            assertEquals("make a U-turn", il.get(2).getTurnDescription(tr));
            assertEquals("turn sharp right", il.get(3).getTurnDescription(tr));
            assertEquals("make a U-turn", il.get(4).getTurnDescription(tr));
            assertEquals("arrive at destination", il.get(5).getTurnDescription(tr));
        }

        {
            GHRequest request = new GHRequest();
            request.addPoint(new GHPoint(43.743887, 7.431151));
            request.addPoint(new GHPoint(43.744007, 7.431076));
            //Force initial (two-lane) U-Turn
            request.setHeadings(Arrays.asList(200.));

            request.setProfile(profile);
            GHResponse rsp = hopper.route(request);

            assertFalse(rsp.hasErrors());
            ResponsePath res = rsp.getBest();
            InstructionList il = res.getInstructions();
            assertEquals(4, il.size());

            // Initial (two-lane) U-turn
            assertEquals("make a U-turn onto Avenue Princesse Grace", il.get(1).getTurnDescription(tr));
            // Second (two-lane) U-turn to get to destination
            assertEquals("make a U-turn onto Avenue Princesse Grace", il.get(2).getTurnDescription(tr));
        }
    }

    private void testImportCloseAndLoad(boolean ch, boolean lm, boolean sort, boolean custom) {
        final String vehicle = "foot";
        final String profileName = "profile";
        GraphHopper hopper = new GraphHopper().
                setGraphHopperLocation(GH_LOCATION).
                setOSMFile(MONACO).
                setStoreOnFlush(true).
                setSortGraph(sort);

        Profile profile = new CustomProfile(profileName).setVehicle(vehicle);
        if (custom) {
            JsonFeature area51Feature = new JsonFeature();
            area51Feature.setId("area51");
            area51Feature.setGeometry(new GeometryFactory().createPolygon(new Coordinate[]{
                    new Coordinate(7.4174, 43.7345),
                    new Coordinate(7.4198, 43.7355),
                    new Coordinate(7.4207, 43.7344),
                    new Coordinate(7.4174, 43.7345)}));
            CustomModel customModel = new CustomModel().setDistanceInfluence(0d);
            customModel.getPriority().add(If("in_area51", MULTIPLY, "0.1"));
            customModel.getAreas().getFeatures().add(area51Feature);
            profile = new CustomProfile(profileName).setCustomModel(customModel).setVehicle(vehicle);
        }
        hopper.setProfiles(profile);

        if (ch) {
            hopper.getCHPreparationHandler()
                    .setCHProfiles(new CHProfile(profileName));
        }
        if (lm) {
            hopper.getLMPreparationHandler()
                    .setLMProfiles(new LMProfile(profileName));
        }
        hopper.importAndClose();
        hopper = new GraphHopper().
                setGraphHopperLocation(GH_LOCATION).
                setOSMFile(MONACO).
                setProfiles(profile).
                setStoreOnFlush(true).
                setAllowWrites(false);
        if (ch) {
            hopper.getCHPreparationHandler()
                    .setCHProfiles(new CHProfile(profileName));
        }
        if (lm) {
            hopper.getLMPreparationHandler()
                    .setLMProfiles(new LMProfile(profileName));
        }
        hopper.importOrLoad();

        // same query as in testMonacoWithInstructions
        // visited nodes >700 for flexible, <125 for CH or LM

        if (ch) {
            GHRequest req = new GHRequest(43.727687, 7.418737, 43.74958, 7.436566).
                    setProfile(profileName);
            req.putHint(CH.DISABLE, false);
            req.putHint(Landmark.DISABLE, true);
            GHResponse rsp = hopper.route(req);

            ResponsePath bestPath = rsp.getBest();
            long sum = rsp.getHints().getLong("visited_nodes.sum", 0);
            assertNotEquals(sum, 0);
            assertTrue(sum < 155, "Too many nodes visited " + sum);
            assertEquals(3535, bestPath.getDistance(), 1);
            assertEquals(115, bestPath.getPoints().size());
        }

        if (lm) {
            GHRequest req = new GHRequest(43.727687, 7.418737, 43.74958, 7.436566).
                    setProfile(profileName).
                    setAlgorithm(Parameters.Algorithms.ASTAR_BI);
            req.putHint(CH.DISABLE, true);
            req.putHint(Landmark.DISABLE, false);
            GHResponse rsp = hopper.route(req);

            ResponsePath bestPath = rsp.getBest();
            long sum = rsp.getHints().getLong("visited_nodes.sum", 0);
            assertNotEquals(sum, 0);
            assertTrue(sum < 125, "Too many nodes visited " + sum);
            assertEquals(3535, bestPath.getDistance(), 1);
            assertEquals(115, bestPath.getPoints().size());
        }

        // flexible
        GHRequest req = new GHRequest(43.727687, 7.418737, 43.74958, 7.436566).
                setProfile(profileName);
        req.putHint(CH.DISABLE, true);
        req.putHint(Landmark.DISABLE, true);
        GHResponse rsp = hopper.route(req);

        ResponsePath bestPath = rsp.getBest();
        long sum = rsp.getHints().getLong("visited_nodes.sum", 0);
        assertNotEquals(sum, 0);
        assertTrue(sum > 120, "Too few nodes visited " + sum);
        assertEquals(3535, bestPath.getDistance(), 1);
        assertEquals(115, bestPath.getPoints().size());

        hopper.close();
    }

    @Test
    public void testImportThenLoadCH() {
        testImportCloseAndLoad(true, false, false, false);
    }

    @Test
    public void testImportThenLoadLM() {
        testImportCloseAndLoad(false, true, false, false);
    }

    @Test
    public void testImportThenLoadLMWithCustom() {
        testImportCloseAndLoad(false, true, false, true);
    }

    @Test
    public void testImportThenLoadCHLM() {
        testImportCloseAndLoad(true, true, false, false);
    }

    @Test
    public void testImportThenLoadCHLMAndSort() {
        testImportCloseAndLoad(true, true, true, false);
    }

    @Test
    public void testImportThenLoadFlexible() {
        testImportCloseAndLoad(false, false, false, false);
    }

    @Test
    public void testImportWithCHANDCustomProfile() {
        // we cannot unload geometry as it might be required in CustomWeighting when using in_area_xy in condition
        testImportCloseAndLoad(true, false, false, true);
    }

    @Test
    public void testAlternativeRoutes() {
        final String profile = "profile";
        final String vehicle = "foot";
<<<<<<< HEAD

=======
        
>>>>>>> c92ab785
        GraphHopper hopper = new GraphHopper().
                setGraphHopperLocation(GH_LOCATION).
                setOSMFile(MONACO).
                setProfiles(new CustomProfile(profile).setVehicle(vehicle)).
                setStoreOnFlush(true).
                importOrLoad();

        GHRequest req = new GHRequest(43.729057, 7.41251, 43.740298, 7.423561).
                setAlgorithm(ALT_ROUTE).setProfile(profile);

        GHResponse rsp = hopper.route(req);
        assertFalse(rsp.hasErrors());
        assertEquals(2, rsp.getAll().size());

        assertEquals(1600, rsp.getAll().get(0).getTime() / 1000);
        assertEquals(1429, rsp.getAll().get(1).getTime() / 1000);

        req.putHint("alternative_route.max_paths", 3);
        req.putHint("alternative_route.min_plateau_factor", 0.1);
        rsp = hopper.route(req);
        assertFalse(rsp.hasErrors());
        assertEquals(3, rsp.getAll().size());

        assertEquals(1600, rsp.getAll().get(0).getTime() / 1000);
        assertEquals(1429, rsp.getAll().get(1).getTime() / 1000);
        assertEquals(1420, rsp.getAll().get(2).getTime() / 1000);
    }

    @Test
    public void testAlternativeRoutesBike() {
        final String profile = "profile";
        final String vehicle = "bike";
<<<<<<< HEAD

=======
        
>>>>>>> c92ab785

        GraphHopper hopper = new GraphHopper().
                setGraphHopperLocation(GH_LOCATION).
                setOSMFile(BAYREUTH).
                setProfiles(new CustomProfile(profile).setVehicle(vehicle));
        hopper.importOrLoad();

        GHRequest req = new GHRequest(50.028917, 11.496506, 49.985228, 11.600876).
                setAlgorithm(ALT_ROUTE).setProfile(profile);
        req.putHint("alternative_route.max_paths", 3);
        GHResponse rsp = hopper.route(req);
        assertFalse(rsp.hasErrors(), rsp.getErrors().toString());

        assertEquals(3, rsp.getAll().size());
        // via ramsenthal
        assertEquals(2888, rsp.getAll().get(0).getTime() / 1000);
        // via unterwaiz
        assertEquals(3318, rsp.getAll().get(1).getTime() / 1000);
        // via eselslohe -> theta; BTW: here smaller time as 2nd alternative due to priority influences time order
        assertEquals(3116, rsp.getAll().get(2).getTime() / 1000);
    }

    @Test
    public void testAlternativeRoutesCar() {
        final String profile = "profile";
        final String vehicle = "car";
<<<<<<< HEAD

=======
        
>>>>>>> c92ab785

        GraphHopper hopper = new GraphHopper().
                setGraphHopperLocation(GH_LOCATION).
                setOSMFile(BAYREUTH).
                setProfiles(new CustomProfile(profile).setVehicle(vehicle));
        hopper.importOrLoad();

        GHRequest req = new GHRequest(50.023513, 11.548862, 49.969441, 11.537876).
                setAlgorithm(ALT_ROUTE).setProfile(profile);
        req.putHint("alternative_route.max_paths", 3);
        req.putHint("alternative_route.max_exploration_factor", 1.2);
        GHResponse rsp = hopper.route(req);
        assertFalse(rsp.hasErrors(), rsp.getErrors().toString());

        assertEquals(3, rsp.getAll().size());
        // directly via obergräfenthal
        assertEquals(855, rsp.getAll().get(0).getTime() / 1000);
        // via ramsenthal -> lerchenhof
        assertEquals(910, rsp.getAll().get(1).getTime() / 1000);
        // via neudrossenfeld
        assertEquals(955, rsp.getAll().get(2).getTime() / 1000);
    }

    @Test
    public void testPointHint() {
        final String profile = "profile";
        final String vehicle = "car";
<<<<<<< HEAD

=======
        
>>>>>>> c92ab785

        GraphHopper hopper = new GraphHopper().
                setGraphHopperLocation(GH_LOCATION).
                setOSMFile(LAUF).
                setProfiles(new CustomProfile(profile).setVehicle(vehicle));
        hopper.importOrLoad();

        GHRequest req = new GHRequest(49.46553, 11.154669, 49.465244, 11.152577).
                setProfile(profile);

        req.setPointHints(new ArrayList<>(asList("Laufamholzstraße, 90482, Nürnberg, Deutschland", "")));
        GHResponse rsp = hopper.route(req);
        assertFalse(rsp.hasErrors(), rsp.getErrors().toString());
        GHPoint snappedPoint = rsp.getBest().getWaypoints().get(0);
        assertEquals(49.465686, snappedPoint.getLat(), .000001);
        assertEquals(11.154605, snappedPoint.getLon(), .000001);

        req.setPointHints(new ArrayList<>(asList("", "")));
        rsp = hopper.route(req);
        assertFalse(rsp.hasErrors(), rsp.getErrors().toString());
        snappedPoint = rsp.getBest().getWaypoints().get(0);
        assertEquals(49.465502, snappedPoint.getLat(), .000001);
        assertEquals(11.154498, snappedPoint.getLon(), .000001);

        // Match to closest edge, since hint was not found
        req.setPointHints(new ArrayList<>(asList("xy", "")));
        rsp = hopper.route(req);
        assertFalse(rsp.hasErrors(), rsp.getErrors().toString());
        snappedPoint = rsp.getBest().getWaypoints().get(0);
        assertEquals(49.465502, snappedPoint.getLat(), .000001);
        assertEquals(11.154498, snappedPoint.getLon(), .000001);
    }

    @Test
    public void testForwardBackwardDestination() {
        final String profile = "profile";
        GraphHopper hopper = new GraphHopper().
                setGraphHopperLocation(GH_LOCATION).
                setOSMFile(BAUTZEN).
                setProfiles(new CustomProfile(profile).setVehicle("car"));
        hopper.setMinNetworkSize(0);
        hopper.importOrLoad();

        Translation tr = hopper.getTranslationMap().getWithFallBack(Locale.US);

        GHResponse rsp = hopper.route(new GHRequest(51.1915, 14.416, 51.192, 14.412).setProfile(profile));
        assertFalse(rsp.hasErrors(), rsp.getErrors().toString());
        assertEquals("keep right and take B 96 toward Bautzen-West, Hoyerswerda",
                rsp.getBest().getInstructions().get(1).getTurnDescription(tr));
        assertEquals("turn left onto Hoyerswerdaer Straße and drive toward Hoyerswerda, Kleinwelka",
                rsp.getBest().getInstructions().get(2).getTurnDescription(tr));

        rsp = hopper.route(new GHRequest(51.191, 14.414, 51.1884, 14.41).setProfile(profile));
        assertFalse(rsp.hasErrors(), rsp.getErrors().toString());
        assertEquals("turn left and take A 4 toward Dresden", rsp.getBest().getInstructions().get(1).getTurnDescription(tr));
    }

    @Test
    public void testNorthBayreuthAccessDestination() {
        final String profile = "profile";
        final String vehicle = "car";

        GraphHopper hopper = new GraphHopper().
                setGraphHopperLocation(GH_LOCATION).
                setOSMFile(BAYREUTH).
<<<<<<< HEAD
                setProfiles(new CustomProfile(profile).
                        setCustomModel(new CustomModel().addToPriority(If("road_access == DESTINATION", MULTIPLY, ".1"))).setVehicle(vehicle));
=======
                setProfiles(new Profile(profile).setVehicle(vehicle).setWeighting("fastest"));
>>>>>>> c92ab785
        hopper.importOrLoad();

        GHRequest req = new GHRequest(49.985307, 11.50628, 49.985731, 11.507465).
                setProfile(profile);

        GHResponse rsp = hopper.route(req);
        assertFalse(rsp.hasErrors(), rsp.getErrors().toString());
        assertEquals(550, rsp.getBest().getDistance(), 1);
    }

    @Test
    public void testNorthBayreuthBlockedEdges() {
        final String profile = "profile";
        final String vehicle = "car";

        GraphHopper hopper = new GraphHopper().
                setGraphHopperLocation(GH_LOCATION).
                setOSMFile(BAYREUTH).
                setProfiles(new CustomProfile(profile).setVehicle(vehicle));
        hopper.importOrLoad();

        GHRequest req = new GHRequest(49.985272, 11.506151, 49.986107, 11.507202).
                setProfile(profile);

        GHResponse rsp = hopper.route(req);
        assertFalse(rsp.hasErrors(), rsp.getErrors().toString());
        assertEquals(122, rsp.getBest().getDistance(), 1);

        // block road at 49.985759,11.50687
        CustomModel customModel = new CustomModel().addToPriority(If("in_blocked_area", MULTIPLY, "0"));
        customModel.getAreas().getFeatures().add(createCircle("blocked_area", 49.985759, 11.50687, 5));
        req.setCustomModel(customModel);
        rsp = hopper.route(req);
        assertFalse(rsp.hasErrors(), rsp.getErrors().toString());
        assertEquals(365, rsp.getBest().getDistance(), 1);

        req = new GHRequest(49.975845, 11.522598, 50.026821, 11.497364).
                setProfile(profile);

        rsp = hopper.route(req);
        assertFalse(rsp.hasErrors(), rsp.getErrors().toString());
        assertEquals(6685, rsp.getBest().getDistance(), 1);

        // block rectangular area
        customModel.getAreas().getFeatures().clear();
        customModel.getAreas().getFeatures().add(createRectangle("blocked_area", 49.97986, 11.472902, 50.003946, 11.534357));
        req.setCustomModel(customModel);
        rsp = hopper.route(req);
        assertFalse(rsp.hasErrors(), rsp.getErrors().toString());
        assertEquals(13988, rsp.getBest().getDistance(), 1);

        // Add blocked point to above area, to increase detour
        customModel.getAreas().getFeatures().add(createCircle("blocked_point", 50.017578, 11.547527, 5));
        customModel.addToPriority(If("in_blocked_point", MULTIPLY, "0"));
        rsp = hopper.route(req);
        assertFalse(rsp.hasErrors(), rsp.getErrors().toString());
        assertEquals(14601, rsp.getBest().getDistance(), 1);

        // block by edge IDs -> i.e. use small circular area
        customModel = new CustomModel().addToPriority(If("in_blocked_area", MULTIPLY, "0"));
        customModel.getAreas().getFeatures().add(createCircle("blocked_area", 49.979929, 11.520066, 200));
        req.setCustomModel(customModel);
        rsp = hopper.route(req);
        assertFalse(rsp.hasErrors(), rsp.getErrors().toString());
        assertEquals(12173, rsp.getBest().getDistance(), 1);

        customModel.getAreas().getFeatures().clear();
        customModel.getAreas().getFeatures().add(createCircle("blocked_area", 49.980868, 11.516397, 150));
        rsp = hopper.route(req);
        assertFalse(rsp.hasErrors(), rsp.getErrors().toString());
        assertEquals(12173, rsp.getBest().getDistance(), 1);

        // block by edge IDs -> i.e. use small rectangular area
        customModel.getAreas().getFeatures().clear();
        customModel.getAreas().getFeatures().add(createRectangle("blocked_area", 49.981875, 11.515818, 49.979522, 11.521407));
        rsp = hopper.route(req);
        assertFalse(rsp.hasErrors(), rsp.getErrors().toString());
        assertEquals(12173, rsp.getBest().getDistance(), 1);

        req = new GHRequest(50.009504, 11.490669, 50.024726, 11.496162).
                setProfile(profile);
        rsp = hopper.route(req);
        assertFalse(rsp.hasErrors(), rsp.getErrors().toString());
        assertEquals(1807, rsp.getBest().getDistance(), 1);

        customModel.getAreas().getFeatures().clear();
        customModel.getAreas().getFeatures().add(createCircle("blocked_area", 50.018277, 11.492336, 5));
        req.setCustomModel(customModel);
        rsp = hopper.route(req);
        assertFalse(rsp.hasErrors(), rsp.getErrors().toString());
        assertEquals(3363, rsp.getBest().getDistance(), 1);

        // query point and snapped point are different => block snapped point only => show that blocking an area changes lookup
        req = new GHRequest(49.984465, 11.507009, 49.986107, 11.507202).
                setProfile(profile);
        rsp = hopper.route(req);
        assertEquals(11.506, rsp.getBest().getWaypoints().getLon(0), 0.001);
        assertFalse(rsp.hasErrors(), rsp.getErrors().toString());
        assertEquals(155, rsp.getBest().getDistance(), 10);

        customModel.getAreas().getFeatures().clear();
        customModel.getAreas().getFeatures().add(createRectangle("blocked_area", 49.984434, 11.505212, 49.985394, 11.506333));
        req.setCustomModel(customModel);
        rsp = hopper.route(req);
        // we do not snap onto Grüngraben (within the blocked area), but onto Lohweg and then we need to go to Hauptstraße
        // and turn left onto Waldhüttenstraße. Note that if we exclude footway we get an entirely different path, because
        // the start point snaps all the way to the East onto the end of Bergstraße (because Lohweg gets no longer split
        // into several edges...)
        assertEquals(11.506, rsp.getBest().getWaypoints().getLon(0), 0.001);
        assertFalse(rsp.hasErrors(), rsp.getErrors().toString());
        assertEquals(510, rsp.getBest().getDistance(), 10);

        // first point is contained in blocked area => error
        req = new GHRequest(49.979, 11.516, 49.986107, 11.507202).
                setProfile(profile);
        customModel.getAreas().getFeatures().clear();
        customModel.getAreas().getFeatures().add(createRectangle("blocked_area", 49.981875, 11.515818, 49.979522, 11.521407));
        req.setCustomModel(customModel);
        rsp = hopper.route(req);
        assertTrue(rsp.hasErrors(), "expected errors");
        assertEquals(1, rsp.getErrors().size());
        assertTrue(rsp.getErrors().get(0) instanceof ConnectionNotFoundException);
    }

    @Test
    public void testCustomModel() {
        final String vehicle = "car";
        final String customCar = "custom_car";
        final String emptyCar = "empty_car";
        CustomModel customModel = new CustomModel();
        customModel.addToSpeed(If("road_class == TERTIARY || road_class == TRACK", MULTIPLY, "0.1"));
        GraphHopper hopper = new GraphHopper().
                setGraphHopperLocation(GH_LOCATION).
                setOSMFile(BAYREUTH).
                setProfiles(
                        new CustomProfile(emptyCar).setCustomModel(new CustomModel()).setVehicle(vehicle),
                        new CustomProfile(customCar).setCustomModel(customModel).setVehicle(vehicle)
                ).
                importOrLoad();

        // standard car route
        assertDistance(hopper, emptyCar, null, 8725);
        // the custom car takes a detour in the north to avoid tertiary roads
        assertDistance(hopper, customCar, null, 13223);
        // we can achieve the same by using the empty profile and using a client-side model, we just need to copy the model because of the internal flag
        assertDistance(hopper, emptyCar, new CustomModel(customModel), 13223);
        // now we prevent using unclassified roads as well and the route goes even further north
        CustomModel strictCustomModel = new CustomModel().addToSpeed(
                If("road_class == TERTIARY || road_class == TRACK || road_class == UNCLASSIFIED", MULTIPLY, "0.1"));
        assertDistance(hopper, emptyCar, strictCustomModel, 19289);
        // we can achieve the same by 'adding' a rule to the server-side custom model
        CustomModel customModelWithUnclassifiedRule = new CustomModel().addToSpeed(
                If("road_class == UNCLASSIFIED", MULTIPLY, "0.1")
        );
        assertDistance(hopper, customCar, customModelWithUnclassifiedRule, 19289);
        // now we use distance influence to avoid the detour
        assertDistance(hopper, customCar, new CustomModel(customModelWithUnclassifiedRule).setDistanceInfluence(200d), 8725);
        assertDistance(hopper, customCar, new CustomModel(customModelWithUnclassifiedRule).setDistanceInfluence(100d), 14475);
    }

    private void assertDistance(GraphHopper hopper, String profile, CustomModel customModel, double expectedDistance) {
        GHRequest req = new GHRequest(50.008732, 11.596413, 49.974361, 11.514509);
        req.setProfile(profile);
        if (customModel != null)
            req.setCustomModel(customModel);
        GHResponse rsp = hopper.route(req);
        assertFalse(rsp.hasErrors(), rsp.getErrors().toString());
        assertEquals(expectedDistance, rsp.getBest().getDistance(), 1);
    }

    @Test
    public void testMonacoVia() {
        final String profile = "profile";
        final String vehicle = "foot";
<<<<<<< HEAD

=======
        
>>>>>>> c92ab785
        GraphHopper hopper = new GraphHopper().
                setGraphHopperLocation(GH_LOCATION).
                setOSMFile(MONACO).
                setProfiles(new CustomProfile(profile).setCustomModel(new CustomModel().setDistanceInfluence(10_000d)).setVehicle(vehicle)).
                setStoreOnFlush(true).
                importOrLoad();

        Translation tr = hopper.getTranslationMap().getWithFallBack(Locale.US);
        GHResponse rsp = hopper.route(new GHRequest().
                addPoint(new GHPoint(43.727687, 7.418737)).
                addPoint(new GHPoint(43.74958, 7.436566)).
                addPoint(new GHPoint(43.727687, 7.418737)).
                setAlgorithm(ASTAR).setProfile(profile));

        ResponsePath res = rsp.getBest();
        assertEquals(6874.2, res.getDistance(), .1);
        assertEquals(170, res.getPoints().size());

        InstructionList il = res.getInstructions();
        assertEquals(30, il.size());
        assertEquals("continue onto Avenue des Guelfes", il.get(0).getTurnDescription(tr));
        assertEquals("turn slight left onto Avenue des Papalins", il.get(1).getTurnDescription(tr));
        assertEquals("turn sharp right onto Quai Jean-Charles Rey", il.get(4).getTurnDescription(tr));
        assertEquals("turn left", il.get(5).getTurnDescription(tr));
        assertEquals("turn right onto Avenue Albert II", il.get(6).getTurnDescription(tr));

        assertEquals("waypoint 1", il.get(15).getTurnDescription(tr));
        assertEquals(Instruction.U_TURN_UNKNOWN, il.get(16).getSign());

        assertEquals("continue onto Avenue Albert II", il.get(23).getTurnDescription(tr));
        assertEquals("turn left", il.get(24).getTurnDescription(tr));
        assertEquals("turn right onto Quai Jean-Charles Rey", il.get(25).getTurnDescription(tr));
        assertEquals("turn sharp left onto Avenue des Papalins", il.get(26).getTurnDescription(tr));
        assertEquals("turn slight right onto Avenue des Guelfes", il.get(28).getTurnDescription(tr));
        assertEquals("arrive at destination", il.get(29).getTurnDescription(tr));

        assertEquals(11, il.get(0).getDistance(), 1);
        assertEquals(97, il.get(1).getDistance(), 1);
        assertEquals(178, il.get(2).getDistance(), 1);
        assertEquals(13, il.get(3).getDistance(), 1);
        assertEquals(10, il.get(4).getDistance(), 1);
        assertEquals(42, il.get(5).getDistance(), 1);

        assertEquals(7, il.get(0).getTime() / 1000);
        assertEquals(69, il.get(1).getTime() / 1000);
        assertEquals(128, il.get(2).getTime() / 1000);
        assertEquals(9, il.get(3).getTime() / 1000);
        assertEquals(7, il.get(4).getTime() / 1000);
        assertEquals(30, il.get(5).getTime() / 1000);

        // special case of identical start and end point
        rsp = hopper.route(new GHRequest().
                addPoint(new GHPoint(43.727687, 7.418737)).
                addPoint(new GHPoint(43.727687, 7.418737)).
                setAlgorithm(ASTAR).setProfile(profile));

        res = rsp.getBest();
        assertEquals(0, res.getDistance(), .1);
        assertEquals(0, res.getRouteWeight(), .1);
        assertEquals(1, res.getPoints().size());
        assertEquals(1, res.getInstructions().size());
        assertEquals("arrive at destination", res.getInstructions().get(0).getTurnDescription(tr));
        assertEquals(Instruction.FINISH, res.getInstructions().get(0).getSign());

        rsp = hopper.route(new GHRequest().
                setPoints(Arrays.asList(
                        new GHPoint(43.727687, 7.418737),
                        new GHPoint(43.727687, 7.418737),
                        new GHPoint(43.727687, 7.418737)
                )).
                setAlgorithm(ASTAR).setProfile(profile));

        res = rsp.getBest();
        assertEquals(0, res.getDistance(), .1);
        assertEquals(0, res.getRouteWeight(), .1);
        assertEquals(1, res.getPoints().size());
        assertEquals(2, res.getInstructions().size());
        assertEquals(Instruction.REACHED_VIA, res.getInstructions().get(0).getSign());
        assertEquals(Instruction.FINISH, res.getInstructions().get(1).getSign());
    }

    @Test
    public void testMonacoPathDetails() {
        final String profile = "profile";
        final String vehicle = "foot";
<<<<<<< HEAD

=======
        
>>>>>>> c92ab785
        GraphHopper hopper = new GraphHopper().
                setGraphHopperLocation(GH_LOCATION).
                setOSMFile(MONACO).
                setProfiles(new CustomProfile(profile).setVehicle(vehicle)).
                setStoreOnFlush(true).
                importOrLoad();

        GHRequest request = new GHRequest();
        request.addPoint(new GHPoint(43.727687, 7.418737));
        request.addPoint(new GHPoint(43.74958, 7.436566));
        request.addPoint(new GHPoint(43.727687, 7.418737));
        request.setAlgorithm(ASTAR).setProfile(profile);
        request.setPathDetails(Collections.singletonList(Parameters.Details.AVERAGE_SPEED));

        GHResponse rsp = hopper.route(request);

        ResponsePath res = rsp.getBest();
        Map<String, List<PathDetail>> details = res.getPathDetails();
        assertEquals(1, details.size());
        List<PathDetail> detailList = details.get(Parameters.Details.AVERAGE_SPEED);
        assertEquals(18, detailList.size());
        assertEquals(5.0, detailList.get(0).getValue());
        assertEquals(0, detailList.get(0).getFirst());
        assertEquals(3.0, detailList.get(1).getValue());
        assertEquals(res.getPoints().size() - 1, detailList.get(17).getLast());
    }

    @Test
    public void testMonacoEnforcedDirection() {
        final String profile = "profile";
        final String vehicle = "foot";
<<<<<<< HEAD

=======
        
>>>>>>> c92ab785
        GraphHopper hopper = new GraphHopper().
                setGraphHopperLocation(GH_LOCATION).
                setOSMFile(MONACO).
                setProfiles(new CustomProfile(profile).setVehicle(vehicle)).
                setStoreOnFlush(true).
                importOrLoad();

        GHRequest req = new GHRequest().
                addPoint(new GHPoint(43.741069, 7.426854)).
                addPoint(new GHPoint(43.744445, 7.429483)).
                setHeadings(Arrays.asList(0., 190.)).
                setProfile(profile);
        req.putHint(Routing.HEADING_PENALTY, "400");
        GHResponse rsp = hopper.route(req);

        ResponsePath res = rsp.getBest();
        assertEquals(921, res.getDistance(), 10.);
        assertEquals(36, res.getPoints().size());

        // headings must be in [0, 360)
        req = new GHRequest().
                addPoint(new GHPoint(43.741069, 7.426854)).
                addPoint(new GHPoint(43.744445, 7.429483)).
                setHeadings(Arrays.asList(10., 370.)).
                setProfile(profile);
        rsp = hopper.route(req);
        assertTrue(rsp.hasErrors());
        assertTrue(rsp.getErrors().toString().contains("Heading for point 1 must be in range [0,360) or NaN, but was: 370"),
                rsp.getErrors().toString());

        // the number of headings must match the number of points
        req = new GHRequest().
                addPoint(new GHPoint(43.741069, 7.426854)).
                addPoint(new GHPoint(43.742069, 7.427854)).
                addPoint(new GHPoint(43.744445, 7.429483)).
                setHeadings(Arrays.asList(0., 190.)).
                setProfile(profile);
        rsp = hopper.route(req);
        assertTrue(rsp.hasErrors());
        assertTrue(rsp.getErrors().toString().contains("The number of 'heading' parameters must be zero, one or equal to the number of points"),
                rsp.getErrors().toString());
    }

    @Test
    public void testHeading() {
        final String profile = "profile";
        final String vehicle = "car";
<<<<<<< HEAD
        GraphHopper hopper = new GraphHopper().
                setGraphHopperLocation(GH_LOCATION).
                setOSMFile(BAYREUTH).
                setProfiles(new CustomProfile(profile).setVehicle(vehicle)).
=======
        final String weighting = "fastest";
        GraphHopper hopper = new GraphHopper().
                setGraphHopperLocation(GH_LOCATION).
                setOSMFile(BAYREUTH).
                setProfiles(new Profile(profile).setVehicle(vehicle).setWeighting(weighting)).
>>>>>>> c92ab785
                setStoreOnFlush(true).
                importOrLoad();

        // the heading affects the weight, but not the time
        GHRequest req = new GHRequest().
                addPoint(new GHPoint(49.985917, 11.510603)).
                addPoint(new GHPoint(49.98669, 11.509482)).
                setProfile(profile);
        GHResponse rsp = hopper.route(req);
        assertFalse(rsp.hasErrors());
        assertEquals(138, rsp.getBest().getDistance(), 1);
        assertEquals(17, rsp.getBest().getRouteWeight(), 1);
        assertEquals(17000, rsp.getBest().getTime(), 1000);
        // with heading
        req.setHeadings(Arrays.asList(100., 0.));
        rsp = hopper.route(req);
        assertFalse(rsp.hasErrors());
        assertEquals(138, rsp.getBest().getDistance(), 1);
        assertEquals(317, rsp.getBest().getRouteWeight(), 1);
        assertEquals(17000, rsp.getBest().getTime(), 1000);
    }

    @Test
    public void testMonacoMaxVisitedNodes() {
        final String profile = "profile";
        final String vehicle = "foot";
<<<<<<< HEAD

=======
        
>>>>>>> c92ab785
        GraphHopper hopper = new GraphHopper().
                setGraphHopperLocation(GH_LOCATION).
                setOSMFile(MONACO).
                setProfiles(new CustomProfile(profile).setVehicle(vehicle)).
                setStoreOnFlush(true).
                importOrLoad();

        GHPoint from = new GHPoint(43.741069, 7.426854);
        GHPoint to = new GHPoint(43.744445, 7.429483);
        GHRequest req = new GHRequest(from, to).setProfile(profile);
        req.putHint(Routing.MAX_VISITED_NODES, 5);
        GHResponse rsp = hopper.route(req);

        assertTrue(rsp.hasErrors());
        Throwable throwable = rsp.getErrors().get(0);
        assertTrue(throwable instanceof MaximumNodesExceededException);
        Object nodesDetail = ((MaximumNodesExceededException) throwable).getDetails().get(MaximumNodesExceededException.NODES_KEY);
        assertEquals(5, nodesDetail);

        req = new GHRequest(from, to).setProfile(profile);
        rsp = hopper.route(req);

        assertFalse(rsp.hasErrors(), rsp.getErrors().toString());
    }

    @Test
    public void testMonacoNonChMaxWaypointDistance() {
        final String profile = "profile";
        final String vehicle = "foot";
<<<<<<< HEAD

=======
        
>>>>>>> c92ab785
        GraphHopper hopper = new GraphHopper().
                setGraphHopperLocation(GH_LOCATION).
                setOSMFile(MONACO).
                setProfiles(new CustomProfile(profile).setVehicle(vehicle)).
                setStoreOnFlush(true).
                importOrLoad();

        GHPoint from = new GHPoint(43.741069, 7.426854);
        GHPoint to = new GHPoint(43.727697, 7.419199);

        GHRequest req = new GHRequest(from, to).setProfile(profile);

        // Fail since points are too far apart
        hopper.getRouterConfig().setNonChMaxWaypointDistance(1000);
        GHResponse rsp = hopper.route(req);

        assertTrue(rsp.hasErrors());
        String errorString = rsp.getErrors().toString();
        assertTrue(errorString.contains("Point 1 is too far from Point 0"), errorString);

        // Succeed since points are not far anymore
        hopper.getRouterConfig().setNonChMaxWaypointDistance(Integer.MAX_VALUE);
        rsp = hopper.route(req);

        assertFalse(rsp.hasErrors(), rsp.getErrors().toString());
    }

    @Test
    public void testMonacoNonChMaxWaypointDistanceMultiplePoints() {
        final String profile = "profile";
        final String vehicle = "foot";
<<<<<<< HEAD

=======
        
>>>>>>> c92ab785
        GraphHopper hopper = new GraphHopper().
                setGraphHopperLocation(GH_LOCATION).
                setOSMFile(MONACO).
                setProfiles(new CustomProfile(profile).setVehicle(vehicle)).
                setStoreOnFlush(true).
                importOrLoad();

        GHPoint from = new GHPoint(43.741069, 7.426854);
        GHPoint via = new GHPoint(43.744445, 7.429483);
        GHPoint to = new GHPoint(43.727697, 7.419199);

        GHRequest req = new GHRequest().
                setPoints(Arrays.asList(from, via, to)).
                setProfile(profile);

        // Fail since points are too far
        hopper.getRouterConfig().setNonChMaxWaypointDistance(1000);
        GHResponse rsp = hopper.route(req);

        assertTrue(rsp.hasErrors());
        String errorString = rsp.getErrors().toString();
        assertTrue(errorString.contains("Point 2 is too far from Point 1"), errorString);

        PointDistanceExceededException exception = (PointDistanceExceededException) rsp.getErrors().get(0);
        assertEquals(1, exception.getDetails().get("from"));
        assertEquals(2, exception.getDetails().get("to"));

        // Succeed since points are not far anymore
        hopper.getRouterConfig().setNonChMaxWaypointDistance(Integer.MAX_VALUE);
        rsp = hopper.route(req);

        assertFalse(rsp.hasErrors(), rsp.getErrors().toString());
    }

    @Test
    public void testMonacoStraightVia() {
        final String profile = "profile";
        final String vehicle = "foot";
<<<<<<< HEAD

=======
        
>>>>>>> c92ab785
        GraphHopper hopper = new GraphHopper().
                setGraphHopperLocation(GH_LOCATION).
                setOSMFile(MONACO).
                setProfiles(new CustomProfile(profile).setVehicle(vehicle)).
                setStoreOnFlush(true).
                importOrLoad();

        GHRequest rq = new GHRequest().
                addPoint(new GHPoint(43.741069, 7.426854)).
                addPoint(new GHPoint(43.740371, 7.426946)).
                addPoint(new GHPoint(43.740794, 7.427294)).
                setProfile(profile);
        rq.putHint(Routing.PASS_THROUGH, true);
        GHResponse rsp = hopper.route(rq);

        ResponsePath res = rsp.getBest();
        assertEquals(297, res.getDistance(), 5.);
        assertEquals(23, res.getPoints().size());

        // test if start and first point are identical leading to an empty path, #788
        rq = new GHRequest().
                addPoint(new GHPoint(43.741069, 7.426854)).
                addPoint(new GHPoint(43.741069, 7.426854)).
                addPoint(new GHPoint(43.740371, 7.426946)).
                setProfile(profile);
        rq.putHint(Routing.PASS_THROUGH, true);
        rsp = hopper.route(rq);
        assertEquals(91, rsp.getBest().getDistance(), 5.);
    }

    @Test
    public void testSRTMWithInstructions() {
        final String profile = "profile";
        final String vehicle = "foot";

        GraphHopper hopper = new GraphHopper().
                setGraphHopperLocation(GH_LOCATION).
                setOSMFile(MONACO).
                setProfiles(new CustomProfile(profile).setVehicle(vehicle)).
                setStoreOnFlush(true);

        hopper.setElevationProvider(new SRTMProvider(DIR));
        hopper.importOrLoad();

        GHResponse rsp = hopper.route(new GHRequest(43.730729, 7.421288, 43.727697, 7.419199).
                setAlgorithm(ASTAR).setProfile(profile));

        ResponsePath res = rsp.getBest();
        assertEquals(1614.3, res.getDistance(), .1);
        assertEquals(55, res.getPoints().size());
        assertTrue(res.getPoints().is3D());

        InstructionList il = res.getInstructions();
        assertEquals(12, il.size());
        assertTrue(il.get(0).getPoints().is3D());

        String str = res.getPoints().toString();

        assertEquals("(43.730684662577524,7.421283725164733,62.0), (43.7306797,7.4213823,66.0), " +
                "(43.731098,7.4215463,45.0), (43.7312991,7.42159,45.0), (43.7313271,7.4214147,45.0), " +
                "(43.7312506,7.4213664,45.0), (43.7312822,7.4211156,52.0), (43.7313624,7.4211455,52.0), " +
                "(43.7313714,7.4211233,52.0), (43.7314858,7.4211734,52.0), (43.7315753,7.4208688,52.0), " +
                "(43.7316061,7.4208249,52.0), (43.7316404,7.4208503,52.0), (43.7316741,7.4210502,52.0), " +
                "(43.7316276,7.4214636,45.0), (43.7316391,7.4215065,45.0), (43.7316664,7.4214904,45.0), " +
                "(43.7317185,7.4211861,52.0), (43.7319676,7.4206159,19.0), (43.732038,7.4203936,20.0), " +
                "(43.7322266,7.4196414,26.0), (43.7323236,7.4192656,26.0), (43.7323374,7.4190461,26.0), " +
                "(43.7323875,7.4189195,26.0), (43.731974,7.4181688,29.0), (43.7316421,7.4173042,23.0), " +
                "(43.7315686,7.4170356,31.0), (43.7314269,7.4166815,31.0), (43.7312401,7.4163184,49.0), " +
                "(43.7308286,7.4157613,29.399999618530273), (43.730662,7.4155599,22.0), " +
                "(43.7303643,7.4151193,51.0), (43.729579,7.4137274,40.0), (43.7295167,7.4137244,40.0), " +
                "(43.7294669,7.4137725,40.0), (43.7285987,7.4149068,23.0), (43.7285167,7.4149272,22.0), " +
                "(43.7283974,7.4148646,22.0), (43.7285619,7.4151365,23.0), (43.7285774,7.4152444,23.0), " +
                "(43.7285763,7.4159759,21.0), (43.7285238,7.4161982,20.0), (43.7284592,7.4163655,18.0), " +
                "(43.7281669,7.4168192,18.0), (43.7281442,7.4169449,18.0), (43.7281684,7.4172435,14.0), " +
                "(43.7282784,7.4179606,14.0), (43.7282757,7.418175,11.0), (43.7282319,7.4183683,11.0), " +
                "(43.7281482,7.4185473,11.0), (43.7280654,7.4186535,11.0), (43.7279259,7.418748,11.0), " +
                "(43.727779,7.4187731,11.0), (43.7276825,7.4190072,11.0), " +
                "(43.72767974015672,7.419198523220426,11.0)", str);

        assertEquals(84, res.getAscend(), 1e-1);
        assertEquals(135, res.getDescend(), 1e-1);

        assertEquals(55, res.getPoints().size());
        assertEquals(new GHPoint3D(43.73068455771767, 7.421283689825812, 62.0), res.getPoints().get(0));
        assertEquals(new GHPoint3D(43.727679637988224, 7.419198521975086, 11.0), res.getPoints().get(res.getPoints().size() - 1));

        assertEquals(62, res.getPoints().get(0).getEle(), 1e-2);
        assertEquals(66, res.getPoints().get(1).getEle(), 1e-2);
        assertEquals(52, res.getPoints().get(10).getEle(), 1e-2);
    }

    @ParameterizedTest
    @ValueSource(booleans = {true, false})
    public void testSRTMWithTunnelInterpolation(boolean withTunnelInterpolation) {
        final String profile = "profile";
        final String vehicle = "foot";

        GraphHopper hopper = new GraphHopper().
                setGraphHopperLocation(GH_LOCATION).
                setOSMFile(MONACO).
                setProfiles(new CustomProfile(profile).setVehicle(vehicle)).
                setStoreOnFlush(true);

        if (!withTunnelInterpolation) {
            hopper.setTagParserFactory(new DefaultTagParserFactory() {
                @Override
                public TagParser create(EncodedValueLookup lookup, String name, PMap properties) {
                    TagParser parser = super.create(lookup, name, properties);
                    if (name.equals("road_environment"))
                        parser = new OSMRoadEnvironmentParser(lookup.getEnumEncodedValue(RoadEnvironment.KEY, RoadEnvironment.class)) {
                            @Override
                            public void handleWayTags(int edgeId, EdgeIntAccess edgeIntAccess, ReaderWay readerWay, IntsRef relationFlags) {
                                // do not change RoadEnvironment to avoid triggering tunnel interpolation
                            }
                        };
                    return parser;
                }
            });
            hopper.setEncodedValuesString("road_environment");
        }

        hopper.setElevationProvider(new SRTMProvider(DIR));
        hopper.importOrLoad();

        GHPoint from = new GHPoint(43.7405647, 7.4299266);
        GHPoint to = new GHPoint(43.7378990, 7.4279780);

        // make sure we hit tower nodes, because all we really want is test the elevation interpolation
        assertEquals(Snap.Position.TOWER, hopper.getLocationIndex().findClosest(from.lat, from.lon, EdgeFilter.ALL_EDGES).getSnappedPosition());
        assertEquals(Snap.Position.TOWER, hopper.getLocationIndex().findClosest(to.lat, to.lon, EdgeFilter.ALL_EDGES).getSnappedPosition());

        GHResponse rsp = hopper.route(new GHRequest(from, to)
                .setProfile(profile));
        ResponsePath res = rsp.getBest();
        PointList pointList = res.getPoints();
        assertEquals(6, pointList.size());
        assertTrue(pointList.is3D());

        if (withTunnelInterpolation) {
            assertEquals(351.8, res.getDistance(), .1);
            assertEquals(17, pointList.getEle(0), .1);
            assertEquals(19.04, pointList.getEle(1), .1);
            assertEquals(21.67, pointList.getEle(2), .1);
            assertEquals(25.03, pointList.getEle(3), .1);
            assertEquals(28.65, pointList.getEle(4), .1);
            assertEquals(34.00, pointList.getEle(5), .1);
        } else {
            assertEquals(358.3, res.getDistance(), .1);
            assertEquals(17.0, pointList.getEle(0), .1);
            assertEquals(23.0, pointList.getEle(1), .1);
            assertEquals(23.0, pointList.getEle(2), .1);
            assertEquals(41.0, pointList.getEle(3), .1);
            assertEquals(19.0, pointList.getEle(4), .1);
            assertEquals(34.0, pointList.getEle(5), .1);
        }
    }

    @Test
    public void testSRTMWithLongEdgeSampling() {
        final String profile = "profile";
<<<<<<< HEAD
        final String vehicle = "foot";
=======
        final String vehicle = "foot";        
>>>>>>> c92ab785

        GraphHopper hopper = new GraphHopper().
                setGraphHopperLocation(GH_LOCATION).
                setOSMFile(MONACO).
                setStoreOnFlush(true).
                setProfiles(new CustomProfile("profile").setVehicle(vehicle));
        hopper.getRouterConfig().setElevationWayPointMaxDistance(1.);
        hopper.getReaderConfig().
                setElevationMaxWayPointDistance(1.).
                setLongEdgeSamplingDistance(30);

        SRTMProvider elevationProvider = new SRTMProvider(DIR);
        elevationProvider.setInterpolate(true);
        hopper.setElevationProvider(elevationProvider);
        hopper.importOrLoad();

        GHResponse rsp = hopper.route(new GHRequest(43.730729, 7.421288, 43.727697, 7.419199).
                setAlgorithm(ASTAR).setProfile(profile));

        ResponsePath arsp = rsp.getBest();
        assertEquals(1569.7, arsp.getDistance(), .1);
        assertEquals(60, arsp.getPoints().size());
        assertTrue(arsp.getPoints().is3D());

        InstructionList il = arsp.getInstructions();
        assertEquals(12, il.size());
        assertTrue(il.get(0).getPoints().is3D());

        String str = arsp.getPoints().toString();

        assertEquals(23.8, arsp.getAscend(), 1e-1);
        assertEquals(67.4, arsp.getDescend(), 1e-1);

        assertEquals(60, arsp.getPoints().size());
        assertEquals(new GHPoint3D(43.73068455771767, 7.421283689825812, 55.82900047302246), arsp.getPoints().get(0));
        assertEquals(new GHPoint3D(43.727679637988224, 7.419198521975086, 12.274499893188477), arsp.getPoints().get(arsp.getPoints().size() - 1));

        assertEquals(55.83, arsp.getPoints().get(0).getEle(), 1e-2);
        assertEquals(57.78, arsp.getPoints().get(1).getEle(), 1e-2);
        assertEquals(52.43, arsp.getPoints().get(10).getEle(), 1e-2);
    }

    @Disabled
    @Test
    public void testSkadiElevationProvider() {
        final String profile = "profile";
        final String vehicle = "foot";

        GraphHopper hopper = new GraphHopper().
                setGraphHopperLocation(GH_LOCATION).
                setOSMFile(MONACO).
                setProfiles(new CustomProfile(profile).setVehicle(vehicle)).
                setStoreOnFlush(true);

        hopper.setElevationProvider(new SkadiProvider(DIR));
        hopper.importOrLoad();

        GHResponse rsp = hopper.route(new GHRequest(43.730729, 7.421288, 43.727697, 7.419199)
                .setProfile(profile));

        ResponsePath res = rsp.getBest();
        assertEquals(1601.6, res.getDistance(), .1);
        assertEquals(55, res.getPoints().size());
        assertTrue(res.getPoints().is3D());
        assertEquals(69, res.getAscend(), 1e-1);
        assertEquals(121, res.getDescend(), 1e-1);
        assertEquals(64.5, res.getPoints().get(0).getEle(), 1e-2);
    }

    @Test
    public void testKremsCyclewayInstructionsWithWayTypeInfo() {
        final String footProfile = "foot_profile";
        final String bikeProfile = "bike_profile";

        GraphHopper hopper = new GraphHopper().
                setGraphHopperLocation(GH_LOCATION).
                setOSMFile(KREMS).
                setProfiles(
                        new CustomProfile(footProfile).setVehicle("foot"),
                        new CustomProfile(bikeProfile).setVehicle("bike")).
                setStoreOnFlush(true).
                importOrLoad();

        Translation tr = hopper.getTranslationMap().getWithFallBack(Locale.US);
        GHResponse rsp = hopper.route(new GHRequest(48.410987, 15.599492, 48.383419, 15.659294).
                setProfile(bikeProfile));
        assertFalse(rsp.hasErrors());
        ResponsePath res = rsp.getBest();
        assertEquals(6931.8, res.getDistance(), .1);
        assertEquals(103, res.getPoints().size());

        InstructionList il = res.getInstructions();
        assertEquals(19, il.size());

        assertEquals("continue onto Obere Landstraße", il.get(0).getTurnDescription(tr));
        assertEquals(69.28, (Double) il.get(0).getExtraInfoJSON().get("heading"), .01);
        assertEquals("turn left onto Kirchengasse", il.get(1).getTurnDescription(tr));

        assertEquals("turn right onto Pfarrplatz", il.get(2).getTurnDescription(tr));
        assertEquals("turn right onto Margarethenstraße", il.get(3).getTurnDescription(tr));
        assertEquals("keep left onto Hoher Markt", il.get(4).getTurnDescription(tr));
        assertEquals("turn right onto Wegscheid", il.get(6).getTurnDescription(tr));
        assertEquals("continue onto Wegscheid", il.get(7).getTurnDescription(tr));
        assertEquals("turn right onto Ringstraße", il.get(8).getTurnDescription(tr));
        assertEquals("keep left onto Eyblparkstraße", il.get(9).getTurnDescription(tr));
        assertEquals("keep left onto Austraße", il.get(10).getTurnDescription(tr));
        assertEquals("keep left onto Rechte Kremszeile", il.get(11).getTurnDescription(tr));
        //..
        assertEquals("turn right onto Treppelweg", il.get(15).getTurnDescription(tr));

        rsp = hopper.route(new GHRequest(48.410987, 15.599492, 48.411172, 15.600371).
                setAlgorithm(ASTAR).setProfile(footProfile));
        assertFalse(rsp.hasErrors());
        il = rsp.getBest().getInstructions();
        assertEquals("continue onto Obere Landstraße", il.get(0).getTurnDescription(tr));
    }

    @Test
    public void testRoundaboutInstructionsWithCH() {
        final String profile1 = "my_profile";
        final String profile2 = "your_profile";
        final String vehicle1 = "car";
        final String vehicle2 = "bike";

        GraphHopper hopper = new GraphHopper().
                setGraphHopperLocation(GH_LOCATION).
                setOSMFile(MONACO).
                setProfiles(Arrays.asList(
                        new CustomProfile(profile1).setVehicle(vehicle1),
                        new CustomProfile(profile2).setVehicle(vehicle2))
                ).
                setStoreOnFlush(true);
        hopper.getCHPreparationHandler().setCHProfiles(
                new CHProfile(profile1),
                new CHProfile(profile2)
        );
        hopper.setMinNetworkSize(0);
        hopper.importOrLoad();

        assertEquals(2, hopper.getCHGraphs().size());

        GHResponse rsp = hopper.route(new GHRequest(43.745084, 7.430513, 43.745247, 7.430347)
                .setProfile(profile1));

        ResponsePath res = rsp.getBest();
        assertEquals(2, ((RoundaboutInstruction) res.getInstructions().get(1)).getExitNumber());

        rsp = hopper.route(new GHRequest(43.745968, 7.42907, 43.745832, 7.428614)
                .setProfile(profile1));
        res = rsp.getBest();
        assertEquals(2, ((RoundaboutInstruction) res.getInstructions().get(1)).getExitNumber());

        rsp = hopper.route(new GHRequest(43.745948, 7.42914, 43.746173, 7.428834)
                .setProfile(profile1));
        res = rsp.getBest();
        assertEquals(1, ((RoundaboutInstruction) res.getInstructions().get(1)).getExitNumber());

        rsp = hopper.route(new GHRequest(43.735817, 7.417096, 43.735666, 7.416587)
                .setProfile(profile1));
        res = rsp.getBest();
        assertEquals(2, ((RoundaboutInstruction) res.getInstructions().get(1)).getExitNumber());
    }

    @Test
    public void testCircularJunctionInstructionsWithCH() {
        String profile1 = "profile1";
        String profile2 = "profile2";
        String vehicle1 = "car";
        String vehicle2 = "bike";

        GraphHopper hopper = new GraphHopper().
                setGraphHopperLocation(GH_LOCATION).
                setOSMFile(BERLIN).
                setProfiles(
                        new CustomProfile(profile1).setVehicle(vehicle1),
                        new CustomProfile(profile2).setVehicle(vehicle2)
                ).
                setStoreOnFlush(true);
        hopper.getCHPreparationHandler().setCHProfiles(
                new CHProfile(profile1),
                new CHProfile(profile2)
        );
        hopper.setMinNetworkSize(0);
        hopper.importOrLoad();

        assertEquals(2, hopper.getCHGraphs().size());
        GHResponse rsp = hopper.route(new GHRequest(52.513505, 13.350443, 52.513505, 13.350245)
                .setProfile(profile1));

        assertFalse(rsp.hasErrors(), rsp.getErrors().toString());
        Instruction instr = rsp.getBest().getInstructions().get(1);
        assertTrue(instr instanceof RoundaboutInstruction);
        assertEquals(5, ((RoundaboutInstruction) instr).getExitNumber());
    }

    @Test
    public void testMultipleVehiclesWithCH() {
        final String bikeProfile = "bike_profile";
        final String carProfile = "car_profile";
        List<Profile> profiles = asList(
                new CustomProfile(bikeProfile).setVehicle("bike"),
                new CustomProfile(carProfile).setVehicle("car")
        );
        GraphHopper hopper = new GraphHopper().
                setGraphHopperLocation(GH_LOCATION).
                setOSMFile(MONACO).
                setProfiles(profiles).
                setStoreOnFlush(true);
        hopper.getCHPreparationHandler().setCHProfiles(
                new CHProfile(bikeProfile),
                new CHProfile(carProfile)
        );
        hopper.importOrLoad();
        GHResponse rsp = hopper.route(new GHRequest(43.73005, 7.415707, 43.741522, 7.42826)
                .setProfile(carProfile));
        ResponsePath res = rsp.getBest();
        assertFalse(rsp.hasErrors(), rsp.getErrors().toString());
        assertEquals(205, res.getTime() / 1000f, 1);
        assertEquals(2837, res.getDistance(), 1);

        rsp = hopper.route(new GHRequest(43.73005, 7.415707, 43.741522, 7.42826)
                .setProfile(bikeProfile));
        res = rsp.getBest();
        assertFalse(rsp.hasErrors(), rsp.getErrors().toString());
        assertEquals(536, res.getTime() / 1000f, 1);
        assertEquals(2521, res.getDistance(), 1);

        rsp = hopper.route(new GHRequest(43.73005, 7.415707, 43.741522, 7.42826)
                .setProfile("profile3"));
        assertTrue(rsp.hasErrors(), "only car_profile and bike_profile exist, request for profile3 should fail");

        GHRequest req = new GHRequest().
                addPoint(new GHPoint(43.741069, 7.426854)).
                addPoint(new GHPoint(43.744445, 7.429483)).
                setHeadings(Arrays.asList(0., 190.)).
                setProfile(bikeProfile);

        rsp = hopper.route(req);
        assertTrue(rsp.hasErrors(), "heading not allowed for CH enabled graph");
    }

    @Test
    public void testIfCHIsUsed() {
        // route directly after import
        executeCHFootRoute(false);

        // now only load is called
        executeCHFootRoute(false);
    }

    private void executeCHFootRoute(boolean sort) {
        final String profile = "profile";
        final String vehicle = "foot";
<<<<<<< HEAD

=======
        
>>>>>>> c92ab785
        GraphHopper hopper = new GraphHopper().
                setGraphHopperLocation(GH_LOCATION).
                setOSMFile(MONACO).
                setProfiles(new CustomProfile(profile).setVehicle(vehicle)).
                setStoreOnFlush(true).
                setSortGraph(sort);
        hopper.getCHPreparationHandler().setCHProfiles(new CHProfile(profile));
        hopper.importOrLoad();

        // same query as in testMonacoWithInstructions
        GHResponse rsp = hopper.route(new GHRequest(43.727687, 7.418737, 43.74958, 7.436566).
                setProfile(profile));

        ResponsePath bestPath = rsp.getBest();
        // identify the number of counts to compare with none-CH foot route which had nearly 700 counts
        long sum = rsp.getHints().getLong("visited_nodes.sum", 0);
        assertNotEquals(sum, 0);
        assertTrue(sum < 147, "Too many nodes visited " + sum);
        assertEquals(3535, bestPath.getDistance(), 1);
        assertEquals(115, bestPath.getPoints().size());

        hopper.close();
    }

    @Test
    public void testSortWhileImporting() {
        // route after importing a sorted graph
        executeCHFootRoute(true);

        // route after loading a sorted graph
        executeCHFootRoute(false);
    }

    @Test
    public void testRoundTour() {
        final String profile = "profile";
        final String vehicle = "foot";
<<<<<<< HEAD

=======
        
>>>>>>> c92ab785
        GraphHopper hopper = new GraphHopper().
                setGraphHopperLocation(GH_LOCATION).
                setOSMFile(MONACO).
                setProfiles(new CustomProfile(profile).setVehicle(vehicle)).
                setStoreOnFlush(true).
                importOrLoad();

        GHRequest rq = new GHRequest().
                addPoint(new GHPoint(43.741069, 7.426854)).
                setHeadings(Collections.singletonList(50.)).
                setProfile(profile).
                setAlgorithm(ROUND_TRIP);
        rq.putHint(RoundTrip.DISTANCE, 1000);
        rq.putHint(RoundTrip.SEED, 0);

        GHResponse rsp = hopper.route(rq);

        assertEquals(1, rsp.getAll().size());
        ResponsePath res = rsp.getBest();
        assertEquals(1.49, rsp.getBest().getDistance() / 1000f, .01);
        assertEquals(19, rsp.getBest().getTime() / 1000f / 60, 1);
        assertEquals(66, res.getPoints().size());
    }

    @Test
    public void testPathDetails1216() {
        final String profile = "profile";
        final String vehicle = "car";
<<<<<<< HEAD

=======
        
>>>>>>> c92ab785

        GraphHopper hopper = new GraphHopper().
                setGraphHopperLocation(GH_LOCATION).
                setOSMFile(BAYREUTH).
                setProfiles(new CustomProfile(profile).setVehicle(vehicle));
        hopper.importOrLoad();

        GHRequest req = new GHRequest().
                setPoints(Arrays.asList(
                        new GHPoint(49.984352, 11.498802),
                        // This is exactly between two edges with different speed values
                        new GHPoint(49.984565, 11.499188),
                        new GHPoint(49.9847, 11.499612)
                )).
                setProfile(profile).
                setPathDetails(Collections.singletonList(Parameters.Details.AVERAGE_SPEED));

        GHResponse rsp = hopper.route(req);
        assertFalse(rsp.hasErrors(), rsp.getErrors().toString());
    }

    @Test
    public void testPathDetailsSamePoint() {
        final String profile = "profile";
        final String vehicle = "car";
<<<<<<< HEAD

=======
        
>>>>>>> c92ab785
        GraphHopper hopper = new GraphHopper().
                setGraphHopperLocation(GH_LOCATION).
                setOSMFile(BAYREUTH).
                setProfiles(new CustomProfile(profile).setVehicle(vehicle));
        hopper.importOrLoad();

        GHRequest req = new GHRequest().
                addPoint(new GHPoint(49.984352, 11.498802)).
                addPoint(new GHPoint(49.984352, 11.498802)).
                setProfile(profile).
                setPathDetails(Collections.singletonList(Parameters.Details.AVERAGE_SPEED));

        GHResponse rsp = hopper.route(req);

        assertFalse(rsp.hasErrors());
    }

    @Test
    public void testFlexMode_631() {
        final String profile = "car_profile";
        final String vehicle = "car";
<<<<<<< HEAD

=======
        
>>>>>>> c92ab785
        GraphHopper hopper = new GraphHopper().
                setGraphHopperLocation(GH_LOCATION).
                setOSMFile(MONACO).
                setProfiles(new CustomProfile(profile).setVehicle(vehicle)).
                setStoreOnFlush(true);

        hopper.getCHPreparationHandler().
                setCHProfiles(new CHProfile(profile));

        hopper.getLMPreparationHandler().
                setLMProfiles(new LMProfile(profile).setMaximumLMWeight(2000));

        hopper.importOrLoad();

        GHRequest req = new GHRequest(43.727687, 7.418737, 43.74958, 7.436566).
                setProfile(profile);
        // request speed mode
        req.putHint(Landmark.DISABLE, true);
        req.putHint(CH.DISABLE, false);

        GHResponse rsp = hopper.route(req);
        long chSum = rsp.getHints().getLong("visited_nodes.sum", 0);
        assertTrue(chSum < 70, "Too many visited nodes for ch mode " + chSum);
        ResponsePath bestPath = rsp.getBest();
        assertEquals(3587, bestPath.getDistance(), 1);
        assertEquals(91, bestPath.getPoints().size());

        // request flex mode
        req.setAlgorithm(Parameters.Algorithms.ASTAR_BI);
        req.putHint(Landmark.DISABLE, true);
        req.putHint(CH.DISABLE, true);
        rsp = hopper.route(req);
        long flexSum = rsp.getHints().getLong("visited_nodes.sum", 0);
        assertTrue(flexSum > 60, "Too few visited nodes for flex mode " + flexSum);

        bestPath = rsp.getBest();
        assertEquals(3587, bestPath.getDistance(), 1);
        assertEquals(91, bestPath.getPoints().size());

        // request hybrid mode
        req.putHint(Landmark.DISABLE, false);
        req.putHint(CH.DISABLE, true);
        rsp = hopper.route(req);

        long hSum = rsp.getHints().getLong("visited_nodes.sum", 0);
        // hybrid is better than CH: 40 vs. 42 !
        assertTrue(hSum != chSum, "Visited nodes for hybrid mode should be different to CH but " + hSum + "==" + chSum);
        assertTrue(hSum < flexSum, "Too many visited nodes for hybrid mode " + hSum + ">=" + flexSum);

        bestPath = rsp.getBest();
        assertEquals(3587, bestPath.getDistance(), 1);
        assertEquals(91, bestPath.getPoints().size());

        // note: combining hybrid & speed mode is currently not possible and should be avoided: #1082
    }

    @Test
    public void testCrossQuery() {
        final String profile1 = "p1";
        final String profile2 = "p2";
        final String profile3 = "p3";
        GraphHopper hopper = new GraphHopper().
                setGraphHopperLocation(GH_LOCATION).
                setOSMFile(MONACO).
                setProfiles(
                        new CustomProfile(profile1).setCustomModel(new CustomModel().setDistanceInfluence(70d)).setVehicle("car"),
                        new CustomProfile(profile2).setCustomModel(new CustomModel().setDistanceInfluence(100d)).setVehicle("car"),
                        new CustomProfile(profile3).setCustomModel(new CustomModel().setDistanceInfluence(150d)).setVehicle("car")
                ).
                setStoreOnFlush(true);

        hopper.getLMPreparationHandler().
                setLMProfiles(
                        // we have an LM setup for each profile, but only one LM preparation that we use for all of them!
                        // this works because profile1's weight is the lowest for every edge
                        new LMProfile(profile1),
                        new LMProfile(profile2).setPreparationProfile(profile1),
                        new LMProfile(profile3).setPreparationProfile(profile1)
                );
        hopper.setMinNetworkSize(0);
        hopper.importOrLoad();

        // flex
        testCrossQueryAssert(profile1, hopper, 525.3, 196, true);
        testCrossQueryAssert(profile2, hopper, 632.9, 198, true);
        testCrossQueryAssert(profile3, hopper, 812.2, 198, true);

        // LM (should be the same as flex, but with less visited nodes!)
        testCrossQueryAssert(profile1, hopper, 525.3, 108, false);
        testCrossQueryAssert(profile2, hopper, 632.9, 126, false);
        testCrossQueryAssert(profile3, hopper, 812.2, 192, false);
    }

    private void testCrossQueryAssert(String profile, GraphHopper hopper, double expectedWeight, int expectedVisitedNodes, boolean disableLM) {
        GHResponse response = hopper.route(new GHRequest(43.727687, 7.418737, 43.74958, 7.436566).
                setProfile(profile).putHint("lm.disable", disableLM));
        assertEquals(expectedWeight, response.getBest().getRouteWeight(), 0.1);
        int visitedNodes = response.getHints().getInt("visited_nodes.sum", 0);
        assertEquals(expectedVisitedNodes, visitedNodes);
    }

    @Test
    public void testLMConstraintsForCustomProfiles() {
        GraphHopper hopper = new GraphHopper().
                setGraphHopperLocation(GH_LOCATION).
                setOSMFile(MONACO).
                setProfiles(
                        new CustomProfile("p1").setCustomModel(new CustomModel().setDistanceInfluence(100d)).setVehicle("car"),
                        new CustomProfile("p2").setCustomModel(new CustomModel().setDistanceInfluence(100d)).setVehicle("car")).
                setStoreOnFlush(true);

        hopper.getLMPreparationHandler().setLMProfiles(new LMProfile("p1"));
        hopper.setMinNetworkSize(0);
        hopper.importOrLoad();

        GHResponse response = hopper.route(new GHRequest(43.727687, 7.418737, 43.74958, 7.436566).
                setProfile("p1").putHint("lm.disable", false));
        assertEquals(3587, response.getBest().getDistance(), 1);

        // use smaller distance influence to force violating the LM constraint
        final CustomModel customModel = new CustomModel().setDistanceInfluence(0d);
        response = hopper.route(new GHRequest(43.727687, 7.418737, 43.74958, 7.436566).
                setCustomModel(customModel).
                setProfile("p1").putHint("lm.disable", false));
        assertTrue(response.hasErrors(), response.getErrors().toString());
        assertEquals(IllegalArgumentException.class, response.getErrors().get(0).getClass());

        // but disabling LM must make it working as no LM is used
        response = hopper.route(new GHRequest(43.727687, 7.418737, 43.74958, 7.436566).
                setCustomModel(customModel).
                setProfile("p1").putHint("lm.disable", true));
        assertFalse(response.hasErrors(), response.getErrors().toString());
        assertEquals(3587, response.getBest().getDistance(), 1);

        // currently required to disable LM for p2 too, see #1904 (default is LM for *all* profiles once LM preparation is enabled for any profile)
        response = hopper.route(new GHRequest(43.727687, 7.418737, 43.74958, 7.436566).
                setCustomModel(customModel).
                setProfile("p2"));
        assertTrue(response.getErrors().get(0).toString().contains("Cannot find LM preparation for the requested profile: 'p2'"), response.getErrors().toString());
        assertEquals(IllegalArgumentException.class, response.getErrors().get(0).getClass());

        response = hopper.route(new GHRequest(43.727687, 7.418737, 43.74958, 7.436566).
                setCustomModel(customModel).
                setProfile("p2").putHint("lm.disable", true));
        assertFalse(response.hasErrors(), response.getErrors().toString());
        assertEquals(3587, response.getBest().getDistance(), 1);
    }

    @Test
    public void testCreateWeightingHintsMerging() {
        final String profile = "profile";
<<<<<<< HEAD
        final String vehicle = "mtb";
=======
        final String vehicle = "mtb";        
>>>>>>> c92ab785

        GraphHopper hopper = new GraphHopper().
                setGraphHopperLocation(GH_LOCATION).
                setOSMFile(MONACO).
                setProfiles(new CustomProfile(profile).setVehicle(vehicle).setTurnCosts(true).putHint(U_TURN_COSTS, 123));
        hopper.importOrLoad();

        // if we do not pass u_turn_costs with the request hints we get those from the profile
        Weighting w = hopper.createWeighting(hopper.getProfiles().get(0), new PMap());
        assertEquals(123.0, w.calcTurnWeight(5, 6, 5));

        // we can overwrite the u_turn_costs given in the profile
        w = hopper.createWeighting(hopper.getProfiles().get(0), new PMap().putObject(U_TURN_COSTS, 46));
        assertEquals(46.0, w.calcTurnWeight(5, 6, 5));
    }

    @Test
    public void testPreparedProfileNotAvailable() {
        final String profile1 = "fast_profile";
        final String profile2 = "short_fast_profile";
        final String vehicle = "car";

        GraphHopper hopper = new GraphHopper().
                setGraphHopperLocation(GH_LOCATION).
                setOSMFile(MONACO).
                setProfiles(
                        new CustomProfile(profile1).setVehicle(vehicle),
                        new CustomProfile(profile2).setVehicle(vehicle)
                ).
                setStoreOnFlush(true);

        hopper.getCHPreparationHandler().
                setCHProfiles(new CHProfile(profile1));

        hopper.getLMPreparationHandler().
                setLMProfiles(new LMProfile(profile1).setMaximumLMWeight(2000));

        hopper.importOrLoad();
        // request a profile that was not prepared
        GHRequest req = new GHRequest(43.727687, 7.418737, 43.74958, 7.436566).
                setProfile(profile2);

        // try with CH
        req.putHint(CH.DISABLE, false);
        req.putHint(Landmark.DISABLE, false);
        GHResponse res = hopper.route(req);
        assertTrue(res.hasErrors(), res.getErrors().toString());
        assertTrue(res.getErrors().get(0).getMessage().contains("Cannot find CH preparation for the requested profile: 'short_fast_profile'"), res.getErrors().toString());

        // try with LM
        req.putHint(CH.DISABLE, true);
        req.putHint(Landmark.DISABLE, false);
        res = hopper.route(req);
        assertTrue(res.hasErrors(), res.getErrors().toString());
        assertTrue(res.getErrors().get(0).getMessage().contains("Cannot find LM preparation for the requested profile: 'short_fast_profile'"), res.getErrors().toString());

        // falling back to non-prepared algo works
        req.putHint(CH.DISABLE, true);
        req.putHint(Landmark.DISABLE, true);
        res = hopper.route(req);
        assertFalse(res.hasErrors(), res.getErrors().toString());
        assertEquals(3587, res.getBest().getDistance(), 1);
    }

    @Test
    public void testDisablingLM() {
        // setup GH with LM preparation but no CH preparation
        final String profile = "profile";
        final String vehicle = "car";
        // note that the pure presence of the bike profile leads to 'ghost' junctions with the bike network even for
        // cars such that the number of visited nodes depends on the bike profile added here or not, #1910
        GraphHopper hopper = new GraphHopper().
                setGraphHopperLocation(GH_LOCATION).
                setOSMFile(MONACO).
                setProfiles(new CustomProfile(profile).setVehicle(vehicle),
                        new CustomProfile("bike").setVehicle("bike")).
                setStoreOnFlush(true);
        hopper.getLMPreparationHandler().
                setLMProfiles(new LMProfile(profile).setMaximumLMWeight(2000));
        hopper.importOrLoad();

        // we can switch LM on/off
        GHRequest req = new GHRequest(43.727687, 7.418737, 43.74958, 7.436566).
                setProfile(profile);

        req.putHint(Landmark.DISABLE, false);
        GHResponse res = hopper.route(req);
        assertTrue(res.getHints().getInt("visited_nodes.sum", 0) < 150);

        req.putHint(Landmark.DISABLE, true);
        res = hopper.route(req);
        assertTrue(res.getHints().getInt("visited_nodes.sum", 0) > 170);
    }

    @ParameterizedTest
    @ValueSource(booleans = {true, false})
    public void testCompareAlgos(boolean turnCosts) {
        final String profile = "car";
        final String vehicle = "car";
<<<<<<< HEAD

=======
        
>>>>>>> c92ab785
        GraphHopper hopper = new GraphHopper().
                setGraphHopperLocation(GH_LOCATION).
                setOSMFile(MOSCOW).
                setProfiles(new CustomProfile(profile).setVehicle(vehicle).setTurnCosts(turnCosts));
        hopper.getCHPreparationHandler().setCHProfiles(new CHProfile(profile));
        hopper.getLMPreparationHandler().setLMProfiles(new LMProfile(profile));
        hopper.importOrLoad();

        long seed = System.nanoTime();
        Random rnd = new Random(seed);
        for (int i = 0; i < 100; i++) {
            BBox bounds = hopper.getBaseGraph().getBounds();
            double lat1 = bounds.minLat + rnd.nextDouble() * (bounds.maxLat - bounds.minLat);
            double lat2 = bounds.minLat + rnd.nextDouble() * (bounds.maxLat - bounds.minLat);
            double lon1 = bounds.minLon + rnd.nextDouble() * (bounds.maxLon - bounds.minLon);
            double lon2 = bounds.minLon + rnd.nextDouble() * (bounds.maxLon - bounds.minLon);
            GHRequest req = new GHRequest(lat1, lon1, lat2, lon2);
            req.setProfile(profile);
            req.getHints().putObject(CH.DISABLE, false).putObject(Landmark.DISABLE, true);
            ResponsePath pathCH = hopper.route(req).getBest();
            req.getHints().putObject(CH.DISABLE, true).putObject(Landmark.DISABLE, false);
            ResponsePath pathLM = hopper.route(req).getBest();
            req.getHints().putObject(CH.DISABLE, true).putObject(Landmark.DISABLE, true);
            ResponsePath path = hopper.route(req).getBest();

            String failMessage = "seed: " + seed + ", i=" + i;
            assertEquals(path.hasErrors(), pathCH.hasErrors(), failMessage);
            assertEquals(path.hasErrors(), pathLM.hasErrors(), failMessage);

            if (!path.hasErrors()) {
                assertEquals(path.getDistance(), pathCH.getDistance(), 0.1, failMessage);
                assertEquals(path.getDistance(), pathLM.getDistance(), 0.1, failMessage);

                assertEquals(path.getTime(), pathCH.getTime(), failMessage);
                assertEquals(path.getTime(), pathLM.getTime(), failMessage);
            }
        }
    }

    @ParameterizedTest
    @ValueSource(booleans = {true, false})
    public void testAStarCHBug(boolean turnCosts) {
        final String profile = "car";
        final String vehicle = "car";
<<<<<<< HEAD

=======
        
>>>>>>> c92ab785
        GraphHopper hopper = new GraphHopper().
                setGraphHopperLocation(GH_LOCATION).
                setOSMFile(MOSCOW).
                setProfiles(new CustomProfile(profile).setVehicle(vehicle).setTurnCosts(turnCosts));
        hopper.getCHPreparationHandler().setCHProfiles(new CHProfile(profile));
        hopper.importOrLoad();

        GHRequest req = new GHRequest(55.821744463888116, 37.60380604129401, 55.82608197039734, 37.62055856655137);
        req.setProfile(profile);
        req.getHints().putObject(CH.DISABLE, false);
        ResponsePath pathCH = hopper.route(req).getBest();
        req.getHints().putObject(CH.DISABLE, true);
        ResponsePath path = hopper.route(req).getBest();

        assertFalse(path.hasErrors());
        assertFalse(pathCH.hasErrors());
        assertEquals(path.getDistance(), pathCH.getDistance(), 0.1);
        assertEquals(path.getTime(), pathCH.getTime());
    }

    @Test
    public void testIssue1960() {
        final String profile = "car";
        final String vehicle = "car";
<<<<<<< HEAD

=======
        
>>>>>>> c92ab785
        GraphHopper hopper = new GraphHopper().
                setGraphHopperLocation(GH_LOCATION).
                setOSMFile(MOSCOW).
                setProfiles(new CustomProfile(profile).setVehicle(vehicle).setTurnCosts(true));
        hopper.getCHPreparationHandler().setCHProfiles(new CHProfile(profile));
        hopper.getLMPreparationHandler().setLMProfiles(new LMProfile(profile));

        hopper.importOrLoad();

        GHRequest req = new GHRequest(55.815670, 37.604613, 55.806151, 37.617823);
        req.setProfile("car");
        req.getHints().putObject(CH.DISABLE, false).putObject(Landmark.DISABLE, true);
        ResponsePath pathCH = hopper.route(req).getBest();
        req.getHints().putObject(CH.DISABLE, true).putObject(Landmark.DISABLE, false);
        ResponsePath pathLM = hopper.route(req).getBest();
        req.getHints().putObject(CH.DISABLE, true).putObject(Landmark.DISABLE, true);
        ResponsePath path = hopper.route(req).getBest();

        assertEquals(1995.38, pathCH.getDistance(), 0.1);
        assertEquals(1995.38, pathLM.getDistance(), 0.1);
        assertEquals(1995.38, path.getDistance(), 0.1);

        assertEquals(149504, pathCH.getTime());
        assertEquals(149504, pathLM.getTime());
        assertEquals(149504, path.getTime());
    }

    @Test
    public void testTurnCostsOnOff() {
        final String profile1 = "profile_no_turn_costs";
        final String profile2 = "profile_turn_costs";
        final String vehicle = "car";
<<<<<<< HEAD

=======
        
>>>>>>> c92ab785
        GraphHopper hopper = new GraphHopper().
                setGraphHopperLocation(GH_LOCATION).
                setOSMFile(MOSCOW).
                // add profile with turn costs first when no flag encoder is explicitly added
                        setProfiles(
                        new CustomProfile(profile2).setVehicle(vehicle).setTurnCosts(true).putHint(U_TURN_COSTS, 30),
                        new CustomProfile(profile1).setVehicle(vehicle).setTurnCosts(false)
                ).
                setStoreOnFlush(true);
        hopper.importOrLoad();

        GHRequest req = new GHRequest(55.813357, 37.5958585, 55.811042, 37.594689);
        req.setPathDetails(Arrays.asList("distance", "time")).getHints().putObject("instructions", true);
        req.setProfile("profile_no_turn_costs");
        ResponsePath best = hopper.route(req).getBest();
        assertEquals(400, best.getDistance(), 1);
        consistenceCheck(best);

        req.setProfile("profile_turn_costs");
        best = hopper.route(req).getBest();
        assertEquals(476, best.getDistance(), 1);
        consistenceCheck(best);
    }

    @Test
    public void testTurnCostsOnOffCH() {
        final String profile1 = "profile_turn_costs";
        final String profile2 = "profile_no_turn_costs";
        final String vehicle = "car";
<<<<<<< HEAD

=======
        
>>>>>>> c92ab785
        GraphHopper hopper = new GraphHopper().
                setGraphHopperLocation(GH_LOCATION).
                setOSMFile(MOSCOW).
                setProfiles(Arrays.asList(
                        new CustomProfile(profile1).setVehicle(vehicle).setTurnCosts(true),
                        new CustomProfile(profile2).setVehicle(vehicle).setTurnCosts(false)
                )).
                setStoreOnFlush(true);
        hopper.getCHPreparationHandler().setCHProfiles(
                new CHProfile(profile1),
                new CHProfile(profile2)
        );
        hopper.importOrLoad();

        GHRequest req = new GHRequest(55.813357, 37.5958585, 55.811042, 37.594689);
        req.setProfile("profile_no_turn_costs");
        assertEquals(400, hopper.route(req).getBest().getDistance(), 1);
        req.setProfile("profile_turn_costs");
        assertEquals(1044, hopper.route(req).getBest().getDistance(), 1);
    }

    @Test
    public void testCHOnOffWithTurnCosts() {
        final String profile = "my_car";
        final String vehicle = "car";
<<<<<<< HEAD

=======
        
>>>>>>> c92ab785
        GraphHopper hopper = new GraphHopper().
                setGraphHopperLocation(GH_LOCATION).
                setOSMFile(MOSCOW).
                setProfiles(new CustomProfile(profile).setVehicle(vehicle).setTurnCosts(true)).
                setStoreOnFlush(true);
        hopper.getCHPreparationHandler()
                .setCHProfiles(new CHProfile(profile));
        hopper.importOrLoad();

        GHRequest req = new GHRequest(55.813357, 37.5958585, 55.811042, 37.594689);
        req.setProfile("my_car");
        // with CH
        req.putHint(CH.DISABLE, true);
        GHResponse rsp1 = hopper.route(req);
        assertEquals(1044, rsp1.getBest().getDistance(), 1);
        // without CH
        req.putHint(CH.DISABLE, false);
        GHResponse rsp2 = hopper.route(req);
        assertEquals(1044, rsp2.getBest().getDistance(), 1);
        // just a quick check that we did not run the same algorithm twice
        assertNotEquals(rsp1.getHints().getInt("visited_nodes.sum", -1), rsp2.getHints().getInt("visited_nodes.sum", -1));
    }

    @Test
    public void testNodeBasedCHOnlyButTurnCostForNonCH() {
        final String profile1 = "car_profile_tc";
        final String profile2 = "car_profile_notc";
<<<<<<< HEAD

=======
        
>>>>>>> c92ab785
        // before edge-based CH was added a common case was to use edge-based without CH and CH for node-based
        GraphHopper hopper = new GraphHopper().
                setGraphHopperLocation(GH_LOCATION).
                setOSMFile(MOSCOW).
                setProfiles(Arrays.asList(
                        new CustomProfile(profile1).setVehicle("car").setTurnCosts(true),
                        new CustomProfile(profile2).setVehicle("car").setTurnCosts(false))).
                setStoreOnFlush(true);
        hopper.getCHPreparationHandler()
                // we only do the CH preparation for the profile without turn costs
                .setCHProfiles(new CHProfile(profile2));
        hopper.importOrLoad();

        GHRequest req = new GHRequest(55.813357, 37.5958585, 55.811042, 37.594689);
        // without CH, turn turn costs on and off
        req.putHint(CH.DISABLE, true);
        req.setProfile(profile1);
        assertEquals(1044, hopper.route(req).getBest().getDistance(), 1);
        req.setProfile(profile2);
        assertEquals(400, hopper.route(req).getBest().getDistance(), 1);

        // with CH, turn turn costs on and off, since turn costs not supported for CH throw an error
        req.putHint(CH.DISABLE, false);
        req.setProfile(profile2);
        assertEquals(400, hopper.route(req).getBest().getDistance(), 1);
        req.setProfile(profile1);
        GHResponse rsp = hopper.route(req);
        assertEquals(1, rsp.getErrors().size());
        String expected = "Cannot find CH preparation for the requested profile: 'car_profile_tc'" +
                "\nYou can try disabling CH using ch.disable=true" +
                "\navailable CH profiles: [car_profile_notc]";
        assertTrue(rsp.getErrors().toString().contains(expected), "unexpected error:\n" + rsp.getErrors().toString() + "\nwhen expecting an error containing:\n" + expected
        );
    }

    @Test
    public void testEncoderWithTurnCostSupport_stillAllows_nodeBasedRouting() {
        // see #1698
        final String profile = "profile";
        final String vehicle = "foot";
<<<<<<< HEAD

=======
        
>>>>>>> c92ab785
        GraphHopper hopper = new GraphHopper().
                setGraphHopperLocation(GH_LOCATION).
                setOSMFile(MOSCOW).
                setProfiles(new CustomProfile(profile).setVehicle(vehicle),
                        new CustomProfile("car").setVehicle("car").setTurnCosts(true));

        hopper.importOrLoad();
        GHPoint p = new GHPoint(55.813357, 37.5958585);
        GHPoint q = new GHPoint(55.811042, 37.594689);
        GHRequest req = new GHRequest(p, q);
        req.setProfile(profile);
        GHResponse rsp = hopper.route(req);
        assertEquals(0, rsp.getErrors().size(), "there should not be an error, but was: " + rsp.getErrors());
    }

    @Test
    public void testOneWaySubnetwork_issue1807() {
        // There is a straight-only turn restriction at the junction of Franziskastraße and Gudulastraße, which restricts
        // turning onto Gudulastraße. However, Gudulastraße can also not be accessed from the south/west, because
        // it is a one-way. This creates a subnetwork that is not accessible at all. We can only detect this if we
        // consider the turn restrictions during the subnetwork search.
        GraphHopper hopper = new GraphHopper().
                setGraphHopperLocation(GH_LOCATION).
                setOSMFile(ESSEN).
                setMinNetworkSize(50).
                setProfiles(
                        new CustomProfile("foot").setVehicle("foot"),
                        new CustomProfile("car").setVehicle("car").setTurnCosts(true)
                );

        hopper.importOrLoad();
        GHPoint p = new GHPoint(51.433417, 7.009395);
        GHPoint q = new GHPoint(51.432872, 7.010066);
        GHRequest req = new GHRequest(p, q);
        // using the foot profile we do not care about the turn restriction
        req.setProfile("foot");
        GHResponse rsp = hopper.route(req);
        assertFalse(rsp.hasErrors(), rsp.getErrors().toString());
        assertEquals(95, rsp.getBest().getDistance(), 1);

        // Using the car profile there is no way we can reach the destination and the subnetwork is supposed to be removed
        // such that the destination snaps to a point that can be reached.
        req.setProfile("car");
        rsp = hopper.route(req);
        assertFalse(rsp.hasErrors(), rsp.getErrors().toString());
        assertEquals(658, rsp.getBest().getDistance(), 1);
    }

    @Test
    public void testTagParserProcessingOrder() {
        // it does not matter when the OSMBikeNetworkTagParser is added (before or even after BikeCommonPriorityParser)
        // as it is a different type but it is important that OSMSmoothnessParser is added before smoothnessEnc is used
        // in BikeCommonAverageSpeedParser
        GraphHopper hopper = new GraphHopper().
                setGraphHopperLocation(GH_LOCATION).
                setOSMFile(BAYREUTH).
                setMinNetworkSize(0).
                setProfiles(new CustomProfile("bike").setVehicle("bike"));

        hopper.importOrLoad();
        GHRequest req = new GHRequest(new GHPoint(49.98021, 11.50730), new GHPoint(49.98026, 11.50795));
        req.setProfile("bike");
        GHResponse rsp = hopper.route(req);
        assertFalse(rsp.hasErrors(), rsp.getErrors().toString());
        // due to smoothness=bad => 7 seconds longer
        assertEquals(21, rsp.getBest().getTime() / 1000.0, 1);

        req = new GHRequest(new GHPoint(50.015067, 11.502093), new GHPoint(50.014694, 11.499748));
        req.setProfile("bike");
        rsp = hopper.route(req);
        assertFalse(rsp.hasErrors(), rsp.getErrors().toString());
        // due to bike network (relation 2247905) a lower route weight => otherwise 29.0
        assertEquals(23.2, rsp.getBest().getRouteWeight(), .1);
    }

    @Test
    public void testEdgeCount() {
        GraphHopper hopper = new GraphHopper().
                setGraphHopperLocation(GH_LOCATION).
                setOSMFile(BAYREUTH).
                setMinNetworkSize(50).
                setProfiles(new CustomProfile("car").setVehicle("car"));
        hopper.importOrLoad();
        int count = 0;
        AllEdgesIterator iter = hopper.getBaseGraph().getAllEdges();
        while (iter.next())
            count++;
        assertEquals(hopper.getBaseGraph().getEdges(), count);
    }

    @Test
    public void testCurbsides() {
        GraphHopper h = new GraphHopper().
                setGraphHopperLocation(GH_LOCATION).
                setOSMFile(BAYREUTH).
                setProfiles(new CustomProfile("my_profile").setVehicle("car").setTurnCosts(true));
        h.getCHPreparationHandler()
                .setCHProfiles(new CHProfile("my_profile"));
        h.importOrLoad();

        // depending on the curbside parameters we take very different routes
        GHPoint p = new GHPoint(50.015072, 11.499145);
        GHPoint q = new GHPoint(50.014141, 11.497552);
        final String itz = "Itzgrund";
        final String rotmain = "An den Rotmainauen";
        final String bayreuth = "Bayreuther Straße";
        final String kulmbach = "Kulmbacher Straße";
        final String adamSeiler = "Adam-Seiler-Straße";
        final String friedhof = "Friedhofsweg";
        assertCurbsidesPath(h, p, q, asList(CURBSIDE_RIGHT, CURBSIDE_RIGHT), 344, asList(itz, rotmain, rotmain));
        assertCurbsidesPath(h, p, q, asList(CURBSIDE_RIGHT, CURBSIDE_LEFT), 1564, asList(itz, rotmain, rotmain, bayreuth, adamSeiler, adamSeiler, friedhof, kulmbach, rotmain));
        assertCurbsidesPath(h, p, q, asList(CURBSIDE_LEFT, CURBSIDE_RIGHT), 1199, asList(itz, bayreuth, adamSeiler, adamSeiler, friedhof, kulmbach, itz, rotmain, rotmain));
        assertCurbsidesPath(h, p, q, asList(CURBSIDE_LEFT, CURBSIDE_LEFT), 266, asList(itz, bayreuth, rotmain));
        // without restricting anything we get the shortest path
        assertCurbsidesPath(h, p, q, asList(CURBSIDE_ANY, CURBSIDE_ANY), 266, asList(itz, bayreuth, rotmain));
        assertCurbsidesPath(h, p, q, asList(CURBSIDE_ANY, ""), 266, asList(itz, bayreuth, rotmain));
        assertCurbsidesPath(h, p, q, Collections.<String>emptyList(), 266, asList(itz, bayreuth, rotmain));

        // when the start/target is the same its a bit unclear how to interpret the curbside parameters. here we decided
        // to return an empty path if the curbsides of start/target are the same or one of the is not specified
        assertCurbsidesPath(h, p, p, asList(CURBSIDE_RIGHT, CURBSIDE_RIGHT), 0, Collections.<String>emptyList());
        assertCurbsidesPath(h, p, p, asList(CURBSIDE_RIGHT, CURBSIDE_ANY), 0, Collections.<String>emptyList());
        assertCurbsidesPath(h, p, p, asList(CURBSIDE_RIGHT, ""), 0, Collections.<String>emptyList());
        assertCurbsidesPath(h, p, p, asList(CURBSIDE_ANY, CURBSIDE_RIGHT), 0, Collections.<String>emptyList());
        assertCurbsidesPath(h, p, p, asList("", CURBSIDE_RIGHT), 0, Collections.<String>emptyList());
        assertCurbsidesPath(h, p, p, asList(CURBSIDE_LEFT, CURBSIDE_LEFT), 0, Collections.<String>emptyList());
        assertCurbsidesPath(h, p, p, asList(CURBSIDE_LEFT, CURBSIDE_ANY), 0, Collections.<String>emptyList());
        assertCurbsidesPath(h, p, p, asList(CURBSIDE_LEFT, ""), 0, Collections.<String>emptyList());
        assertCurbsidesPath(h, p, p, asList(CURBSIDE_ANY, CURBSIDE_LEFT), 0, Collections.<String>emptyList());
        assertCurbsidesPath(h, p, p, asList("", CURBSIDE_LEFT), 0, Collections.<String>emptyList());

        // when going from p to p and one curbside is right and the other is left, we expect driving a loop back to
        // where we came from
        assertCurbsidesPath(h, p, p, asList(CURBSIDE_RIGHT, CURBSIDE_LEFT), 1908, asList(itz, rotmain, rotmain, bayreuth, adamSeiler, adamSeiler, friedhof, kulmbach, rotmain, rotmain, itz));
        assertCurbsidesPath(h, p, p, asList(CURBSIDE_LEFT, CURBSIDE_RIGHT), 855, asList(itz, bayreuth, adamSeiler, adamSeiler, friedhof, kulmbach, itz));
    }

    @Test
    public void testForceCurbsides() {
        final String profile = "my_profile";
        final String vehicle = "car";
<<<<<<< HEAD

=======
        
>>>>>>> c92ab785
        GraphHopper h = new GraphHopper().
                setGraphHopperLocation(GH_LOCATION).
                setOSMFile(MONACO).
                setProfiles(new CustomProfile(profile).setVehicle(vehicle).setTurnCosts(true));
        h.getCHPreparationHandler()
                .setCHProfiles(new CHProfile(profile));
        h.importOrLoad();

        // depending on the curbside parameters we take very different routes
        //    p
        //    ---->----
        //            q
        GHPoint p = new GHPoint(43.738399, 7.420782);
        GHPoint q = new GHPoint(43.737949, 7.423523);
        final String boulevard = "Boulevard de Suisse";
        final String avenue = "Avenue de la Costa";
        assertCurbsidesPathError(h, p, q, asList(CURBSIDE_RIGHT, CURBSIDE_RIGHT), "Impossible curbside constraint: 'curbside=right' at point 0", true);
        assertCurbsidesPathError(h, p, q, asList(CURBSIDE_RIGHT, CURBSIDE_LEFT), "Impossible curbside constraint: 'curbside=right' at point 0", true);
        assertCurbsidesPath(h, p, q, asList(CURBSIDE_LEFT, CURBSIDE_RIGHT), 463, asList(boulevard, avenue));
        assertCurbsidesPathError(h, p, q, asList(CURBSIDE_LEFT, CURBSIDE_LEFT), "Impossible curbside constraint: 'curbside=left' at point 1", true);
        // without restricting anything we get the shortest path
        assertCurbsidesPath(h, p, q, asList(CURBSIDE_ANY, CURBSIDE_ANY), 463, asList(boulevard, avenue));
        assertCurbsidesPath(h, p, q, Collections.<String>emptyList(), 463, asList(boulevard, avenue));
        // if we set force_curbside to false impossible curbside constraints will be ignored
        assertCurbsidesPath(h, p, q, asList(CURBSIDE_RIGHT, CURBSIDE_RIGHT), 463, asList(boulevard, avenue), false);
        assertCurbsidesPath(h, p, q, asList(CURBSIDE_RIGHT, CURBSIDE_LEFT), 463, asList(boulevard, avenue), false);
        assertCurbsidesPath(h, p, q, asList(CURBSIDE_LEFT, CURBSIDE_RIGHT), 463, asList(boulevard, avenue), false);
        assertCurbsidesPath(h, p, q, asList(CURBSIDE_LEFT, CURBSIDE_LEFT), 463, asList(boulevard, avenue), false);
    }

    private void assertCurbsidesPath(GraphHopper hopper, GHPoint source, GHPoint target, List<String> curbsides, int expectedDistance, List<String> expectedStreets) {
        assertCurbsidesPath(hopper, source, target, curbsides, expectedDistance, expectedStreets, true);
    }

    private void assertCurbsidesPath(GraphHopper hopper, GHPoint source, GHPoint target, List<String> curbsides, int expectedDistance, List<String> expectedStreets, boolean force) {
        GHResponse rsp = calcCurbsidePath(hopper, source, target, curbsides, force);
        assertFalse(rsp.hasErrors(), rsp.getErrors().toString());
        ResponsePath path = rsp.getBest();
        List<String> streets = new ArrayList<>(path.getInstructions().size());
        for (Instruction instruction : path.getInstructions()) {
            if (!Helper.isEmpty(instruction.getName())) {
                streets.add(instruction.getName());
            }
        }
        assertEquals(expectedStreets, streets);
        assertEquals(expectedDistance, path.getDistance(), 1);
    }

    private void assertCurbsidesPathError(GraphHopper hopper, GHPoint source, GHPoint target, List<String> curbsides, String errorMessage, boolean force) {
        GHResponse rsp = calcCurbsidePath(hopper, source, target, curbsides, force);
        assertTrue(rsp.hasErrors());
        assertTrue(rsp.getErrors().toString().contains(errorMessage), "unexpected error. expected message containing: " + errorMessage + ", but got: " +
                rsp.getErrors());
    }

    private GHResponse calcCurbsidePath(GraphHopper hopper, GHPoint source, GHPoint target, List<String> curbsides, boolean force) {
        GHRequest req = new GHRequest(source, target);
        req.putHint(Routing.FORCE_CURBSIDE, force);
        req.setProfile("my_profile");
        req.setCurbsides(curbsides);
        return hopper.route(req);
    }

    @Test
    public void testCHWithFiniteUTurnCosts() {
        GraphHopper h = new GraphHopper().
                setGraphHopperLocation(GH_LOCATION).
                setOSMFile(MONACO).
                setProfiles(new CustomProfile("my_profile").setVehicle("car").
                        setTurnCosts(true).putHint(U_TURN_COSTS, 40));
        h.getCHPreparationHandler()
                .setCHProfiles(new CHProfile("my_profile"));
        h.importOrLoad();

        GHPoint p = new GHPoint(43.73397, 7.414173);
        GHPoint q = new GHPoint(43.73222, 7.415557);
        GHRequest req = new GHRequest(p, q);
        req.setProfile("my_profile");
        // we force the start/target directions such that there are u-turns right after we start and right before
        // we reach the target. at the start location we do a u-turn at the crossing with the *steps* ('ghost junction')
        req.setCurbsides(Arrays.asList("right", "right"));
        GHResponse res = h.route(req);
        assertFalse(res.hasErrors(), "routing should not fail");
        assertEquals(242.5, res.getBest().getRouteWeight(), 0.1);
        assertEquals(1917, res.getBest().getDistance(), 1);
        assertEquals(243000, res.getBest().getTime(), 1000);
    }

    @Test
    public void simplifyWithInstructionsAndPathDetails() {
        final String profile = "profile";
        GraphHopper hopper = new GraphHopper();
        hopper.setOSMFile(BAYREUTH).
                setProfiles(new CustomProfile(profile).setVehicle("car")).
                setGraphHopperLocation(GH_LOCATION);
        hopper.importOrLoad();

        GHRequest req = new GHRequest()
                .addPoint(new GHPoint(50.026932, 11.493201))
                .addPoint(new GHPoint(50.016895, 11.4923))
                .addPoint(new GHPoint(50.003464, 11.49157))
                .setProfile(profile)
                .setPathDetails(Arrays.asList(KVStorage.KeyValue.STREET_REF, "max_speed"));
        req.putHint("elevation", true);

        GHResponse rsp = hopper.route(req);
        assertFalse(rsp.hasErrors(), rsp.getErrors().toString());

        ResponsePath path = rsp.getBest();

        // check path was simplified (without it would be more like 58)
        assertEquals(41, path.getPoints().size());

        // check instructions
        InstructionList instructions = path.getInstructions();
        int totalLength = 0;
        for (Instruction instruction : instructions) {
            totalLength += instruction.getLength();
        }
        assertEquals(40, totalLength);
        assertInstruction(instructions.get(0), "KU 11", "[0, 4[", 4, 4);
        assertInstruction(instructions.get(1), "B 85", "[4, 16[", 12, 12);
        // via instructions have length = 0, but the point list must not be empty!
        assertInstruction(instructions.get(2), null, "[16, 17[", 0, 1);
        assertInstruction(instructions.get(3), "B 85", "[16, 32[", 16, 16);
        assertInstruction(instructions.get(4), null, "[32, 34[", 2, 2);
        assertInstruction(instructions.get(5), "KU 18", "[34, 37[", 3, 3);
        assertInstruction(instructions.get(6), "St 2189", "[37, 38[", 1, 1);
        assertInstruction(instructions.get(7), null, "[38, 40[", 2, 2);
        // finish instructions have length = 0, but the point list must not be empty!
        assertInstruction(instructions.get(8), null, "[40, 41[", 0, 1);

        // check max speeds
        List<PathDetail> speeds = path.getPathDetails().get("max_speed");
        assertDetail(speeds.get(0), "null [0, 4]");
        assertDetail(speeds.get(1), "70.0 [4, 6]");
        assertDetail(speeds.get(2), "100.0 [6, 16]");
        assertDetail(speeds.get(3), "100.0 [16, 31]"); // we do not merge path details at via points
        assertDetail(speeds.get(4), "80.0 [31, 32]");
        assertDetail(speeds.get(5), "null [32, 37]");
        assertDetail(speeds.get(6), "50.0 [37, 38]");
        assertDetail(speeds.get(7), "null [38, 40]");

        // check street names
        List<PathDetail> streetNames = path.getPathDetails().get(KVStorage.KeyValue.STREET_REF);
        assertDetail(streetNames.get(0), "KU 11 [0, 4]");
        assertDetail(streetNames.get(1), "B 85 [4, 16]");
        assertDetail(streetNames.get(2), "B 85 [16, 32]");
        assertDetail(streetNames.get(3), "null [32, 34]");
        assertDetail(streetNames.get(4), "KU 18 [34, 37]");
        assertDetail(streetNames.get(5), "St 2189 [37, 38]");
        assertDetail(streetNames.get(6), "null [38, 40]");
    }

    private void assertInstruction(Instruction instruction, String expectedRef, String expectedInterval, int expectedLength, int expectedPoints) {
        assertEquals(expectedRef, instruction.getExtraInfoJSON().get(KVStorage.KeyValue.STREET_REF));
        assertEquals(expectedInterval, ((ShallowImmutablePointList) instruction.getPoints()).getIntervalString());
        assertEquals(expectedLength, instruction.getLength());
        assertEquals(expectedPoints, instruction.getPoints().size());
    }

    private void assertDetail(PathDetail detail, String expected) {
        assertEquals(expected, detail.toString());
    }

    @ParameterizedTest
    @CsvSource(value = {"true,true", "true,false", "false,true", "false,false"})
    public void simplifyKeepsWaypoints(boolean elevation, boolean instructions) {
        GraphHopper h = new GraphHopper().
                setGraphHopperLocation(GH_LOCATION).
                setOSMFile(MONACO).
                setProfiles(new CustomProfile("car").setVehicle("car"));
        if (elevation)
            h.setElevationProvider(new SRTMProvider(DIR));
        h.importOrLoad();

        List<GHPoint> reqPoints = asList(
                new GHPoint(43.741736, 7.428043),
                new GHPoint(43.741248, 7.4274),
                new GHPoint(43.73906, 7.426694),
                new GHPoint(43.736337, 7.420592),
                new GHPoint(43.735585, 7.419734),
                new GHPoint(43.734857, 7.41909),
                new GHPoint(43.73389, 7.418578),
                new GHPoint(43.733204, 7.418755),
                new GHPoint(43.731969, 7.416949)
        );
        GHRequest req = new GHRequest(reqPoints).setProfile("car");
        req.putHint("instructions", instructions);
        GHResponse res = h.route(req);
        assertFalse(res.hasErrors());
        assertEquals(elevation ? 1828 : 1793, res.getBest().getDistance(), 1);
        PointList points = res.getBest().getPoints();
        PointList wayPoints = res.getBest().getWaypoints();
        assertEquals(reqPoints.size(), wayPoints.size());
        assertEquals(points.is3D(), wayPoints.is3D());
        assertPointlistContainsSublist(points, wayPoints);
    }

    private static void assertPointlistContainsSublist(PointList pointList, PointList subList) {
        // we check if all points in sublist exist in pointlist, in the order given by sublist
        int j = 0;
        for (int i = 0; i < pointList.size(); i++)
            if (pointList.getLat(i) == subList.getLat(j) && pointList.getLon(i) == subList.getLon(j) && (!pointList.is3D() || pointList.getEle(i) == subList.getEle(j)))
                j++;
        if (j != subList.size())
            fail("point list does not contain point " + j + " of sublist: " + subList.get(j) +
                    "\npoint list: " + pointList +
                    "\nsublist   : " + subList);
    }

    @Test
    public void testNoLoad() {
        String profile = "profile";
        String vehicle = "car";
        final GraphHopper hopper = new GraphHopper().
                setProfiles(new CustomProfile(profile).setVehicle(vehicle));
        IllegalStateException e = assertThrows(IllegalStateException.class, () -> hopper.route(new GHRequest(42, 10.4, 42, 10).setProfile(profile)));
        assertTrue(e.getMessage().startsWith("Do a successful call to load or importOrLoad before routing"), e.getMessage());
    }

    @Test
    public void connectionNotFound() {
        final String profile = "profile";
        final String vehicle = "car";
<<<<<<< HEAD

=======
        
>>>>>>> c92ab785
        GraphHopper hopper = new GraphHopper().
                setGraphHopperLocation(GH_LOCATION).
                setOSMFile(BAYREUTH).
                setProfiles(new CustomProfile("profile").setVehicle(vehicle)).
                setStoreOnFlush(true);
        hopper.getCHPreparationHandler()
                .setCHProfiles(new CHProfile("profile"));
        hopper.setMinNetworkSize(0);
        hopper.importOrLoad();
        // here from and to both snap to small subnetworks that are disconnected from the main graph and
        // since we set min network size to 0 we expect a connection not found error
        GHPoint from = new GHPoint(49.97964, 11.539593);
        GHPoint to = new GHPoint(50.029247, 11.582851);
        GHRequest req = new GHRequest(from, to).setProfile(profile);
        GHResponse res = hopper.route(req);
        assertEquals("[com.graphhopper.util.exceptions.ConnectionNotFoundException: Connection between locations not found]",
                res.getErrors().toString());
    }

    @Test
    public void testDoNotInterpolateTwice1645() {
        final AtomicInteger counter = new AtomicInteger(0);
        {
            GraphHopper hopper = new GraphHopper() {
                @Override
                void interpolateBridgesTunnelsAndFerries() {
                    counter.incrementAndGet();
                    super.interpolateBridgesTunnelsAndFerries();
                }
            }.
                    setGraphHopperLocation(GH_LOCATION).
                    setOSMFile(BAYREUTH).
                    setProfiles(new CustomProfile("profile")).
                    setElevation(true).
                    setStoreOnFlush(true);
            hopper.importOrLoad();
            hopper.flush();
            hopper.close();
        }
        assertEquals(1, counter.get());
        {
            GraphHopper hopper = new GraphHopper() {
                @Override
                void interpolateBridgesTunnelsAndFerries() {
                    counter.incrementAndGet();
                    super.interpolateBridgesTunnelsAndFerries();
                }
            }.
                    setProfiles(new CustomProfile("profile")).
                    setElevation(true).
                    setGraphHopperLocation(GH_LOCATION);
            hopper.load();
        }
        assertEquals(1, counter.get());
    }

    @Test
    public void issue2306_1() {
        final String profile = "profile";
        final String vehicle = "car";
        GraphHopper hopper = new GraphHopper().
                setGraphHopperLocation(GH_LOCATION).
                setOSMFile("../map-matching/files/leipzig_germany.osm.pbf").
                setProfiles(new CustomProfile("profile").setVehicle(vehicle)).
                setMinNetworkSize(200);
        hopper.importOrLoad();
        Weighting weighting = hopper.createWeighting(hopper.getProfile(profile), new PMap());
        EdgeFilter edgeFilter = new DefaultSnapFilter(weighting, hopper.getEncodingManager().getBooleanEncodedValue(Subnetwork.key(profile)));
        LocationIndexTree locationIndex = ((LocationIndexTree) hopper.getLocationIndex());
        locationIndex.setMaxRegionSearch(6); // have to increase the default search radius to find our snap
        Snap snap = locationIndex.findClosest(51.229248, 12.328892, edgeFilter);
        assertTrue(snap.isValid());
        assertTrue(snap.getQueryDistance() < 3_000);
    }

    @Test
    public void issue2306_2() {
        // This is the same test as above, but without increasing the search radius.
        // As I am writing this, we find _no_ match here. But since the search radius
        // is a meta-parameter that could go away at some point, I say that _if_ we find a match,
        // it should be a close one. (And not a far away one, as happened in issue2306.)
        final String profile = "profile";
        final String vehicle = "car";
        GraphHopper hopper = new GraphHopper().
                setGraphHopperLocation(GH_LOCATION).
                setOSMFile("../map-matching/files/leipzig_germany.osm.pbf").
                setProfiles(new CustomProfile("profile").setVehicle(vehicle)).
                setMinNetworkSize(200);
        hopper.importOrLoad();
        Weighting weighting = hopper.createWeighting(hopper.getProfile(profile), new PMap());
        EdgeFilter edgeFilter = new DefaultSnapFilter(weighting, hopper.getEncodingManager().getBooleanEncodedValue(Subnetwork.key(profile)));
        Snap snap = hopper.getLocationIndex().findClosest(51.229248, 12.328892, edgeFilter);
        if (snap.isValid()) {
            assertTrue(snap.getQueryDistance() < 3_000);
        }
    }

    @Test
    public void testBarriers() {
        GraphHopper hopper = new GraphHopper().
                setGraphHopperLocation(GH_LOCATION).
                setOSMFile("../map-matching/files/leipzig_germany.osm.pbf").
                setVehiclesString("car|block_private=false").
                setProfiles(
                        new CustomProfile("car").setVehicle("car"),
                        new CustomProfile("bike").setVehicle("bike"),
                        new CustomProfile("foot").setVehicle("foot")
                ).
                setMinNetworkSize(0);
        hopper.importOrLoad();

        {
            // the bollard blocks the road for bikes, and we need to take a big detour. note that this bollard connects
            // two ways
            GHResponse bikeRsp = hopper.route(new GHRequest(51.257709, 12.309269, 51.257594, 12.308882).setProfile("bike"));
            assertEquals(1185, bikeRsp.getBest().getDistance(), 1);
            // pedestrians can just pass the bollard
            GHResponse footRsp = hopper.route(new GHRequest(51.257709, 12.309269, 51.257594, 12.308882).setProfile("foot"));
            assertEquals(28, footRsp.getBest().getDistance(), 1);
        }

        {
            // here the bollard blocks the road for cars
            GHResponse carRsp = hopper.route(new GHRequest(51.301113, 12.432168, 51.30123, 12.431728).setProfile("car"));
            assertEquals(368, carRsp.getBest().getDistance(), 1);
            // ... but not for bikes
            GHResponse bikeRsp = hopper.route(new GHRequest(51.301113, 12.432168, 51.30123, 12.431728).setProfile("bike"));
            assertEquals(48, bikeRsp.getBest().getDistance(), 1);
        }

        {
            // cars need to take a detour to the south (on newer maps an even bigger detour going north is necessary)
            GHResponse carRsp = hopper.route(new GHRequest(51.350105, 12.289968, 51.350246, 12.287779).setProfile("car"));
            assertEquals(285, carRsp.getBest().getDistance(), 1);
            // ... bikes can just pass the bollard
            GHResponse bikeRsp = hopper.route(new GHRequest(51.350105, 12.289968, 51.350246, 12.287779).setProfile("bike"));
            assertEquals(152, bikeRsp.getBest().getDistance(), 1);
        }

        {
            // these are bollards that are located right on a junction. this should never happen according to OSM mapping
            // rules, but it still does. the problem with such barriers is that we can only block one direction and it
            // is unclear which one is right. therefore we simply ignore such barriers.

            // here the barrier node actually disconnected a dead-end road that should rather be connected before we
            // started ignoring barriers at junctions.
            GHResponse carRsp = hopper.route(new GHRequest(51.327121, 12.572396, 51.327173, 12.574038).setProfile("car"));
            assertEquals(124, carRsp.getBest().getDistance(), 1);
            GHResponse bikeRsp = hopper.route(new GHRequest(51.327121, 12.572396, 51.327173, 12.574038).setProfile("bike"));
            assertEquals(124, bikeRsp.getBest().getDistance(), 1);

            // Here the barrier could prevent us from travelling straight along Pufendorfstraße. But it could also
            // prevent us from turning from Pufendorfstraße onto 'An der Streuobstwiese' (or vice versa). What should
            // be allowed depends on whether the barrier is before or behind the junction. And since we can't tell
            // we just ignore this barrier. Note that the mapping was fixed in newer OSM versions, so the barrier is no
            // longer at the junction
            carRsp = hopper.route(new GHRequest(51.344134, 12.317986, 51.344231, 12.317482).setProfile("car"));
            assertEquals(36, carRsp.getBest().getDistance(), 1);
            bikeRsp = hopper.route(new GHRequest(51.344134, 12.317986, 51.344231, 12.317482).setProfile("bike"));
            assertEquals(36, bikeRsp.getBest().getDistance(), 1);

            // Here we'd have to go all the way around, but the bollard node could also mean that continuing on Adenauerallee
            // is fine, and we just cannot enter the little path. Since we cannot tell we just ignore this barrier.
            carRsp = hopper.route(new GHRequest(51.355455, 12.40202, 51.355318, 12.401741).setProfile("car"));
            assertEquals(24, carRsp.getBest().getDistance(), 1);
            bikeRsp = hopper.route(new GHRequest(51.355455, 12.40202, 51.355318, 12.401741).setProfile("bike"));
            assertEquals(24, bikeRsp.getBest().getDistance(), 1);
        }

        {
            // node tag "ford" should be recognized in road_environment
            GHResponse footRsp = hopper.route(new GHRequest(51.290141, 12.365849, 51.290996, 12.366155).setProfile("foot"));
            assertEquals(105, footRsp.getBest().getDistance(), 1);

            footRsp = hopper.route(new GHRequest(51.290141, 12.365849, 51.290996, 12.366155).
                    setCustomModel(new CustomModel().addToPriority(If("road_environment == FORD", MULTIPLY, "0"))).setProfile("foot"));
            assertEquals(330, footRsp.getBest().getDistance(), 1);
        }

        {
            // private access restriction as node tag
            GHResponse rsp = hopper.route(new GHRequest(51.327411, 12.429598, 51.32723, 12.429979).setProfile("car"));
            assertEquals(39, rsp.getBest().getDistance(), 1);

            rsp = hopper.route(new GHRequest(51.327411, 12.429598, 51.32723, 12.429979).
                    setCustomModel(new CustomModel().addToPriority(If("road_access == PRIVATE", MULTIPLY, "0"))).
                    setProfile("car"));
            assertFalse(rsp.hasErrors());
            assertEquals(20, rsp.getBest().getDistance(), 1);
        }
    }

    @Test
    public void germanyCountryRuleAvoidsTracks() {
        final String profile = "profile";

        // first we try without country rules (the default)
        GraphHopper hopper = new GraphHopper()
                .setProfiles(new CustomProfile(profile)
                        .setCustomModel(new CustomModel().addToPriority(If("road_access == DESTINATION", MULTIPLY, ".1")))
                        .setVehicle("car"))
                .setCountryRuleFactory(null)
                .setGraphHopperLocation(GH_LOCATION)
                .setOSMFile(BAYREUTH);
        hopper.importOrLoad();
        GHRequest request = new GHRequest(50.010373, 11.51792, 50.005146, 11.516633);
        request.setProfile(profile);
        GHResponse response = hopper.route(request);
        assertFalse(response.hasErrors());
        double distance = response.getBest().getDistance();
        // The route takes a shortcut through the forest
        assertEquals(1447, distance, 1);

        // this time we enable country rules
        hopper.clean();
        hopper = new GraphHopper()
                .setProfiles(new CustomProfile(profile)
                        .setCustomModel(new CustomModel().addToPriority(If("road_access == DESTINATION", MULTIPLY, ".1")))
                        .setVehicle("car"))
                .setGraphHopperLocation(GH_LOCATION)
                .setCountryRuleFactory(new CountryRuleFactory())
                .setOSMFile(BAYREUTH);
        hopper.importOrLoad();
        request = new GHRequest(50.010373, 11.51792, 50.005146, 11.516633);
        request.setProfile(profile);
        response = hopper.route(request);
        assertFalse(response.hasErrors());
        distance = response.getBest().getDistance();
        // since GermanyCountryRule avoids TRACK roads the route will now be much longer as it goes around the forest
        assertEquals(4186, distance, 1);
    }

    @Test
    void curbsideWithSubnetwork_issue2502() {
        final String profile = "profile";
        GraphHopper hopper = new GraphHopper()
                .setProfiles(new CustomProfile(profile).setVehicle("car").setTurnCosts(true)
                        .setTurnCosts(true).putHint(U_TURN_COSTS, 80))
                .setGraphHopperLocation(GH_LOCATION)
                .setMinNetworkSize(200)
                .setOSMFile(DIR + "/one_way_dead_end.osm.pbf");
        hopper.importOrLoad();
        GHPoint pointA = new GHPoint(28.77428, -81.61593);
        GHPoint pointB = new GHPoint(28.773038, -81.611595);
        {
            // A->B
            GHRequest request = new GHRequest(pointA, pointB);
            request.setProfile(profile);
            request.setCurbsides(Arrays.asList("right", "right"));
            GHResponse response = hopper.route(request);
            assertFalse(response.hasErrors(), response.getErrors().toString());
            double distance = response.getBest().getDistance();
            assertEquals(382, distance, 1);
        }
        {
            // B->A
            // point B is close to a tiny one-way dead end street. it should be marked as subnetwork and excluded
            // when the curbside constraints are evaluated. this should make the snap a tower snap such that the curbside
            // constraint won't result in a connection not found error
            GHRequest request = new GHRequest(pointB, pointA);
            request.setProfile(profile);
            request.setCurbsides(Arrays.asList("right", "right"));
            GHResponse response = hopper.route(request);
            assertFalse(response.hasErrors(), response.getErrors().toString());
            double distance = response.getBest().getDistance();
            assertEquals(2318, distance, 1);
        }
    }

    @Test
    void averageSpeedPathDetailBug() {
        final String profile = "profile";
        GraphHopper hopper = new GraphHopper()
                .setProfiles(new CustomProfile(profile).setVehicle("car").setTurnCosts(true).putHint(U_TURN_COSTS, 80))
                .setGraphHopperLocation(GH_LOCATION)
                .setMinNetworkSize(200)
                .setOSMFile(BAYREUTH);
        hopper.importOrLoad();
        GHPoint pointA = new GHPoint(50.020562, 11.500196);
        GHPoint pointB = new GHPoint(50.019935, 11.500567);
        GHPoint pointC = new GHPoint(50.022027, 11.498255);
        GHRequest request = new GHRequest(Arrays.asList(pointA, pointB, pointC));
        request.setProfile(profile);
        request.setPathDetails(Collections.singletonList("average_speed"));
        // this used to fail, because we did not wrap the weighting for query graph and so we tried calculating turn costs for virtual nodes
        GHResponse response = hopper.route(request);
        assertFalse(response.hasErrors(), response.getErrors().toString());
        double distance = response.getBest().getDistance();
        assertEquals(467, distance, 1);
    }

    @Test
    void timeDetailBug() {
        final String profile = "profile";
        GraphHopper hopper = new GraphHopper()
                .setProfiles(new CustomProfile(profile).setVehicle("car").setTurnCosts(true).putHint(U_TURN_COSTS, 80))
                .setGraphHopperLocation(GH_LOCATION)
                .setMinNetworkSize(200)
                .setOSMFile(BAYREUTH);
        hopper.importOrLoad();
        GHRequest request = new GHRequest(Arrays.asList(
                new GHPoint(50.020838, 11.494918),
                new GHPoint(50.024795, 11.498973),
                new GHPoint(50.023141, 11.496441)));
        request.setProfile(profile);
        request.getHints().putObject("instructions", true);
        request.setPathDetails(Arrays.asList("distance", "time"));
        GHResponse response = hopper.route(request);
        assertFalse(response.hasErrors(), response.getErrors().toString());

        consistenceCheck(response.getBest());
    }

    private void consistenceCheck(ResponsePath path) {
        double distance = path.getDistance();
        long time = path.getTime();

        double instructionDistance = 0;
        long instructionTime = 0;
        for (Instruction i : path.getInstructions()) {
            instructionDistance += i.getDistance();
            instructionTime += i.getTime();
        }

        assertEquals(time, instructionTime);
        assertEquals(distance, instructionDistance, 1e-3);

        double pathDetailDistance = 0;
        for (PathDetail pd : path.getPathDetails().get("distance")) {
            pathDetailDistance += (Double) pd.getValue();
        }
        assertEquals(distance, pathDetailDistance, 1e-3);

        long pathDetailTime = 0;
        for (PathDetail pd : path.getPathDetails().get("time")) {
            pathDetailTime += (Long) pd.getValue();
        }
        assertEquals(time, pathDetailTime);
    }

    @Test
    public void testLoadGraph_implicitEncodedValues_issue1862() {
        GraphHopper hopper = new GraphHopper()
                .setProfiles(
                        new CustomProfile("p_car").setVehicle("car"),
                        new CustomProfile("p_bike").setVehicle("bike")
                )
                .setGraphHopperLocation(GH_LOCATION)
                .setOSMFile(BAYREUTH);
        hopper.importOrLoad();
        int nodes = hopper.getBaseGraph().getNodes();
        hopper.close();

        // load without configured graph.vehicles
        hopper = new GraphHopper();
        hopper.setProfiles(Arrays.asList(
                new CustomProfile("p_car").setVehicle("car"),
                new CustomProfile("p_bike").setVehicle("bike"))
        );
        hopper.setGraphHopperLocation(GH_LOCATION);
        assertTrue(hopper.load());
        hopper.getBaseGraph();
        assertEquals(nodes, hopper.getBaseGraph().getNodes());
        hopper.close();

        // load via explicitly configured graph.vehicles
        hopper = new GraphHopper();
        hopper.setVehiclesString("car,bike");
        hopper.setProfiles(Arrays.asList(
                new CustomProfile("p_car").setVehicle("car"),
                new CustomProfile("p_bike").setVehicle("bike"))
        );
        hopper.setGraphHopperLocation(GH_LOCATION);
        assertTrue(hopper.load());
        assertEquals(nodes, hopper.getBaseGraph().getNodes());
        hopper.close();
    }

    @Test
    void testLoadingWithAnotherSpeedFactorWorks() {
        {
            GraphHopper hopper = new GraphHopper()
                    .setVehiclesString("car|speed_factor=3")
                    .setProfiles(new CustomProfile("car").setVehicle("car"))
                    .setGraphHopperLocation(GH_LOCATION)
                    .setOSMFile(BAYREUTH);
            hopper.importOrLoad();
        }
        {
            // now we use another speed_factor, but changing the flag encoder string has no effect when we are loading
            // a graph. This API is a bit confusing, but we have been mixing configuration options that only matter
            // during import with those that only matter when routing for some time already. At some point we should
            // separate the 'import' from the 'routing' config (and split the GraphHopper class).
            GraphHopper hopper = new GraphHopper()
                    .setVehiclesString("car|speed_factor=9")
                    .setProfiles(new CustomProfile("car").setVehicle("car"))
                    .setGraphHopperLocation(GH_LOCATION);
            hopper.load();
            assertEquals(2969, hopper.getBaseGraph().getNodes());
        }
    }

}
<|MERGE_RESOLUTION|>--- conflicted
+++ resolved
@@ -113,11 +113,7 @@
     })
     public void testMonacoDifferentAlgorithms(String algo, boolean withCH, int expectedVisitedNodes) {
         final String vehicle = "car";
-<<<<<<< HEAD
-
-=======
-        
->>>>>>> c92ab785
+
         GraphHopper hopper = new GraphHopper().
                 setGraphHopperLocation(GH_LOCATION).
                 setOSMFile(MONACO).
@@ -154,11 +150,7 @@
     public void testMonacoWithInstructions() {
         final String profile = "profile";
         final String vehicle = "foot";
-<<<<<<< HEAD
-
-=======
-        
->>>>>>> c92ab785
+
         GraphHopper hopper = new GraphHopper().
                 setGraphHopperLocation(GH_LOCATION).
                 setOSMFile(MONACO).
@@ -211,11 +203,7 @@
     public void withoutInstructions() {
         final String profile = "profile";
         final String vehicle = "foot";
-<<<<<<< HEAD
-
-=======
-        
->>>>>>> c92ab785
+
         GraphHopper hopper = new GraphHopper().
                 setGraphHopperLocation(GH_LOCATION).
                 setOSMFile(MONACO).
@@ -445,11 +433,7 @@
     public void testAlternativeRoutes() {
         final String profile = "profile";
         final String vehicle = "foot";
-<<<<<<< HEAD
-
-=======
-        
->>>>>>> c92ab785
+
         GraphHopper hopper = new GraphHopper().
                 setGraphHopperLocation(GH_LOCATION).
                 setOSMFile(MONACO).
@@ -482,11 +466,6 @@
     public void testAlternativeRoutesBike() {
         final String profile = "profile";
         final String vehicle = "bike";
-<<<<<<< HEAD
-
-=======
-        
->>>>>>> c92ab785
 
         GraphHopper hopper = new GraphHopper().
                 setGraphHopperLocation(GH_LOCATION).
@@ -513,11 +492,6 @@
     public void testAlternativeRoutesCar() {
         final String profile = "profile";
         final String vehicle = "car";
-<<<<<<< HEAD
-
-=======
-        
->>>>>>> c92ab785
 
         GraphHopper hopper = new GraphHopper().
                 setGraphHopperLocation(GH_LOCATION).
@@ -545,11 +519,7 @@
     public void testPointHint() {
         final String profile = "profile";
         final String vehicle = "car";
-<<<<<<< HEAD
-
-=======
-        
->>>>>>> c92ab785
+
 
         GraphHopper hopper = new GraphHopper().
                 setGraphHopperLocation(GH_LOCATION).
@@ -615,12 +585,9 @@
         GraphHopper hopper = new GraphHopper().
                 setGraphHopperLocation(GH_LOCATION).
                 setOSMFile(BAYREUTH).
-<<<<<<< HEAD
                 setProfiles(new CustomProfile(profile).
-                        setCustomModel(new CustomModel().addToPriority(If("road_access == DESTINATION", MULTIPLY, ".1"))).setVehicle(vehicle));
-=======
-                setProfiles(new Profile(profile).setVehicle(vehicle).setWeighting("fastest"));
->>>>>>> c92ab785
+                        setCustomModel(new CustomModel().addToPriority(If("road_access == DESTINATION", MULTIPLY, ".1"))).
+                        setVehicle(vehicle));
         hopper.importOrLoad();
 
         GHRequest req = new GHRequest(49.985307, 11.50628, 49.985731, 11.507465).
@@ -795,11 +762,7 @@
     public void testMonacoVia() {
         final String profile = "profile";
         final String vehicle = "foot";
-<<<<<<< HEAD
-
-=======
-        
->>>>>>> c92ab785
+
         GraphHopper hopper = new GraphHopper().
                 setGraphHopperLocation(GH_LOCATION).
                 setOSMFile(MONACO).
@@ -885,11 +848,7 @@
     public void testMonacoPathDetails() {
         final String profile = "profile";
         final String vehicle = "foot";
-<<<<<<< HEAD
-
-=======
-        
->>>>>>> c92ab785
+
         GraphHopper hopper = new GraphHopper().
                 setGraphHopperLocation(GH_LOCATION).
                 setOSMFile(MONACO).
@@ -921,11 +880,7 @@
     public void testMonacoEnforcedDirection() {
         final String profile = "profile";
         final String vehicle = "foot";
-<<<<<<< HEAD
-
-=======
-        
->>>>>>> c92ab785
+
         GraphHopper hopper = new GraphHopper().
                 setGraphHopperLocation(GH_LOCATION).
                 setOSMFile(MONACO).
@@ -973,18 +928,10 @@
     public void testHeading() {
         final String profile = "profile";
         final String vehicle = "car";
-<<<<<<< HEAD
         GraphHopper hopper = new GraphHopper().
                 setGraphHopperLocation(GH_LOCATION).
                 setOSMFile(BAYREUTH).
                 setProfiles(new CustomProfile(profile).setVehicle(vehicle)).
-=======
-        final String weighting = "fastest";
-        GraphHopper hopper = new GraphHopper().
-                setGraphHopperLocation(GH_LOCATION).
-                setOSMFile(BAYREUTH).
-                setProfiles(new Profile(profile).setVehicle(vehicle).setWeighting(weighting)).
->>>>>>> c92ab785
                 setStoreOnFlush(true).
                 importOrLoad();
 
@@ -1011,11 +958,7 @@
     public void testMonacoMaxVisitedNodes() {
         final String profile = "profile";
         final String vehicle = "foot";
-<<<<<<< HEAD
-
-=======
         
->>>>>>> c92ab785
         GraphHopper hopper = new GraphHopper().
                 setGraphHopperLocation(GH_LOCATION).
                 setOSMFile(MONACO).
@@ -1045,11 +988,7 @@
     public void testMonacoNonChMaxWaypointDistance() {
         final String profile = "profile";
         final String vehicle = "foot";
-<<<<<<< HEAD
-
-=======
-        
->>>>>>> c92ab785
+
         GraphHopper hopper = new GraphHopper().
                 setGraphHopperLocation(GH_LOCATION).
                 setOSMFile(MONACO).
@@ -1081,11 +1020,7 @@
     public void testMonacoNonChMaxWaypointDistanceMultiplePoints() {
         final String profile = "profile";
         final String vehicle = "foot";
-<<<<<<< HEAD
-
-=======
-        
->>>>>>> c92ab785
+
         GraphHopper hopper = new GraphHopper().
                 setGraphHopperLocation(GH_LOCATION).
                 setOSMFile(MONACO).
@@ -1124,11 +1059,7 @@
     public void testMonacoStraightVia() {
         final String profile = "profile";
         final String vehicle = "foot";
-<<<<<<< HEAD
-
-=======
-        
->>>>>>> c92ab785
+
         GraphHopper hopper = new GraphHopper().
                 setGraphHopperLocation(GH_LOCATION).
                 setOSMFile(MONACO).
@@ -1289,11 +1220,7 @@
     @Test
     public void testSRTMWithLongEdgeSampling() {
         final String profile = "profile";
-<<<<<<< HEAD
         final String vehicle = "foot";
-=======
-        final String vehicle = "foot";        
->>>>>>> c92ab785
 
         GraphHopper hopper = new GraphHopper().
                 setGraphHopperLocation(GH_LOCATION).
@@ -1547,11 +1474,7 @@
     private void executeCHFootRoute(boolean sort) {
         final String profile = "profile";
         final String vehicle = "foot";
-<<<<<<< HEAD
-
-=======
-        
->>>>>>> c92ab785
+
         GraphHopper hopper = new GraphHopper().
                 setGraphHopperLocation(GH_LOCATION).
                 setOSMFile(MONACO).
@@ -1589,11 +1512,7 @@
     public void testRoundTour() {
         final String profile = "profile";
         final String vehicle = "foot";
-<<<<<<< HEAD
-
-=======
-        
->>>>>>> c92ab785
+
         GraphHopper hopper = new GraphHopper().
                 setGraphHopperLocation(GH_LOCATION).
                 setOSMFile(MONACO).
@@ -1622,11 +1541,7 @@
     public void testPathDetails1216() {
         final String profile = "profile";
         final String vehicle = "car";
-<<<<<<< HEAD
-
-=======
-        
->>>>>>> c92ab785
+
 
         GraphHopper hopper = new GraphHopper().
                 setGraphHopperLocation(GH_LOCATION).
@@ -1652,11 +1567,7 @@
     public void testPathDetailsSamePoint() {
         final String profile = "profile";
         final String vehicle = "car";
-<<<<<<< HEAD
-
-=======
-        
->>>>>>> c92ab785
+
         GraphHopper hopper = new GraphHopper().
                 setGraphHopperLocation(GH_LOCATION).
                 setOSMFile(BAYREUTH).
@@ -1678,11 +1589,7 @@
     public void testFlexMode_631() {
         final String profile = "car_profile";
         final String vehicle = "car";
-<<<<<<< HEAD
-
-=======
-        
->>>>>>> c92ab785
+
         GraphHopper hopper = new GraphHopper().
                 setGraphHopperLocation(GH_LOCATION).
                 setOSMFile(MONACO).
@@ -1834,11 +1741,7 @@
     @Test
     public void testCreateWeightingHintsMerging() {
         final String profile = "profile";
-<<<<<<< HEAD
         final String vehicle = "mtb";
-=======
-        final String vehicle = "mtb";        
->>>>>>> c92ab785
 
         GraphHopper hopper = new GraphHopper().
                 setGraphHopperLocation(GH_LOCATION).
@@ -1938,11 +1841,7 @@
     public void testCompareAlgos(boolean turnCosts) {
         final String profile = "car";
         final String vehicle = "car";
-<<<<<<< HEAD
-
-=======
-        
->>>>>>> c92ab785
+
         GraphHopper hopper = new GraphHopper().
                 setGraphHopperLocation(GH_LOCATION).
                 setOSMFile(MOSCOW).
@@ -1987,11 +1886,7 @@
     public void testAStarCHBug(boolean turnCosts) {
         final String profile = "car";
         final String vehicle = "car";
-<<<<<<< HEAD
-
-=======
-        
->>>>>>> c92ab785
+
         GraphHopper hopper = new GraphHopper().
                 setGraphHopperLocation(GH_LOCATION).
                 setOSMFile(MOSCOW).
@@ -2016,11 +1911,7 @@
     public void testIssue1960() {
         final String profile = "car";
         final String vehicle = "car";
-<<<<<<< HEAD
-
-=======
-        
->>>>>>> c92ab785
+
         GraphHopper hopper = new GraphHopper().
                 setGraphHopperLocation(GH_LOCATION).
                 setOSMFile(MOSCOW).
@@ -2053,11 +1944,7 @@
         final String profile1 = "profile_no_turn_costs";
         final String profile2 = "profile_turn_costs";
         final String vehicle = "car";
-<<<<<<< HEAD
-
-=======
-        
->>>>>>> c92ab785
+
         GraphHopper hopper = new GraphHopper().
                 setGraphHopperLocation(GH_LOCATION).
                 setOSMFile(MOSCOW).
@@ -2087,11 +1974,7 @@
         final String profile1 = "profile_turn_costs";
         final String profile2 = "profile_no_turn_costs";
         final String vehicle = "car";
-<<<<<<< HEAD
-
-=======
-        
->>>>>>> c92ab785
+
         GraphHopper hopper = new GraphHopper().
                 setGraphHopperLocation(GH_LOCATION).
                 setOSMFile(MOSCOW).
@@ -2117,11 +2000,7 @@
     public void testCHOnOffWithTurnCosts() {
         final String profile = "my_car";
         final String vehicle = "car";
-<<<<<<< HEAD
-
-=======
-        
->>>>>>> c92ab785
+
         GraphHopper hopper = new GraphHopper().
                 setGraphHopperLocation(GH_LOCATION).
                 setOSMFile(MOSCOW).
@@ -2149,11 +2028,7 @@
     public void testNodeBasedCHOnlyButTurnCostForNonCH() {
         final String profile1 = "car_profile_tc";
         final String profile2 = "car_profile_notc";
-<<<<<<< HEAD
-
-=======
-        
->>>>>>> c92ab785
+
         // before edge-based CH was added a common case was to use edge-based without CH and CH for node-based
         GraphHopper hopper = new GraphHopper().
                 setGraphHopperLocation(GH_LOCATION).
@@ -2194,11 +2069,7 @@
         // see #1698
         final String profile = "profile";
         final String vehicle = "foot";
-<<<<<<< HEAD
-
-=======
-        
->>>>>>> c92ab785
+
         GraphHopper hopper = new GraphHopper().
                 setGraphHopperLocation(GH_LOCATION).
                 setOSMFile(MOSCOW).
@@ -2340,11 +2211,7 @@
     public void testForceCurbsides() {
         final String profile = "my_profile";
         final String vehicle = "car";
-<<<<<<< HEAD
-
-=======
-        
->>>>>>> c92ab785
+
         GraphHopper h = new GraphHopper().
                 setGraphHopperLocation(GH_LOCATION).
                 setOSMFile(MONACO).
@@ -2570,11 +2437,7 @@
     public void connectionNotFound() {
         final String profile = "profile";
         final String vehicle = "car";
-<<<<<<< HEAD
-
-=======
-        
->>>>>>> c92ab785
+
         GraphHopper hopper = new GraphHopper().
                 setGraphHopperLocation(GH_LOCATION).
                 setOSMFile(BAYREUTH).
