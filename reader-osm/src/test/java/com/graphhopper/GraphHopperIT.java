/*
 *  Licensed to GraphHopper GmbH under one or more contributor
 *  license agreements. See the NOTICE file distributed with this work for
 *  additional information regarding copyright ownership.
 *
 *  GraphHopper GmbH licenses this file to you under the Apache License,
 *  Version 2.0 (the "License"); you may not use this file except in
 *  compliance with the License. You may obtain a copy of the License at
 *
 *       http://www.apache.org/licenses/LICENSE-2.0
 *
 *  Unless required by applicable law or agreed to in writing, software
 *  distributed under the License is distributed on an "AS IS" BASIS,
 *  WITHOUT WARRANTIES OR CONDITIONS OF ANY KIND, either express or implied.
 *  See the License for the specific language governing permissions and
 *  limitations under the License.
 */
package com.graphhopper;

import com.graphhopper.reader.dem.SRTMProvider;
import com.graphhopper.reader.osm.GraphHopperOSM;
import com.graphhopper.routing.ch.CHAlgoFactoryDecorator;
import com.graphhopper.routing.util.CarFlagEncoder;
import com.graphhopper.routing.util.DefaultFlagEncoderFactory;
import com.graphhopper.routing.util.EncodingManager;
import com.graphhopper.util.*;
import com.graphhopper.util.Parameters.CH;
import com.graphhopper.util.Parameters.Landmark;
import com.graphhopper.util.Parameters.Routing;
import com.graphhopper.util.details.PathDetail;
import com.graphhopper.util.exceptions.PointDistanceExceededException;
import com.graphhopper.util.shapes.GHPoint;
import com.graphhopper.util.shapes.GHPoint3D;
import org.junit.*;

import java.io.File;
import java.util.*;

import static com.graphhopper.util.Parameters.Algorithms.*;
import static com.graphhopper.util.Parameters.Curbsides.*;
import static java.util.Arrays.asList;
import static org.junit.Assert.*;

/**
 * @author Peter Karich
 */
public class GraphHopperIT {

    public static final String DIR = "../core/files";
    private static final String graphFileFoot = "target/graphhopperIT-foot";
    private static final String osmFile = DIR + "/monaco.osm.gz";
    private static final String importVehicles = "foot";
    private static final String genericImportVehicles = "generic,foot";
    private static final String vehicle = "foot";
    private static final String weightCalcStr = "shortest";
    private static GraphHopper hopper;
    private final String tmpGraphFile = "target/graphhopperIT-tmp";

    @BeforeClass
    public static void beforeClass() {
        // make sure we are using fresh graphhopper files with correct vehicle
        Helper.removeDir(new File(graphFileFoot));

        hopper = new GraphHopperOSM().
                setOSMFile(osmFile).
                setStoreOnFlush(true).
                setCHEnabled(false).
                setGraphHopperLocation(graphFileFoot).
                setEncodingManager(EncodingManager.create(importVehicles)).
                importOrLoad();
    }

    @AfterClass
    public static void afterClass() {
        Helper.removeDir(new File(graphFileFoot));
    }

    @Before
    public void setUp() {
        Helper.removeDir(new File(tmpGraphFile));
    }

    @After
    public void tearDown() {
        Helper.removeDir(new File(tmpGraphFile));
    }

    @Test
    public void testMonacoWithInstructions() {
        GHResponse rsp = hopper.route(new GHRequest(43.727687, 7.418737, 43.74958, 7.436566).
                setAlgorithm(ASTAR).setVehicle(vehicle).setWeighting(weightCalcStr));

        // identify the number of counts to compare with CH foot route
        assertEquals(699, rsp.getHints().getLong("visited_nodes.sum", 0));

        PathWrapper arsp = rsp.getBest();
        assertEquals(3437.6, arsp.getDistance(), .1);
        assertEquals(87, arsp.getPoints().getSize());

        assertEquals(43.7276852, arsp.getWaypoints().getLat(0), 1e-7);
        assertEquals(43.7495432, arsp.getWaypoints().getLat(1), 1e-7);

        InstructionList il = arsp.getInstructions();
        assertEquals(21, il.size());

        // TODO roundabout fine tuning -> enter + leave roundabout (+ two roundabouts -> is it necessary if we do not leave the street?)
        Translation tr = hopper.getTranslationMap().getWithFallBack(Locale.US);
        assertEquals("continue onto Avenue des Guelfes", il.get(0).getTurnDescription(tr));
        assertEquals("continue onto Avenue des Papalins", il.get(1).getTurnDescription(tr));
        assertEquals("turn sharp right onto Quai Jean-Charles Rey", il.get(4).getTurnDescription(tr));
        assertEquals("turn left", il.get(5).getTurnDescription(tr));
        assertEquals("turn right onto Avenue Albert II", il.get(6).getTurnDescription(tr));

        assertEquals(11, il.get(0).getDistance(), 1);
        assertEquals(96, il.get(1).getDistance(), 1);
        assertEquals(178, il.get(2).getDistance(), 1);
        assertEquals(13, il.get(3).getDistance(), 1);
        assertEquals(10, il.get(4).getDistance(), 1);
        assertEquals(42, il.get(5).getDistance(), 1);

        assertEquals(7, il.get(0).getTime() / 1000);
        assertEquals(69, il.get(1).getTime() / 1000);
        assertEquals(128, il.get(2).getTime() / 1000);
        assertEquals(9, il.get(3).getTime() / 1000);
        assertEquals(7, il.get(4).getTime() / 1000);
        assertEquals(30, il.get(5).getTime() / 1000);

        assertEquals(87, arsp.getPoints().size());
    }

    @Test
    public void withoutInstructions() {
        GHRequest request = new GHRequest().setAlgorithm(ASTAR).setVehicle(vehicle).setWeighting(weightCalcStr);
        request.addPoint(new GHPoint(43.729584, 7.410965));
        request.addPoint(new GHPoint(43.732499, 7.426758));
        request.getHints().put("instructions", true);
        GHResponse routeRsp = hopper.route(request);
        int withInstructionsPoints = routeRsp.getBest().getPoints().size();

        request.getHints().put("instructions", false);
        routeRsp = hopper.route(request);

        assertTrue("there should not be more points if instructions are disabled due to simplify but was " + withInstructionsPoints + " vs " + routeRsp.getBest().getPoints().size(),
                withInstructionsPoints > routeRsp.getBest().getPoints().size());
    }

    @Test
    public void testUTurn() {
        GraphHopper tmpHopper = new GraphHopperOSM().
                setOSMFile(DIR + "/monaco.osm.gz").
                setCHEnabled(false).
                setGraphHopperLocation(tmpGraphFile).
                setEncodingManager(EncodingManager.create("car"));
        tmpHopper.importOrLoad();
        Translation tr = hopper.getTranslationMap().getWithFallBack(Locale.US);

        GHRequest request = new GHRequest();
        //Force initial U-Turn
        request.addPoint(new GHPoint(43.743887, 7.431151), 200);
        request.addPoint(new GHPoint(43.744007, 7.431076));

        request.setAlgorithm(ASTAR).setVehicle("car").setWeighting(weightCalcStr);
        GHResponse rsp = tmpHopper.route(request);

        assertFalse(rsp.hasErrors());
        PathWrapper arsp = rsp.getBest();
        InstructionList il = arsp.getInstructions();
        assertEquals(3, il.size());

        // Initial U-turn
        assertEquals("make a U-turn onto Avenue Princesse Grace", il.get(0).getTurnDescription(tr));
        // Second U-turn to get to destination
        assertEquals("make a U-turn onto Avenue Princesse Grace", il.get(1).getTurnDescription(tr));
    }

    @Test
    public void testAlternativeRoutes() {
        GHRequest req = new GHRequest(43.729057, 7.41251, 43.740298, 7.423561).
                setAlgorithm(ALT_ROUTE).setVehicle(vehicle).setWeighting(weightCalcStr);

        GHResponse rsp = hopper.route(req);
        assertFalse(rsp.hasErrors());
        assertEquals(2, rsp.getAll().size());

        assertEquals(1310, rsp.getAll().get(0).getTime() / 1000);
        assertEquals(1356, rsp.getAll().get(1).getTime() / 1000);

        req.getHints().put("alternative_route.max_paths", "3");
        req.getHints().put("alternative_route.min_plateau_factor", "0.1");
        rsp = hopper.route(req);
        assertFalse(rsp.hasErrors());
        assertEquals(3, rsp.getAll().size());

        assertEquals(1310, rsp.getAll().get(0).getTime() / 1000);
        assertEquals(1356, rsp.getAll().get(1).getTime() / 1000);
        assertEquals(1416, rsp.getAll().get(2).getTime() / 1000);
    }

    @Test
    public void testAlternativeRoutesBikeAndCar() {
        GraphHopper tmpHopper = new GraphHopperOSM().
                setOSMFile(DIR + "/north-bayreuth.osm.gz").
                setCHEnabled(false).
                setGraphHopperLocation(tmpGraphFile).
                setEncodingManager(EncodingManager.create("bike, car"));
        tmpHopper.importOrLoad();

        GHRequest req = new GHRequest(50.028917, 11.496506, 49.985228, 11.600876).
                setAlgorithm(ALT_ROUTE).setVehicle("bike").setWeighting("fastest");
        req.getHints().put("alternative_route.max_paths", "3");
        GHResponse rsp = tmpHopper.route(req);
        assertFalse(rsp.getErrors().toString(), rsp.hasErrors());

        assertEquals(3, rsp.getAll().size());
        // via ramsenthal
        assertEquals(2864, rsp.getAll().get(0).getTime() / 1000);
        // via unterwaiz
        assertEquals(3318, rsp.getAll().get(1).getTime() / 1000);
        // via eselslohe -> theta; BTW: here smaller time as 2nd alternative due to priority influences time order
        assertEquals(3094, rsp.getAll().get(2).getTime() / 1000);

        req = new GHRequest(50.023513, 11.548862, 49.969441, 11.537876).
                setAlgorithm(ALT_ROUTE).setVehicle("car").setWeighting("fastest");
        req.getHints().put("alternative_route.max_paths", "3");
        rsp = tmpHopper.route(req);
        assertFalse(rsp.getErrors().toString(), rsp.hasErrors());

        assertEquals(3, rsp.getAll().size());
        // directly via obergräfenthal
        assertEquals(870, rsp.getAll().get(0).getTime() / 1000);
        // via ramsenthal -> lerchenhof
        assertEquals(913, rsp.getAll().get(1).getTime() / 1000);
        // via neudrossenfeld
        assertEquals(958, rsp.getAll().get(2).getTime() / 1000);
    }

    @Test
    public void testPointHint() {
        GraphHopper tmpHopper = new GraphHopperOSM().
                setOSMFile(DIR + "/Laufamholzstrasse.osm.xml").
                setCHEnabled(false).
                setGraphHopperLocation(tmpGraphFile).
                setEncodingManager(EncodingManager.create("car"));
        tmpHopper.importOrLoad();

        GHRequest req = new GHRequest(49.46553, 11.154669, 49.465244, 11.152577).
                setVehicle("car").setWeighting("fastest");

        req.setPointHints(new ArrayList<>(asList("Laufamholzstraße, 90482, Nürnberg, Deutschland", "")));
        GHResponse rsp = tmpHopper.route(req);
        assertFalse(rsp.getErrors().toString(), rsp.hasErrors());
        GHPoint snappedPoint = rsp.getBest().getWaypoints().get(0);
        assertEquals(49.465686, snappedPoint.getLat(), .000001);
        assertEquals(11.154605, snappedPoint.getLon(), .000001);

        req.setPointHints(new ArrayList<>(asList("", "")));
        rsp = tmpHopper.route(req);
        assertFalse(rsp.getErrors().toString(), rsp.hasErrors());
        snappedPoint = rsp.getBest().getWaypoints().get(0);
        assertEquals(49.465502, snappedPoint.getLat(), .000001);
        assertEquals(11.154498, snappedPoint.getLon(), .000001);

        // Match to closest edge, since hint was not found
        req.setPointHints(new ArrayList<>(asList("xy", "")));
        rsp = tmpHopper.route(req);
        assertFalse(rsp.getErrors().toString(), rsp.hasErrors());
        snappedPoint = rsp.getBest().getWaypoints().get(0);
        assertEquals(49.465502, snappedPoint.getLat(), .000001);
        assertEquals(11.154498, snappedPoint.getLon(), .000001);
    }

    @Test
    public void testNorthBayreuthDestination() {
        GraphHopper tmpHopper = new GraphHopperOSM().
                setOSMFile(DIR + "/north-bayreuth.osm.gz").
                setCHEnabled(false).
                setGraphHopperLocation(tmpGraphFile).
                setEncodingManager(GHUtility.addDefaultEncodedValues(new EncodingManager.Builder()).addAll(new DefaultFlagEncoderFactory(), "car,generic").build());
        tmpHopper.importOrLoad();

        GHRequest req = new GHRequest(49.985307, 11.50628, 49.985731, 11.507465).
                setVehicle("car").setWeighting("fastest");

        GHResponse rsp = tmpHopper.route(req);
        assertFalse(rsp.getErrors().toString(), rsp.hasErrors());
        assertEquals(550, rsp.getBest().getDistance(), 1);

        req = new GHRequest(49.985307, 11.50628, 49.985731, 11.507465).
                setVehicle("generic").setWeighting("generic");

        rsp = tmpHopper.route(req);
        assertFalse(rsp.getErrors().toString(), rsp.hasErrors());
        assertEquals(550, rsp.getBest().getDistance(), 1);
    }

    @Test
    public void testNorthBayreuthBlockedEdges() {
        GraphHopper tmpHopper = new GraphHopperOSM().
                setOSMFile(DIR + "/north-bayreuth.osm.gz").
                setCHEnabled(false).
                setGraphHopperLocation(tmpGraphFile).
                setEncodingManager(GHUtility.addDefaultEncodedValues(new EncodingManager.Builder()).add(new CarFlagEncoder()).build());
        tmpHopper.importOrLoad();

        GHRequest req = new GHRequest(49.985272, 11.506151, 49.986107, 11.507202);

        GHResponse rsp = tmpHopper.route(req);
        assertFalse(rsp.getErrors().toString(), rsp.hasErrors());
        assertEquals(122, rsp.getBest().getDistance(), 1);

        // block point 49.985759,11.50687
        req.getHints().put(Routing.BLOCK_AREA, "49.985759,11.50687");
        rsp = tmpHopper.route(req);
        assertFalse(rsp.getErrors().toString(), rsp.hasErrors());
        assertEquals(365, rsp.getBest().getDistance(), 1);

        req = new GHRequest(49.975845, 11.522598, 50.026821, 11.497364).
                setWeighting("fastest");

        rsp = tmpHopper.route(req);
        assertFalse(rsp.getErrors().toString(), rsp.hasErrors());
        assertEquals(6685, rsp.getBest().getDistance(), 1);

        // block by area
        String someArea = "49.97986,11.472902,50.003946,11.534357";
        req.getHints().put(Routing.BLOCK_AREA, someArea);
        rsp = tmpHopper.route(req);
        assertFalse(rsp.getErrors().toString(), rsp.hasErrors());
        assertEquals(12173, rsp.getBest().getDistance(), 1);

        // Add blocked point to above area, to increase detour        
        req.getHints().put(Routing.BLOCK_AREA, "50.017578,11.547527;" + someArea);
        rsp = tmpHopper.route(req);
        assertFalse(rsp.getErrors().toString(), rsp.hasErrors());
        assertEquals(12787, rsp.getBest().getDistance(), 1);

        // block by edge IDs -> i.e. use small circular area
        req.getHints().put(Routing.BLOCK_AREA, "49.981599,11.517448,100");
        rsp = tmpHopper.route(req);
        assertFalse(rsp.getErrors().toString(), rsp.hasErrors());
        assertEquals(6879, rsp.getBest().getDistance(), 1);

        // block by edge IDs -> i.e. use small rectangular area
        req.getHints().put(Routing.BLOCK_AREA, "49.981875,11.515818,49.981088,11.519423");
        rsp = tmpHopper.route(req);
        assertFalse(rsp.getErrors().toString(), rsp.hasErrors());
        assertEquals(6879, rsp.getBest().getDistance(), 1);

        // blocking works for all weightings
        req = new GHRequest(50.009504, 11.490669, 50.024726, 11.496162).
                setVehicle("car").setWeighting("fastest");
        rsp = tmpHopper.route(req);
        assertFalse(rsp.getErrors().toString(), rsp.hasErrors());
        assertEquals(1807, rsp.getBest().getDistance(), 1);

        // block point 49.985759,11.50687
        req.getHints().put(Routing.BLOCK_AREA, "50.018274,11.492558");
        rsp = tmpHopper.route(req);
        assertFalse(rsp.getErrors().toString(), rsp.hasErrors());
        assertEquals(3363, rsp.getBest().getDistance(), 1);
    }

    @Test
    public void testMonacoVia() {
        Translation tr = hopper.getTranslationMap().getWithFallBack(Locale.US);
        GHResponse rsp = hopper.route(new GHRequest().
                addPoint(new GHPoint(43.727687, 7.418737)).
                addPoint(new GHPoint(43.74958, 7.436566)).
                addPoint(new GHPoint(43.727687, 7.418737)).
                setAlgorithm(ASTAR).setVehicle(vehicle).setWeighting(weightCalcStr));

        PathWrapper arsp = rsp.getBest();
        assertEquals(6875.2, arsp.getDistance(), .1);
        assertEquals(173, arsp.getPoints().getSize());

        InstructionList il = arsp.getInstructions();
        assertEquals(38, il.size());
        assertEquals("continue onto Avenue des Guelfes", il.get(0).getTurnDescription(tr));
        assertEquals("continue onto Avenue des Papalins", il.get(1).getTurnDescription(tr));
        assertEquals("turn sharp right onto Quai Jean-Charles Rey", il.get(4).getTurnDescription(tr));
        assertEquals("turn left", il.get(5).getTurnDescription(tr));
        assertEquals("turn right onto Avenue Albert II", il.get(6).getTurnDescription(tr));

        assertEquals("waypoint 1", il.get(20).getTurnDescription(tr));
        assertEquals(Instruction.U_TURN_UNKNOWN, il.get(21).getSign());

        assertEquals("continue onto Avenue Albert II", il.get(31).getTurnDescription(tr));
        assertEquals("turn left", il.get(32).getTurnDescription(tr));
        assertEquals("turn right onto Quai Jean-Charles Rey", il.get(33).getTurnDescription(tr));
        assertEquals("turn sharp left onto Avenue des Papalins", il.get(34).getTurnDescription(tr));
        assertEquals("continue onto Avenue des Guelfes", il.get(36).getTurnDescription(tr));
        assertEquals("arrive at destination", il.get(37).getTurnDescription(tr));

        assertEquals(11, il.get(0).getDistance(), 1);
        assertEquals(97, il.get(1).getDistance(), 1);
        assertEquals(178, il.get(2).getDistance(), 1);
        assertEquals(13, il.get(3).getDistance(), 1);
        assertEquals(10, il.get(4).getDistance(), 1);
        assertEquals(42, il.get(5).getDistance(), 1);

        assertEquals(7, il.get(0).getTime() / 1000);
        assertEquals(69, il.get(1).getTime() / 1000);
        assertEquals(128, il.get(2).getTime() / 1000);
        assertEquals(9, il.get(3).getTime() / 1000);
        assertEquals(7, il.get(4).getTime() / 1000);
        assertEquals(30, il.get(5).getTime() / 1000);

        // special case of identical start and end point
        rsp = hopper.route(new GHRequest().
                addPoint(new GHPoint(43.727687, 7.418737)).
                addPoint(new GHPoint(43.727687, 7.418737)).
                setAlgorithm(ASTAR).setVehicle(vehicle).setWeighting(weightCalcStr));

        arsp = rsp.getBest();
        assertEquals(0, arsp.getDistance(), .1);
        assertEquals(0, arsp.getRouteWeight(), .1);
        assertEquals(1, arsp.getPoints().getSize());
        assertEquals(1, arsp.getInstructions().size());
        assertEquals("arrive at destination", arsp.getInstructions().get(0).getTurnDescription(tr));
        assertEquals(Instruction.FINISH, arsp.getInstructions().get(0).getSign());

        rsp = hopper.route(new GHRequest().
                addPoint(new GHPoint(43.727687, 7.418737)).
                addPoint(new GHPoint(43.727687, 7.418737)).
                addPoint(new GHPoint(43.727687, 7.418737)).
                setAlgorithm(ASTAR).setVehicle(vehicle).setWeighting(weightCalcStr));

        arsp = rsp.getBest();
        assertEquals(0, arsp.getDistance(), .1);
        assertEquals(0, arsp.getRouteWeight(), .1);
        assertEquals(1, arsp.getPoints().getSize());
        assertEquals(2, arsp.getInstructions().size());
        assertEquals(Instruction.REACHED_VIA, arsp.getInstructions().get(0).getSign());
        assertEquals(Instruction.FINISH, arsp.getInstructions().get(1).getSign());
    }

    @Test
    public void testMonacoPathDetails() {
        GHRequest request = new GHRequest();
        request.addPoint(new GHPoint(43.727687, 7.418737));
        request.addPoint(new GHPoint(43.74958, 7.436566));
        request.addPoint(new GHPoint(43.727687, 7.418737));
        request.setAlgorithm(ASTAR).setVehicle(vehicle).setWeighting(weightCalcStr);
        request.setPathDetails(Collections.singletonList(Parameters.Details.AVERAGE_SPEED));

        GHResponse rsp = hopper.route(request);

        PathWrapper arsp = rsp.getBest();
        Map<String, List<PathDetail>> details = arsp.getPathDetails();
        assertEquals(1, details.size());
        List<PathDetail> detailList = details.get(Parameters.Details.AVERAGE_SPEED);
        assertEquals(1, detailList.size());
        assertEquals(5.0, detailList.get(0).getValue());
        assertEquals(0, detailList.get(0).getFirst());
        assertEquals(arsp.getPoints().size() - 1, detailList.get(0).getLast());
    }

    @Test
    public void testMonacoEnforcedDirection() {
        GHRequest req = new GHRequest().
                addPoint(new GHPoint(43.741069, 7.426854), 0.).
                addPoint(new GHPoint(43.744445, 7.429483), 190.).
                setVehicle(vehicle).setWeighting("fastest");
        req.getHints().put(Routing.HEADING_PENALTY, "300");
        GHResponse rsp = hopper.route(req);

        PathWrapper arsp = rsp.getBest();
        assertEquals(874., arsp.getDistance(), 10.);
        assertEquals(31, arsp.getPoints().getSize());
    }

    @Test
    public void testMonacoMaxVisitedNodes() {
        GHPoint from = new GHPoint(43.741069, 7.426854);
        GHPoint to = new GHPoint(43.744445, 7.429483);
        GHRequest req = new GHRequest().
                addPoint(from).
                addPoint(to).
                setVehicle(vehicle).setWeighting("fastest");
        req.getHints().put(Routing.MAX_VISITED_NODES, 5);
        GHResponse rsp = hopper.route(req);

        assertTrue(rsp.hasErrors());

        req = new GHRequest().
                addPoint(from).
                addPoint(to).
                setVehicle(vehicle).setWeighting("fastest");
        rsp = hopper.route(req);

        assertFalse(rsp.hasErrors());
    }

    @Test
    public void testMonacoNonChMaxWaypointDistance() {
        GHPoint from = new GHPoint(43.741069, 7.426854);
        GHPoint to = new GHPoint(43.727697, 7.419199);

        GHRequest req = new GHRequest().
                addPoint(from).
                addPoint(to).
                setVehicle(vehicle).setWeighting("fastest");

        // Fail since points are too far
        hopper.setNonChMaxWaypointDistance(1000);
        GHResponse rsp = hopper.route(req);

        assertTrue(rsp.hasErrors());

        // Suceed since points are not far anymore
        hopper.setNonChMaxWaypointDistance(Integer.MAX_VALUE);
        rsp = hopper.route(req);

        assertFalse(rsp.hasErrors());
    }

    @Test
    public void testMonacoNonChMaxWaypointDistanceMultiplePoints() {
        GHPoint from = new GHPoint(43.741069, 7.426854);
        GHPoint via = new GHPoint(43.744445, 7.429483);
        GHPoint to = new GHPoint(43.727697, 7.419199);

        GHRequest req = new GHRequest().
                addPoint(from).
                addPoint(via).
                addPoint(to).
                setVehicle(vehicle).setWeighting("fastest");

        // Fail since points are too far
        hopper.setNonChMaxWaypointDistance(1000);
        GHResponse rsp = hopper.route(req);

        assertTrue(rsp.hasErrors());
        PointDistanceExceededException exception = (PointDistanceExceededException) rsp.getErrors().get(0);
        assertEquals(2, exception.getDetails().get("to"));

        // Suceed since points are not far anymore
        hopper.setNonChMaxWaypointDistance(Integer.MAX_VALUE);
        rsp = hopper.route(req);

        assertFalse(rsp.hasErrors());
    }

    @Test
    public void testMonacoStraightVia() {
        GHRequest rq = new GHRequest().
                addPoint(new GHPoint(43.741069, 7.426854)).
                addPoint(new GHPoint(43.740371, 7.426946)).
                addPoint(new GHPoint(43.740794, 7.427294)).
                setVehicle(vehicle).setWeighting("fastest");
        rq.getHints().put(Routing.PASS_THROUGH, true);
        GHResponse rsp = hopper.route(rq);

        PathWrapper arsp = rsp.getBest();
        assertEquals(297, arsp.getDistance(), 5.);
        assertEquals(23, arsp.getPoints().getSize());

        // test if start and first point are identical leading to an empty path, #788
        rq = new GHRequest().
                addPoint(new GHPoint(43.741069, 7.426854)).
                addPoint(new GHPoint(43.741069, 7.426854)).
                addPoint(new GHPoint(43.740371, 7.426946)).
                setVehicle(vehicle).setWeighting("fastest");
        rq.getHints().put(Routing.PASS_THROUGH, true);
        rsp = hopper.route(rq);
        assertEquals(91, rsp.getBest().getDistance(), 5.);
    }

    @Test
<<<<<<< HEAD
    public void testSRTMWithInstructions() {
=======
    public void test1258(){
        GHRequest rq = new GHRequest().
                addPoint(new GHPoint(43.74072,7.422853)).
                addPoint(new GHPoint(43.741484,7.423437)).
                addPoint(new GHPoint(43.740693,7.423078)).
                setVehicle(vehicle).setWeighting("fastest");
        rq.getHints().put(Routing.PASS_THROUGH, true);
        GHResponse rsp = hopper.route(rq);
        assertFalse(rsp.getErrors().get(0).getMessage(),rsp.hasErrors());
    }

    @Test
    public void testSRTMWithInstructions() throws Exception {
>>>>>>> 2550bc37
        GraphHopper tmpHopper = new GraphHopperOSM().
                setOSMFile(osmFile).
                setStoreOnFlush(true).
                setCHEnabled(false).
                setGraphHopperLocation(tmpGraphFile).
                setEncodingManager(EncodingManager.create(importVehicles));

        tmpHopper.setElevationProvider(new SRTMProvider(DIR));
        tmpHopper.importOrLoad();

        GHResponse rsp = tmpHopper.route(new GHRequest(43.730729, 7.421288, 43.727697, 7.419199).
                setAlgorithm(ASTAR).setVehicle(vehicle).setWeighting(weightCalcStr));

        PathWrapper arsp = rsp.getBest();
        assertEquals(1626.8, arsp.getDistance(), .1);
        assertEquals(54, arsp.getPoints().getSize());
        assertTrue(arsp.getPoints().is3D());

        InstructionList il = arsp.getInstructions();
        assertEquals(13, il.size());
        assertTrue(il.get(0).getPoints().is3D());

        String str = arsp.getPoints().toString();

        assertEquals("(43.73068455771767,7.421283689825812,62.0), (43.73067957305937,7.421382123709815,66.0), " +
                        "(43.73109792316924,7.421546222751131,45.0), (43.73129908884985,7.421589994913116,45.0), " +
                        "(43.731327028527716,7.421414533736137,45.0), (43.73125047381037,7.421366291225693,45.0), " +
                        "(43.73128213877862,7.421115579183003,52.0), (43.731362232521825,7.421145381506057,52.0), " +
                        "(43.731371359483255,7.421123216028286,52.0), (43.731485725897976,7.42117332118392,52.0), " +
                        "(43.731575132867135,7.420868778695214,52.0), (43.73160605277731,7.420824820268709,52.0), " +
                        "(43.7316401391843,7.420850152243305,52.0), (43.731674039326776,7.421050014072285,52.0), " +
                        "(43.731627473197,7.4214635213046565,45.0)",
                str.substring(0, 661));

        assertEquals("(43.727778875703635,7.418772930326453,11.0), (43.72768239068275,7.419007064826944,11.0), (43.727680946587874,7.419198768422206,11.0)",
                str.substring(str.length() - 132));

        assertEquals(99, arsp.getAscend(), 1e-1);
        assertEquals(150, arsp.getDescend(), 1e-1);

        assertEquals(54, arsp.getPoints().size());
        assertEquals(new GHPoint3D(43.73068455771767, 7.421283689825812, 62.0), arsp.getPoints().get(0));
        assertEquals(new GHPoint3D(43.727680946587874, 7.4191987684222065, 11.0), arsp.getPoints().get(arsp.getPoints().size() - 1));

        assertEquals(62, arsp.getPoints().get(0).getElevation(), 1e-2);
        assertEquals(66, arsp.getPoints().get(1).getElevation(), 1e-2);
        assertEquals(52, arsp.getPoints().get(10).getElevation(), 1e-2);
    }

    @Test
    public void testSRTMWithoutTunnelInterpolation() {
        GraphHopper tmpHopper = new GraphHopperOSM().setOSMFile(osmFile).setStoreOnFlush(true)
                .setCHEnabled(false).setGraphHopperLocation(tmpGraphFile)
                .setEncodingManager(EncodingManager.create(importVehicles));

        tmpHopper.setElevationProvider(new SRTMProvider(DIR));
        tmpHopper.importOrLoad();

        GHResponse rsp = tmpHopper.route(new GHRequest(43.74056471749763, 7.4299266210693755,
                43.73790260334179, 7.427984089259056).setAlgorithm(ASTAR)
                .setVehicle(vehicle).setWeighting(weightCalcStr));
        PathWrapper arsp = rsp.getBest();
        assertEquals(356.5, arsp.getDistance(), .1);
        PointList pointList = arsp.getPoints();
        assertEquals(6, pointList.getSize());
        assertTrue(pointList.is3D());

        assertEquals(20.0, pointList.getEle(0), .1);
        assertEquals(23.0, pointList.getEle(1), .1);
        assertEquals(23.0, pointList.getEle(2), .1);
        assertEquals(41.0, pointList.getEle(3), .1);
        assertEquals(19.0, pointList.getEle(4), .1);
        assertEquals(26.5, pointList.getEle(5), .1);
    }

    @Test
    public void testSRTMWithTunnelInterpolation() {
        GraphHopper tmpHopper = new GraphHopperOSM().setOSMFile(osmFile).setStoreOnFlush(true)
                .setCHEnabled(false).setGraphHopperLocation(tmpGraphFile)
                .setEncodingManager(GHUtility.addDefaultEncodedValues(new EncodingManager.Builder()).addAll(new DefaultFlagEncoderFactory(), genericImportVehicles).build());

        tmpHopper.setElevationProvider(new SRTMProvider(DIR));
        tmpHopper.importOrLoad();

        GHResponse rsp = tmpHopper.route(new GHRequest(43.74056471749763, 7.4299266210693755,
                43.73790260334179, 7.427984089259056).setAlgorithm(ASTAR)
                .setVehicle(vehicle).setWeighting(weightCalcStr));
        PathWrapper arsp = rsp.getBest();
        // Without interpolation: 356.5
        assertEquals(351, arsp.getDistance(), .1);
        PointList pointList = arsp.getPoints();
        assertEquals(6, pointList.getSize());
        assertTrue(pointList.is3D());

        assertEquals(18, pointList.getEle(0), .1);
        assertEquals(19.04, pointList.getEle(1), .1);
        assertEquals(21.67, pointList.getEle(2), .1);
        assertEquals(25.03, pointList.getEle(3), .1);
        assertEquals(28.65, pointList.getEle(4), .1);
        assertEquals(31.32, pointList.getEle(5), .1);
    }

    @Test
    public void testKremsCyclewayInstructionsWithWayTypeInfo() {
        String tmpOsmFile = DIR + "/krems.osm.gz";
        String tmpVehicle = "bike";
        String tmpImportVehicles = "car,bike";
        String tmpWeightCalcStr = "fastest";

        GraphHopper tmpHopper = new GraphHopperOSM().
                setOSMFile(tmpOsmFile).
                setStoreOnFlush(true).
                setCHEnabled(false).
                setGraphHopperLocation(tmpGraphFile).
                setEncodingManager(EncodingManager.create(tmpImportVehicles)).
                importOrLoad();

        Translation tr = tmpHopper.getTranslationMap().getWithFallBack(Locale.US);
        GHResponse rsp = tmpHopper.route(new GHRequest(48.410987, 15.599492, 48.383419, 15.659294).
                setAlgorithm(ASTAR).setVehicle(tmpVehicle).setWeighting(tmpWeightCalcStr));

        PathWrapper arsp = rsp.getBest();
        assertEquals(6932.2, arsp.getDistance(), .1);
        assertEquals(106, arsp.getPoints().getSize());

        InstructionList il = arsp.getInstructions();
        assertEquals(24, il.size());

        assertEquals("continue onto Obere Landstraße", il.get(0).getTurnDescription(tr));
        assertEquals("get off the bike", il.get(0).getAnnotation().getMessage());
        assertEquals(69.28, (Double) il.get(0).getExtraInfoJSON().get("heading"), .01);
        assertEquals("turn left onto Kirchengasse", il.get(1).getTurnDescription(tr));
        assertEquals("get off the bike", il.get(1).getAnnotation().getMessage());

        assertEquals("turn right onto Pfarrplatz", il.get(2).getTurnDescription(tr));
        assertEquals("turn right onto Margarethenstraße", il.get(3).getTurnDescription(tr));
        assertEquals("keep left onto Hoher Markt", il.get(5).getTurnDescription(tr));
        assertEquals("turn right onto Wegscheid", il.get(7).getTurnDescription(tr));
        assertEquals("turn right onto Ringstraße, L73", il.get(9).getTurnDescription(tr));
        assertEquals("keep left onto Eyblparkstraße", il.get(10).getTurnDescription(tr));
        assertEquals("keep left onto Austraße", il.get(11).getTurnDescription(tr));
        assertEquals("keep left onto Rechte Kremszeile", il.get(12).getTurnDescription(tr));
        //..
        assertEquals("turn right onto Treppelweg", il.get(19).getTurnDescription(tr));
        assertEquals("cycleway", il.get(19).getAnnotation().getMessage());
    }

    @Test
    public void testRoundaboutInstructionsWithCH() {
        String tmpOsmFile = DIR + "/monaco.osm.gz";
        String tmpVehicle = "car";
        String tmpImportVehicles = "car,bike";
        String tmpWeightCalcStr = "fastest";

        GraphHopper tmpHopper = new GraphHopperOSM().
                setOSMFile(tmpOsmFile).
                setStoreOnFlush(true).
                setGraphHopperLocation(tmpGraphFile).
                setEncodingManager(EncodingManager.create(tmpImportVehicles)).
                importOrLoad();

        assertEquals(tmpVehicle, tmpHopper.getDefaultVehicle().toString());

        assertEquals(2, tmpHopper.getCHFactoryDecorator().getPreparations().size());

        GHResponse rsp = tmpHopper.route(new GHRequest(43.745084, 7.430513, 43.745247, 7.430347)
                .setVehicle(tmpVehicle).setWeighting(tmpWeightCalcStr));

        PathWrapper arsp = rsp.getBest();
        assertEquals(2, ((RoundaboutInstruction) arsp.getInstructions().get(1)).getExitNumber());

        rsp = tmpHopper.route(new GHRequest(43.745968, 7.42907, 43.745832, 7.428614)
                .setVehicle(tmpVehicle).setWeighting(tmpWeightCalcStr));
        arsp = rsp.getBest();
        assertEquals(2, ((RoundaboutInstruction) arsp.getInstructions().get(1)).getExitNumber());

        rsp = tmpHopper.route(new GHRequest(43.745948, 7.42914, 43.746173, 7.428834)
                .setVehicle(tmpVehicle).setWeighting(tmpWeightCalcStr));
        arsp = rsp.getBest();
        assertEquals(1, ((RoundaboutInstruction) arsp.getInstructions().get(1)).getExitNumber());

        rsp = tmpHopper.route(new GHRequest(43.735817, 7.417096, 43.735666, 7.416587)
                .setVehicle(tmpVehicle).setWeighting(tmpWeightCalcStr));
        arsp = rsp.getBest();
        assertEquals(2, ((RoundaboutInstruction) arsp.getInstructions().get(1)).getExitNumber());
    }

    @Test
    public void testCircularJunctionInstructionsWithCH() {
        String tmpOsmFile = DIR + "/berlin-siegessaeule.osm.gz";
        String tmpVehicle = "car";
        String tmpImportVehicles = "car,bike";
        String tmpWeightCalcStr = "fastest";

        GraphHopper tmpHopper = new GraphHopperOSM().
                setOSMFile(tmpOsmFile).
                setStoreOnFlush(true).
                setGraphHopperLocation(tmpGraphFile).
                setEncodingManager(EncodingManager.create(tmpImportVehicles)).
                importOrLoad();

        assertEquals(tmpVehicle, tmpHopper.getDefaultVehicle().toString());

        assertEquals(2, tmpHopper.getCHFactoryDecorator().getPreparations().size());

        GHResponse rsp = tmpHopper.route(new GHRequest(52.513505, 13.350443, 52.513505, 13.350245)
                .setVehicle(tmpVehicle).setWeighting(tmpWeightCalcStr));

        Instruction instr = rsp.getBest().getInstructions().get(1);
        assertTrue(instr instanceof RoundaboutInstruction);
        assertEquals(5, ((RoundaboutInstruction) instr).getExitNumber());
    }


    @Test
    public void testMultipleVehiclesWithCH() {
        String tmpOsmFile = DIR + "/monaco.osm.gz";
        GraphHopper tmpHopper = new GraphHopperOSM().
                setOSMFile(tmpOsmFile).
                setStoreOnFlush(true).
                setGraphHopperLocation(tmpGraphFile).
                setEncodingManager(EncodingManager.create("bike,car")).
                importOrLoad();
        assertEquals("bike", tmpHopper.getDefaultVehicle().toString());
        checkMultiVehiclesWithCH(tmpHopper);
        tmpHopper.close();

        tmpHopper.clean();
        // new instance, try different order, resulting only in different default vehicle
        tmpHopper = new GraphHopperOSM().
                setOSMFile(tmpOsmFile).
                setStoreOnFlush(true).
                setGraphHopperLocation(tmpGraphFile).
                setEncodingManager(EncodingManager.create("car,bike")).
                importOrLoad();
        assertEquals("car", tmpHopper.getDefaultVehicle().toString());
        checkMultiVehiclesWithCH(tmpHopper);
        tmpHopper.close();
    }

    private void checkMultiVehiclesWithCH(GraphHopper tmpHopper) {
        String str = tmpHopper.getEncodingManager().toString();
        GHResponse rsp = tmpHopper.route(new GHRequest(43.73005, 7.415707, 43.741522, 7.42826)
                .setVehicle("car"));
        PathWrapper arsp = rsp.getBest();
        assertFalse("car routing for " + str + " should not have errors:" + rsp.getErrors(), rsp.hasErrors());
        assertEquals(207, arsp.getTime() / 1000f, 1);
        assertEquals(2838, arsp.getDistance(), 1);

        rsp = tmpHopper.route(new GHRequest(43.73005, 7.415707, 43.741522, 7.42826)
                .setVehicle("bike"));
        arsp = rsp.getBest();
        assertFalse("bike routing for " + str + " should not have errors:" + rsp.getErrors(), rsp.hasErrors());
        assertEquals(494, arsp.getTime() / 1000f, 1);
        assertEquals(2192, arsp.getDistance(), 1);

        rsp = tmpHopper.route(new GHRequest(43.73005, 7.415707, 43.741522, 7.42826)
                .setVehicle("foot"));
        assertTrue("only bike and car were imported. foot request should fail", rsp.hasErrors());

        GHRequest req = new GHRequest().
                addPoint(new GHPoint(43.741069, 7.426854), 0.).
                addPoint(new GHPoint(43.744445, 7.429483), 190.).
                setVehicle("bike").setWeighting("fastest");

        rsp = hopper.route(req);
        assertTrue("heading not allowed for CH enabled graph", rsp.hasErrors());
    }

    @Test
    public void testIfCHIsUsed() {
        // route directly after import
        executeCHFootRoute();

        // now only load is called
        executeCHFootRoute();
    }

    private void executeCHFootRoute() {
        String tmpOsmFile = DIR + "/monaco.osm.gz";
        String tmpImportVehicles = "foot";

        GraphHopper tmpHopper = new GraphHopperOSM().
                setOSMFile(tmpOsmFile).
                setStoreOnFlush(true).
                setGraphHopperLocation(tmpGraphFile).
                setEncodingManager(EncodingManager.create(tmpImportVehicles));
        tmpHopper.getCHFactoryDecorator().setCHProfileStrings(weightCalcStr);
        tmpHopper.importOrLoad();

        // same query as in testMonacoWithInstructions
        GHResponse rsp = tmpHopper.route(new GHRequest(43.727687, 7.418737, 43.74958, 7.436566).
                setVehicle(vehicle));

        PathWrapper bestPath = rsp.getBest();
        // identify the number of counts to compare with none-CH foot route which had nearly 700 counts
        long sum = rsp.getHints().getLong("visited_nodes.sum", 0);
        assertNotEquals(sum, 0);
        assertTrue("Too many nodes visited " + sum, sum < 120);
        assertEquals(3437.6, bestPath.getDistance(), .1);
        assertEquals(87, bestPath.getPoints().getSize());

        tmpHopper.close();
    }

    @Test
    public void testRoundTour() {
        GHRequest rq = new GHRequest().
                addPoint(new GHPoint(43.741069, 7.426854), 50).
                setVehicle(vehicle).setWeighting("fastest").
                setAlgorithm(ROUND_TRIP);
        rq.getHints().put(RoundTrip.DISTANCE, 1000);
        rq.getHints().put(RoundTrip.SEED, 0);

        GHResponse rsp = hopper.route(rq);

        assertEquals(1, rsp.getAll().size());
        PathWrapper pw = rsp.getBest();
        assertEquals(1.45, rsp.getBest().getDistance() / 1000f, .01);
        assertEquals(17, rsp.getBest().getTime() / 1000f / 60, 1);
        assertEquals(63, pw.getPoints().size());
    }

    @Test
    public void testPathDetails1216() {
        GraphHopper tmpHopper = new GraphHopperOSM().
                setOSMFile(DIR + "/north-bayreuth.osm.gz").
                setCHEnabled(false).
                setGraphHopperLocation(tmpGraphFile).
                setEncodingManager(EncodingManager.create("car"));
        tmpHopper.importOrLoad();

        GHRequest req = new GHRequest().
                addPoint(new GHPoint(49.984352, 11.498802)).
                // This is exactly between two edges with different speed values
                        addPoint(new GHPoint(49.984565, 11.499188)).
                        addPoint(new GHPoint(49.9847, 11.499612)).
                        setVehicle("car").setWeighting("fastest").
                        setPathDetails(Collections.singletonList(Parameters.Details.AVERAGE_SPEED));

        GHResponse rsp = tmpHopper.route(req);

        assertFalse(rsp.hasErrors());
    }

    @Test
    public void testPathDetailsSamePoint() {
        GraphHopper tmpHopper = new GraphHopperOSM().
                setOSMFile(DIR + "/north-bayreuth.osm.gz").
                setCHEnabled(false).
                setGraphHopperLocation(tmpGraphFile).
                setEncodingManager(EncodingManager.create("car"));
        tmpHopper.importOrLoad();

        GHRequest req = new GHRequest().
                addPoint(new GHPoint(49.984352, 11.498802)).
                addPoint(new GHPoint(49.984352, 11.498802)).
                setVehicle("car").setWeighting("fastest").
                setPathDetails(Collections.singletonList(Parameters.Details.AVERAGE_SPEED));

        GHResponse rsp = tmpHopper.route(req);

        assertFalse(rsp.hasErrors());
    }

    @Test
    public void testFlexMode_631() {
        String tmpOsmFile = DIR + "/monaco.osm.gz";

        GraphHopper tmpHopper = new GraphHopperOSM().
                setOSMFile(tmpOsmFile).
                setStoreOnFlush(true).
                setGraphHopperLocation(tmpGraphFile).
                setEncodingManager(EncodingManager.create("car"));

        tmpHopper.getCHFactoryDecorator().setEnabled(true).
                setCHProfilesAsStrings(Collections.singletonList("fastest")).
                setDisablingAllowed(true);

        tmpHopper.getLMFactoryDecorator().setEnabled(true).
                setWeightingsAsStrings(Collections.singletonList("fastest|maximum=2000")).
                setDisablingAllowed(true);

        tmpHopper.importOrLoad();

        GHRequest req = new GHRequest(43.727687, 7.418737, 43.74958, 7.436566).
                setVehicle("car");
        req.getHints().put(Landmark.DISABLE, true);
        req.getHints().put(CH.DISABLE, false);

        GHResponse rsp = tmpHopper.route(req);
        long chSum = rsp.getHints().getLong("visited_nodes.sum", 0);
        assertTrue("Too many visited nodes for ch mode " + chSum, chSum < 60);
        PathWrapper bestPath = rsp.getBest();
        assertEquals(3587, bestPath.getDistance(), 1);
        assertEquals(89, bestPath.getPoints().getSize());

        // request flex mode
        req.setAlgorithm(Parameters.Algorithms.ASTAR_BI);
        req.getHints().put(Landmark.DISABLE, true);
        req.getHints().put(CH.DISABLE, true);
        rsp = tmpHopper.route(req);
        long flexSum = rsp.getHints().getLong("visited_nodes.sum", 0);
        assertTrue("Too few visited nodes for flex mode " + flexSum, flexSum > 60);

        bestPath = rsp.getBest();
        assertEquals(3587, bestPath.getDistance(), 1);
        assertEquals(89, bestPath.getPoints().getSize());

        // request hybrid mode
        req.getHints().put(Landmark.DISABLE, false);
        req.getHints().put(CH.DISABLE, true);
        rsp = tmpHopper.route(req);

        long hSum = rsp.getHints().getLong("visited_nodes.sum", 0);
        // hybrid is better than CH: 40 vs. 42 !
        assertTrue("Visited nodes for hybrid mode should be different to CH but " + hSum + "==" + chSum, hSum != chSum);
        assertTrue("Too many visited nodes for hybrid mode " + hSum + ">=" + flexSum, hSum < flexSum);

        bestPath = rsp.getBest();
        assertEquals(3587, bestPath.getDistance(), 1);
        assertEquals(89, bestPath.getPoints().getSize());

        // combining hybrid & speed mode is currently not possible and should be avoided: #1082
    }

    @Test
    public void testTurnCostsOnOff() {
        GraphHopper tmpHopper = new GraphHopperOSM().
                setOSMFile(DIR + "/moscow.osm.gz").
                setStoreOnFlush(true).
                setCHEnabled(false).
                setGraphHopperLocation(tmpGraphFile).
                setEncodingManager(EncodingManager.create("car|turn_costs=true"));
        tmpHopper.importOrLoad();

        // no edge_based parameter -> use edge-based (since encoder supports it and no CH)
        assertMoscowEdgeBased(tmpHopper, "none", false);
        // edge_based=false -> use node-based
        assertMoscowNodeBased(tmpHopper, "false", false);
        // edge_based=true -> use edge-based
        assertMoscowEdgeBased(tmpHopper, "true", false);
    }

    @Test
    public void testTurnCostsOnOffCH() {
        GraphHopper tmpHopper = new GraphHopperOSM().
                setOSMFile(DIR + "/moscow.osm.gz").
                setStoreOnFlush(true).
                setCHEnabled(true).
                setGraphHopperLocation(tmpGraphFile).
                setEncodingManager(EncodingManager.create("car|turn_costs=true"));
        tmpHopper.getCHFactoryDecorator().setDisablingAllowed(true);
        tmpHopper.getCHFactoryDecorator().setEdgeBasedCHMode(CHAlgoFactoryDecorator.EdgeBasedCHMode.EDGE_AND_NODE);
        tmpHopper.importOrLoad();

        // no edge_based parameter -> use edge-based (because its there)
        assertMoscowEdgeBased(tmpHopper, "none", true);
        // edge_based=false -> use node-based
        assertMoscowNodeBased(tmpHopper, "false", true);
        // edge_based=true -> use edge-based
        assertMoscowEdgeBased(tmpHopper, "true", true);
    }

    @Test
    public void testCHOnOffWithTurnCosts() {
        GraphHopper tmpHopper = new GraphHopperOSM().
                setOSMFile(DIR + "/moscow.osm.gz").
                setStoreOnFlush(true).
                setCHEnabled(true).
                setGraphHopperLocation(tmpGraphFile).
                setEncodingManager(EncodingManager.create("car|turn_costs=true"));
        tmpHopper.getCHFactoryDecorator()
                .setEdgeBasedCHMode(CHAlgoFactoryDecorator.EdgeBasedCHMode.EDGE_OR_NODE)
                .setDisablingAllowed(true);
        tmpHopper.importOrLoad();

        // with CH -> edge-based
        GHResponse rsp1 = assertMoscowEdgeBased(tmpHopper, "true", false);
        // without CH -> also edge-based
        GHResponse rsp2 = assertMoscowEdgeBased(tmpHopper, "true", true);
        // just a quick check that we did not run the same algorithm twice
        assertNotEquals(rsp1.getHints().get("visited_nodes.sum", "_"), rsp2.getHints().get("visited_nodes.sum", "_"));
    }

    @Test
    public void testNodeBasedCHOnlyButTurnCostForNonCH() {
        // before edge-based CH was added a common case was to use edge-based without CH and CH for node-based
        GraphHopper tmpHopper = new GraphHopperOSM().
                setOSMFile(DIR + "/moscow.osm.gz").
                setStoreOnFlush(true).
                setCHEnabled(true).
                setGraphHopperLocation(tmpGraphFile).
                setEncodingManager(EncodingManager.create("car|turn_costs=true"));
        tmpHopper.getCHFactoryDecorator()
                .setEdgeBasedCHMode(CHAlgoFactoryDecorator.EdgeBasedCHMode.OFF)
                .setDisablingAllowed(true);
        tmpHopper.importOrLoad();

        // without CH -> use edge-based unless disabled explicitly
        assertMoscowEdgeBased(tmpHopper, "none", false);
        assertMoscowEdgeBased(tmpHopper, "true", false);
        assertMoscowNodeBased(tmpHopper, "false", false);

        // with CH -> use node-based unless edge_based is enabled explicitly (which should give an error)
        assertMoscowNodeBased(tmpHopper, "none", true);
        assertMoscowNodeBased(tmpHopper, "false", true);
        GHResponse rsp = runMoscow(tmpHopper, "true", true);
        assertEquals(1, rsp.getErrors().size());
        assertTrue(rsp.getErrors().toString().contains("Found a node-based CH profile"));
        assertTrue(rsp.getErrors().toString().contains("but requested edge-based CH"));
    }

    @Test
    public void testEdgeBasedByDefaultIfOnlyEdgeBased() {
        // when there is only one edge-based CH profile, there is no need to specify edge_based=true explicitly,
        // see #1637
        GraphHopper tmpHopper = new GraphHopperOSM().
                setOSMFile(DIR + "/moscow.osm.gz").
                setStoreOnFlush(true).
                setCHEnabled(true).
                setGraphHopperLocation(tmpGraphFile).
                setEncodingManager(EncodingManager.create("car|turn_costs=true"));
        tmpHopper.getCHFactoryDecorator().setDisablingAllowed(true);
        tmpHopper.getCHFactoryDecorator().setEdgeBasedCHMode(CHAlgoFactoryDecorator.EdgeBasedCHMode.EDGE_OR_NODE);
        tmpHopper.importOrLoad();

        // even when we omit the edge_based parameter we get edge-based CH, unless we disable it explicitly
        assertMoscowEdgeBased(tmpHopper, "none", true);
        assertMoscowEdgeBased(tmpHopper, "true", true);
        GHResponse rsp = runMoscow(tmpHopper, "false", true);
        assertTrue(rsp.hasErrors());
        assertTrue(rsp.getErrors().toString().contains("Found 1 edge-based CH profile"));
        assertTrue(rsp.getErrors().toString().contains("but requested node-based CH"));
    }

    private GHResponse assertMoscowNodeBased(GraphHopper tmpHopper, String edgeBasedParam, boolean ch) {
        GHResponse rsp = runMoscow(tmpHopper, edgeBasedParam, ch);
        assertEquals(400, rsp.getBest().getDistance(), 1);
        return rsp;
    }

    private GHResponse assertMoscowEdgeBased(GraphHopper tmpHopper, String edgeBasedParam, boolean ch) {
        GHResponse rsp = runMoscow(tmpHopper, edgeBasedParam, ch);
        assertEquals(1044, rsp.getBest().getDistance(), 1);
        return rsp;
    }

    private GHResponse runMoscow(GraphHopper tmpHopper, String edgeBasedParam, boolean ch) {
        GHRequest req = new GHRequest(55.813357, 37.5958585, 55.811042, 37.594689);
        if (edgeBasedParam.equals("true") || edgeBasedParam.equals("false")) {
            req.getHints().put(Routing.EDGE_BASED, edgeBasedParam);
        } else {
            req.getHints().remove(Routing.EDGE_BASED);
        }
        req.getHints().put(CH.DISABLE, !ch);
        return tmpHopper.route(req);
    }

    @Test
    public void testEdgeBasedRequiresTurnCostSupport() {
        GHPoint p = new GHPoint(43.727687, 7.418737);
        GHPoint q = new GHPoint(43.74958, 7.436566);
        GHRequest req = new GHRequest(p, q);
        req.getHints().put(Routing.EDGE_BASED, true);
        req.setVehicle("foot");
        GHResponse rsp = hopper.route(req);
        assertTrue("using edge-based for encoder without turncost support should be an error, but got:\n" + rsp.getErrors(),
                rsp.getErrors().toString().contains("You need a turn cost extension to make use of edge_based=true, e.g. use car|turn_costs=true"));
    }

    @Test
    public void testEncoderWithTurnCostSupport_stillAllows_nodeBasedRouting() {
        // see #1698
        GraphHopper tmpHopper = new GraphHopperOSM().
                setOSMFile(DIR + "/moscow.osm.gz").
                setGraphHopperLocation(tmpGraphFile).
                setCHEnabled(false).
                setEncodingManager(EncodingManager.create("foot,car|turn_costs=true"));
        tmpHopper.importOrLoad();
        GHPoint p = new GHPoint(55.813357, 37.5958585);
        GHPoint q = new GHPoint(55.811042, 37.594689);
        GHRequest req = new GHRequest(p, q);
        req.setVehicle("foot");
        GHResponse rsp = tmpHopper.route(req);
        assertEquals("there should not be an error, but was: " + rsp.getErrors(), 0, rsp.getErrors().size());
    }

    @Test
    public void testCurbsides() {
        GraphHopper h = new GraphHopperOSM().
                setOSMFile(DIR + "/north-bayreuth.osm.gz").
                setCHEnabled(true).
                setGraphHopperLocation(tmpGraphFile).
                setEncodingManager(EncodingManager.create("car|turn_costs=true"));
        h.getCHFactoryDecorator()
                .setEdgeBasedCHMode(CHAlgoFactoryDecorator.EdgeBasedCHMode.EDGE_OR_NODE);
        h.importOrLoad();

        // depending on the curbside parameters we take very different routes
        GHPoint p = new GHPoint(50.015072, 11.499145);
        GHPoint q = new GHPoint(50.014141, 11.497552);
        final String itz = "Itzgrund";
        final String rotmain = "An den Rotmainauen";
        final String bayreuth = "Bayreuther Straße, KU 18";
        final String kulmbach = "Kulmbacher Straße, KU 18";
        final String adamSeiler = "Adam-Seiler-Straße";
        final String friedhof = "Friedhofsweg";
        assertCurbsidesPath(h, p, q, asList(CURBSIDE_RIGHT, CURBSIDE_RIGHT), 344, asList(itz, rotmain, rotmain));
        assertCurbsidesPath(h, p, q, asList(CURBSIDE_RIGHT, CURBSIDE_LEFT), 1564, asList(itz, rotmain, rotmain, bayreuth, kulmbach, adamSeiler, adamSeiler, friedhof, kulmbach, rotmain));
        assertCurbsidesPath(h, p, q, asList(CURBSIDE_LEFT, CURBSIDE_RIGHT), 1199, asList(itz, bayreuth, kulmbach, adamSeiler, adamSeiler, friedhof, kulmbach, itz, rotmain, rotmain));
        assertCurbsidesPath(h, p, q, asList(CURBSIDE_LEFT, CURBSIDE_LEFT), 266, asList(itz, bayreuth, rotmain));
        // without restricting anything we get the shortest path
        assertCurbsidesPath(h, p, q, asList(CURBSIDE_ANY, CURBSIDE_ANY), 266, asList(itz, bayreuth, rotmain));
        assertCurbsidesPath(h, p, q, asList(CURBSIDE_ANY, ""), 266, asList(itz, bayreuth, rotmain));
        assertCurbsidesPath(h, p, q, Collections.<String>emptyList(), 266, asList(itz, bayreuth, rotmain));
    }

    @Test
    public void testForceCurbsides() {
        GraphHopper h = new GraphHopperOSM().
                setOSMFile(DIR + "/monaco.osm.gz").
                setCHEnabled(true).
                setGraphHopperLocation(tmpGraphFile).
                setEncodingManager(EncodingManager.create("car|turn_costs=true"));
        h.getCHFactoryDecorator()
                .setEdgeBasedCHMode(CHAlgoFactoryDecorator.EdgeBasedCHMode.EDGE_OR_NODE);
        h.importOrLoad();

        // depending on the curbside parameters we take very different routes
        //    p
        //    ---->----
        //            q
        GHPoint p = new GHPoint(43.738399, 7.420782);
        GHPoint q = new GHPoint(43.737949, 7.423523);
        final String boulevard = "Boulevard de Suisse";
        final String avenue = "Avenue de la Costa";
        assertCurbsidesPathError(h, p, q, asList(CURBSIDE_RIGHT, CURBSIDE_RIGHT), "Impossible curbside constraint: 'curbside=right' at point 0", true);
        assertCurbsidesPathError(h, p, q, asList(CURBSIDE_RIGHT, CURBSIDE_LEFT), "Impossible curbside constraint: 'curbside=right' at point 0", true);
        assertCurbsidesPath(h, p, q, asList(CURBSIDE_LEFT, CURBSIDE_RIGHT), 463, asList(boulevard, avenue, avenue));
        assertCurbsidesPathError(h, p, q, asList(CURBSIDE_LEFT, CURBSIDE_LEFT), "Impossible curbside constraint: 'curbside=left' at point 1", true);
        // without restricting anything we get the shortest path
        assertCurbsidesPath(h, p, q, asList(CURBSIDE_ANY, CURBSIDE_ANY), 463, asList(boulevard, avenue, avenue));
        assertCurbsidesPath(h, p, q, Collections.<String>emptyList(), 463, asList(boulevard, avenue, avenue));
        // if we set force_curbside to false impossible curbside constraints will be ignored
        assertCurbsidesPath(h, p, q, asList(CURBSIDE_RIGHT, CURBSIDE_RIGHT), 463, asList(boulevard, avenue, avenue), false);
        assertCurbsidesPath(h, p, q, asList(CURBSIDE_RIGHT, CURBSIDE_LEFT), 463, asList(boulevard, avenue, avenue), false);
        assertCurbsidesPath(h, p, q, asList(CURBSIDE_LEFT, CURBSIDE_RIGHT), 463, asList(boulevard, avenue, avenue), false);
        assertCurbsidesPath(h, p, q, asList(CURBSIDE_LEFT, CURBSIDE_LEFT), 463, asList(boulevard, avenue, avenue), false);
    }

    private void assertCurbsidesPath(GraphHopper tmpHopper, GHPoint source, GHPoint target, List<String> curbsides, int expectedDistance, List<String> expectedStreets) {
        assertCurbsidesPath(tmpHopper, source, target, curbsides, expectedDistance, expectedStreets, true);
    }

    private void assertCurbsidesPath(GraphHopper tmpHopper, GHPoint source, GHPoint target, List<String> curbsides, int expectedDistance, List<String> expectedStreets, boolean force) {
        GHResponse rsp = calcCurbsidePath(tmpHopper, source, target, curbsides, force);
        assertFalse(rsp.getErrors().toString(), rsp.hasErrors());
        PathWrapper path = rsp.getBest();
        List<String> streets = new ArrayList<>(path.getInstructions().size());
        for (Instruction instruction : path.getInstructions()) {
            if (!Helper.isEmpty(instruction.getName())) {
                streets.add(instruction.getName());
            }
        }
        assertEquals(expectedStreets, streets);
        assertEquals(expectedDistance, path.getDistance(), 1);
    }

    private void assertCurbsidesPathError(GraphHopper tmpHopper, GHPoint source, GHPoint target, List<String> curbsides, String errorMessage, boolean force) {
        GHResponse rsp = calcCurbsidePath(tmpHopper, source, target, curbsides, force);
        assertTrue(rsp.hasErrors());
        assertTrue("unexpected error. expected message containing: " + errorMessage + ", but got: " +
                rsp.getErrors(), rsp.getErrors().toString().contains(errorMessage));
    }

    private GHResponse calcCurbsidePath(GraphHopper tmpHopper, GHPoint source, GHPoint target, List<String> curbsides, boolean force) {
        GHRequest req = new GHRequest(source, target);
        req.getHints().put(Routing.EDGE_BASED, true);
        req.getHints().put(Routing.FORCE_CURBSIDE, force);
        req.setCurbsides(curbsides);
        return tmpHopper.route(req);
    }

}<|MERGE_RESOLUTION|>--- conflicted
+++ resolved
@@ -567,9 +567,6 @@
     }
 
     @Test
-<<<<<<< HEAD
-    public void testSRTMWithInstructions() {
-=======
     public void test1258(){
         GHRequest rq = new GHRequest().
                 addPoint(new GHPoint(43.74072,7.422853)).
@@ -582,8 +579,7 @@
     }
 
     @Test
-    public void testSRTMWithInstructions() throws Exception {
->>>>>>> 2550bc37
+    public void testSRTMWithInstructions() {
         GraphHopper tmpHopper = new GraphHopperOSM().
                 setOSMFile(osmFile).
                 setStoreOnFlush(true).
