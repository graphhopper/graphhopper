/*
 *  Licensed to GraphHopper GmbH under one or more contributor
 *  license agreements. See the NOTICE file distributed with this work for
 *  additional information regarding copyright ownership.
 *
 *  GraphHopper GmbH licenses this file to you under the Apache License,
 *  Version 2.0 (the "License"); you may not use this file except in
 *  compliance with the License. You may obtain a copy of the License at
 *
 *       http://www.apache.org/licenses/LICENSE-2.0
 *
 *  Unless required by applicable law or agreed to in writing, software
 *  distributed under the License is distributed on an "AS IS" BASIS,
 *  WITHOUT WARRANTIES OR CONDITIONS OF ANY KIND, either express or implied.
 *  See the License for the specific language governing permissions and
 *  limitations under the License.
 */
package com.graphhopper.routing.util;

import com.graphhopper.reader.ReaderWay;
import com.graphhopper.reader.osm.conditional.ConditionalOSMSpeedInspector;
import com.graphhopper.reader.osm.conditional.ConditionalParser;
import com.graphhopper.reader.osm.conditional.DateRangeParser;
import com.graphhopper.routing.ev.EncodedValue;
import com.graphhopper.routing.ev.SimpleBooleanEncodedValue;
import com.graphhopper.routing.ev.UnsignedDecimalEncodedValue;
import com.graphhopper.routing.ev.BooleanEncodedValue;
import com.graphhopper.storage.ConditionalEdges;
import com.graphhopper.storage.IntsRef;
import com.graphhopper.util.Helper;
import com.graphhopper.util.PMap;

import java.util.*;

/**
 * Defines bit layout for cars. (speed, access, ferries, ...)
 *
 * @author Peter Karich
 * @author Nop
 * @author Andrzej Oles
 */
public class CarFlagEncoder extends AbstractFlagEncoder {
    protected final Map<String, Integer> trackTypeSpeedMap = new HashMap<>();
    protected final Set<String> badSurfaceSpeedMap = new HashSet<>();
    private boolean speedTwoDirections;
    // This value determines the maximal possible on roads with bad surfaces
    protected int badSurfaceSpeed;

    /**
     * A map which associates string to speed. Get some impression:
     * http://www.itoworld.com/map/124#fullscreen
     * http://wiki.openstreetmap.org/wiki/OSM_tags_for_routing/Maxspeed
     */
    protected final Map<String, Integer> defaultSpeedMap = new HashMap<>();

    // ORS-GH MOD START - new fields
    private BooleanEncodedValue conditionalEncoder;
    private BooleanEncodedValue conditionalSpeedEncoder;
    // ORS-GH MOD END

    public CarFlagEncoder() {
        this(new PMap());
    }

    public CarFlagEncoder(int speedBits, double speedFactor, int maxTurnCosts) {
        this(new PMap().putObject("speed_bits", speedBits).putObject("speed_factor", speedFactor).
                putObject("max_turn_costs", maxTurnCosts));
    }

    public CarFlagEncoder(PMap properties) {
        super(properties.getInt("speed_bits", 5),
                properties.getDouble("speed_factor", 5),
                properties.getInt("max_turn_costs", properties.getBool("turn_costs", false) ? 1 : 0));

        restrictedValues.add("agricultural");
        restrictedValues.add("forestry");
        restrictedValues.add("no");
        restrictedValues.add("restricted");
        restrictedValues.add("delivery");
        restrictedValues.add("military");
        restrictedValues.add("emergency");
        restrictedValues.add("private");

        blockPrivate(properties.getBool("block_private", true));
        blockFords(properties.getBool("block_fords", false));
        setSpeedTwoDirections(properties.getBool("speed_two_directions", false));

        intendedValues.add("yes");
        intendedValues.add("designated");
        intendedValues.add("permissive");

        passByDefaultBarriers.add("gate");
        passByDefaultBarriers.add("lift_gate");
        passByDefaultBarriers.add("swing_gate");
        passByDefaultBarriers.add("cattle_grid");
        passByDefaultBarriers.add("chain");
        passByDefaultBarriers.add("yes"); // see #2400

        blockByDefaultBarriers.add("kissing_gate");
        blockByDefaultBarriers.add("fence");
        blockByDefaultBarriers.add("bollard");
        blockByDefaultBarriers.add("stile");
        blockByDefaultBarriers.add("turnstile");
        blockByDefaultBarriers.add("cycle_barrier");
        blockByDefaultBarriers.add("motorcycle_barrier");
        blockByDefaultBarriers.add("block");
        blockByDefaultBarriers.add("bus_trap");
        blockByDefaultBarriers.add("sump_buster");

        badSurfaceSpeedMap.add("cobblestone");
        badSurfaceSpeedMap.add("grass_paver");
        badSurfaceSpeedMap.add("gravel");
        badSurfaceSpeedMap.add("sand");
        badSurfaceSpeedMap.add("paving_stones");
        badSurfaceSpeedMap.add("dirt");
        badSurfaceSpeedMap.add("ground");
        badSurfaceSpeedMap.add("grass");
        badSurfaceSpeedMap.add("unpaved");
        badSurfaceSpeedMap.add("compacted");

        // autobahn
        defaultSpeedMap.put("motorway", 100);
        defaultSpeedMap.put("motorway_link", 70);
        defaultSpeedMap.put("motorroad", 90);
        // bundesstraße
        defaultSpeedMap.put("trunk", 70);
        defaultSpeedMap.put("trunk_link", 65);
        // linking bigger town
        defaultSpeedMap.put("primary", 65);
        defaultSpeedMap.put("primary_link", 60);
        // linking towns + villages
        defaultSpeedMap.put("secondary", 60);
        defaultSpeedMap.put("secondary_link", 50);
        // streets without middle line separation
        defaultSpeedMap.put("tertiary", 50);
        defaultSpeedMap.put("tertiary_link", 40);
        defaultSpeedMap.put("unclassified", 30);
        defaultSpeedMap.put("residential", 30);
        // spielstraße
        defaultSpeedMap.put("living_street", 5);
        defaultSpeedMap.put("service", 20);
        // unknown road
        defaultSpeedMap.put("road", 20);
        // forestry stuff
        defaultSpeedMap.put("track", 15);

        trackTypeSpeedMap.put("grade1", 20); // paved
        trackTypeSpeedMap.put("grade2", 15); // now unpaved - gravel mixed with ...
        trackTypeSpeedMap.put("grade3", 10); // ... hard and soft materials
        trackTypeSpeedMap.put(null, defaultSpeedMap.get("track"));

        // limit speed on bad surfaces to 30 km/h
        badSurfaceSpeed = 30;
        maxPossibleSpeed = 140;
    }

    public CarFlagEncoder setSpeedTwoDirections(boolean value) {
        speedTwoDirections = value;
        return this;
    }

    @Override
    public TransportationMode getTransportationMode() {
        return TransportationMode.CAR;
    }

<<<<<<< HEAD
=======
    // ORS-GH MOD START - override parent
    // TODO ORS (minor): provide a reason for this modification
    //           Don't other profiles also need conditionals?
    @Override
    protected void init(DateRangeParser dateRangeParser) {
        super.init(dateRangeParser);
        ConditionalOSMSpeedInspector conditionalOSMSpeedInspector = new ConditionalOSMSpeedInspector(Arrays.asList("maxspeed"));
        conditionalOSMSpeedInspector.addValueParser(ConditionalParser.createDateTimeParser());
        setConditionalSpeedInspector(conditionalOSMSpeedInspector);
    }
    // ORS-GH MOD END

    @Override
    public int getVersion() {
        return 2;
    }

>>>>>>> f0857c6f
    /**
     * Define the place of the speedBits in the edge flags for car.
     */
    @Override
    public void createEncodedValues(List<EncodedValue> registerNewEncodedValue, String prefix, int index) {
        // first two bits are reserved for route handling in superclass
        super.createEncodedValues(registerNewEncodedValue, prefix, index);
        registerNewEncodedValue.add(avgSpeedEnc = new UnsignedDecimalEncodedValue(EncodingManager.getKey(prefix, "average_speed"), speedBits, speedFactor, speedTwoDirections));
        // ORS-GH MOD START - additional encoders for conditionals
        registerNewEncodedValue.add(conditionalEncoder = new SimpleBooleanEncodedValue(EncodingManager.getKey(prefix, ConditionalEdges.ACCESS), false));
        registerNewEncodedValue.add(conditionalSpeedEncoder = new SimpleBooleanEncodedValue(EncodingManager.getKey(prefix, ConditionalEdges.SPEED), false));
        // ORS-GH MOD END
    }

    protected double getSpeed(ReaderWay way) {
        String highwayValue = way.getTag("highway");
        if (!Helper.isEmpty(highwayValue) && way.hasTag("motorroad", "yes")
                && !"motorway".equals(highwayValue) && !"motorway_link".equals(highwayValue)) {
            highwayValue = "motorroad";
        }
        Integer speed = defaultSpeedMap.get(highwayValue);
        if (speed == null)
            throw new IllegalStateException(toString() + ", no speed found for: " + highwayValue + ", tags: " + way);

        if (highwayValue.equals("track")) {
            String tt = way.getTag("tracktype");
            if (!Helper.isEmpty(tt)) {
                Integer tInt = trackTypeSpeedMap.get(tt);
                if (tInt != null)
                    speed = tInt;
            }
        }

        return speed;
    }

    @Override
    public EncodingManager.Access getAccess(ReaderWay way) {
        // TODO: Ferries have conditionals, like opening hours or are closed during some time in the year
        String highwayValue = way.getTag("highway");
        String firstValue = way.getFirstPriorityTag(restrictions);
        if (highwayValue == null) {
            if (way.hasTag("route", ferries)) {
                if (restrictedValues.contains(firstValue))
                    return EncodingManager.Access.CAN_SKIP;
                if (intendedValues.contains(firstValue) ||
                        // implied default is allowed only if foot and bicycle is not specified:
                        firstValue.isEmpty() && !way.hasTag("foot") && !way.hasTag("bicycle"))
                    return EncodingManager.Access.FERRY;
            }
            return EncodingManager.Access.CAN_SKIP;
        }

        if ("track".equals(highwayValue) && trackTypeSpeedMap.get(way.getTag("tracktype")) == null)
            return EncodingManager.Access.CAN_SKIP;

        if (!defaultSpeedMap.containsKey(highwayValue))
            return EncodingManager.Access.CAN_SKIP;

        if (way.hasTag("impassable", "yes") || way.hasTag("status", "impassable"))
            return EncodingManager.Access.CAN_SKIP;

        // multiple restrictions needs special handling compared to foot and bike, see also motorcycle
        if (!firstValue.isEmpty()) {
            if (restrictedValues.contains(firstValue) && !getConditionalTagInspector().isRestrictedWayConditionallyPermitted(way))
                return EncodingManager.Access.CAN_SKIP;
            if (intendedValues.contains(firstValue))
                return EncodingManager.Access.WAY;
        }

        // do not drive street cars into fords
        if (isBlockFords() && ("ford".equals(highwayValue) || way.hasTag("ford")))
            return EncodingManager.Access.CAN_SKIP;

        if (getConditionalTagInspector().isPermittedWayConditionallyRestricted(way))
            return EncodingManager.Access.CAN_SKIP;
        else
            return EncodingManager.Access.WAY;
    }

    @Override
    public IntsRef handleWayTags(IntsRef edgeFlags, ReaderWay way, EncodingManager.Access accept) {
        if (accept.canSkip())
            return edgeFlags;

        if (!accept.isFerry()) {
            // get assumed speed from highway type
            double speed = getSpeed(way);
            speed = applyMaxSpeed(way, speed);

            // ORS-GH MOD START- new code
            // TODO: save conditional speeds only if their value is different from the default speed
            if (getConditionalSpeedInspector().hasConditionalSpeed(way))
                if (getConditionalSpeedInspector().hasLazyEvaluatedConditions())
                    conditionalSpeedEncoder.setBool(false, edgeFlags, true);
                else
                    // conditional maxspeed overrides unconditional one
                    speed = applyConditionalSpeed(getConditionalSpeedInspector().getTagValue(), speed);
            // ORS-GH MOD END
            speed = applyBadSurfaceSpeed(way, speed);

            setSpeed(false, edgeFlags, speed);
            if (speedTwoDirections)
                setSpeed(true, edgeFlags, speed);

            // ORS-GH MOD START - modify access from 'true' to 'access'
            boolean access = !accept.isRestricted();
            boolean isRoundabout = roundaboutEnc.getBool(false, edgeFlags);
            if (isOneway(way) || isRoundabout) {
                if (isForwardOneway(way))
                    accessEnc.setBool(false, edgeFlags, access);
                if (isBackwardOneway(way))
                    accessEnc.setBool(true, edgeFlags, access);
            } else {
                accessEnc.setBool(false, edgeFlags, access);
                accessEnc.setBool(true, edgeFlags, access);
            }
            // ORS-GH MOD END

            // ORS-GH MOD START -- additional code
            if (accept.isConditional())
                conditionalEncoder.setBool(false, edgeFlags, true);
            // ORS-GH MOD END

        } else {
            double ferrySpeed = ferrySpeedCalc.getSpeed(way);
            accessEnc.setBool(false, edgeFlags, true);
            accessEnc.setBool(true, edgeFlags, true);
            setSpeed(false, edgeFlags, ferrySpeed);
            if (speedTwoDirections)
                setSpeed(true, edgeFlags, ferrySpeed);
        }

        return edgeFlags;
    }

    // ORS-GH MOD START - new method
    public final BooleanEncodedValue getConditionalEnc() {
        if (conditionalEncoder == null)
            throw new NullPointerException("FlagEncoder " + toString() + " not yet initialized");
        return conditionalEncoder;
    }
    // ORS-GH MOD END

    /**
     * make sure that isOneway is called before
     */
    protected boolean isBackwardOneway(ReaderWay way) {
        return way.hasTag("oneway", "-1")
                || way.hasTag("vehicle:forward", restrictedValues)
                || way.hasTag("motor_vehicle:forward", restrictedValues);
    }

    /**
     * make sure that isOneway is called before
     */
    protected boolean isForwardOneway(ReaderWay way) {
        return !way.hasTag("oneway", "-1")
                && !way.hasTag("vehicle:forward", restrictedValues)
                && !way.hasTag("motor_vehicle:forward", restrictedValues);
    }

    protected boolean isOneway(ReaderWay way) {
        return way.hasTag("oneway", oneways)
                || way.hasTag("vehicle:backward", restrictedValues)
                || way.hasTag("vehicle:forward", restrictedValues)
                || way.hasTag("motor_vehicle:backward", restrictedValues)
                || way.hasTag("motor_vehicle:forward", restrictedValues);
    }

    /**
     * @param way   needed to retrieve tags
     * @param speed speed guessed e.g. from the road type or other tags
     * @return The assumed speed
     */
    protected double applyBadSurfaceSpeed(ReaderWay way, double speed) {
        // limit speed if bad surface
        if (badSurfaceSpeed > 0 && isValidSpeed(speed) && speed > badSurfaceSpeed && way.hasTag("surface", badSurfaceSpeedMap))
            speed = badSurfaceSpeed;
        return speed;
    }

    @Override
    public String toString() {
        return "car";
    }
}<|MERGE_RESOLUTION|>--- conflicted
+++ resolved
@@ -164,8 +164,6 @@
         return TransportationMode.CAR;
     }
 
-<<<<<<< HEAD
-=======
     // ORS-GH MOD START - override parent
     // TODO ORS (minor): provide a reason for this modification
     //           Don't other profiles also need conditionals?
@@ -178,12 +176,6 @@
     }
     // ORS-GH MOD END
 
-    @Override
-    public int getVersion() {
-        return 2;
-    }
-
->>>>>>> f0857c6f
     /**
      * Define the place of the speedBits in the edge flags for car.
      */
