--- conflicted
+++ resolved
@@ -1,13 +1,11 @@
 ### 8.0 [not yet released]
+
 - renamed EdgeKVStorage to KVStorage as it is (temporarily) used for node tage too, see #2705
-
-<<<<<<< HEAD
 - bike vehicles are now allowed to go in reverse direction of oneways, see custom_models/bike.json #196
-=======
+
 ### 7.0 [14 Mar 2023]
 
 - access node tags via List instead of Map: List<Map<String, Object>> nodeTags = way.getTag("node_tags", emptyList()), see #2705
->>>>>>> 0a89987c
 - remove StringEncodedValue support from custom model due to insufficient usage/testing
 - handle also node_tags in handleWayTags, when extending AbstractAccessParser call handleNodeTags, #2738
 - Format of 'areas' in CustomModel changed to 'FeatureCollection'. The old format is deprecated and will be removed in a later version, #2734
