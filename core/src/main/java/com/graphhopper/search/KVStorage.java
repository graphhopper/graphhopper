/*
 *  Licensed to GraphHopper GmbH under one or more contributor
 *  license agreements. See the NOTICE file distributed with this work for
 *  additional information regarding copyright ownership.
 *
 *  GraphHopper GmbH licenses this file to you under the Apache License,
 *  Version 2.0 (the "License"); you may not use this file except in
 *  compliance with the License. You may obtain a copy of the License at
 *
 *       http://www.apache.org/licenses/LICENSE-2.0
 *
 *  Unless required by applicable law or agreed to in writing, software
 *  distributed under the License is distributed on an "AS IS" BASIS,
 *  WITHOUT WARRANTIES OR CONDITIONS OF ANY KIND, either express or implied.
 *  See the License for the specific language governing permissions and
 *  limitations under the License.
 */
package com.graphhopper.search;

import com.graphhopper.storage.DataAccess;
import com.graphhopper.storage.Directory;
import com.graphhopper.util.BitUtil;
import com.graphhopper.util.Constants;
import com.graphhopper.util.GHUtility;
import com.graphhopper.util.Helper;

import java.util.*;
import java.util.concurrent.atomic.AtomicInteger;

/**
 * This class stores key-value pairs in an append-only manner.
 *
 * @author Peter Karich
 */
public class KVStorage {

    private static final long EMPTY_POINTER = 0, START_POINTER = 1;
    // Store the key index in 2 bytes. Use first 2 bits for marking fwd+bwd existence.
    static final int MAX_UNIQUE_KEYS = (1 << 14);
    // Store string value as byte array and store the length into 1 byte
    private static final int MAX_LENGTH = (1 << 8) - 1;

    private final Directory dir;
    // It stores the mapping of "key to index" in the keys DataAccess. E.g. if your first key is "some" then we will
    // store the mapping "1->some" there (the 0th index is skipped on purpose). As this map is 'small' the keys
    // DataAccess is only used for long term storage, i.e. only in loadExisting and flush. For add and getAll we use
    // keyToIndex, indexToClass and indexToClass.
    private final DataAccess keys;

    // The storage layout in the vals DataAccess for one Map of key-value pairs. For example the map:
    // map = new HashMap(); map.put("some", "value"); map.put("some2", "value2"); is added via the method add, then we store:
    // 2 (the size of the Map, 1 byte)
    // --- now the first key-value pair:
    // 1 (the keys index for "some", 2 byte)
    // 4 (the length of the bytes from "some")
    // "some" (the bytes from "some")
    // --- second key-value pair:
    // 2 (the keys index for "some2")
    // 5 (the length of the bytes from "some2")
    // "some2" (the bytes from "some2")

    // So more generic: the values could be of dynamic length, fixed length like int or be duplicates:
    // vals count      (1 byte)
    // --- 1. key-value pair (store String or byte[] with dynamic length)
    // key_idx_0       (2 byte, of which the first 2bits are to know if this is valid for fwd and/or bwd direction)
    // val_length_0    (1 byte)
    // val_0 (x bytes)
    // --- 2. key-value pair (store int with fixed length)
    // key_idx_1       (2 byte)
    // int             (4 byte)
    //
    // Notes:
    // 1. The key strings are limited MAX_UNIQUE_KEYS. A dynamic value has a maximum byte length of 255.
    // 2. Every key can store values only of the same type
    // 3. We need to loop through X entries to get the start val_x.
    // 4. The key index (14 bits) is stored along with the availability (2 bits), i.e. whether they KeyValue is available in forward and/or backward directions
    private final DataAccess vals;
    private final Map<String, Integer> keyToIndex = new HashMap<>();
    private final List<Class<?>> indexToClass = new ArrayList<>();
    private final List<String> indexToKey = new ArrayList<>();
    private final BitUtil bitUtil = BitUtil.LITTLE;
    private long bytePointer = START_POINTER;
    private long lastEntryPointer = -1;
    private List<KeyValue> lastEntries;

    /**
     * Specify a larger cacheSize to reduce disk usage. Note that this increases the memory usage of this object.
     */
    public KVStorage(Directory dir, boolean edge) {
        this.dir = dir;
        if (edge) {
            this.keys = dir.create("edgekv_keys", 10 * 1024);
            this.vals = dir.create("edgekv_vals");
        } else {
            this.keys = dir.create("nodekv_keys", 10 * 1024);
            this.vals = dir.create("nodekv_vals");
        }
    }

    public KVStorage create(long initBytes) {
        keys.create(initBytes);
        vals.create(initBytes);
        // add special empty case to have a reliable duplicate detection via negative keyIndex
        keyToIndex.put("", 0);
        indexToKey.add("");
        indexToClass.add(String.class);
        return this;
    }

    public boolean loadExisting() {
        if (vals.loadExisting()) {
            if (!keys.loadExisting())
                throw new IllegalStateException("Loaded values but cannot load keys");
            bytePointer = bitUtil.toLong(vals.getHeader(0), vals.getHeader(4));
            GHUtility.checkDAVersion(vals.getName(), Constants.VERSION_KV_STORAGE, vals.getHeader(8));
            GHUtility.checkDAVersion(keys.getName(), Constants.VERSION_KV_STORAGE, keys.getHeader(0));

            // load keys into memory
            int count = keys.getShort(0);
            long keyBytePointer = 2;
            for (int i = 0; i < count; i++) {
                int keyLength = keys.getShort(keyBytePointer);
                keyBytePointer += 2;
                byte[] keyBytes = new byte[keyLength];
                keys.getBytes(keyBytePointer, keyBytes, keyLength);
                String valueStr = new String(keyBytes, Helper.UTF_CS);
                keyBytePointer += keyLength;

                keyToIndex.put(valueStr, keyToIndex.size());
                indexToKey.add(valueStr);

                int shortClassNameLength = 1;
                byte[] classBytes = new byte[shortClassNameLength];
                keys.getBytes(keyBytePointer, classBytes, shortClassNameLength);
                keyBytePointer += shortClassNameLength;
                indexToClass.add(shortNameToClass(new String(classBytes, Helper.UTF_CS)));
            }
            return true;
        }

        return false;
    }

    Collection<String> getKeys() {
        return indexToKey;
    }

    private long setKVList(long currentPointer, final List<KeyValue> entries) {
        if (currentPointer == EMPTY_POINTER) return currentPointer;
        currentPointer += 1; // skip stored count
        for (KeyValue entry : entries) {
            String key = entry.key;
            if (key == null) throw new IllegalArgumentException("key cannot be null");
            Object value = entry.value;
            if (value == null)
                throw new IllegalArgumentException("value for key " + key + " cannot be null");
            if (!entry.fwd && !entry.bwd)
                throw new IllegalArgumentException("Do not add KeyValue pair where fwd and bwd is false");
            Integer keyIndex = keyToIndex.get(key);
            Class<?> clazz;
            if (keyIndex == null) {
                keyIndex = keyToIndex.size();
                if (keyIndex >= MAX_UNIQUE_KEYS)
                    throw new IllegalArgumentException("Cannot store more than " + MAX_UNIQUE_KEYS + " unique keys");
                keyToIndex.put(key, keyIndex);
                indexToKey.add(key);
                indexToClass.add(clazz = value.getClass());
            } else {
                clazz = indexToClass.get(keyIndex);
                if (clazz != value.getClass())
                    throw new IllegalArgumentException("Class of value for key " + key + " must be " + clazz.getSimpleName() + " but was " + value.getClass().getSimpleName());
            }

            boolean hasDynLength = hasDynLength(clazz);
            if (hasDynLength) {
                // optimization for empty string or empty byte array
                if (clazz.equals(String.class) && ((String) value).isEmpty()
                        || clazz.equals(byte[].class) && ((byte[]) value).length == 0) {
                    vals.ensureCapacity(currentPointer + 3);
                    vals.setShort(currentPointer, keyIndex.shortValue());
                    // ensure that also in case of MMap value is set to 0
                    vals.setByte(currentPointer + 2, (byte) 0);
                    currentPointer += 3;
                    continue;
                }
            }

            final byte[] valueBytes = getBytesForValue(clazz, value);
            vals.ensureCapacity(currentPointer + 2 + 1 + valueBytes.length);
            vals.setShort(currentPointer, (short) (keyIndex << 2 | (entry.fwd ? 2 : 0) | (entry.bwd ? 1 : 0)));
            currentPointer += 2;
            if (hasDynLength) {
                vals.setByte(currentPointer, (byte) valueBytes.length);
                currentPointer++;
            }
            vals.setBytes(currentPointer, valueBytes, valueBytes.length);
            currentPointer += valueBytes.length;
        }
        return currentPointer;
    }

    /**
     * This method writes the specified entryMap (key-value pairs) into the storage. Please note that null keys or null
     * values are rejected. The Class of a value can be only: byte[], String, int, long, float or double
     * (or more precisely, their wrapper equivalent). For all other types an exception is thrown. The first call of add
     * assigns a Class to every key in the Map and future calls of add will throw an exception if this Class differs.
     *
     * @return entryPointer with which you can later fetch the entryMap via the get or getAll method
     */
    public long add(final List<KeyValue> entries) {
        if (entries == null) throw new IllegalArgumentException("specified List must not be null");
        if (entries.isEmpty()) return EMPTY_POINTER;
        else if (entries.size() > 200)
            throw new IllegalArgumentException("Cannot store more than 200 entries per entry");

        // This is a very important "compression" mechanism because one OSM way is split into multiple edges and so we
        // can often re-use the serialized key-value pairs of the previous edge.
        if (isEquals(entries, lastEntries)) return lastEntryPointer;

        // If the Class of a value is unknown it should already fail here, before we modify internal data. (see #2597#discussion_r896469840)
        for (KeyValue kv : entries)
            if (keyToIndex.get(kv.key) != null)
                getBytesForValue(indexToClass.get(keyToIndex.get(kv.key)), kv.value);

        lastEntries = entries;
        lastEntryPointer = bytePointer;
        vals.ensureCapacity(bytePointer + 1);
        vals.setByte(bytePointer, (byte) entries.size());
        bytePointer = setKVList(bytePointer, entries);
        if (bytePointer < 0)
            throw new IllegalStateException("Negative bytePointer in KVStorage");
        return lastEntryPointer;
    }

    // compared to entries.equals(lastEntries) this method avoids a NPE if a value is null and throws an IAE instead
    private boolean isEquals(List<KeyValue> entries, List<KeyValue> lastEntries) {
        if (lastEntries != null && entries.size() == lastEntries.size()) {
            for (int i = 0; i < entries.size(); i++) {
                KeyValue kv = entries.get(i);
                if (kv.value == null)
                    throw new IllegalArgumentException("value for key " + kv.key + " cannot be null");
                if (!kv.equals(lastEntries.get(i))) return false;
            }
            return true;
        }
        return false;
    }

    public List<KVStorage.KeyValue> getAll(final long entryPointer) {
        if (entryPointer < 0)
            throw new IllegalStateException("Pointer to access KVStorage cannot be negative:" + entryPointer);

        if (entryPointer == EMPTY_POINTER) return Collections.emptyList();

        int keyCount = vals.getByte(entryPointer) & 0xFF;
        if (keyCount == 0) return Collections.emptyList();

        List<KVStorage.KeyValue> list = new ArrayList<>(keyCount);
        long tmpPointer = entryPointer + 1;
        AtomicInteger sizeOfObject = new AtomicInteger();
        for (int i = 0; i < keyCount; i++) {
            int currentKeyIndexRaw = vals.getShort(tmpPointer);
            boolean bwd = (currentKeyIndexRaw & 1) == 1;
            boolean fwd = (currentKeyIndexRaw & 2) == 2;
            int currentKeyIndex = currentKeyIndexRaw >>> 2;
            tmpPointer += 2;

            Object object = deserializeObj(sizeOfObject, tmpPointer, indexToClass.get(currentKeyIndex));
            tmpPointer += sizeOfObject.get();
            String key = indexToKey.get(currentKeyIndex);
            list.add(new KeyValue(key, object, fwd, bwd));
        }

        return list;
    }

    /**
     * Please note that this method ignores potentially different tags for forward and backward direction. To avoid this
     * use {@link #getAll(long)} instead.
     */
    public Map<String, Object> getMap(final long entryPointer) {
        if (entryPointer < 0)
            throw new IllegalStateException("Pointer to access KVStorage cannot be negative:" + entryPointer);

        if (entryPointer == EMPTY_POINTER) return Collections.emptyMap();

        int keyCount = vals.getByte(entryPointer) & 0xFF;
        if (keyCount == 0) return Collections.emptyMap();

        HashMap<String, Object> map = new HashMap<>(keyCount);
        long tmpPointer = entryPointer + 1;
        AtomicInteger sizeOfObject = new AtomicInteger();
        for (int i = 0; i < keyCount; i++) {
            int currentKeyIndexRaw = vals.getShort(tmpPointer);
            int currentKeyIndex = currentKeyIndexRaw >>> 2;
            tmpPointer += 2;

            Object object = deserializeObj(sizeOfObject, tmpPointer, indexToClass.get(currentKeyIndex));
            tmpPointer += sizeOfObject.get();
            String key = indexToKey.get(currentKeyIndex);
            map.put(key, object);
        }

        return map;
    }

    private boolean hasDynLength(Class<?> clazz) {
        return clazz.equals(String.class) || clazz.equals(byte[].class);
    }

    private int getFixLength(Class<?> clazz) {
        if (clazz.equals(Integer.class) || clazz.equals(Float.class)) return 4;
        else if (clazz.equals(Long.class) || clazz.equals(Double.class)) return 8;
        else throw new IllegalArgumentException("unknown class " + clazz);
    }

    private byte[] getBytesForValue(Class<?> clazz, Object value) {
        byte[] bytes;
        if (clazz.equals(String.class)) {
            bytes = ((String) value).getBytes(Helper.UTF_CS);
            if (bytes.length > MAX_LENGTH)
                throw new IllegalArgumentException("bytes.length cannot be > " + MAX_LENGTH + " but was " + bytes.length + ". String:" + value);
        } else if (clazz.equals(byte[].class)) {
            bytes = (byte[]) value;
            if (bytes.length > MAX_LENGTH)
                throw new IllegalArgumentException("bytes.length cannot be > " + MAX_LENGTH + " but was " + bytes.length);
        } else if (clazz.equals(Integer.class)) {
            return bitUtil.fromInt((int) value);
        } else if (clazz.equals(Long.class)) {
            return bitUtil.fromLong((long) value);
        } else if (clazz.equals(Float.class)) {
            return bitUtil.fromFloat((float) value);
        } else if (clazz.equals(Double.class)) {
            return bitUtil.fromDouble((double) value);
        } else
            throw new IllegalArgumentException("The Class of a value was " + clazz.getSimpleName() + ", currently supported: byte[], String, int, long, float and double");
        return bytes;
    }

    private String classToShortName(Class<?> clazz) {
        if (clazz.equals(String.class)) return "S";
        else if (clazz.equals(Integer.class)) return "i";
        else if (clazz.equals(Long.class)) return "l";
        else if (clazz.equals(Float.class)) return "f";
        else if (clazz.equals(Double.class)) return "d";
        else if (clazz.equals(byte[].class)) return "[";
        else throw new IllegalArgumentException("Cannot find short name. Unknown class " + clazz);
    }

    private Class<?> shortNameToClass(String name) {
        if (name.equals("S")) return String.class;
        else if (name.equals("i")) return Integer.class;
        else if (name.equals("l")) return Long.class;
        else if (name.equals("f")) return Float.class;
        else if (name.equals("d")) return Double.class;
        else if (name.equals("[")) return byte[].class;
        else throw new IllegalArgumentException("Cannot find class. Unknown short name " + name);
    }

    /**
     * This method creates an Object (type Class) which is located at the specified pointer
     */
    private Object deserializeObj(AtomicInteger sizeOfObject, long pointer, Class<?> clazz) {
        if (hasDynLength(clazz)) {
            int valueLength = vals.getByte(pointer) & 0xFF;
            pointer++;
            byte[] valueBytes = new byte[valueLength];
            vals.getBytes(pointer, valueBytes, valueBytes.length);
            if (sizeOfObject != null)
                sizeOfObject.set(1 + valueLength); // For String and byte[] we store the length and the value
            if (clazz.equals(String.class)) return new String(valueBytes, Helper.UTF_CS);
            else if (clazz.equals(byte[].class)) return valueBytes;
            throw new IllegalArgumentException();
        } else {
            byte[] valueBytes = new byte[getFixLength(clazz)];
            vals.getBytes(pointer, valueBytes, valueBytes.length);
            if (clazz.equals(Integer.class)) {
                if (sizeOfObject != null) sizeOfObject.set(4);
                return bitUtil.toInt(valueBytes, 0);
            } else if (clazz.equals(Long.class)) {
                if (sizeOfObject != null) sizeOfObject.set(8);
                return bitUtil.toLong(valueBytes, 0);
            } else if (clazz.equals(Float.class)) {
                if (sizeOfObject != null) sizeOfObject.set(4);
                return bitUtil.toFloat(valueBytes, 0);
            } else if (clazz.equals(Double.class)) {
                if (sizeOfObject != null) sizeOfObject.set(8);
                return bitUtil.toDouble(valueBytes, 0);
            } else {
                throw new IllegalArgumentException("unknown class " + clazz);
            }
        }
    }

    public Object get(final long entryPointer, String key, boolean reverse) {
        if (entryPointer < 0)
            throw new IllegalStateException("Pointer to access KVStorage cannot be negative:" + entryPointer);

        if (entryPointer == EMPTY_POINTER) return null;

        Integer keyIndex = keyToIndex.get(key);
        if (keyIndex == null) return null; // key wasn't stored before

        int keyCount = vals.getByte(entryPointer) & 0xFF;
        if (keyCount == 0) return null; // no entries

        long tmpPointer = entryPointer + 1;
        for (int i = 0; i < keyCount; i++) {
            int currentKeyIndexRaw = vals.getShort(tmpPointer);
            boolean bwd = (currentKeyIndexRaw & 1) == 1;
            boolean fwd = (currentKeyIndexRaw & 2) == 2;
            int currentKeyIndex = currentKeyIndexRaw >>> 2;

            assert currentKeyIndex < indexToKey.size() : "invalid key index " + currentKeyIndex + ">=" + indexToKey.size() + ", entryPointer=" + entryPointer + ", max=" + bytePointer;
            tmpPointer += 2;
            if ((!reverse && fwd || reverse && bwd) && currentKeyIndex == keyIndex)
                return deserializeObj(null, tmpPointer, indexToClass.get(keyIndex));

            // skip to next entry of same edge via skipping the real value
            Class<?> clazz = indexToClass.get(currentKeyIndex);
            int valueLength = hasDynLength(clazz) ? 1 + vals.getByte(tmpPointer) & 0xFF : getFixLength(clazz);
            tmpPointer += valueLength;
        }

        // value for specified key does not exist for the specified pointer
        return null;
    }

    public void flush() {
        keys.ensureCapacity(2);
        keys.setShort(0, (short) keyToIndex.size());
        long keyBytePointer = 2;
        for (int i = 0; i < indexToKey.size(); i++) {
            String key = indexToKey.get(i);
            byte[] keyBytes = getBytesForValue(String.class, key);
            keys.ensureCapacity(keyBytePointer + 2 + keyBytes.length);
            keys.setShort(keyBytePointer, (short) keyBytes.length);
            keyBytePointer += 2;

            keys.setBytes(keyBytePointer, keyBytes, keyBytes.length);
            keyBytePointer += keyBytes.length;

            Class<?> clazz = indexToClass.get(i);
            byte[] clazzBytes = getBytesForValue(String.class, classToShortName(clazz));
            if (clazzBytes.length != 1)
                throw new IllegalArgumentException("class name byte length must be 1 but was " + clazzBytes.length);
            keys.ensureCapacity(keyBytePointer + 1);
            keys.setBytes(keyBytePointer, clazzBytes, 1);
            keyBytePointer += 1;
        }
        keys.setHeader(0, Constants.VERSION_KV_STORAGE);
        keys.flush();

        vals.setHeader(0, bitUtil.getIntLow(bytePointer));
        vals.setHeader(4, bitUtil.getIntHigh(bytePointer));
        vals.setHeader(8, Constants.VERSION_KV_STORAGE);
        vals.flush();
    }

    public void clear() {
        dir.remove(keys.getName());
        dir.remove(vals.getName());
    }

    public void close() {
        keys.close();
        vals.close();
    }

    public boolean isClosed() {
        return vals.isClosed() && keys.isClosed();
    }

    public long getCapacity() {
        return vals.getCapacity() + keys.getCapacity();
    }

    public static class KeyValue {
        public static final String STREET_NAME = "street_name";
        public static final String STREET_REF = "street_ref";
        public static final String STREET_DESTINATION = "street_destination";
        public static final String STREET_DESTINATION_REF = "street_destination_ref";
<<<<<<< HEAD
        public static final String TURN_LANES = "turn_lanes";
        public static final String TURN_LANES_VEHICLE_ACCESS = "turn_lanes_vehicle_access";
=======
        public static final String MOTORWAY_JUNCTION = "motorway_junction";
>>>>>>> c64febe4

        public String key;
        public Object value;
        public boolean fwd, bwd;

        public KeyValue(String key, Object value) {
            this.key = key;
            this.value = value;
            this.fwd = true;
            this.bwd = true;
        }

        public Object getValue() {
            return value;
        }

        public String getKey() {
            return key;
        }

        public KeyValue(String key, Object value, boolean fwd, boolean bwd) {
            this.key = key;
            this.value = value;
            this.fwd = fwd;
            this.bwd = bwd;
        }

        public static List<KeyValue> createKV(String key, Object value) {
            return Collections.singletonList(new KeyValue(key, value));
        }

        public static List<KeyValue> createKV(String... kv) {
            if (kv.length % 2 != 0)
                throw new IllegalArgumentException("only even numbers accepted, but was " + kv.length);
            List<KeyValue> list = new ArrayList<>();
            for (int i = 0; i < kv.length; i += 2) {
                list.add(new KeyValue(kv[i], kv[i + 1]));
            }
            return list;
        }

        @Override
        public boolean equals(Object o) {
            if (this == o) return true;
            if (o == null || getClass() != o.getClass()) return false;
            KeyValue keyValue = (KeyValue) o;
            return key.equals(keyValue.key)
                    && fwd == keyValue.fwd
                    && bwd == keyValue.bwd
                    && (value instanceof byte[] && keyValue.value instanceof byte[] &&
                    Arrays.equals((byte[]) value, (byte[]) keyValue.value) || value.equals(keyValue.value));
        }

        @Override
        public int hashCode() {
            return Objects.hash(key, value, fwd, bwd);
        }

        @Override
        public String toString() {
            return key + '=' + value + " (" + fwd + "|" + bwd + ")";
        }
    }

    /**
     * This method limits the specified String value to the length currently accepted for values in the KVStorage.
     */
    public static String cutString(String value) {
        byte[] bytes = value.getBytes(Helper.UTF_CS);
        // See #2609 and test why we use a value < 255
        return bytes.length > 250 ? new String(bytes, 0, 250, Helper.UTF_CS) : value;
    }
}<|MERGE_RESOLUTION|>--- conflicted
+++ resolved
@@ -480,12 +480,9 @@
         public static final String STREET_REF = "street_ref";
         public static final String STREET_DESTINATION = "street_destination";
         public static final String STREET_DESTINATION_REF = "street_destination_ref";
-<<<<<<< HEAD
         public static final String TURN_LANES = "turn_lanes";
         public static final String TURN_LANES_VEHICLE_ACCESS = "turn_lanes_vehicle_access";
-=======
         public static final String MOTORWAY_JUNCTION = "motorway_junction";
->>>>>>> c64febe4
 
         public String key;
         public Object value;
