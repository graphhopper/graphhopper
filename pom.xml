--- conflicted
+++ resolved
@@ -187,15 +187,6 @@
                     </configuration>
                 </plugin>
 
-<<<<<<< HEAD
-                    <!-- suppress warning about Unsafe functionality -->
-                    <compilerArgument>-XDignore.symbol.file</compilerArgument>
-                    <fork>true</fork>
-                    <source>13</source>
-                    <target>13</target>
-                </configuration>
-            </plugin>
-=======
                 <!-- to run single tests -->
                 <plugin>
                     <groupId>org.apache.maven.plugins</groupId>
@@ -205,7 +196,6 @@
                         <argLine>-Xmx190m -Xms190m -Duser.language=en</argLine>
                     </configuration>
                 </plugin>
->>>>>>> c721fa32
 
                 <plugin>
                     <groupId>org.apache.maven.plugins</groupId>
