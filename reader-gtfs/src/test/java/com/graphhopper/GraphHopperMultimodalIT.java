--- conflicted
+++ resolved
@@ -63,11 +63,7 @@
         graphHopperGtfs.init(ghConfig);
         graphHopperGtfs.importOrLoad();
         locationIndex = graphHopperGtfs.getLocationIndex();
-<<<<<<< HEAD
-        graphHopper = PtRouterFreeWalkImpl.createFactory(new TranslationMap().doImport(), graphHopperGtfs, locationIndex, graphHopperGtfs.getGtfsStorage())
-=======
-        graphHopper = PtRouterImpl.createFactory(ghConfig, new TranslationMap().doImport(), graphHopperGtfs, locationIndex, graphHopperGtfs.getGtfsStorage())
->>>>>>> f90c5d55
+        graphHopper = PtRouterFreeWalkImpl.createFactory(ghConfig, new TranslationMap().doImport(), graphHopperGtfs, locationIndex, graphHopperGtfs.getGtfsStorage())
                 .createWithoutRealtimeFeed();
     }
 
