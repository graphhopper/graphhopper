/*
 *  Licensed to GraphHopper GmbH under one or more contributor
 *  license agreements. See the NOTICE file distributed with this work for
 *  additional information regarding copyright ownership.
 *
 *  GraphHopper GmbH licenses this file to you under the Apache License,
 *  Version 2.0 (the "License"); you may not use this file except in
 *  compliance with the License. You may obtain a copy of the License at
 *
 *       http://www.apache.org/licenses/LICENSE-2.0
 *
 *  Unless required by applicable law or agreed to in writing, software
 *  distributed under the License is distributed on an "AS IS" BASIS,
 *  WITHOUT WARRANTIES OR CONDITIONS OF ANY KIND, either express or implied.
 *  See the License for the specific language governing permissions and
 *  limitations under the License.
 */
package com.graphhopper.routing.ch;

import com.carrotsearch.hppc.IntArrayList;
import com.graphhopper.routing.Dijkstra;
import com.graphhopper.routing.DijkstraBidirectionEdgeCHNoSOD;
import com.graphhopper.routing.Path;
import com.graphhopper.routing.RoutingAlgorithm;
import com.graphhopper.routing.ev.DecimalEncodedValue;
import com.graphhopper.routing.ev.DecimalEncodedValueImpl;
import com.graphhopper.routing.ev.EncodedValueLookup;
import com.graphhopper.routing.ev.TurnCost;
import com.graphhopper.routing.querygraph.QueryGraph;
import com.graphhopper.routing.querygraph.QueryRoutingCHGraph;
import com.graphhopper.routing.util.EdgeFilter;
import com.graphhopper.routing.util.EncodingManager;
import com.graphhopper.routing.util.TraversalMode;
import com.graphhopper.routing.weighting.SpeedWeighting;
import com.graphhopper.routing.weighting.Weighting;
import com.graphhopper.storage.*;
import com.graphhopper.storage.index.LocationIndexTree;
import com.graphhopper.storage.index.Snap;
import com.graphhopper.util.*;
import com.graphhopper.util.shapes.GHPoint;
import org.junit.jupiter.api.BeforeEach;
import org.junit.jupiter.api.RepeatedTest;
import org.junit.jupiter.api.Test;
import org.junit.jupiter.params.ParameterizedTest;
import org.junit.jupiter.params.provider.ValueSource;
import org.slf4j.Logger;
import org.slf4j.LoggerFactory;

import java.util.*;

import static com.graphhopper.routing.ch.CHParameters.*;
import static com.graphhopper.util.GHUtility.updateDistancesFor;
import static com.graphhopper.util.Parameters.Algorithms.ASTAR_BI;
import static com.graphhopper.util.Parameters.Algorithms.DIJKSTRA_BI;
import static com.graphhopper.util.Parameters.Routing.ALGORITHM;
import static org.junit.jupiter.api.Assertions.*;

/**
 * Here we test if Contraction Hierarchies work with turn costs, i.e. we first contract the graph and then run
 * routing queries and check if the routing results are correct. We thus test the combination of
 * {@link EdgeBasedNodeContractor} and {@link DijkstraBidirectionEdgeCHNoSOD}. In most cases we either use a predefined
 * or random contraction order, so the hard to test and heuristic automatic search for an efficient contraction order
 * taking place  in {@link PrepareContractionHierarchies} is not covered, but this is ok, because the correctness
 * of CH should not depend on the contraction order.
 *
 * @see EdgeBasedNodeContractor where shortcut creation is tested independent of the routing query
 */
public class CHTurnCostTest {
    private static final Logger LOGGER = LoggerFactory.getLogger(CHTurnCostTest.class);
    private int maxCost;
    private DecimalEncodedValue speedEnc;
    private DecimalEncodedValue turnCostEnc;
    private EncodingManager encodingManager;
    private BaseGraph graph;
    private TurnCostStorage turnCostStorage;
    private List<CHConfig> chConfigs;
    private CHConfig chConfig;
    private RoutingCHGraph chGraph;
    private boolean checkStrict;

    @BeforeEach
    public void init() {
        maxCost = 10;
        speedEnc = new DecimalEncodedValueImpl("speed", 5, 5, true);
        turnCostEnc = TurnCost.create("car", maxCost);
        encodingManager = EncodingManager.start().add(speedEnc).addTurnCostEncodedValue(turnCostEnc).build();
        graph = new BaseGraph.Builder(encodingManager).withTurnCosts(true).build();
        turnCostStorage = graph.getTurnCostStorage();
        chConfigs = createCHConfigs();
        // the default CH profile with infinite u-turn costs, can be reset in tests that should run with finite u-turn
        // costs
        chConfig = chConfigs.get(0);
        checkStrict = true;
    }

    /**
     * Creates a list of distinct CHProfiles with different u-turn costs that can be used by the tests.
     * There is always a profile with infinite u-turn costs and one with u-turn-costs = 50.
     */
    private List<CHConfig> createCHConfigs() {
        Set<CHConfig> configs = new LinkedHashSet<>(5);
        // the first one is always the one with infinite u-turn costs
        configs.add(CHConfig.edgeBased("p0", new SpeedWeighting(speedEnc, turnCostEnc, turnCostStorage, Double.POSITIVE_INFINITY)));
        // this one we also always add
        configs.add(CHConfig.edgeBased("p1", new SpeedWeighting(speedEnc, turnCostEnc, turnCostStorage, 0)));
        // ... and this one
        configs.add(CHConfig.edgeBased("p2", new SpeedWeighting(speedEnc, turnCostEnc, turnCostStorage, 50)));
        // add more (distinct) profiles
        long seed = System.nanoTime();
        Random rnd = new Random(seed);
        while (configs.size() < 6) {
            int uTurnCosts = 10 + rnd.nextInt(90);
            configs.add(CHConfig.edgeBased("p" + configs.size(), new SpeedWeighting(speedEnc, turnCostEnc, turnCostStorage, uTurnCosts)));
        }
        return new ArrayList<>(configs);
    }

    @RepeatedTest(10)
    public void testFindPath_randomContractionOrder_linear() {
        // 2-1-0-3-4
        graph.edge(2, 1).setDistance(20).set(speedEnc, 10, 10);
        graph.edge(1, 0).setDistance(30).set(speedEnc, 10, 10);
        graph.edge(0, 3).setDistance(10).set(speedEnc, 10, 10);
        graph.edge(3, 4).setDistance(30).set(speedEnc, 10, 10);
        graph.freeze();
        setTurnCost(2, 1, 0, 2);
        setTurnCost(0, 3, 4, 4);
        checkPathUsingRandomContractionOrder(IntArrayList.from(2, 1, 0, 3, 4), 9, 6, 2, 4);
    }

    @Test
    public void testFindPath_randomContractionOrder_duplicate_edges() {
        //  /\    /<-3
        // 0  1--2
        //  \/    \->4
        graph.edge(0, 1).setDistance(50).set(speedEnc, 10, 10);
        graph.edge(0, 1).setDistance(60).set(speedEnc, 10, 10);
        graph.edge(1, 2).setDistance(20).set(speedEnc, 10, 10);
        graph.edge(3, 2).setDistance(30).set(speedEnc, 10, 0);
        graph.edge(2, 4).setDistance(30).set(speedEnc, 10, 0);
        setRestriction(3, 2, 4);
        graph.freeze();
        compareCHWithDijkstra(10, new int[]{0, 1, 2, 3, 4});
    }

    @Test
    public void testFindPath_randomContractionOrder_double_duplicate_edges() {
        //  /\ /\   
        // 0  1  2--3
        //  \/ \/
        graph.edge(0, 1).setDistance(250.789000).set(speedEnc, 10, 10);
        graph.edge(0, 1).setDistance(260.016000).set(speedEnc, 10, 10);
        graph.edge(1, 2).setDistance(210.902000).set(speedEnc, 10, 10);
        graph.edge(1, 2).setDistance(210.862000).set(speedEnc, 10, 10);
        graph.edge(2, 3).setDistance(520.987000).set(speedEnc, 10, 10);
        graph.freeze();
        compareCHWithDijkstra(1000, new int[]{0, 1, 2, 3});
    }

    @RepeatedTest(100)
    public void testFindPath_multipleInOutEdges_turnReplacementDifference() {
        //   0   3 - 4   8
        //    \ /     \ /
        // 1 - 5 - 6 - 7 - 9
        //    /         \
        //   2           10
        // When we contract node 6, 'normally' a shortcut would be expected using nodes 3 and 4, but this strongly depends
        // on the turn restrictions of the in/outcoming edges. Basically a shortcut is only needed if 5, 6, 7 is part of
        // the shortest path between an incoming source edge x-5 and an outgoing target edge 7-y. 
        // To cover all or at least as many as possible different cases we randomly apply some restrictions and compare
        // the resulting query with a standard Dijkstra search.
        // If this test fails use the logger output to generate code for further debugging.
        graph.edge(0, 5).setDistance(10).set(speedEnc, 10, 0);
        graph.edge(1, 5).setDistance(10).set(speedEnc, 10, 0);
        graph.edge(2, 5).setDistance(10).set(speedEnc, 10, 0);
        graph.edge(5, 3).setDistance(10).set(speedEnc, 10, 0);
        graph.edge(3, 4).setDistance(10).set(speedEnc, 10, 0);
        graph.edge(4, 7).setDistance(10).set(speedEnc, 10, 0);
        graph.edge(5, 6).setDistance(30).set(speedEnc, 10, 0);
        graph.edge(6, 7).setDistance(30).set(speedEnc, 10, 0);
        graph.edge(7, 8).setDistance(10).set(speedEnc, 10, 0);
        graph.edge(7, 9).setDistance(10).set(speedEnc, 10, 0);
        graph.edge(7, 10).setDistance(10).set(speedEnc, 10, 0);

        long seed = System.nanoTime();
        Random rnd = new Random(seed);
        LOGGER.info("Seed used to generate turn costs and restrictions: {}", seed);
        setRandomCost(2, 5, 3, rnd);
        setRandomCost(2, 5, 6, rnd);
        setRandomCost(4, 7, 10, rnd);
        setRandomCost(6, 7, 10, rnd);
        setRandomCostOrRestriction(0, 5, 3, rnd);
        setRandomCostOrRestriction(1, 5, 3, rnd);
        setRandomCostOrRestriction(0, 5, 6, rnd);
        setRandomCostOrRestriction(1, 5, 6, rnd);
        setRandomCostOrRestriction(4, 7, 8, rnd);
        setRandomCostOrRestriction(4, 7, 9, rnd);
        setRandomCostOrRestriction(6, 7, 8, rnd);
        setRandomCostOrRestriction(6, 7, 9, rnd);

        prepareCH(6, 0, 1, 2, 8, 9, 10, 5, 3, 4, 7);
        // run queries for all cases (target/source edge possibly restricted/has costs)
        checkStrict = false;
        compareCHQueryWithDijkstra(2, 10);
        compareCHQueryWithDijkstra(1, 10);
        compareCHQueryWithDijkstra(2, 9);
        compareCHQueryWithDijkstra(1, 9);
    }

    @Test
    public void testFindPath_multipleInOutEdges_turnReplacementDifference_bug1() {
        //       3 - 4
        //      /     \
        // 1 - 5 - 6 - 7 - 9
        //    /         \
        //   2           10
        graph.edge(1, 5).setDistance(10).set(speedEnc, 10, 0);
        graph.edge(2, 5).setDistance(10).set(speedEnc, 10, 0);
        graph.edge(5, 3).setDistance(10).set(speedEnc, 10, 0);
        graph.edge(3, 4).setDistance(10).set(speedEnc, 10, 0);
        graph.edge(4, 7).setDistance(10).set(speedEnc, 10, 0);
        graph.edge(5, 6).setDistance(30).set(speedEnc, 10, 0);
        graph.edge(6, 7).setDistance(30).set(speedEnc, 10, 0);
        graph.edge(7, 9).setDistance(10).set(speedEnc, 10, 0);
        graph.edge(7, 10).setDistance(10).set(speedEnc, 10, 0);

        setTurnCost(2, 5, 6, 4);
        setRestriction(1, 5, 6);
        setRestriction(4, 7, 9);

        prepareCH(6, 0, 1, 2, 8, 9, 10, 5, 3, 4, 7);
        compareCHQueryWithDijkstra(2, 9);
    }

    @Test
    public void testFindPath_duplicateEdge() {
        // 0 -> 1 -> 2 -> 3 -> 4
        //            \->/
        graph.edge(0, 1).setDistance(10).set(speedEnc, 10, 0);
        graph.edge(1, 2).setDistance(10).set(speedEnc, 10, 0);
        graph.edge(2, 3).setDistance(10).set(speedEnc, 10, 0);
        graph.edge(2, 3).setDistance(10).set(speedEnc, 10, 0);
        graph.edge(3, 4).setDistance(10).set(speedEnc, 10, 0);
        compareCHWithDijkstra(100, new int[]{2, 3, 0, 4, 1});
    }

    @Test
    public void testFindPath_chain() {
        // 0   2   4   6   8
        //  \ / \ / \ / \ /
        //   1   3   5   7
        graph.edge(0, 1).setDistance(10).set(speedEnc, 10, 0);
        graph.edge(1, 2).setDistance(10).set(speedEnc, 10, 0);
        graph.edge(2, 3).setDistance(10).set(speedEnc, 10, 0);
        graph.edge(3, 4).setDistance(10).set(speedEnc, 10, 0);
        graph.edge(4, 5).setDistance(10).set(speedEnc, 10, 0);
        graph.edge(5, 6).setDistance(10).set(speedEnc, 10, 0);
        graph.edge(6, 7).setDistance(10).set(speedEnc, 10, 0);
        graph.edge(7, 8).setDistance(10).set(speedEnc, 10, 0);
        graph.freeze();
        setTurnCost(1, 2, 3, 4);
        setTurnCost(3, 4, 5, 2);
        setTurnCost(5, 6, 7, 3);

        // we contract the graph such that only a few shortcuts are created and that the fwd/bwd searches for the
        // 0-8 query meet at node 4 (make sure we include all three cases where turn cost times might come to play:
        // fwd/bwd search and meeting point)
        checkPathUsingCH(ArrayUtil.iota(9), 8, 9, 0, 8, new int[]{1, 3, 5, 7, 0, 8, 2, 6, 4});
    }

    @Test
    public void testFindPath_bidir_chain() {
        //   5 3 2 1 4    turn costs ->
        // 0-1-2-3-4-5-6
        //   0 1 4 2 3    turn costs <-
        EdgeIteratorState edge0 = graph.edge(0, 1).setDistance(10).set(speedEnc, 10, 10);
        EdgeIteratorState edge1 = graph.edge(1, 2).setDistance(10).set(speedEnc, 10, 10);
        EdgeIteratorState edge2 = graph.edge(2, 3).setDistance(10).set(speedEnc, 10, 10);
        EdgeIteratorState edge3 = graph.edge(3, 4).setDistance(10).set(speedEnc, 10, 10);
        EdgeIteratorState edge4 = graph.edge(4, 5).setDistance(10).set(speedEnc, 10, 10);
        EdgeIteratorState edge5 = graph.edge(5, 6).setDistance(10).set(speedEnc, 10, 10);
        graph.freeze();

        // turn costs ->
        setTurnCost(edge0, edge1, 1, 5);
        setTurnCost(edge1, edge2, 2, 3);
        setTurnCost(edge2, edge3, 3, 2);
        setTurnCost(edge3, edge4, 4, 1);
        setTurnCost(edge4, edge5, 5, 4);
        // turn costs <-
        setTurnCost(edge5, edge4, 5, 3);
        setTurnCost(edge4, edge3, 4, 2);
        setTurnCost(edge3, edge2, 3, 4);
        setTurnCost(edge2, edge1, 2, 1);
        setTurnCost(edge1, edge0, 1, 0);

        prepareCH(1, 3, 5, 2, 4, 0, 6);

        Path pathFwd = createAlgo().calcPath(0, 6);
        assertEquals(IntArrayList.from(0, 1, 2, 3, 4, 5, 6), pathFwd.calcNodes());
        assertEquals(6 + 15, pathFwd.getWeight(), 1.e-6);

        Path pathBwd = createAlgo().calcPath(6, 0);
        assertEquals(IntArrayList.from(6, 5, 4, 3, 2, 1, 0), pathBwd.calcNodes());
        assertEquals(6 + 10, pathBwd.getWeight(), 1.e-6);
    }


    @RepeatedTest(10)
    public void testFindPath_randomContractionOrder_simpleLoop() {
        //      2
        //     /|
        //  0-4-3
        //    |
        //    1
        graph.edge(0, 4).setDistance(20).set(speedEnc, 10, 0);
        graph.edge(4, 3).setDistance(20).set(speedEnc, 10, 10);
        graph.edge(3, 2).setDistance(10).set(speedEnc, 10, 10);
        graph.edge(2, 4).setDistance(10).set(speedEnc, 10, 10);
        graph.edge(4, 1).setDistance(10).set(speedEnc, 10, 0);
        graph.freeze();

        // enforce loop (going counter-clockwise)
        setRestriction(0, 4, 1);
        setTurnCost(4, 2, 3, 4);
        setTurnCost(3, 2, 4, 2);

        checkPathUsingRandomContractionOrder(IntArrayList.from(0, 4, 3, 2, 4, 1), 7, 2, 0, 1);
    }

    @RepeatedTest(10)
    public void testFindPath_randomContractionOrder_singleDirectedLoop() {
        //  3 1-2
        //  | | |
        //  7-5-0
        //    |
        //    6-4
        graph.edge(3, 7).setDistance(10).set(speedEnc, 10, 0);
        graph.edge(7, 5).setDistance(20).set(speedEnc, 10, 0);
        graph.edge(5, 0).setDistance(20).set(speedEnc, 10, 0);
        graph.edge(0, 2).setDistance(10).set(speedEnc, 10, 0);
        graph.edge(2, 1).setDistance(20).set(speedEnc, 10, 0);
        graph.edge(1, 5).setDistance(10).set(speedEnc, 10, 0);
        graph.edge(5, 6).setDistance(10).set(speedEnc, 10, 0);
        graph.edge(6, 4).setDistance(20).set(speedEnc, 10, 0);
        graph.freeze();

        setRestriction(7, 5, 6);
        setTurnCost(0, 2, 1, 2);

        final IntArrayList expectedPath = IntArrayList.from(3, 7, 5, 0, 2, 1, 5, 6, 4);
        final int roadCosts = 12;
        final int turnCosts = 2;

        checkPathUsingRandomContractionOrder(expectedPath, roadCosts, turnCosts, 3, 4);
    }

    @RepeatedTest(10)
    public void testFindPath_randomContractionOrder_singleLoop() {
        //  0   4
        //  |  /|
        //  1-2-3
        //    |
        //    5-6
        graph.edge(0, 1).setDistance(10).set(speedEnc, 10, 0);
        graph.edge(1, 2).setDistance(20).set(speedEnc, 10, 0);
        graph.edge(2, 3).setDistance(20).set(speedEnc, 10, 10);
        graph.edge(3, 4).setDistance(10).set(speedEnc, 10, 10);
        graph.edge(4, 2).setDistance(10).set(speedEnc, 10, 10);
        graph.edge(2, 5).setDistance(10).set(speedEnc, 10, 0);
        graph.edge(5, 6).setDistance(20).set(speedEnc, 10, 0);
        graph.freeze();

        // enforce loop (going counter-clockwise)
        setRestriction(1, 2, 5);
        setTurnCost(3, 4, 2, 2);
        setTurnCost(2, 4, 3, 4);

        final IntArrayList expectedPath = IntArrayList.from(0, 1, 2, 3, 4, 2, 5, 6);
        final int roadCosts = 10;
        final int turnCosts = 2;

        checkPathUsingRandomContractionOrder(expectedPath, roadCosts, turnCosts, 0, 6);
    }

    @RepeatedTest(10)
    public void testFindPath_randomContractionOrder_singleLoopWithNoise() {
        //  0~15~16~17              solid lines: paths contributing to shortest path from 0 to 14
        //  |        {              wiggly lines: extra paths to make it more complicated
        //  1~ 2- 3~ 4
        //  |  |  |  {
        //  6- 7- 8  9
        //  }  |  }  }
        // 11~12-13-14

        graph.edge(0, 1).setDistance(10).set(speedEnc, 10, 10);
        graph.edge(1, 6).setDistance(10).set(speedEnc, 10, 10);
        graph.edge(6, 7).setDistance(20).set(speedEnc, 10, 10);
        graph.edge(7, 8).setDistance(20).set(speedEnc, 10, 10);
        graph.edge(8, 3).setDistance(10).set(speedEnc, 10, 10);
        graph.edge(3, 2).setDistance(20).set(speedEnc, 10, 10);
        graph.edge(2, 7).setDistance(10).set(speedEnc, 10, 10);
        graph.edge(7, 12).setDistance(10).set(speedEnc, 10, 10);
        graph.edge(12, 13).setDistance(20).set(speedEnc, 10, 10);
        graph.edge(13, 14).setDistance(20).set(speedEnc, 10, 10);

        // some more edges to make it more complicated -> potentially find more bugs
        graph.edge(1, 2).setDistance(80).set(speedEnc, 10, 10);
        graph.edge(6, 11).setDistance(30).set(speedEnc, 10, 10);
        graph.edge(11, 12).setDistance(500).set(speedEnc, 10, 10);
        graph.edge(8, 13).setDistance(10).set(speedEnc, 10, 10);
        graph.edge(0, 15).setDistance(10).set(speedEnc, 10, 10);
        graph.edge(15, 16).setDistance(20).set(speedEnc, 10, 10);
        graph.edge(16, 17).setDistance(30).set(speedEnc, 10, 10);
        graph.edge(17, 4).setDistance(20).set(speedEnc, 10, 10);
        graph.edge(3, 4).setDistance(20).set(speedEnc, 10, 10);
        graph.edge(4, 9).setDistance(10).set(speedEnc, 10, 10);
        graph.edge(9, 14).setDistance(20).set(speedEnc, 10, 10);
        graph.freeze();

        // enforce loop (going counter-clockwise)
        setRestriction(6, 7, 12);
        setTurnCost(8, 3, 2, 2);
        setTurnCost(2, 3, 8, 4);

        // make alternative paths not worth it
        setTurnCost(1, 2, 7, 3);
        setTurnCost(7, 8, 13, 8);
        setTurnCost(8, 13, 14, 7);
        setTurnCost(16, 17, 4, 4);
        setTurnCost(4, 9, 14, 3);
        setTurnCost(3, 4, 9, 3);

        final IntArrayList expectedPath = IntArrayList.from(0, 1, 6, 7, 8, 3, 2, 7, 12, 13, 14);
        final int roadCosts = 15;
        final int turnCosts = 2;

        checkPathUsingRandomContractionOrder(expectedPath, roadCosts, turnCosts, 0, 14);
    }

    @RepeatedTest(10)
    public void testFindPath_randomContractionOrder_complicatedGraphAndPath() {
        // In this test we try to find a rather complicated shortest path including a double loop and two p-turns
        // with several turn restrictions and turn costs.

        //  0              solid lines: paths contributing to shortest path from 0 to 26
        //  |              wiggly lines: extra paths to make it more complicated
        //  1~ 2- 3<~4- 5
        //   \ |  |  |  |
        //  6->7->8~ 9-10
        //  |  |\    |
        // 11-12 13-14~15~27
        //     {  {  |     }
        // 16-17-18-19-20~28
        //  |  {  {  |  |  }
        // 21-22-23-24 25-26

        // first we add all edges that contribute to the shortest path, verticals: cost=1, horizontals: cost=2
        graph.edge(0, 1).setDistance(10).set(speedEnc, 10, 10);
        graph.edge(1, 7).setDistance(30).set(speedEnc, 10, 10);
        graph.edge(7, 8).setDistance(20).set(speedEnc, 10, 0);
        graph.edge(8, 3).setDistance(10).set(speedEnc, 10, 10);
        graph.edge(3, 2).setDistance(20).set(speedEnc, 10, 10);
        graph.edge(2, 7).setDistance(10).set(speedEnc, 10, 10);
        graph.edge(7, 12).setDistance(10).set(speedEnc, 10, 10);
        graph.edge(12, 11).setDistance(20).set(speedEnc, 10, 10);
        graph.edge(11, 6).setDistance(10).set(speedEnc, 10, 10);
        graph.edge(6, 7).setDistance(20).set(speedEnc, 10, 0);
        graph.edge(7, 13).setDistance(30).set(speedEnc, 10, 10);
        graph.edge(13, 14).setDistance(20).set(speedEnc, 10, 10);
        graph.edge(14, 9).setDistance(10).set(speedEnc, 10, 10);
        graph.edge(9, 4).setDistance(10).set(speedEnc, 10, 10);
        graph.edge(4, 5).setDistance(20).set(speedEnc, 10, 10);
        graph.edge(5, 10).setDistance(10).set(speedEnc, 10, 10);
        graph.edge(10, 9).setDistance(20).set(speedEnc, 10, 10);
        graph.edge(14, 19).setDistance(10).set(speedEnc, 10, 10);
        graph.edge(19, 18).setDistance(20).set(speedEnc, 10, 10);
        graph.edge(18, 17).setDistance(20).set(speedEnc, 10, 10);
        graph.edge(17, 16).setDistance(20).set(speedEnc, 10, 10);
        graph.edge(16, 21).setDistance(10).set(speedEnc, 10, 10);
        graph.edge(21, 22).setDistance(20).set(speedEnc, 10, 10);
        graph.edge(22, 23).setDistance(20).set(speedEnc, 10, 10);
        graph.edge(23, 24).setDistance(20).set(speedEnc, 10, 10);
        graph.edge(24, 19).setDistance(10).set(speedEnc, 10, 10);
        graph.edge(19, 20).setDistance(20).set(speedEnc, 10, 10);
        graph.edge(20, 25).setDistance(10).set(speedEnc, 10, 10);
        graph.edge(25, 26).setDistance(20).set(speedEnc, 10, 10);

        //some more edges to make it more complicated -> potentially find more bugs
        graph.edge(1, 2).setDistance(10).set(speedEnc, 10, 10);
        graph.edge(4, 3).setDistance(10).set(speedEnc, 10, 0);
        graph.edge(8, 9).setDistance(750).set(speedEnc, 10, 10);
        graph.edge(17, 22).setDistance(90).set(speedEnc, 10, 10);
        graph.edge(18, 23).setDistance(150).set(speedEnc, 10, 10);
        graph.edge(12, 17).setDistance(500).set(speedEnc, 10, 10);
        graph.edge(13, 18).setDistance(800).set(speedEnc, 10, 10);
        graph.edge(14, 15).setDistance(30).set(speedEnc, 10, 10);
        graph.edge(15, 27).setDistance(20).set(speedEnc, 10, 10);
        graph.edge(27, 28).setDistance(1000).set(speedEnc, 10, 10);
        graph.edge(28, 26).setDistance(10).set(speedEnc, 10, 10);
        graph.edge(20, 28).setDistance(10).set(speedEnc, 10, 10);
        graph.freeze();

        // enforce figure of eight curve at node 7
        setRestriction(1, 7, 13);
        setTurnCost(1, 7, 12, 7);
        setTurnCost(2, 7, 13, 7);

        // enforce p-loop at the top right (going counter-clockwise)
        setRestriction(13, 14, 19);
        setTurnCost(4, 5, 10, 3);
        setTurnCost(10, 5, 4, 2);

        // enforce big p-loop at bottom left (going clockwise)
        setRestriction(14, 19, 20);
        setTurnCost(17, 16, 21, 3);

        // make some alternative paths not worth it
        setTurnCost(1, 2, 7, 8);
        setTurnCost(20, 28, 26, 3);

        // add some more turn costs on the shortest path
        setTurnCost(7, 13, 14, 2);

        // expected costs of the shortest path
        final IntArrayList expectedPath = IntArrayList.from(
                0, 1, 7, 8, 3, 2, 7, 12, 11, 6, 7, 13, 14, 9, 10, 5, 4, 9, 14, 19, 24, 23, 22, 21, 16, 17, 18, 19, 20, 25, 26);
        final int roadCosts = 49;
        final int turnCosts = 4;

        checkPathUsingRandomContractionOrder(expectedPath, roadCosts, turnCosts, 0, 26);
    }

    @Test
    public void testFindPath_pTurn_uTurnAtContractedNode() {
        // when contracting node 4 we need a loop shortcut at node 6
        //           2- 3
        //           |  |
        //           4- 0
        //           |
        //     5 ->  6 -> 1
        graph.edge(5, 6).setDistance(10).set(speedEnc, 10, 0);
        graph.edge(6, 1).setDistance(10).set(speedEnc, 10, 0);
        graph.edge(6, 4).setDistance(10).set(speedEnc, 10, 10);
        graph.edge(4, 0).setDistance(10).set(speedEnc, 10, 0);
        graph.edge(0, 3).setDistance(10).set(speedEnc, 10, 0);
        graph.edge(3, 2).setDistance(10).set(speedEnc, 10, 0);
        graph.edge(2, 4).setDistance(10).set(speedEnc, 10, 0);
        graph.freeze();
        setRestriction(5, 6, 1);

        final IntArrayList expectedPath = IntArrayList.from(5, 6, 4, 0, 3, 2, 4, 6, 1);
        checkPath(expectedPath, 8, 0, 5, 1, new int[]{0, 1, 2, 3, 4, 5, 6});
    }


    @Test
    public void testFindPath_pTurn_uTurnAtContractedNode_twoShortcutsInAndOut() {
        //           2- 3
        //           |  |
        //           4- 0
        //           |
        //           1
        //           |
        //     5 ->  6 -> 7
        graph.edge(5, 6).setDistance(10).set(speedEnc, 10, 0);
        graph.edge(6, 7).setDistance(10).set(speedEnc, 10, 0);
        graph.edge(6, 1).setDistance(10).set(speedEnc, 10, 10);
        graph.edge(1, 4).setDistance(10).set(speedEnc, 10, 10);
        graph.edge(4, 0).setDistance(10).set(speedEnc, 10, 0);
        graph.edge(0, 3).setDistance(10).set(speedEnc, 10, 0);
        graph.edge(3, 2).setDistance(10).set(speedEnc, 10, 0);
        graph.edge(2, 4).setDistance(10).set(speedEnc, 10, 0);
        graph.freeze();
        setRestriction(5, 6, 7);

        final IntArrayList expectedPath = IntArrayList.from(5, 6, 1, 4, 0, 3, 2, 4, 1, 6, 7);
        checkPath(expectedPath, 10, 0, 5, 7, new int[]{0, 1, 2, 3, 4, 5, 6, 7});
    }

    @RepeatedTest(10)
    public void testFindPath_highlyConnectedGraph_compareWithDijkstra() {
        // In this test we use a random contraction order and run many random routing queries. The results are checked
        // by comparing them to the results of a standard dijkstra search.
        // If a test fails use the debug output to generate the graph creation code for further debugging!

        // 0 - 1 - 2  example for size=3
        // | x | x |
        // 3 - 4 - 5
        // | x | x |
        // 6 - 7 - 8
        // for large sizes contraction takes very long because there are so many edges
        final int size = 4;
        final int maxDist = 40;
        final int numQueries = 1000;
        long seed = System.nanoTime();
        LOGGER.info("Seed used to generate graph: {}", seed);
        final Random rnd = new Random(seed);

        int edgeCounter = 0;
        // horizontal edges
        for (int i = 0; i < size; ++i) {
            for (int j = 0; j < size - 1; ++j) {
                final int from = i * size + j;
                final int to = from + 1;
                final double dist = nextDist(maxDist, rnd);
                graph.edge(from, to).setDistance(dist).set(speedEnc, 10, 10);
                LOGGER.trace("final EdgeIteratorState edge{} = graph.edge({},{},{},true);", edgeCounter++, from, to, dist);
            }
        }
        // vertical edges
        for (int i = 0; i < size - 1; ++i) {
            for (int j = 0; j < size; ++j) {
                final int from = i * size + j;
                final int to = from + size;
                double dist = nextDist(maxDist, rnd);
                graph.edge(from, to).setDistance(dist).set(speedEnc, 10, 10);
                LOGGER.trace("final EdgeIteratorState edge{} = graph.edge({},{},{},true);", edgeCounter++, from, to, dist);
            }
        }
        // diagonal edges
        for (int i = 0; i < size - 1; ++i) {
            for (int j = 0; j < size; ++j) {
                final int from = i * size + j;
                if (j < size - 1) {
                    final double dist = nextDist(maxDist, rnd);
                    final int to = from + size + 1;
                    graph.edge(from, to).setDistance(dist).set(speedEnc, 10, 10);
                    LOGGER.trace("final EdgeIteratorState edge{} = graph.edge({},{},{},true);", edgeCounter++, from, to, dist);
                }
                if (j > 0) {
                    final double dist = nextDist(maxDist, rnd);
                    final int to = from + size - 1;
                    graph.edge(from, to).setDistance(dist).set(speedEnc, 10, 10);
                    LOGGER.trace("final EdgeIteratorState edge{} = graph.edge({},{},{},true);", edgeCounter++, from, to, dist);
                }
            }
        }
        graph.freeze();
        EdgeExplorer inExplorer = graph.createEdgeExplorer();
        EdgeExplorer outExplorer = graph.createEdgeExplorer();

        // add turn costs or restrictions
        for (int node = 0; node < size * size; ++node) {
            EdgeIterator inIter = inExplorer.setBaseNode(node);
            while (inIter.next()) {
                EdgeIterator outIter = outExplorer.setBaseNode(node);
                while (outIter.next()) {
                    // do not modify u-turn costs
                    if (inIter.getEdge() == outIter.getEdge()) {
                        continue;
                    }
                    int cost = nextCost(rnd);
                    setCostOrRestriction(inIter, outIter, node, cost);
                }
            }
        }

        IntArrayList contractionOrder = getRandomIntegerSequence(graph.getNodes(), rnd);
        checkStrict = false;
        compareCHWithDijkstra(numQueries, contractionOrder.toArray());
    }

    @Test
    public void testFindPath_bug() {
        graph.edge(1, 2).setDistance(180.364000).set(speedEnc, 10, 0);
        graph.edge(1, 4).setDistance(290.814000).set(speedEnc, 10, 10);
        graph.edge(0, 2).setDistance(140.554000).set(speedEnc, 10, 10);
        graph.edge(1, 4).setDistance(290.819000).set(speedEnc, 10, 10);
        graph.edge(1, 3).setDistance(290.271000).set(speedEnc, 10, 10);
        setRestriction(3, 1, 2);
        graph.freeze();

        compareCHWithDijkstra(100, new int[]{1, 0, 3, 2, 4});
    }

    @Test
    public void testFindPath_bug2() {
        // 1 = 0 - 3 - 2 - 4
        graph.edge(0, 3).setDistance(240.001000).set(speedEnc, 10, 10);
        graph.edge(0, 1).setDistance(60.087000).set(speedEnc, 10, 10);
        graph.edge(0, 1).setDistance(60.067000).set(speedEnc, 10, 10);
        graph.edge(2, 3).setDistance(460.631000).set(speedEnc, 10, 10);
        graph.edge(2, 4).setDistance(460.184000).set(speedEnc, 10, 10);
        graph.freeze();

        compareCHWithDijkstra(1000, new int[]{1, 0, 3, 2, 4});
    }

    @Test
    public void testFindPath_loop() {
        //             3
        //            / \
        //           1   2
        //            \ /
        // 0 - 7 - 8 - 4 - 6 - 5
        graph.edge(0, 7).setDistance(10).set(speedEnc, 10, 0);
        graph.edge(7, 8).setDistance(10).set(speedEnc, 10, 0);
        graph.edge(8, 4).setDistance(10).set(speedEnc, 10, 0);
        graph.edge(4, 1).setDistance(10).set(speedEnc, 10, 0);
        graph.edge(1, 3).setDistance(10).set(speedEnc, 10, 0);
        graph.edge(3, 2).setDistance(10).set(speedEnc, 10, 0);
        graph.edge(2, 4).setDistance(10).set(speedEnc, 10, 0);
        graph.edge(4, 6).setDistance(10).set(speedEnc, 10, 0);
        graph.edge(6, 5).setDistance(10).set(speedEnc, 10, 0);
        setRestriction(8, 4, 6);
        graph.freeze();

        prepareCH(0, 1, 2, 3, 4, 5, 6, 7, 8);
        compareCHQueryWithDijkstra(0, 5);
    }

    @Test
    public void testFindPath_finiteUTurnCost() {
        // turning to 1 at node 3 when coming from 0 is forbidden, but taking the full loop 3-4-2-3 is very
        // expensive, so the best solution is to go straight to 4 and take a u-turn there
        //   1
        //   |
        // 0-3-4
        //   |/
        //   2
        graph.edge(0, 3).setDistance(1000).set(speedEnc, 10, 0);
        graph.edge(3, 4).setDistance(1000).set(speedEnc, 10, 10);
        graph.edge(4, 2).setDistance(5000).set(speedEnc, 10, 0);
        graph.edge(2, 3).setDistance(2000).set(speedEnc, 10, 0);
        graph.edge(3, 1).setDistance(1000).set(speedEnc, 10, 0);
        setRestriction(0, 3, 1);
        graph.freeze();
        chConfig = chConfigs.get(2);
        prepareCH(4, 0, 2, 3, 1);
        Path path = createAlgo().calcPath(0, 1);
        assertEquals(IntArrayList.from(0, 3, 4, 3, 1), path.calcNodes());
        compareCHQueryWithDijkstra(0, 1);
    }

    @Test
    public void testFindPath_calcTurnCostTime() {
        // here there will be a shortcut from 1 to 4 and when the path is unpacked it is important that
        // the turn costs are included at node 1 even though the unpacked original edge 1-0 might be in the
        // reverted state
        // 2-1--3
        //   |  |
        //   0->4
        EdgeIteratorState edge0 = graph.edge(1, 2).setDistance(10).set(speedEnc, 10, 10);
        EdgeIteratorState edge1 = graph.edge(0, 4).setDistance(10).set(speedEnc, 10, 0);
        EdgeIteratorState edge2 = graph.edge(4, 3).setDistance(10).set(speedEnc, 10, 10);
        EdgeIteratorState edge3 = graph.edge(1, 3).setDistance(10).set(speedEnc, 10, 10);
        EdgeIteratorState edge4 = graph.edge(1, 0).setDistance(10).set(speedEnc, 10, 10);
        setTurnCost(edge0, edge4, 1, 8);
        setRestriction(edge0, edge3, 1);
        graph.freeze();
        checkPath(IntArrayList.from(2, 1, 0, 4), 3, 8, 2, 4, new int[]{2, 0, 1, 3, 4});
    }

    @ParameterizedTest
    @ValueSource(strings = {DIJKSTRA_BI, ASTAR_BI})
    public void test_issue1593_full(String algo) {
        //      6   5
        //   1<-x-4-x-3
        //  ||    |
        //  |x7   x8
        //  ||   /
        //   2---
        NodeAccess na = graph.getNodeAccess();
        na.setNode(0, 49.407117, 9.701306);
        na.setNode(1, 49.406914, 9.703393);
        na.setNode(2, 49.404004, 9.709110);
        na.setNode(3, 49.400160, 9.708787);
        na.setNode(4, 49.400883, 9.706347);
        EdgeIteratorState edge0 = graph.edge(4, 3).setDistance(1940.063000).set(speedEnc, 10, 10);
        EdgeIteratorState edge1 = graph.edge(1, 2).setDistance(5250.106000).set(speedEnc, 10, 10);
        EdgeIteratorState edge2 = graph.edge(1, 2).setDistance(5250.106000).set(speedEnc, 10, 10);
        EdgeIteratorState edge3 = graph.edge(4, 1).setDistance(7030.778000).set(speedEnc, 10, 0);
        EdgeIteratorState edge4 = graph.edge(2, 4).setDistance(4000.509000).set(speedEnc, 10, 10);
        // cannot go 4-2-1 and 1-2-4 (at least when using edge1, there is still edge2!)
        setRestriction(edge4, edge1, 2);
        setRestriction(edge1, edge4, 2);
        // cannot go 3-4-1
        setRestriction(edge0, edge3, 4);
        graph.freeze();
        LocationIndexTree index = new LocationIndexTree(graph, new RAMDirectory());
        index.prepareIndex();
        List<GHPoint> points = Arrays.asList(
                // 8 (on edge4)
                new GHPoint(49.401669187194116, 9.706821649608745),
                // 5 (on edge0)
                new GHPoint(49.40056349818417, 9.70767186472369),
                // 7 (on edge2)
                new GHPoint(49.406580835146556, 9.704665738628218),
                // 6 (on edge3)
                new GHPoint(49.40107534698834, 9.702248694088528)
        );

        List<Snap> snaps = new ArrayList<>(points.size());
        for (GHPoint point : points) {
            snaps.add(index.findClosest(point.getLat(), point.getLon(), EdgeFilter.ALL_EDGES));
        }

        automaticPrepareCH();
        QueryGraph queryGraph = QueryGraph.create(graph, snaps);
        RoutingAlgorithm chAlgo = new CHRoutingAlgorithmFactory(chGraph, queryGraph).createAlgo(new PMap().putObject(ALGORITHM, algo));
        Path path = chAlgo.calcPath(5, 6);
        // there should not be a path from 5 to 6, because first we cannot go directly 5-4-6, so we need to go left
        // to 8. then at 2 we cannot go on edge 1 because of another turn restriction, but we can go on edge 2 so we
        // travel via the virtual node 7 to node 1. From there we cannot go to 6 because of the one-way so we go back
        // to node 2 (no u-turn because of the duplicate edge) on edge1. And this is were the journey ends: we cannot
        // go to 8 because of the turn restriction from edge1 to edge4 -> there should not be a path!
        assertFalse(path.isFound(), "there should not be a path, but found: " + path.calcNodes());
    }

    @ParameterizedTest
    @ValueSource(strings = {DIJKSTRA_BI, ASTAR_BI})
    public void test_issue_1593_simple(String algo) {
        // 1
        // |
        // 3-0-x-5-4
        // |
        // 2
        NodeAccess na = graph.getNodeAccess();
        na.setNode(1, 0.2, 0.0);
        na.setNode(3, 0.1, 0.0);
        na.setNode(2, 0.0, 0.0);
        na.setNode(0, 0.1, 0.1);
        na.setNode(5, 0.1, 0.2);
        na.setNode(4, 0.1, 0.3);
        EdgeIteratorState edge0 = graph.edge(3, 1).setDistance(100).set(speedEnc, 10, 10);
        EdgeIteratorState edge1 = graph.edge(2, 3).setDistance(100).set(speedEnc, 10, 10);
        graph.edge(3, 0).setDistance(100).set(speedEnc, 10, 10);
        graph.edge(0, 5).setDistance(100).set(speedEnc, 10, 10);
        graph.edge(5, 4).setDistance(100).set(speedEnc, 10, 10);
        // cannot go, 2-3-1
        setRestriction(edge1, edge0, 3);
        graph.freeze();
        prepareCH(0, 1, 2, 3, 4, 5);
        assertEquals(5, chGraph.getBaseGraph().getEdges());
        assertEquals(7, chGraph.getEdges(), "expected two shortcuts: 3->5 and 5->3");
        // there should be no path from 2 to 1, because of the turn restriction and because u-turns are not allowed
        assertFalse(findPathUsingDijkstra(2, 1).isFound());
        compareCHQueryWithDijkstra(2, 1);

        // we have to pay attention when there are virtual nodes: turning from the shortcut 3-5 onto the
        // virtual edge 5-x should be forbidden.
        LocationIndexTree index = new LocationIndexTree(graph, new RAMDirectory());
        index.prepareIndex();
        Snap snap = index.findClosest(0.1, 0.15, EdgeFilter.ALL_EDGES);
        QueryGraph queryGraph = QueryGraph.create(graph, snap);
        assertEquals(1, queryGraph.getNodes() - chGraph.getNodes(), "expected one virtual node");
        QueryRoutingCHGraph routingCHGraph = new QueryRoutingCHGraph(chGraph, queryGraph);
        RoutingAlgorithm chAlgo = new CHRoutingAlgorithmFactory(routingCHGraph).createAlgo(new PMap().putObject(ALGORITHM, algo));
        Path path = chAlgo.calcPath(2, 1);
        assertFalse(path.isFound(), "no path should be found, but found " + path.calcNodes());
    }

    @ParameterizedTest
    @ValueSource(strings = {DIJKSTRA_BI, ASTAR_BI})
    public void testRouteViaVirtualNode(String algo) {
        //   3
        // 0-x-1-2
        graph.edge(0, 1).setDistance(0).set(speedEnc, 10, 0);
        graph.edge(1, 2).setDistance(0).set(speedEnc, 10, 0);
        updateDistancesFor(graph, 0, 0.00, 0.00);
        updateDistancesFor(graph, 1, 0.02, 0.02);
        updateDistancesFor(graph, 2, 0.03, 0.03);
        graph.freeze();
        automaticPrepareCH();
        LocationIndexTree index = new LocationIndexTree(graph, new RAMDirectory());
        index.prepareIndex();
        Snap snap = index.findClosest(0.01, 0.01, EdgeFilter.ALL_EDGES);
        QueryGraph queryGraph = QueryGraph.create(graph, snap);
        assertEquals(3, snap.getClosestNode());
        assertEquals(0, snap.getClosestEdge().getEdge());
        RoutingAlgorithm chAlgo = new CHRoutingAlgorithmFactory(chGraph, queryGraph).createAlgo(new PMap().putObject(ALGORITHM, algo));
        Path path = chAlgo.calcPath(0, 2);
        assertTrue(path.isFound(), "it should be possible to route via a virtual node, but no path found");
        assertEquals(IntArrayList.from(0, 3, 1, 2), path.calcNodes());
        assertEquals(DistancePlaneProjection.DIST_PLANE.calcDist(0.00, 0.00, 0.03, 0.03), path.getDistance(), 1.e-1);
    }

    @ParameterizedTest
    @ValueSource(strings = {DIJKSTRA_BI, ASTAR_BI})
    public void testRouteViaVirtualNode_withAlternative(String algo) {
        //   3
        // 0-x-1
        //  \  |
        //   \-2
        graph.edge(0, 1).setDistance(10).set(speedEnc, 10, 10);
        graph.edge(1, 2).setDistance(10).set(speedEnc, 10, 10);
        graph.edge(2, 0).setDistance(10).set(speedEnc, 10, 10);
        updateDistancesFor(graph, 0, 0.01, 0.00);
        updateDistancesFor(graph, 1, 0.01, 0.02);
        updateDistancesFor(graph, 2, 0.00, 0.02);
        graph.freeze();
        automaticPrepareCH();
        LocationIndexTree index = new LocationIndexTree(graph, new RAMDirectory());
        index.prepareIndex();
        Snap snap = index.findClosest(0.01, 0.01, EdgeFilter.ALL_EDGES);
        QueryGraph queryGraph = QueryGraph.create(graph, snap);
        assertEquals(3, snap.getClosestNode());
        assertEquals(0, snap.getClosestEdge().getEdge());
        QueryRoutingCHGraph routingCHGraph = new QueryRoutingCHGraph(chGraph, queryGraph);
        RoutingAlgorithm chAlgo = new CHRoutingAlgorithmFactory(routingCHGraph).createAlgo(new PMap().putObject(ALGORITHM, algo));
        Path path = chAlgo.calcPath(1, 0);
        assertEquals(IntArrayList.from(1, 3, 0), path.calcNodes());
    }

    @ParameterizedTest
    @ValueSource(strings = {DIJKSTRA_BI, ASTAR_BI})
    public void testFiniteUTurnCost_virtualViaNode(String algo) {
        // if there is an extra virtual node it can be possible to do a u-turn that otherwise would not be possible
        // and so there can be a difference between CH and non-CH... therefore u-turns at virtual nodes are forbidden
        // 4->3->2->1-x-0
        //          |
        //          5->6
        graph.edge(4, 3).setDistance(00).set(speedEnc, 10, 0);
        graph.edge(3, 2).setDistance(00).set(speedEnc, 10, 0);
        graph.edge(2, 1).setDistance(00).set(speedEnc, 10, 0);
        graph.edge(1, 0).setDistance(00).set(speedEnc, 10, 10);
        graph.edge(1, 5).setDistance(00).set(speedEnc, 10, 0);
        graph.edge(5, 6).setDistance(00).set(speedEnc, 10, 0);
        updateDistancesFor(graph, 4, 0.1, 0.0);
        updateDistancesFor(graph, 3, 0.1, 0.1);
        updateDistancesFor(graph, 2, 0.1, 0.2);
        updateDistancesFor(graph, 1, 0.1, 0.3);
        updateDistancesFor(graph, 0, 0.1, 0.4);
        updateDistancesFor(graph, 5, 0.0, 0.3);
        updateDistancesFor(graph, 6, 0.0, 0.4);
        // not allowed to turn right at node 1 -> we have to take a u-turn at node 0 (or at the virtual node...)
        setRestriction(2, 1, 5);
        graph.freeze();
        chConfig = chConfigs.get(2);
        prepareCH(0, 1, 2, 3, 4, 5, 6);
        LocationIndexTree index = new LocationIndexTree(graph, new RAMDirectory());
        index.prepareIndex();
        GHPoint virtualPoint = new GHPoint(0.1, 0.35);
        Snap snap = index.findClosest(virtualPoint.lat, virtualPoint.lon, EdgeFilter.ALL_EDGES);
        QueryGraph chQueryGraph = QueryGraph.create(graph, snap);
        assertEquals(3, snap.getClosestEdge().getEdge());
        QueryRoutingCHGraph routingCHGraph = new QueryRoutingCHGraph(chGraph, chQueryGraph);
        RoutingAlgorithm chAlgo = new CHRoutingAlgorithmFactory(routingCHGraph).createAlgo(new PMap().putObject(ALGORITHM, algo));
        Path path = chAlgo.calcPath(4, 6);
        assertTrue(path.isFound());
        assertEquals(IntArrayList.from(4, 3, 2, 1, 0, 1, 5, 6), path.calcNodes());

        Snap snap2 = index.findClosest(virtualPoint.lat, virtualPoint.lon, EdgeFilter.ALL_EDGES);
        QueryGraph queryGraph = QueryGraph.create(graph, snap2);
        assertEquals(3, snap2.getClosestEdge().getEdge());
        Weighting w = queryGraph.wrapWeighting(chConfig.getWeighting());
        Dijkstra dijkstra = new Dijkstra(queryGraph, w, TraversalMode.EDGE_BASED);
        Path dijkstraPath = dijkstra.calcPath(4, 6);
        assertEquals(IntArrayList.from(4, 3, 2, 1, 7, 0, 7, 1, 5, 6), dijkstraPath.calcNodes());
        assertEquals(dijkstraPath.getWeight(), path.getWeight(), 1.e-2);
        assertEquals(dijkstraPath.getDistance(), path.getDistance(), 1.e-2);
        assertEquals(dijkstraPath.getTime(), path.getTime(), 5);
    }

    @ParameterizedTest
    @ValueSource(strings = {DIJKSTRA_BI, ASTAR_BI})
    public void test_astar_issue2061(String algo) {
        // here the direct path 0-2-3-4-5 is clearly the shortest, however there was a bug in the a-star(-like)
        // algo: first the non-optimal path 0-1-5 is found, but before we find the actual shortest path we explore
        // node 6 during the forward search. the path 0-6-x-5 cannot possibly be the shortest path because 0-6-5
        // is already worse than 0-1-5, even if there was a beeline link from 6 to 5. the problem was that then we
        // cancelled the entire fwd search instead of simply stalling node 6.
        //       |-------1-|
        // 7-6---0---2-3-4-5
        graph.edge(0, 1).setDistance(0).set(speedEnc, 10, 0);
        graph.edge(1, 5).setDistance(0).set(speedEnc, 10, 0);
        graph.edge(0, 2).setDistance(0).set(speedEnc, 10, 0);
        graph.edge(2, 3).setDistance(0).set(speedEnc, 10, 0);
        graph.edge(3, 4).setDistance(0).set(speedEnc, 10, 0);
        graph.edge(4, 5).setDistance(0).set(speedEnc, 10, 0);
        graph.edge(0, 6).setDistance(0).set(speedEnc, 10, 0);
        graph.edge(6, 7).setDistance(0).set(speedEnc, 10, 0);
        updateDistancesFor(graph, 0, 46.5, 9.7);
        updateDistancesFor(graph, 1, 46.9, 9.8);
        updateDistancesFor(graph, 2, 46.7, 9.7);
        updateDistancesFor(graph, 4, 46.9, 9.7);
        updateDistancesFor(graph, 3, 46.8, 9.7);
        updateDistancesFor(graph, 5, 47.0, 9.7);
        updateDistancesFor(graph, 6, 46.3, 9.7);
        updateDistancesFor(graph, 7, 46.2, 9.7);
        graph.freeze();
        automaticPrepareCH();
        RoutingAlgorithm chAlgo = new CHRoutingAlgorithmFactory(chGraph).createAlgo(new PMap().putObject(ALGORITHM, algo));
        Path path = chAlgo.calcPath(0, 5);
        assertEquals(IntArrayList.from(0, 2, 3, 4, 5), path.calcNodes());
    }

    @Test
    void testZeroUTurnCosts_atBarrier_issue2564() {
        // lvl: 0 3 2 4 5 1
        //  nd: 0-1-2-3-4-5
        graph.edge(0, 1).setDistance(1000).set(speedEnc, 10, 10);
        // the original bug was sometimes hidden depending on the exact distance, so we use these odd numbers here
        graph.edge(1, 2).setDistance(70.336).set(speedEnc, 10, 10);
        graph.edge(2, 3).setDistance(100.161).set(speedEnc, 10, 10);
        // a zero distance edge (like a passable barrier)!
        graph.edge(3, 4).setDistance(0).set(speedEnc, 10, 10);
        graph.edge(4, 5).setDistance(1000).set(speedEnc, 10, 10);
        graph.freeze();
        // u-turn costs are zero!
        chConfig = chConfigs.get(1);
        // contracting node 2 is supposed to create the 1-3 shortcut for both directions, but before fixing #2564
        // we accepted 1-2-3-4-3 as a witness path and thus no path was found
        prepareCH(0, 5, 2, 1, 3, 4);
        compareCHQueryWithDijkstra(0, 5);
    }

    @Test
    void testBestFwdBwdEntryUpdate() {
        // 2-3
        // | |
        // 0-4-1
        graph.edge(2, 0).setDistance(8000.22).set(speedEnc, 10, 10);
        graph.edge(3, 4).setDistance(4780.84).set(speedEnc, 10, 10);
        graph.edge(0, 4).setDistance(5470.08).set(speedEnc, 10, 10);
        graph.edge(4, 1).setDistance(2880.95).set(speedEnc, 10, 10);
        graph.edge(2, 3).setDistance(900).set(speedEnc, 10, 10);
        graph.freeze();
        prepareCH(1, 3, 0, 2, 4);
        compareCHQueryWithDijkstra(1, 2);
    }

    @Test
    void testEdgeKeyBug() {
        // 1 - 2 - 0 - 4
        //          \ /
        //           3
        // edgeId=0
        graph.edge(0, 3).setDistance(1000).set(speedEnc, 10, 10);
        // edgeId=1
        graph.edge(4, 3).setDistance(1000).set(speedEnc, 10, 10);
        // edgeId=2
        graph.edge(0, 4).setDistance(1000).set(speedEnc, 10, 10);
        // edgeId=3
        graph.edge(1, 2).setDistance(1000).set(speedEnc, 10, 10);
        // edgeId=4
        graph.edge(0, 2).setDistance(1000).set(speedEnc, 10, 10);
        graph.freeze();
        prepareCH(2, 0, 1, 3, 4);
        assertEquals(2, chGraph.getShortcuts());
        RoutingCHEdgeIteratorState chEdge = chGraph.getEdgeIteratorState(6, 4);
        assertEquals(3, chEdge.getBaseNode());
        assertEquals(4, chEdge.getAdjNode());
        assertEquals(2, chEdge.getSkippedEdge1());
        assertEquals(0, chEdge.getSkippedEdge2());
        // the first edge is 4-0 (edge 2 against the storage direction) -> key is 2*2+1=5
        assertEquals(5, chEdge.getOrigEdgeKeyFirst());
        // the second is 0-3 (edge 0 in storage direction) -> key is 2*0=0
        assertEquals(0, chEdge.getOrigEdgeKeyLast());
        compareCHQueryWithDijkstra(1, 3);
    }

    /**
     * This test runs on a random graph with random turn costs and a predefined (but random) contraction order.
     * It often produces exotic conditions that are hard to anticipate beforehand.
     * when it fails use {@link GHUtility#printGraphForUnitTest} to extract the graph and reproduce the error.
     */
    @RepeatedTest(10)
    public void testFindPath_random_compareWithDijkstra() {
        long seed = System.nanoTime();
        LOGGER.info("Seed for testFindPath_random_compareWithDijkstra: {}", seed);
        compareWithDijkstraOnRandomGraph(seed);
    }

    @RepeatedTest(10)
    public void testFindPath_random_compareWithDijkstra_finiteUTurnCost() {
        long seed = System.nanoTime();
        LOGGER.info("Seed for testFindPath_random_compareWithDijkstra_finiteUTurnCost: {}, using weighting: {}", seed, chConfig.getWeighting());
        chConfig = chConfigs.get(2 + new Random(seed).nextInt(chConfigs.size() - 2));
        compareWithDijkstraOnRandomGraph(seed);
    }

    @RepeatedTest(10)
    public void testFindPath_random_compareWithDijkstra_zeroUTurnCost() {
        long seed = System.nanoTime();
        LOGGER.info("Seed for testFindPath_random_compareWithDijkstra_zeroUTurnCost: {}, using weighting: {}", seed, chConfig.getWeighting());
        chConfig = chConfigs.get(1);
        compareWithDijkstraOnRandomGraph(seed);
    }

    private void compareWithDijkstraOnRandomGraph(long seed) {
        final Random rnd = new Random(seed);
        // for larger graphs preparation takes much longer the higher the degree is!
<<<<<<< HEAD
        GHUtility.buildRandomGraph(graph, rnd, 20, 3.0, true,
                accessEnc, speedEnc, null, 0.9, 0.8);
        GHUtility.addRandomTurnCosts(graph, seed, accessEnc, turnCostEnc, maxCost, turnCostStorage);
=======
        GHUtility.buildRandomGraph(graph, rnd, 20, 3.0, true, speedEnc, null, 0.9, 0.8);
        GHUtility.addRandomTurnCosts(graph, seed, null, turnCostEnc, maxCost, turnCostStorage);
>>>>>>> c92ab785
        graph.freeze();
        checkStrict = false;
        IntArrayList contractionOrder = getRandomIntegerSequence(graph.getNodes(), rnd);
        compareCHWithDijkstra(100, contractionOrder.toArray());
    }

    /**
     * same as {@link #testFindPath_random_compareWithDijkstra()}, but using automatic node priority calculation
     */
    @RepeatedTest(10)
    public void testFindPath_heuristic_compareWithDijkstra() {
        long seed = System.nanoTime();
        LOGGER.info("Seed for testFindPath_heuristic_compareWithDijkstra: {}", seed);
        compareWithDijkstraOnRandomGraph_heuristic(seed);
    }

    @RepeatedTest(10)
    public void testFindPath_heuristic_compareWithDijkstra_finiteUTurnCost() {
        long seed = System.nanoTime();
        LOGGER.info("Seed for testFindPath_heuristic_compareWithDijkstra_finiteUTurnCost: {}, using weighting: {}", seed, chConfig.getWeighting());
        chConfig = chConfigs.get(2 + new Random(seed).nextInt(chConfigs.size() - 2));
        compareWithDijkstraOnRandomGraph_heuristic(seed);
    }

    private void compareWithDijkstraOnRandomGraph_heuristic(long seed) {
<<<<<<< HEAD
        GHUtility.buildRandomGraph(graph, new Random(seed), 20, 3.0, true,
                accessEnc, speedEnc, null, 0.9, 0.8);
        GHUtility.addRandomTurnCosts(graph, seed, accessEnc, turnCostEnc, maxCost, turnCostStorage);
=======
        GHUtility.buildRandomGraph(graph, new Random(seed), 20, 3.0, true, speedEnc, null, 0.9, 0.8);
        GHUtility.addRandomTurnCosts(graph, seed, null, turnCostEnc, maxCost, turnCostStorage);
>>>>>>> c92ab785
        graph.freeze();
        checkStrict = false;
        automaticCompareCHWithDijkstra(100);
    }

    private int nextCost(Random rnd) {
        // choose bound above max cost such that turn restrictions are likely
        return rnd.nextInt(3 * maxCost);
    }

    private double nextDist(int maxDist, Random rnd) {
        return rnd.nextDouble() * maxDist;
    }

    private void checkPathUsingRandomContractionOrder(IntArrayList expectedPath, int expectedWeight, int expectedTurnCosts, int from, int to) {
        IntArrayList contractionOrder = getRandomIntegerSequence(graph.getNodes(), new Random());
        checkPath(expectedPath, expectedWeight, expectedTurnCosts, from, to, contractionOrder.toArray());
    }

    private void checkPath(IntArrayList expectedPath, int expectedEdgeWeight, int expectedTurnCosts, int from, int to, int[] contractionOrder) {
        checkPathUsingDijkstra(expectedPath, expectedEdgeWeight, expectedTurnCosts, from, to);
        checkPathUsingCH(expectedPath, expectedEdgeWeight, expectedTurnCosts, from, to, contractionOrder);
    }

    private void checkPathUsingDijkstra(IntArrayList expectedPath, int expectedEdgeWeight, int expectedTurnCosts, int from, int to) {
        Path dijkstraPath = findPathUsingDijkstra(from, to);
        int expectedWeight = expectedEdgeWeight + expectedTurnCosts;
        int expectedDistance = expectedEdgeWeight * 10;
        int expectedTime = (expectedEdgeWeight + expectedTurnCosts) * 1000;
        assertEquals(expectedPath, dijkstraPath.calcNodes(), "Normal Dijkstra did not find expected path.");
        assertEquals(expectedWeight, dijkstraPath.getWeight(), 1.e-6, "Normal Dijkstra did not calculate expected weight.");
        assertEquals(expectedDistance, dijkstraPath.getDistance(), 1.e-6, "Normal Dijkstra did not calculate expected distance.");
        assertEquals(expectedTime, dijkstraPath.getTime(), 2, "Normal Dijkstra did not calculate expected time.");
    }

    private void checkPathUsingCH(IntArrayList expectedPath, int expectedEdgeWeight, int expectedTurnCosts, int from, int to, int[] contractionOrder) {
        Path chPath = findPathUsingCH(from, to, contractionOrder);
        int expectedWeight = expectedEdgeWeight + expectedTurnCosts;
        int expectedDistance = expectedEdgeWeight * 10;
        int expectedTime = (expectedEdgeWeight + expectedTurnCosts) * 1000;
        assertEquals(expectedPath, chPath.calcNodes(), "Contraction Hierarchies did not find expected path. contraction order=" + Arrays.toString(contractionOrder));
        assertEquals(expectedWeight, chPath.getWeight(), 1.e-6, "Contraction Hierarchies did not calculate expected weight.");
        assertEquals(expectedDistance, chPath.getDistance(), 1.e-6, "Contraction Hierarchies did not calculate expected distance.");
        assertEquals(expectedTime, chPath.getTime(), 2, "Contraction Hierarchies did not calculate expected time.");
    }

    private Path findPathUsingDijkstra(int from, int to) {
        Weighting w = graph.wrapWeighting(chConfig.getWeighting());
        Dijkstra dijkstra = new Dijkstra(graph, w, TraversalMode.EDGE_BASED);
        return dijkstra.calcPath(from, to);
    }

    private Path findPathUsingCH(int from, int to, int[] contractionOrder) {
        prepareCH(contractionOrder);
        RoutingAlgorithm chAlgo = createAlgo();
        return chAlgo.calcPath(from, to);
    }

    private void prepareCH(int... contractionOrder) {
        LOGGER.debug("Calculating CH with contraction order {}", contractionOrder);
        if (!graph.isFrozen())
            graph.freeze();
        NodeOrderingProvider nodeOrderingProvider = NodeOrderingProvider.fromArray(contractionOrder);
        PrepareContractionHierarchies ch = PrepareContractionHierarchies.fromGraph(graph, chConfig)
                .useFixedNodeOrdering(nodeOrderingProvider);
        PrepareContractionHierarchies.Result res = ch.doWork();
        chGraph = RoutingCHGraphImpl.fromGraph(graph, res.getCHStorage(), res.getCHConfig());
    }

    private void automaticPrepareCH() {
        PMap pMap = new PMap();
        pMap.putObject(PERIODIC_UPDATES, 20);
        pMap.putObject(LAST_LAZY_NODES_UPDATES, 100);
        pMap.putObject(NEIGHBOR_UPDATES, 4);
        pMap.putObject(LOG_MESSAGES, 10);
        PrepareContractionHierarchies ch = PrepareContractionHierarchies.fromGraph(graph, chConfig);
        ch.setParams(pMap);
        PrepareContractionHierarchies.Result res = ch.doWork();
        chGraph = RoutingCHGraphImpl.fromGraph(graph, res.getCHStorage(), res.getCHConfig());
    }

    private void automaticCompareCHWithDijkstra(int numQueries) {
        long seed = System.nanoTime();
        LOGGER.info("Seed used to create random routing queries: {}", seed);
        final Random rnd = new Random(seed);
        automaticPrepareCH();
        for (int i = 0; i < numQueries; ++i) {
            compareCHQueryWithDijkstra(rnd.nextInt(graph.getNodes()), rnd.nextInt(graph.getNodes()));
        }
    }

    private void compareCHWithDijkstra(int numQueries, int[] contractionOrder) {
        long seed = System.nanoTime();
        LOGGER.info("Seed used to create random routing queries: {}", seed);
        final Random rnd = new Random(seed);
        prepareCH(contractionOrder);
        for (int i = 0; i < numQueries; ++i) {
            compareCHQueryWithDijkstra(rnd.nextInt(graph.getNodes()), rnd.nextInt(graph.getNodes()));
        }
    }

    private void compareCHQueryWithDijkstra(int from, int to) {
        Path dijkstraPath = findPathUsingDijkstra(from, to);
        RoutingAlgorithm chAlgo = createAlgo();
        Path chPath = chAlgo.calcPath(from, to);
        boolean algosDisagree = Math.abs(dijkstraPath.getWeight() - chPath.getWeight()) > 1.e-2;
        if (checkStrict) {
            algosDisagree = algosDisagree
                    || Math.abs(dijkstraPath.getDistance() - chPath.getDistance()) > 1.e-2
                    || Math.abs(dijkstraPath.getTime() - chPath.getTime()) > 1;
        }
        if (algosDisagree) {
            System.out.println("Graph that produced error:");
            GHUtility.printGraphForUnitTest(graph, speedEnc);
            fail("Dijkstra and CH did not find equal shortest paths for route from " + from + " to " + to + "\n" +
                    " dijkstra: weight: " + dijkstraPath.getWeight() + ", distance: " + dijkstraPath.getDistance() +
                    ", time: " + dijkstraPath.getTime() + ", nodes: " + dijkstraPath.calcNodes() + "\n" +
                    "       ch: weight: " + chPath.getWeight() + ", distance: " + chPath.getDistance() +
                    ", time: " + chPath.getTime() + ", nodes: " + chPath.calcNodes());
        }
    }

    private RoutingAlgorithm createAlgo() {
        // use dijkstra since we do not have coordinates in most tests
        return new CHRoutingAlgorithmFactory(chGraph).createAlgo(new PMap().putObject(ALGORITHM, DIJKSTRA_BI));
    }

    private IntArrayList getRandomIntegerSequence(int nodes, Random rnd) {
        return ArrayUtil.shuffle(ArrayUtil.iota(nodes), rnd);
    }

    private void setRandomCostOrRestriction(int from, int via, int to, Random rnd) {
        final double chance = 0.7;
        if (rnd.nextDouble() < chance) {
            setRestriction(from, via, to);
            LOGGER.trace("setRestriction({}, {}, {});", from, via, to);
        } else {
            setRandomCost(from, via, to, rnd);
        }
    }

    private void setRandomCost(int from, int via, int to, Random rnd) {
        int cost = (int) (rnd.nextDouble() * maxCost / 2);
        setTurnCost(from, via, to, cost);
        LOGGER.trace("setTurnCost({}, {}, {}, {});", from, via, to, cost);
    }

    private void setRestriction(int from, int via, int to) {
        setRestriction(getEdge(from, via), getEdge(via, to), via);
    }

    private void setRestriction(EdgeIteratorState inEdge, EdgeIteratorState outEdge, int viaNode) {
        graph.getTurnCostStorage().set(((EncodedValueLookup) encodingManager).getDecimalEncodedValue(TurnCost.key("car")), inEdge.getEdge(), viaNode, outEdge.getEdge(), Double.POSITIVE_INFINITY);
    }

    private void setTurnCost(int from, int via, int to, double cost) {
        setTurnCost(getEdge(from, via), getEdge(via, to), via, cost);
    }

    private void setTurnCost(EdgeIteratorState inEdge, EdgeIteratorState outEdge, int viaNode, double costs) {
        graph.getTurnCostStorage().set(((EncodedValueLookup) encodingManager).getDecimalEncodedValue(TurnCost.key("car")), inEdge.getEdge(), viaNode, outEdge.getEdge(), costs);
    }

    private void setCostOrRestriction(EdgeIteratorState inEdge, EdgeIteratorState outEdge, int viaNode, int cost) {
        if (cost >= maxCost) {
            setRestriction(inEdge, outEdge, viaNode);
            LOGGER.trace("setRestriction(edge{}, edge{}, {});", inEdge.getEdge(), outEdge.getEdge(), viaNode);
        } else {
            setTurnCost(inEdge, outEdge, viaNode, cost);
            LOGGER.trace("setTurnCost(edge{}, edge{}, {}, {});", inEdge.getEdge(), outEdge.getEdge(), viaNode, cost);
        }
    }

    private EdgeIteratorState getEdge(int from, int to) {
        return GHUtility.getEdge(graph, from, to);
    }
}<|MERGE_RESOLUTION|>--- conflicted
+++ resolved
@@ -1082,14 +1082,8 @@
     private void compareWithDijkstraOnRandomGraph(long seed) {
         final Random rnd = new Random(seed);
         // for larger graphs preparation takes much longer the higher the degree is!
-<<<<<<< HEAD
-        GHUtility.buildRandomGraph(graph, rnd, 20, 3.0, true,
-                accessEnc, speedEnc, null, 0.9, 0.8);
-        GHUtility.addRandomTurnCosts(graph, seed, accessEnc, turnCostEnc, maxCost, turnCostStorage);
-=======
         GHUtility.buildRandomGraph(graph, rnd, 20, 3.0, true, speedEnc, null, 0.9, 0.8);
         GHUtility.addRandomTurnCosts(graph, seed, null, turnCostEnc, maxCost, turnCostStorage);
->>>>>>> c92ab785
         graph.freeze();
         checkStrict = false;
         IntArrayList contractionOrder = getRandomIntegerSequence(graph.getNodes(), rnd);
@@ -1115,14 +1109,8 @@
     }
 
     private void compareWithDijkstraOnRandomGraph_heuristic(long seed) {
-<<<<<<< HEAD
-        GHUtility.buildRandomGraph(graph, new Random(seed), 20, 3.0, true,
-                accessEnc, speedEnc, null, 0.9, 0.8);
-        GHUtility.addRandomTurnCosts(graph, seed, accessEnc, turnCostEnc, maxCost, turnCostStorage);
-=======
         GHUtility.buildRandomGraph(graph, new Random(seed), 20, 3.0, true, speedEnc, null, 0.9, 0.8);
         GHUtility.addRandomTurnCosts(graph, seed, null, turnCostEnc, maxCost, turnCostStorage);
->>>>>>> c92ab785
         graph.freeze();
         checkStrict = false;
         automaticCompareCHWithDijkstra(100);
