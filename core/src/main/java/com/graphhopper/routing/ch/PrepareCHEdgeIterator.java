--- conflicted
+++ resolved
@@ -19,8 +19,6 @@
 package com.graphhopper.routing.ch;
 
 public interface PrepareCHEdgeIterator {
-<<<<<<< HEAD
-
     boolean next();
 
     int getEdge();
@@ -44,30 +42,4 @@
     void setFlagsAndWeight(int flags, double weight);
 
     void setSkippedEdges(int skippedEdge1, int skippedEdge2);
-
-=======
-    boolean next();
-
-    int getEdge();
-
-    int getBaseNode();
-
-    int getAdjNode();
-
-    int getOrigEdgeFirst();
-
-    int getOrigEdgeLast();
-
-    boolean isShortcut();
-
-    double getWeight(boolean reverse);
-
-    void setWeight(double weight);
-
-    int getMergeStatus(int flags);
-
-    void setFlagsAndWeight(int flags, double weight);
-
-    void setSkippedEdges(int skippedEdge1, int skippedEdge2);
->>>>>>> 0fed2e69
 }