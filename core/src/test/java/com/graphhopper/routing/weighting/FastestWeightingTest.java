/*
 *  Licensed to GraphHopper GmbH under one or more contributor
 *  license agreements. See the NOTICE file distributed with this work for
 *  additional information regarding copyright ownership.
 *
 *  GraphHopper GmbH licenses this file to you under the Apache License,
 *  Version 2.0 (the "License"); you may not use this file except in
 *  compliance with the License. You may obtain a copy of the License at
 *
 *       http://www.apache.org/licenses/LICENSE-2.0
 *
 *  Unless required by applicable law or agreed to in writing, software
 *  distributed under the License is distributed on an "AS IS" BASIS,
 *  WITHOUT WARRANTIES OR CONDITIONS OF ANY KIND, either express or implied.
 *  See the License for the specific language governing permissions and
 *  limitations under the License.
 */
package com.graphhopper.routing.weighting;

import com.graphhopper.reader.ReaderWay;
import com.graphhopper.routing.ev.*;
import com.graphhopper.routing.querygraph.VirtualEdgeIteratorState;
import com.graphhopper.routing.util.EncodingManager;
import com.graphhopper.storage.BaseGraph;
import com.graphhopper.storage.Graph;
import com.graphhopper.storage.IntsRef;
import com.graphhopper.util.*;
import com.graphhopper.util.Parameters.Routing;
import org.junit.jupiter.api.Test;

import static com.graphhopper.util.GHUtility.createMockedEdgeIteratorState;
import static com.graphhopper.util.GHUtility.getEdge;
import static org.junit.jupiter.api.Assertions.assertEquals;

/**
 * @author Peter Karich
 */
public class FastestWeightingTest {
    private final BooleanEncodedValue accessEnc = new SimpleBooleanEncodedValue("access", true);
    private final DecimalEncodedValue speedEnc = new DecimalEncodedValueImpl("speed", 5, 5, false);
    private final DecimalEncodedValue turnCostEnc = TurnCost.create("car", 10);
    private final EncodingManager encodingManager = EncodingManager.start().add(accessEnc).add(speedEnc).addTurnCostEncodedValue(turnCostEnc).build();

    @Test
    public void testMinWeightHasSameUnitAs_getWeight() {
<<<<<<< HEAD
        Weighting instance = new FastestWeighting(accessEnc, speedEnc);
        IntsRef flags = GHUtility.setSpeed(140, 0, accessEnc, speedEnc, encodingManager.createEdgeFlags());
=======
        IntsRef flags = GHUtility.setSpeed(encoder.getMaxSpeed(), 0, encoder.getAccessEnc(), encoder.getAverageSpeedEnc(), encodingManager.createEdgeFlags());
        Weighting instance = new FastestWeighting(encoder);
>>>>>>> b0ed2d82
        assertEquals(instance.getMinWeight(10), instance.calcEdgeWeight(createMockedEdgeIteratorState(10, flags), false), 1e-8);
    }

    @Test
    public void testWeightWrongHeading() {
        Weighting instance = new FastestWeighting(accessEnc, speedEnc, null, new PMap().putObject(Parameters.Routing.HEADING_PENALTY, 100), TurnCostProvider.NO_TURN_COST_PROVIDER);

        VirtualEdgeIteratorState virtEdge = new VirtualEdgeIteratorState(0, GHUtility.createEdgeKey(1, false, false), 1, 2, 10,
                GHUtility.setSpeed(10, 0, accessEnc, speedEnc, encodingManager.createEdgeFlags()), "test", Helper.createPointList(51, 0, 51, 1), false);
        double time = instance.calcEdgeWeight(virtEdge, false);

        virtEdge.setUnfavored(true);
        // heading penalty on edge
        assertEquals(time + 100, instance.calcEdgeWeight(virtEdge, false), 1e-8);
        // only after setting it
        virtEdge.setUnfavored(true);
        assertEquals(time + 100, instance.calcEdgeWeight(virtEdge, true), 1e-8);
        // but not after releasing it
        virtEdge.setUnfavored(false);
        assertEquals(time, instance.calcEdgeWeight(virtEdge, true), 1e-8);

        // test default penalty
        virtEdge.setUnfavored(true);
        instance = new FastestWeighting(accessEnc, speedEnc);
        assertEquals(time + Routing.DEFAULT_HEADING_PENALTY, instance.calcEdgeWeight(virtEdge, false), 1e-8);
    }

    @Test
    public void testSpeed0() {
        Weighting instance = new FastestWeighting(accessEnc, speedEnc);
        IntsRef edgeFlags = encodingManager.createEdgeFlags();
        speedEnc.setDecimal(false, edgeFlags, 0);
        assertEquals(1.0 / 0, instance.calcEdgeWeight(createMockedEdgeIteratorState(10, edgeFlags), false), 1e-8);

        // 0 / 0 returns NaN but calcWeight should not return NaN!
        assertEquals(1.0 / 0, instance.calcEdgeWeight(createMockedEdgeIteratorState(0, edgeFlags), false), 1e-8);
    }

    @Test
    public void testTime() {
        BooleanEncodedValue accessEnc = new SimpleBooleanEncodedValue("access", true);
        DecimalEncodedValue speedEnc = new DecimalEncodedValueImpl("speed", 4, 2, true);
        EncodingManager em = EncodingManager.start().add(accessEnc).add(speedEnc).build();
        BaseGraph g = new BaseGraph.Builder(em).create();
        Weighting w = new FastestWeighting(accessEnc, speedEnc);
        EdgeIteratorState edge = g.edge(0, 1).setDistance(100_000);
        GHUtility.setSpeed(15, 10, accessEnc, speedEnc, edge);
        assertEquals(375 * 60 * 1000, w.calcEdgeMillis(edge, false));
        assertEquals(600 * 60 * 1000, w.calcEdgeMillis(edge, true));
    }

    @Test
    public void calcWeightAndTime_withTurnCosts() {
        BaseGraph graph = new BaseGraph.Builder(encodingManager).withTurnCosts(true).create();
        Weighting weighting = new FastestWeighting(accessEnc, speedEnc, new DefaultTurnCostProvider(turnCostEnc, graph.getTurnCostStorage()));
        GHUtility.setSpeed(60, true, true, accessEnc, speedEnc, graph.edge(0, 1).setDistance(100));
        EdgeIteratorState edge = GHUtility.setSpeed(60, true, true, accessEnc, speedEnc, graph.edge(1, 2).setDistance(100));
        // turn costs are given in seconds
        setTurnCost(graph, 0, 1, 2, 5);
        assertEquals(6 + 5, GHUtility.calcWeightWithTurnWeight(weighting, edge, false, 0), 1.e-6);
        assertEquals(6000 + 5000, GHUtility.calcMillisWithTurnMillis(weighting, edge, false, 0), 1.e-6);
    }

    @Test
    public void calcWeightAndTime_uTurnCosts() {
        BaseGraph graph = new BaseGraph.Builder(encodingManager).withTurnCosts(true).create();
        Weighting weighting = new FastestWeighting(accessEnc, speedEnc, new DefaultTurnCostProvider(turnCostEnc, graph.getTurnCostStorage(), 40));
        EdgeIteratorState edge = GHUtility.setSpeed(60, true, true, accessEnc, speedEnc, graph.edge(0, 1).setDistance(100));
        assertEquals(6 + 40, GHUtility.calcWeightWithTurnWeight(weighting, edge, false, 0), 1.e-6);
        assertEquals((6 + 40) * 1000, GHUtility.calcMillisWithTurnMillis(weighting, edge, false, 0), 1.e-6);
    }

    @Test
    public void calcWeightAndTime_withTurnCosts_shortest() {
        BaseGraph graph = new BaseGraph.Builder(encodingManager).withTurnCosts(true).create();
        Weighting weighting = new ShortestWeighting(accessEnc, speedEnc, new DefaultTurnCostProvider(turnCostEnc, graph.getTurnCostStorage()));
        GHUtility.setSpeed(60, true, true, accessEnc, speedEnc, graph.edge(0, 1).setDistance(100));
        EdgeIteratorState edge = GHUtility.setSpeed(60, true, true, accessEnc, speedEnc, graph.edge(1, 2).setDistance(100));
        // turn costs are given in seconds
        setTurnCost(graph, 0, 1, 2, 5);
        // todo: for the shortest weighting turn costs cannot be interpreted as seconds? at least when they are added
        // to the weight? how much should they contribute ?
//        assertEquals(105, AbstractWeighting.calcWeightWithTurnWeight(weighting, edge, false, 0), 1.e-6);
        assertEquals(6000 + 5000, GHUtility.calcMillisWithTurnMillis(weighting, edge, false, 0), 1.e-6);
    }

    @Test
    public void testDestinationTag() {
        BooleanEncodedValue carAccessEnc = new SimpleBooleanEncodedValue("car_access", true);
        DecimalEncodedValue carSpeedEnc = new DecimalEncodedValueImpl("car_speed", 5, 5, false);
        BooleanEncodedValue bikeAccessEnc = new SimpleBooleanEncodedValue("bike_access", true);
        DecimalEncodedValue bikeSpeedEnc = new DecimalEncodedValueImpl("bike_speed", 4, 2, false);
        EncodingManager em = EncodingManager.start().add(carAccessEnc).add(carSpeedEnc).add(bikeAccessEnc).add(bikeSpeedEnc).build();
        BaseGraph graph = new BaseGraph.Builder(em).create();
        EdgeIteratorState edge = graph.edge(0, 1).setDistance(1000);
        edge.set(carAccessEnc, true, true);
        edge.set(bikeAccessEnc, true, true);
        edge.set(carSpeedEnc, 60);
        edge.set(bikeSpeedEnc, 18);
        EnumEncodedValue<RoadAccess> roadAccessEnc = em.getEnumEncodedValue(RoadAccess.KEY, RoadAccess.class);

        FastestWeighting weighting = new FastestWeighting(carAccessEnc, carSpeedEnc);
        FastestWeighting bikeWeighting = new FastestWeighting(bikeAccessEnc, bikeSpeedEnc);

        edge.set(roadAccessEnc, RoadAccess.YES);
        assertEquals(60, weighting.calcEdgeWeight(edge, false), 1.e-6);
        assertEquals(200, bikeWeighting.calcEdgeWeight(edge, false), 1.e-6);

        // the destination tag does not change the weight for bikes!
        edge.set(roadAccessEnc, RoadAccess.DESTINATION);
        assertEquals(600, weighting.calcEdgeWeight(edge, false), 0.1);
        assertEquals(200, bikeWeighting.calcEdgeWeight(edge, false), 0.1);
    }

    @Test
    public void testPrivateTag() {
        BooleanEncodedValue carAccessEnc = new SimpleBooleanEncodedValue("car_access", true);
        DecimalEncodedValue carSpeedEnc = new DecimalEncodedValueImpl("car_speed", 5, 5, false);
        BooleanEncodedValue bikeAccessEnc = new SimpleBooleanEncodedValue("bike_access", true);
        DecimalEncodedValue bikeSpeedEnc = new DecimalEncodedValueImpl("bike_speed", 4, 2, false);
        EncodingManager em = EncodingManager.start().add(carAccessEnc).add(carSpeedEnc).add(bikeAccessEnc).add(bikeSpeedEnc).build();
        BaseGraph graph = new BaseGraph.Builder(em).create();
        EdgeIteratorState edge = graph.edge(0, 1).setDistance(1000);
        edge.set(carAccessEnc, true, true);
        edge.set(bikeAccessEnc, true, true);
        edge.set(carSpeedEnc, 60);
        edge.set(bikeSpeedEnc, 18);
        EnumEncodedValue<RoadAccess> roadAccessEnc = em.getEnumEncodedValue(RoadAccess.KEY, RoadAccess.class);

        FastestWeighting weighting = new FastestWeighting(carAccessEnc, carSpeedEnc);
        FastestWeighting bikeWeighting = new FastestWeighting(bikeAccessEnc, bikeSpeedEnc);

        ReaderWay way = new ReaderWay(1);
        way.setTag("highway", "secondary");

        edge.set(roadAccessEnc, RoadAccess.YES);
        assertEquals(60, weighting.calcEdgeWeight(edge, false), 1.e-6);
        assertEquals(200, bikeWeighting.calcEdgeWeight(edge, false), 1.e-6);

        edge.set(roadAccessEnc, RoadAccess.PRIVATE);
        assertEquals(600, weighting.calcEdgeWeight(edge, false), 1.e-6);
        // private should influence bike only slightly
        assertEquals(240, bikeWeighting.calcEdgeWeight(edge, false), 1.e-6);
    }

    private void setTurnCost(Graph graph, int from, int via, int to, double turnCost) {
        graph.getTurnCostStorage().set(turnCostEnc, getEdge(graph, from, via).getEdge(), via, getEdge(graph, via, to).getEdge(), turnCost);
    }

}<|MERGE_RESOLUTION|>--- conflicted
+++ resolved
@@ -43,13 +43,8 @@
 
     @Test
     public void testMinWeightHasSameUnitAs_getWeight() {
-<<<<<<< HEAD
+        IntsRef flags = GHUtility.setSpeed(140, 0, accessEnc, speedEnc, encodingManager.createEdgeFlags());
         Weighting instance = new FastestWeighting(accessEnc, speedEnc);
-        IntsRef flags = GHUtility.setSpeed(140, 0, accessEnc, speedEnc, encodingManager.createEdgeFlags());
-=======
-        IntsRef flags = GHUtility.setSpeed(encoder.getMaxSpeed(), 0, encoder.getAccessEnc(), encoder.getAverageSpeedEnc(), encodingManager.createEdgeFlags());
-        Weighting instance = new FastestWeighting(encoder);
->>>>>>> b0ed2d82
         assertEquals(instance.getMinWeight(10), instance.calcEdgeWeight(createMockedEdgeIteratorState(10, flags), false), 1e-8);
     }
 
