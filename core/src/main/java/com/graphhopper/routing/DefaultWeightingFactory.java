/*
 *  Licensed to GraphHopper GmbH under one or more contributor
 *  license agreements. See the NOTICE file distributed with this work for
 *  additional information regarding copyright ownership.
 *
 *  GraphHopper GmbH licenses this file to you under the Apache License,
 *  Version 2.0 (the "License"); you may not use this file except in
 *  compliance with the License. You may obtain a copy of the License at
 *
 *       http://www.apache.org/licenses/LICENSE-2.0
 *
 *  Unless required by applicable law or agreed to in writing, software
 *  distributed under the License is distributed on an "AS IS" BASIS,
 *  WITHOUT WARRANTIES OR CONDITIONS OF ANY KIND, either express or implied.
 *  See the License for the specific language governing permissions and
 *  limitations under the License.
 */

package com.graphhopper.routing;

import com.graphhopper.config.Profile;
import com.graphhopper.routing.ev.BooleanEncodedValue;
import com.graphhopper.routing.ev.TurnRestriction;
import com.graphhopper.routing.util.EncodingManager;
import com.graphhopper.routing.weighting.DefaultTurnCostProvider;
import com.graphhopper.routing.weighting.TurnCostProvider;
import com.graphhopper.routing.weighting.Weighting;
import com.graphhopper.routing.weighting.custom.CustomModelParser;
import com.graphhopper.routing.weighting.custom.CustomWeighting;
import com.graphhopper.storage.BaseGraph;
import com.graphhopper.util.CustomModel;
import com.graphhopper.util.PMap;
import com.graphhopper.util.Parameters;

import static com.graphhopper.routing.weighting.TurnCostProvider.NO_TURN_COST_PROVIDER;
import static com.graphhopper.util.Helper.toLowerCase;

public class DefaultWeightingFactory implements WeightingFactory {

    private final BaseGraph graph;
    private final EncodingManager encodingManager;

    public DefaultWeightingFactory(BaseGraph graph, EncodingManager encodingManager) {
        this.graph = graph;
        this.encodingManager = encodingManager;
    }

    @Override
    public Weighting createWeighting(Profile profile, PMap requestHints, boolean disableTurnCosts) {
        // Merge profile hints with request hints, the request hints take precedence.
        // Note that so far we do not check if overwriting the profile hints actually works with the preparation
        // for LM/CH. Later we should also limit the number of parameters that can be used to modify the profile.
        PMap hints = new PMap();
        hints.putAll(profile.getHints());
        hints.putAll(requestHints);

        TurnCostProvider turnCostProvider;
        if (profile.hasTurnCosts() && !disableTurnCosts) {
            BooleanEncodedValue turnRestrictionEnc = encodingManager.getTurnBooleanEncodedValue(TurnRestriction.key(profile.getName()));
            if (turnRestrictionEnc == null)
<<<<<<< HEAD
                throw new IllegalArgumentException("Vehicle " + vehicle + " does not support turn costs");
            int uTurnCosts = hints.getInt(Parameters.Routing.U_TURN_COSTS, INFINITE_U_TURN_COSTS);
            turnCostProvider = new DefaultTurnCostProvider(turnRestrictionEnc, encodingManager, graph, uTurnCosts);
=======
                throw new IllegalArgumentException("Cannot find turn restriction encoded value for " + profile.getName());
            int uTurnCosts = hints.getInt(Parameters.Routing.U_TURN_COSTS, profile.getTurnCostsConfig().getUTurnCosts());
            turnCostProvider = new DefaultTurnCostProvider(turnRestrictionEnc, graph.getTurnCostStorage(), uTurnCosts);
>>>>>>> 0bcb2cf7
        } else {
            turnCostProvider = NO_TURN_COST_PROVIDER;
        }

        String weightingStr = toLowerCase(profile.getWeighting());
        if (weightingStr.isEmpty())
            throw new IllegalArgumentException("You have to specify a weighting");

        Weighting weighting = null;
        if (CustomWeighting.NAME.equalsIgnoreCase(weightingStr)) {
            final CustomModel queryCustomModel = requestHints.getObject(CustomModel.KEY, null);
            final CustomModel mergedCustomModel = CustomModel.merge(profile.getCustomModel(), queryCustomModel);
            if (requestHints.has(Parameters.Routing.HEADING_PENALTY))
                mergedCustomModel.setHeadingPenalty(requestHints.getDouble(Parameters.Routing.HEADING_PENALTY, Parameters.Routing.DEFAULT_HEADING_PENALTY));
            weighting = CustomModelParser.createWeighting(encodingManager, turnCostProvider, mergedCustomModel);

        } else if ("shortest".equalsIgnoreCase(weightingStr)) {
            throw new IllegalArgumentException("Instead of weighting=shortest use weighting=custom with a high distance_influence");
        } else if ("fastest".equalsIgnoreCase(weightingStr)) {
            throw new IllegalArgumentException("Instead of weighting=fastest use weighting=custom with a custom model that avoids road_access == DESTINATION");
        } else if ("curvature".equalsIgnoreCase(weightingStr)) {
            throw new IllegalArgumentException("The curvature weighting is no longer supported since 7.0. Use a custom " +
                    "model with the EncodedValue 'curvature' instead");
        } else if ("short_fastest".equalsIgnoreCase(weightingStr)) {
            throw new IllegalArgumentException("Instead of weighting=short_fastest use weighting=custom with a distance_influence");
        }

        if (weighting == null)
            throw new IllegalArgumentException("Weighting '" + weightingStr + "' not supported");

        return weighting;
    }

}<|MERGE_RESOLUTION|>--- conflicted
+++ resolved
@@ -58,15 +58,9 @@
         if (profile.hasTurnCosts() && !disableTurnCosts) {
             BooleanEncodedValue turnRestrictionEnc = encodingManager.getTurnBooleanEncodedValue(TurnRestriction.key(profile.getName()));
             if (turnRestrictionEnc == null)
-<<<<<<< HEAD
-                throw new IllegalArgumentException("Vehicle " + vehicle + " does not support turn costs");
-            int uTurnCosts = hints.getInt(Parameters.Routing.U_TURN_COSTS, INFINITE_U_TURN_COSTS);
-            turnCostProvider = new DefaultTurnCostProvider(turnRestrictionEnc, encodingManager, graph, uTurnCosts);
-=======
                 throw new IllegalArgumentException("Cannot find turn restriction encoded value for " + profile.getName());
             int uTurnCosts = hints.getInt(Parameters.Routing.U_TURN_COSTS, profile.getTurnCostsConfig().getUTurnCosts());
-            turnCostProvider = new DefaultTurnCostProvider(turnRestrictionEnc, graph.getTurnCostStorage(), uTurnCosts);
->>>>>>> 0bcb2cf7
+            turnCostProvider = new DefaultTurnCostProvider(turnRestrictionEnc, encodingManager, graph, uTurnCosts);
         } else {
             turnCostProvider = NO_TURN_COST_PROVIDER;
         }
