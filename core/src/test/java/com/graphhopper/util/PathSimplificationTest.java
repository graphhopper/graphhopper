/*
 *  Licensed to GraphHopper GmbH under one or more contributor
 *  license agreements. See the NOTICE file distributed with this work for
 *  additional information regarding copyright ownership.
 *
 *  GraphHopper GmbH licenses this file to you under the Apache License,
 *  Version 2.0 (the "License"); you may not use this file except in
 *  compliance with the License. You may obtain a copy of the License at
 *
 *       http://www.apache.org/licenses/LICENSE-2.0
 *
 *  Unless required by applicable law or agreed to in writing, software
 *  distributed under the License is distributed on an "AS IS" BASIS,
 *  WITHOUT WARRANTIES OR CONDITIONS OF ANY KIND, either express or implied.
 *  See the License for the specific language governing permissions and
 *  limitations under the License.
 */
package com.graphhopper.util;

import com.graphhopper.ResponsePath;
import com.graphhopper.routing.Dijkstra;
import com.graphhopper.routing.InstructionsFromEdges;
import com.graphhopper.routing.Path;
import com.graphhopper.routing.ev.BooleanEncodedValue;
import com.graphhopper.routing.ev.DecimalEncodedValue;
import com.graphhopper.routing.util.EncodingManager;
import com.graphhopper.routing.util.FlagEncoder;
import com.graphhopper.routing.util.FlagEncoders;
import com.graphhopper.routing.util.TraversalMode;
import com.graphhopper.routing.weighting.ShortestWeighting;
import com.graphhopper.storage.BaseGraph;
import com.graphhopper.storage.NodeAccess;
import com.graphhopper.util.details.PathDetail;
import com.graphhopper.util.details.PathDetailsBuilderFactory;
import com.graphhopper.util.details.PathDetailsFromEdges;
import org.junit.jupiter.api.Test;

import java.util.*;

import static com.graphhopper.util.Parameters.Details.AVERAGE_SPEED;
import static java.util.Collections.singletonMap;
import static org.junit.jupiter.api.Assertions.assertEquals;
import static org.junit.jupiter.api.Assertions.assertTrue;

/**
 * @author Robin Boldt
 */
public class PathSimplificationTest {

    private final TranslationMap trMap = TranslationMapTest.SINGLETON;
    private final Translation usTR = trMap.getWithFallBack(Locale.US);
    private final TraversalMode tMode = TraversalMode.NODE_BASED;

    @Test
    public void testScenario() {
        FlagEncoder carEncoder = FlagEncoders.createCar();
        EncodingManager carManager = EncodingManager.create(carEncoder);
        BaseGraph g = new BaseGraph.Builder(carManager).create();
        // 0-1-2
        // | | |
        // 3-4-5  9-10
        // | | |  |
        // 6-7-8--*
        NodeAccess na = g.getNodeAccess();
        na.setNode(0, 1.2, 1.0);
        na.setNode(1, 1.2, 1.1);
        na.setNode(2, 1.2, 1.2);
        na.setNode(3, 1.1, 1.0);
        na.setNode(4, 1.1, 1.1);
        na.setNode(5, 1.1, 1.2);
        na.setNode(9, 1.1, 1.3);
        na.setNode(10, 1.1, 1.4);

        na.setNode(6, 1.0, 1.0);
        na.setNode(7, 1.0, 1.1);
        na.setNode(8, 1.0, 1.2);

<<<<<<< HEAD
        GHUtility.setSpeed(9, true, true, carEncoder, g.edge(0, 1).setDistance(10000)).setKeyValues(singletonMap("name", "0-1"));
        GHUtility.setSpeed(9, true, true, carEncoder, g.edge(1, 2).setDistance(11000)).setKeyValues(singletonMap("name", "1-2"));

        GHUtility.setSpeed(18, true, true, carEncoder, g.edge(0, 3).setDistance(11000));
        GHUtility.setSpeed(18, true, true, carEncoder, g.edge(1, 4).setDistance(10000)).setKeyValues(singletonMap("name", "1-4"));
        GHUtility.setSpeed(18, true, true, carEncoder, g.edge(2, 5).setDistance(11000)).setKeyValues(singletonMap("name", "5-2"));

        GHUtility.setSpeed(27, true, true, carEncoder, g.edge(3, 6).setDistance(11000)).setKeyValues(singletonMap("name", "3-6"));
        GHUtility.setSpeed(27, true, true, carEncoder, g.edge(4, 7).setDistance(10000)).setKeyValues(singletonMap("name", "4-7"));
        GHUtility.setSpeed(27, true, true, carEncoder, g.edge(5, 8).setDistance(10000)).setKeyValues(singletonMap("name", "5-8"));

        GHUtility.setSpeed(36, true, true, carEncoder, g.edge(6, 7).setDistance(11000)).setKeyValues(singletonMap("name", "6-7"));
        EdgeIteratorState tmpEdge = GHUtility.setSpeed(36, true, true, carEncoder, g.edge(7, 8).setDistance(10000));
=======
        BooleanEncodedValue accessEnc = carEncoder.getAccessEnc();
        DecimalEncodedValue speedEnc = carEncoder.getAverageSpeedEnc();
        GHUtility.setSpeed(9, true, true, accessEnc, speedEnc, g.edge(0, 1).setDistance(10000)).setName("0-1");
        GHUtility.setSpeed(9, true, true, accessEnc, speedEnc, g.edge(1, 2).setDistance(11000)).setName("1-2");

        GHUtility.setSpeed(18, true, true, accessEnc, speedEnc, g.edge(0, 3).setDistance(11000));
        GHUtility.setSpeed(18, true, true, accessEnc, speedEnc, g.edge(1, 4).setDistance(10000)).setName("1-4");
        GHUtility.setSpeed(18, true, true, accessEnc, speedEnc, g.edge(2, 5).setDistance(11000)).setName("5-2");

        GHUtility.setSpeed(27, true, true, accessEnc, speedEnc, g.edge(3, 6).setDistance(11000)).setName("3-6");
        GHUtility.setSpeed(27, true, true, accessEnc, speedEnc, g.edge(4, 7).setDistance(10000)).setName("4-7");
        GHUtility.setSpeed(27, true, true, accessEnc, speedEnc, g.edge(5, 8).setDistance(10000)).setName("5-8");

        GHUtility.setSpeed(36, true, true, accessEnc, speedEnc, g.edge(6, 7).setDistance(11000)).setName("6-7");
        EdgeIteratorState tmpEdge = GHUtility.setSpeed(36, true, true, accessEnc, speedEnc, g.edge(7, 8).setDistance(10000));
>>>>>>> 2140131e
        PointList list = new PointList();
        list.add(1.0, 1.15);
        list.add(1.0, 1.16);
        tmpEdge.setWayGeometry(list);
        tmpEdge.setKeyValues(singletonMap("name", "7-8"));

        // missing edge name
        GHUtility.setSpeed(45, true, true, accessEnc, speedEnc, g.edge(9, 10).setDistance(10000));
        tmpEdge = GHUtility.setSpeed(45, true, true, accessEnc, speedEnc, g.edge(8, 9).setDistance(20000));
        list.clear();
        list.add(1.0, 1.3);
        list.add(1.0, 1.3001);
        list.add(1.0, 1.3002);
        list.add(1.0, 1.3003);
        tmpEdge.setKeyValues(singletonMap("name", "8-9"));
        tmpEdge.setWayGeometry(list);

        // Path is: [0 0-1, 3 1-4, 6 4-7, 9 7-8, 11 8-9, 10 9-10]
        ShortestWeighting weighting = new ShortestWeighting(accessEnc, speedEnc);
        Path p = new Dijkstra(g, weighting, tMode).calcPath(0, 10);
        InstructionList wayList = InstructionsFromEdges.calcInstructions(p, g, weighting, carManager, usTR);
        Map<String, List<PathDetail>> details = PathDetailsFromEdges.calcDetails(p, carManager, weighting,
                Arrays.asList(AVERAGE_SPEED), new PathDetailsBuilderFactory(), 0);

        ResponsePath responsePath = new ResponsePath();
        responsePath.setInstructions(wayList);
        responsePath.addPathDetails(details);
        responsePath.setPoints(p.calcPoints());

        int numberOfPoints = p.calcPoints().size();

        DouglasPeucker douglasPeucker = new DouglasPeucker();
        // Do not simplify anything
        douglasPeucker.setMaxDistance(0);

        PathSimplification.simplify(responsePath, douglasPeucker, true);

        assertEquals(numberOfPoints, responsePath.getPoints().size());

        responsePath = new ResponsePath();
        responsePath.setInstructions(wayList);
        responsePath.addPathDetails(details);
        responsePath.setPoints(p.calcPoints());

        douglasPeucker.setMaxDistance(100000000);
        PathSimplification.simplify(responsePath, douglasPeucker, true);

        assertTrue(numberOfPoints > responsePath.getPoints().size());
    }

    @Test
    public void testSinglePartition() {
        // points are chosen such that DP will remove those marked with an x
        // todo: we could go further and replace DouglasPeucker with some abstract thing that makes this easier to test
        PointList points = new PointList();
        points.add(48.89107, 9.33161); // 0   -> 0
        points.add(48.89104, 9.33102); // 1 x
        points.add(48.89100, 9.33024); // 2 x
        points.add(48.89099, 9.33002); // 3   -> 1
        points.add(48.89092, 9.32853); // 4   -> 2
        points.add(48.89101, 9.32854); // 5 x
        points.add(48.89242, 9.32865); // 6   -> 3
        points.add(48.89343, 9.32878); // 7   -> 4
        PointList origPoints = points.clone(false);
        TestPartition partition = TestPartition.start()
                .add(0, 3)
                .add(3, 3) // via
                .add(3, 3) // via (just added this to make the test harder)
                .add(3, 4)
                .add(4, 4) // via
                .add(4, 7)
                .add(7, 7); // end
        List<PathSimplification.Partition> partitions = new ArrayList<>();
        partitions.add(partition);
        PathSimplification.simplify(points, partitions, new DouglasPeucker());

        // check points were modified correctly
        assertEquals(5, points.size());
        origPoints.set(1, Double.NaN, Double.NaN, Double.NaN);
        origPoints.set(2, Double.NaN, Double.NaN, Double.NaN);
        origPoints.set(5, Double.NaN, Double.NaN, Double.NaN);
        DouglasPeucker.removeNaN(origPoints);
        assertEquals(origPoints, points);

        // check partition was modified correctly
        TestPartition expected = TestPartition.start()
                .add(0, 1)
                .add(1, 1)
                .add(1, 1)
                .add(1, 2)
                .add(2, 2)
                .add(2, 4)
                .add(4, 4);
        assertEquals(expected.intervals, partition.intervals);
    }

    @Test
    public void testMultiplePartitions() {
        // points are chosen such that DP will remove those marked with an x
        // got this data from running a request like this:
        // http://localhost:8989/maps/?point=48.891273%2C9.325418&point=48.891005%2C9.322865&point=48.889877%2C9.32102&point=48.88975%2C9.31999&vehicle=car&weighting=fastest&elevation=true&debug=true&details=max_speed&details=street_name&
        PointList points = new PointList(20, true);
        points.add(48.89089, 9.32538, 270.0); // 0    -> 0
        points.add(48.89090, 9.32527, 269.0); // 1 x
        points.add(48.89091, 9.32439, 267.0); // 2 x
        points.add(48.89091, 9.32403, 267.0); // 3    -> 1
        points.add(48.89090, 9.32324, 267.0); // 4    -> 2
        points.add(48.89088, 9.32296, 267.0); // 5 x
        points.add(48.89088, 9.32288, 266.0); // 6    -> 3
        points.add(48.89081, 9.32208, 265.0); // 7    -> 4
        points.add(48.89056, 9.32217, 265.0); // 8    -> 5
        points.add(48.89047, 9.32218, 265.0); // 9    -> 6
        points.add(48.89037, 9.32215, 265.0); // 10   -> 7
        points.add(48.89026, 9.32157, 265.0); // 11   -> 8
        points.add(48.89023, 9.32101, 264.0); // 12   -> 9
        points.add(48.89027, 9.32038, 261.0); // 13 x
        points.add(48.89030, 9.32006, 261.0); // 14   -> 10
        points.add(48.88989, 9.31965, 261.0); // 15   -> 11

        PointList origPoints = points.clone(false);
        // from instructions
        TestPartition partition1 = TestPartition.start()
                .add(0, 6)
                .add(6, 6) // via
                .add(6, 7)
                .add(7, 10)
                .add(10, 12)
                .add(12, 12) // via
                .add(12, 14)
                .add(14, 15)
                .add(15, 15); // end

        // from max_speed detail
        TestPartition partition2 = TestPartition.start()
                .add(0, 3)
                .add(3, 7)
                .add(7, 15);

        // from street_name detail
        TestPartition partition3 = TestPartition.start()
                .add(0, 7)
                .add(7, 14)
                .add(14, 15);

        List<PathSimplification.Partition> partitions = new ArrayList<>();
        partitions.add(partition1);
        partitions.add(partition2);
        partitions.add(partition3);
        PathSimplification.simplify(points, partitions, new DouglasPeucker());

        // check points were modified correctly
        assertEquals(12, points.size());
        origPoints.set(1, Double.NaN, Double.NaN, Double.NaN);
        origPoints.set(2, Double.NaN, Double.NaN, Double.NaN);
        origPoints.set(5, Double.NaN, Double.NaN, Double.NaN);
        origPoints.set(13, Double.NaN, Double.NaN, Double.NaN);
        DouglasPeucker.removeNaN(origPoints);
        assertEquals(origPoints, points);

        // check partitions were modified correctly
        TestPartition expected1 = TestPartition.start()
                .add(0, 3)
                .add(3, 3) // via
                .add(3, 4)
                .add(4, 7)
                .add(7, 9)
                .add(9, 9) // via
                .add(9, 10)
                .add(10, 11)
                .add(11, 11); // end

        TestPartition expected2 = TestPartition.start()
                .add(0, 1)
                .add(1, 4)
                .add(4, 11);

        TestPartition expected3 = TestPartition.start()
                .add(0, 4)
                .add(4, 10)
                .add(10, 11);

        assertEquals(expected1.intervals, partition1.intervals);
        assertEquals(expected2.intervals, partition2.intervals);
        assertEquals(expected3.intervals, partition3.intervals);
    }

    static class TestPartition implements PathSimplification.Partition {
        static Interval interval(int start, int end) {
            return new Interval(start, end);
        }

        private List<Interval> intervals = new ArrayList<>();

        private static TestPartition start() {
            return new TestPartition();
        }

        private TestPartition add(int start, int end) {
            intervals.add(interval(start, end));
            return this;
        }

        @Override
        public int size() {
            return intervals.size();
        }

        @Override
        public int getIntervalLength(int index) {
            return intervals.get(index).length();
        }

        @Override
        public void setInterval(int index, int start, int end) {
            intervals.get(index).set(start, end);
        }

        static class Interval {
            int start;
            int end;

            Interval(int start, int end) {
                this.start = start;
                this.end = end;
            }

            private int length() {
                return end - start;
            }

            private void set(int start, int end) {
                this.start = start;
                this.end = end;
            }

            @Override
            public boolean equals(Object o) {
                if (this == o) return true;
                if (o == null || getClass() != o.getClass()) return false;
                Interval that = (Interval) o;
                return start == that.start &&
                        end == that.end;
            }

            @Override
            public int hashCode() {
                return Objects.hash(start, end);
            }

            @Override
            public String toString() {
                return "[" + start + ", " + end + "]";
            }
        }
    }
}<|MERGE_RESOLUTION|>--- conflicted
+++ resolved
@@ -75,37 +75,21 @@
         na.setNode(7, 1.0, 1.1);
         na.setNode(8, 1.0, 1.2);
 
-<<<<<<< HEAD
-        GHUtility.setSpeed(9, true, true, carEncoder, g.edge(0, 1).setDistance(10000)).setKeyValues(singletonMap("name", "0-1"));
-        GHUtility.setSpeed(9, true, true, carEncoder, g.edge(1, 2).setDistance(11000)).setKeyValues(singletonMap("name", "1-2"));
-
-        GHUtility.setSpeed(18, true, true, carEncoder, g.edge(0, 3).setDistance(11000));
-        GHUtility.setSpeed(18, true, true, carEncoder, g.edge(1, 4).setDistance(10000)).setKeyValues(singletonMap("name", "1-4"));
-        GHUtility.setSpeed(18, true, true, carEncoder, g.edge(2, 5).setDistance(11000)).setKeyValues(singletonMap("name", "5-2"));
-
-        GHUtility.setSpeed(27, true, true, carEncoder, g.edge(3, 6).setDistance(11000)).setKeyValues(singletonMap("name", "3-6"));
-        GHUtility.setSpeed(27, true, true, carEncoder, g.edge(4, 7).setDistance(10000)).setKeyValues(singletonMap("name", "4-7"));
-        GHUtility.setSpeed(27, true, true, carEncoder, g.edge(5, 8).setDistance(10000)).setKeyValues(singletonMap("name", "5-8"));
-
-        GHUtility.setSpeed(36, true, true, carEncoder, g.edge(6, 7).setDistance(11000)).setKeyValues(singletonMap("name", "6-7"));
-        EdgeIteratorState tmpEdge = GHUtility.setSpeed(36, true, true, carEncoder, g.edge(7, 8).setDistance(10000));
-=======
         BooleanEncodedValue accessEnc = carEncoder.getAccessEnc();
         DecimalEncodedValue speedEnc = carEncoder.getAverageSpeedEnc();
-        GHUtility.setSpeed(9, true, true, accessEnc, speedEnc, g.edge(0, 1).setDistance(10000)).setName("0-1");
-        GHUtility.setSpeed(9, true, true, accessEnc, speedEnc, g.edge(1, 2).setDistance(11000)).setName("1-2");
+        GHUtility.setSpeed(9, true, true, accessEnc, speedEnc, g.edge(0, 1).setDistance(10000)).setKeyValues(singletonMap("name", "0-1"));
+        GHUtility.setSpeed(9, true, true, accessEnc, speedEnc, g.edge(1, 2).setDistance(11000)).setKeyValues(singletonMap("name", "1-2"));
 
         GHUtility.setSpeed(18, true, true, accessEnc, speedEnc, g.edge(0, 3).setDistance(11000));
-        GHUtility.setSpeed(18, true, true, accessEnc, speedEnc, g.edge(1, 4).setDistance(10000)).setName("1-4");
-        GHUtility.setSpeed(18, true, true, accessEnc, speedEnc, g.edge(2, 5).setDistance(11000)).setName("5-2");
-
-        GHUtility.setSpeed(27, true, true, accessEnc, speedEnc, g.edge(3, 6).setDistance(11000)).setName("3-6");
-        GHUtility.setSpeed(27, true, true, accessEnc, speedEnc, g.edge(4, 7).setDistance(10000)).setName("4-7");
-        GHUtility.setSpeed(27, true, true, accessEnc, speedEnc, g.edge(5, 8).setDistance(10000)).setName("5-8");
-
-        GHUtility.setSpeed(36, true, true, accessEnc, speedEnc, g.edge(6, 7).setDistance(11000)).setName("6-7");
+        GHUtility.setSpeed(18, true, true, accessEnc, speedEnc, g.edge(1, 4).setDistance(10000)).setKeyValues(singletonMap("name", "1-4"));
+        GHUtility.setSpeed(18, true, true, accessEnc, speedEnc, g.edge(2, 5).setDistance(11000)).setKeyValues(singletonMap("name", "5-2"));
+
+        GHUtility.setSpeed(27, true, true, accessEnc, speedEnc, g.edge(3, 6).setDistance(11000)).setKeyValues(singletonMap("name", "3-6"));
+        GHUtility.setSpeed(27, true, true, accessEnc, speedEnc, g.edge(4, 7).setDistance(10000)).setKeyValues(singletonMap("name", "4-7"));
+        GHUtility.setSpeed(27, true, true, accessEnc, speedEnc, g.edge(5, 8).setDistance(10000)).setKeyValues(singletonMap("name", "5-8"));
+
+        GHUtility.setSpeed(36, true, true, accessEnc, speedEnc, g.edge(6, 7).setDistance(11000)).setKeyValues(singletonMap("name", "6-7"));
         EdgeIteratorState tmpEdge = GHUtility.setSpeed(36, true, true, accessEnc, speedEnc, g.edge(7, 8).setDistance(10000));
->>>>>>> 2140131e
         PointList list = new PointList();
         list.add(1.0, 1.15);
         list.add(1.0, 1.16);
