package com.graphhopper.http.resources;

import com.fasterxml.jackson.databind.JsonNode;
import com.fasterxml.jackson.databind.ObjectMapper;
import com.fasterxml.jackson.dataformat.yaml.YAMLFactory;
import com.graphhopper.config.CHProfile;
import com.graphhopper.config.Profile;
import com.graphhopper.http.GraphHopperApplication;
import com.graphhopper.http.GraphHopperServerConfiguration;
import com.graphhopper.http.util.GraphHopperServerTestConfiguration;
import com.graphhopper.routing.weighting.custom.CustomProfile;
import com.graphhopper.util.CustomModel;
import com.graphhopper.util.Helper;
import io.dropwizard.testing.junit5.DropwizardAppExtension;
import io.dropwizard.testing.junit5.DropwizardExtensionsSupport;
import org.junit.jupiter.api.AfterAll;
import org.junit.jupiter.api.BeforeAll;
import org.junit.jupiter.api.Test;
import org.junit.jupiter.api.extension.ExtendWith;
import org.junit.jupiter.params.ParameterizedTest;
import org.junit.jupiter.params.provider.CsvSource;

import javax.ws.rs.client.Entity;
import javax.ws.rs.core.Response;
import java.io.File;
import java.io.IOException;
import java.util.Arrays;

import static com.graphhopper.http.util.TestUtils.clientTarget;
import static com.graphhopper.json.Statement.If;
import static com.graphhopper.json.Statement.Op.LIMIT;
import static com.graphhopper.json.Statement.Op.MULTIPLY;
import static org.junit.jupiter.api.Assertions.*;

@ExtendWith(DropwizardExtensionsSupport.class)
public class RouteResourceCustomModelTest {

    private static final String DIR = "./target/north-bayreuth-gh/";
    private static final DropwizardAppExtension<GraphHopperServerConfiguration> app = new DropwizardAppExtension<>(GraphHopperApplication.class, createConfig());

    private static GraphHopperServerConfiguration createConfig() {
        GraphHopperServerConfiguration config = new GraphHopperServerTestConfiguration();
        config.getGraphHopperConfiguration().
                putObject("graph.flag_encoders", "bike,car,foot").
                putObject("prepare.min_network_size", 200).
                putObject("datareader.file", "../core/files/north-bayreuth.osm.gz").
                putObject("graph.location", DIR).
                putObject("graph.encoded_values", "max_height,max_weight,max_width,hazmat,toll,surface,track_type").
                putObject("custom_model_folder", "./src/test/resources/com/graphhopper/http/resources").
                setProfiles(Arrays.asList(
                        new CustomProfile("car").setCustomModel(new CustomModel()).setVehicle("car"),
                        new CustomProfile("bike").setCustomModel(new CustomModel().setDistanceInfluence(0)).setVehicle("bike"),
                        new Profile("bike_fastest").setWeighting("fastest").setVehicle("bike"),
                        new CustomProfile("truck").setVehicle("car").
                                putHint("custom_model_file", "truck.yml"),
                        new CustomProfile("cargo_bike").setVehicle("bike").
                                putHint("custom_model_file", "cargo_bike.yml"),
                        new CustomProfile("json_bike").setVehicle("bike").
                                putHint("custom_model_file", "json_bike.json"),
                        new Profile("foot_profile").setVehicle("foot").setWeighting("fastest"),
                        new CustomProfile("car_no_unclassified").setCustomModel(
                                new CustomModel(new CustomModel().
                                        addToPriority(If("road_class == UNCLASSIFIED", LIMIT, 0)))).
                                setVehicle("car"),
                        new CustomProfile("custom_bike").
                                setCustomModel(new CustomModel().
                                        addToSpeed(If("road_class == PRIMARY", LIMIT, 28)).
                                        addToPriority(If("max_width < 1.2", MULTIPLY, 0))).
                                setVehicle("bike"),
                        new CustomProfile("custom_bike2").setCustomModel(
                                new CustomModel(new CustomModel().
                                        addToPriority(If("road_class == TERTIARY || road_class == TRACK", MULTIPLY, 0)))).
                                setVehicle("bike"),
                        new CustomProfile("custom_bike3").setCustomModel(
                                new CustomModel(new CustomModel().
                                        addToSpeed(If("road_class == TERTIARY || road_class == TRACK", MULTIPLY, 10)).
                                        addToSpeed(If("true", LIMIT, 40)))).
                                setVehicle("bike"))).
                setCHProfiles(Arrays.asList(new CHProfile("truck"), new CHProfile("car_no_unclassified")));
        return config;
    }

    @BeforeAll
    @AfterAll
    public static void cleanUp() {
        Helper.removeDir(new File(DIR));
    }

    @Test
    public void testBlockAreaNotAllowed() {
        String body = "{\"points\": [[11.58199, 50.0141], [11.5865, 50.0095]], \"profile\": \"car\", \"custom_model\": {}, \"block_area\": \"abc\", \"ch.disable\": true}";
        JsonNode jsonNode = query(body, 400).readEntity(JsonNode.class);
        assertMessageStartsWith(jsonNode, "When using `custom_model` do not use `block_area`. Use `areas` in the custom model instead");
    }

    @Test
    public void testCHPossibleWithoutCustomModel() {
        // the truck profile is a custom profile and we can use its CH preparation as long as we do not add a custom model
        String body = "{\"points\": [[11.58199, 50.0141], [11.5865, 50.0095]], \"profile\": \"truck\"}";
        JsonNode path = getPath(body);
        assertEquals(path.get("distance").asDouble(), 1500, 10);
        assertEquals(path.get("time").asLong(), 151_000, 1_000);
    }

    @Test
    public void testDisableCHAndUseCustomModel() {
        // If we specify a custom model we get an error, because it does not work with CH.
        String body = "{\"points\": [[11.58199, 50.0141], [11.5865, 50.0095]], \"profile\": \"truck\", \"custom_model\": {" +
                "\"speed\": [{\"if\": \"road_class == PRIMARY\", \"multiply_by\": 0.9}]" +
                "}}";
        JsonNode json = query(body, 400).readEntity(JsonNode.class);
        assertMessageStartsWith(json, "The 'custom_model' parameter is currently not supported for speed mode, you need to disable speed mode with `ch.disable=true`.");

        // ... even when the custom model is just an empty object
        body = "{\"points\": [[11.58199, 50.0141], [11.5865, 50.0095]], \"profile\": \"truck\", \"custom_model\": {}}";
        json = query(body, 400).readEntity(JsonNode.class);
        assertMessageStartsWith(json, "The 'custom_model' parameter is currently not supported for speed mode, you need to disable speed mode with `ch.disable=true`.");

        // ... but when we disable CH it works of course
        body = "{\"points\": [[11.58199, 50.0141], [11.5865, 50.0095]], \"profile\": \"truck\", \"custom_model\": {}, \"ch.disable\": true}";
        JsonNode path = getPath(body);
        assertEquals(path.get("distance").asDouble(), 1500, 10);
        assertEquals(path.get("time").asLong(), 151_000, 1_000);
    }

    @Test
    public void testMissingProfile() {
        String body = "{\"points\": [[11.58199, 50.0141], [11.5865, 50.0095]], \"custom_model\": {}, \"ch.disable\": true}";
        JsonNode jsonNode = query(body, 400).readEntity(JsonNode.class);
        assertMessageStartsWith(jsonNode, "The 'profile' parameter is required when you use the `custom_model` parameter");
    }

    @Test
    public void testUnknownProfile() {
        String body = "{\"points\": [[11.58199, 50.0141], [11.5865, 50.0095]], \"profile\": \"unknown\", \"custom_model\": {}, \"ch.disable\": true}";
        JsonNode jsonNode = query(body, 400).readEntity(JsonNode.class);
<<<<<<< HEAD
        assertMessageStartsWith(jsonNode, "The requested profile 'unknown' does not exist.\nAvailable profiles: [car, bike, ");
=======
        assertMessageStartsWith(jsonNode, "The requested profile 'unknown' does not exist.\nAvailable profiles: ");
>>>>>>> eace9b01
    }

    @Test
    public void testCustomWeightingRequired() {
        String body = "{\"points\": [[11.58199, 50.0141], [11.5865, 50.0095]], \"profile\": \"foot_profile\", \"custom_model\": {}, \"ch.disable\": true}";
        JsonNode jsonNode = query(body, 400).readEntity(JsonNode.class);
        assertEquals("The requested profile 'foot_profile' cannot be used with `custom_model`, because it has weighting=fastest", jsonNode.get("message").asText());
    }

    @Test
    public void testWeightingAndVehicleNotAllowed() {
        String body = "{\"points\": [[11.58199, 50.0141], [11.5865, 50.0095]], \"profile\": \"truck\"," +
                " \"custom_model\": {}, \"ch.disable\": true, \"vehicle\": \"truck\"}";
        JsonNode jsonNode = query(body, 400).readEntity(JsonNode.class);
        assertEquals("Since you are using the 'profile' parameter, do not use the 'vehicle' parameter. You used 'vehicle=truck'", jsonNode.get("message").asText());

        body = "{\"points\": [[11.58199, 50.0141], [11.5865, 50.0095]], \"profile\": \"truck\"," +
                " \"custom_model\": {}, \"ch.disable\": true, \"weighting\": \"custom\"}";
        jsonNode = query(body, 400).readEntity(JsonNode.class);
        assertEquals("Since you are using the 'profile' parameter, do not use the 'weighting' parameter. You used 'weighting=custom'", jsonNode.get("message").asText());
    }

    @ParameterizedTest
    @CsvSource(value = {"0.05,3073", "0.5,1498"})
    public void testAvoidArea(double priority, double expectedDistance) {
        String bodyFragment = "\"points\": [[11.58199, 50.0141], [11.5865, 50.0095]], \"profile\": \"car\", \"ch.disable\": true";
        JsonNode path = getPath("{" + bodyFragment + ", \"custom_model\": {}}");
        assertEquals(path.get("distance").asDouble(), 661, 10);

        // 'blocking' the area either leads to a route that still crosses it (but on a faster road) or to a road
        // going all the way around it depending on the priority, see #2021
        String body = "{" + bodyFragment + ", \"custom_model\": {" +
                "\"priority\":[{" +
                // a faster road (see #2021)? or maybe do both?
                "   \"if\": \"in_custom1\"," +
                "   \"multiply_by\": " + priority +
                "}], " +
                "\"areas\":{" +
                "  \"custom1\":{" +
                "    \"type\": \"Feature\"," +
                "    \"geometry\": { \"type\": \"Polygon\", \"coordinates\": [[[11.5818,50.0126], [11.5818,50.0119], [11.5861,50.0119], [11.5861,50.0126], [11.5818,50.0126]]] }" +
                "   }" +
                "}}" +
                "}";
        path = getPath(body);
        assertEquals(expectedDistance, path.get("distance").asDouble(), 10);
    }

    @Test
    public void testCargoBike() throws IOException {
        String body = "{\"points\": [[11.58199, 50.0141], [11.5865, 50.0095]], \"profile\": \"bike\", \"custom_model\": {}, \"ch.disable\": true}";
        JsonNode path = getPath(body);
        assertEquals(path.get("distance").asDouble(), 661, 5);

        String jsonFromYamlFile = yamlToJson(Helper.isToString(getClass().getResourceAsStream("cargo_bike.yml")));
        body = "{\"points\": [[11.58199, 50.0141], [11.5865, 50.0095]], \"profile\": \"bike\", \"custom_model\":" + jsonFromYamlFile + ", \"ch.disable\": true}";
        path = getPath(body);
        assertEquals(path.get("distance").asDouble(), 1007, 5);

        // results should be identical be it via server-side profile or query profile:
        body = "{\"points\": [[11.58199, 50.0141], [11.5865, 50.0095]], \"profile\": \"cargo_bike\", \"custom_model\": {}, \"ch.disable\": true}";
        JsonNode path2 = getPath(body);
        assertEquals(path.get("distance").asDouble(), path2.get("distance").asDouble(), 1);
    }

    @Test
    public void testJsonBike() {
        String jsonQuery = "{" +
                " \"points\": [[11.58199, 50.0141], [11.5865, 50.0095]]," +
                " \"profile\": \"json_bike\"," +
                " \"custom_model\": {}," +
                " \"ch.disable\": true" +
                "}";
<<<<<<< HEAD
        final Response response = query(jsonQuery, 200);
        JsonNode json = response.readEntity(JsonNode.class);
        JsonNode infoJson = json.get("info");
        assertFalse(infoJson.has("errors"));
        JsonNode path = json.get("paths").get(0);
        assertEquals(660, path.get("distance").asDouble(), 10);
    }

    @Test
    public void testBikeWithPriority() {
        String coords = " \"points\": [[11.539421, 50.018274], [11.593966, 50.007739]],";
        String jsonQuery = "{" +
                coords +
                " \"profile\": \"bike_fastest\"," +
                " \"ch.disable\": true" +
                "}";
        Response response = query(jsonQuery, 200);
        JsonNode json = response.readEntity(JsonNode.class);
        double expectedDistance = json.get("paths").get(0).get("distance").asDouble();
        assertEquals(4781, expectedDistance, 10);

        // base profile bike has to use distance_influence = 0 (unlike default) otherwise not comparable to "fastest"
        jsonQuery = "{" +
                coords +
                " \"profile\": \"bike\"," +
                " \"ch.disable\": true" +
                "}";
        response = query(jsonQuery, 200);
        json = response.readEntity(JsonNode.class);
        JsonNode infoJson = json.get("info");
        assertFalse(infoJson.has("errors"));
        JsonNode path = json.get("paths").get(0);
        assertEquals(4781, path.get("distance").asDouble(), 10);
=======
        JsonNode path = getPath(jsonQuery);
        assertEquals(path.get("distance").asDouble(), 660, 10);
>>>>>>> eace9b01
    }

    @Test
    public void customBikeShouldBeLikeJsonBike() {
        String jsonQuery = "{" +
                " \"points\": [[11.58199, 50.0141], [11.5865, 50.0095]]," +
                " \"profile\": \"custom_bike\"," +
                " \"custom_model\": {}," +
                " \"ch.disable\": true" +
                "}";
        JsonNode path = getPath(jsonQuery);
        assertEquals(path.get("distance").asDouble(), 660, 10);
    }

    @Test
    public void testSubnetworkRemovalPerProfile() {
        // none-CH
        String body = "{\"points\": [[11.556416,50.007739], [11.528864,50.021638]]," +
                " \"profile\": \"car_no_unclassified\"," +
                " \"ch.disable\": true" +
                "}";
        JsonNode path = getPath(body);
        assertEquals(8754, path.get("distance").asDouble(), 5);

        // CH
        body = "{\"points\": [[11.556416,50.007739], [11.528864,50.021638]]," +
                " \"profile\": \"car_no_unclassified\"" +
                "}";
        path = getPath(body);
        assertEquals(8754, path.get("distance").asDouble(), 5);

        // different profile
        body = "{\"points\": [[11.494446, 50.027814], [11.511483, 49.987628]]," +
                " \"profile\": \"custom_bike2\"," +
                " \"ch.disable\": true" +
                "}";
        path = getPath(body);
        assertEquals(5370, path.get("distance").asDouble(), 5);
    }

    @Test
    public void customBikeWithHighSpeed() {
        // encoder.getMaxSpeed is 30km/h and limit_to statement is 40km/h in server-side custom model
        // since #2335 do no longer throw exception in case too high limit_to is used
        String jsonQuery = "{" +
                " \"points\": [[11.58199, 50.0141], [11.5865, 50.0095]]," +
                " \"profile\": \"custom_bike3\"," +
                " \"custom_model\": { " +
                "   \"speed\": [{" +
                "       \"if\": \"true\", \"limit_to\": 55" +
                "     }] " +
                " }," +
                " \"ch.disable\": true" +
                "}";

        JsonNode path = getPath(jsonQuery);
        assertEquals(660, path.get("distance").asDouble(), 10);
        assertEquals(69, path.get("time").asLong() / 1000, 1);

        // now limit_to increases time
        jsonQuery = "{" +
                " \"points\": [[11.58199, 50.0141], [11.5865, 50.0095]]," +
                " \"profile\": \"custom_bike3\"," +
                " \"custom_model\": { " +
                "   \"speed\": [{" +
                "      \"if\": \"true\", \"limit_to\": 35" +
                "   }] " +
                " }," +
                " \"ch.disable\": true" +
                "}";
        path = getPath(jsonQuery);
        assertEquals(660, path.get("distance").asDouble(), 10);
        assertEquals(77, path.get("time").asLong() / 1000, 1);
    }

    private void assertMessageStartsWith(JsonNode jsonNode, String message) {
        assertNotNull(jsonNode.get("message"));
        assertTrue(jsonNode.get("message").asText().startsWith(message), "Expected error message to start with:\n" +
                message + "\nbut got:\n" + jsonNode.get("message").asText());
    }

    JsonNode getPath(String body) {
        final Response response = query(body, 200);
        JsonNode json = response.readEntity(JsonNode.class);
        assertFalse(json.get("info").has("errors"));
        return json.get("paths").get(0);
    }

    Response query(String body, int code) {
        Response response = clientTarget(app, "/route").request().post(Entity.json(body));
        response.bufferEntity();
        JsonNode jsonNode = response.readEntity(JsonNode.class);
        assertEquals(code, response.getStatus(), jsonNode.has("message") ? jsonNode.get("message").toString() : "no error message");
        return response;
    }

    private static String yamlToJson(String yaml) {
        try {
            ObjectMapper yamlReader = new ObjectMapper(new YAMLFactory());
            Object obj = yamlReader.readValue(yaml, Object.class);

            ObjectMapper jsonWriter = new ObjectMapper();
            return jsonWriter.writeValueAsString(obj);
        } catch (Exception ex) {
            throw new RuntimeException(ex);
        }
    }
}<|MERGE_RESOLUTION|>--- conflicted
+++ resolved
@@ -134,11 +134,7 @@
     public void testUnknownProfile() {
         String body = "{\"points\": [[11.58199, 50.0141], [11.5865, 50.0095]], \"profile\": \"unknown\", \"custom_model\": {}, \"ch.disable\": true}";
         JsonNode jsonNode = query(body, 400).readEntity(JsonNode.class);
-<<<<<<< HEAD
-        assertMessageStartsWith(jsonNode, "The requested profile 'unknown' does not exist.\nAvailable profiles: [car, bike, ");
-=======
         assertMessageStartsWith(jsonNode, "The requested profile 'unknown' does not exist.\nAvailable profiles: ");
->>>>>>> eace9b01
     }
 
     @Test
@@ -212,12 +208,7 @@
                 " \"custom_model\": {}," +
                 " \"ch.disable\": true" +
                 "}";
-<<<<<<< HEAD
-        final Response response = query(jsonQuery, 200);
-        JsonNode json = response.readEntity(JsonNode.class);
-        JsonNode infoJson = json.get("info");
-        assertFalse(infoJson.has("errors"));
-        JsonNode path = json.get("paths").get(0);
+        JsonNode path = getPath(jsonQuery);
         assertEquals(660, path.get("distance").asDouble(), 10);
     }
 
@@ -229,9 +220,8 @@
                 " \"profile\": \"bike_fastest\"," +
                 " \"ch.disable\": true" +
                 "}";
-        Response response = query(jsonQuery, 200);
-        JsonNode json = response.readEntity(JsonNode.class);
-        double expectedDistance = json.get("paths").get(0).get("distance").asDouble();
+        JsonNode path = getPath(jsonQuery);
+        double expectedDistance = path.get("distance").asDouble();
         assertEquals(4781, expectedDistance, 10);
 
         // base profile bike has to use distance_influence = 0 (unlike default) otherwise not comparable to "fastest"
@@ -240,16 +230,8 @@
                 " \"profile\": \"bike\"," +
                 " \"ch.disable\": true" +
                 "}";
-        response = query(jsonQuery, 200);
-        json = response.readEntity(JsonNode.class);
-        JsonNode infoJson = json.get("info");
-        assertFalse(infoJson.has("errors"));
-        JsonNode path = json.get("paths").get(0);
+        path = getPath(jsonQuery);
         assertEquals(4781, path.get("distance").asDouble(), 10);
-=======
-        JsonNode path = getPath(jsonQuery);
-        assertEquals(path.get("distance").asDouble(), 660, 10);
->>>>>>> eace9b01
     }
 
     @Test
