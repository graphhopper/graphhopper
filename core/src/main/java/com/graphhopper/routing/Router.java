/*
 *  Licensed to GraphHopper GmbH under one or more contributor
 *  license agreements. See the NOTICE file distributed with this work for
 *  additional information regarding copyright ownership.
 *
 *  GraphHopper GmbH licenses this file to you under the Apache License,
 *  Version 2.0 (the "License"); you may not use this file except in
 *  compliance with the License. You may obtain a copy of the License at
 *
 *       http://www.apache.org/licenses/LICENSE-2.0
 *
 *  Unless required by applicable law or agreed to in writing, software
 *  distributed under the License is distributed on an "AS IS" BASIS,
 *  WITHOUT WARRANTIES OR CONDITIONS OF ANY KIND, either express or implied.
 *  See the License for the specific language governing permissions and
 *  limitations under the License.
 */

package com.graphhopper.routing;

import com.carrotsearch.hppc.cursors.IntCursor;
import com.graphhopper.GHRequest;
import com.graphhopper.GHResponse;
import com.graphhopper.ResponsePath;
import com.graphhopper.config.Profile;
import com.graphhopper.routing.ch.CHRoutingAlgorithmFactory;
import com.graphhopper.routing.lm.LMRoutingAlgorithmFactory;
import com.graphhopper.routing.lm.LandmarkStorage;
import com.graphhopper.routing.querygraph.QueryGraph;
import com.graphhopper.routing.util.DefaultEdgeFilter;
import com.graphhopper.routing.util.EncodingManager;
import com.graphhopper.routing.util.FlagEncoder;
import com.graphhopper.routing.util.TraversalMode;
import com.graphhopper.routing.weighting.BlockAreaWeighting;
import com.graphhopper.routing.weighting.Weighting;
import com.graphhopper.storage.CHGraph;
import com.graphhopper.storage.Graph;
import com.graphhopper.storage.GraphEdgeIdFinder;
import com.graphhopper.storage.GraphHopperStorage;
import com.graphhopper.storage.index.LocationIndex;
import com.graphhopper.storage.index.QueryResult;
import com.graphhopper.util.*;
import com.graphhopper.util.details.PathDetailsBuilderFactory;
import com.graphhopper.util.exceptions.PointDistanceExceededException;
import com.graphhopper.util.exceptions.PointNotFoundException;
import com.graphhopper.util.exceptions.PointOutOfBoundsException;
import com.graphhopper.util.shapes.BBox;
import com.graphhopper.util.shapes.GHPoint;

import java.util.*;

import static com.graphhopper.routing.weighting.Weighting.INFINITE_U_TURN_COSTS;
import static com.graphhopper.util.Helper.DIST_EARTH;
import static com.graphhopper.util.Parameters.Algorithms.ALT_ROUTE;
import static com.graphhopper.util.Parameters.Algorithms.ROUND_TRIP;
import static com.graphhopper.util.Parameters.Routing.*;
import static java.util.Collections.emptyList;

public class Router {
    private final GraphHopperStorage ghStorage;
    private final EncodingManager encodingManager;
    private final LocationIndex locationIndex;
    private final Map<String, Profile> profilesByName;
    private final PathDetailsBuilderFactory pathDetailsBuilderFactory;
    private final TranslationMap translationMap;
    private final RouterConfig routerConfig;
    private final WeightingFactory weightingFactory;
    // todo: these should not be necessary anymore as soon as GraphHopperStorage (or something that replaces) it acts
    // like a 'graph database'
    private final Map<String, CHGraph> chGraphs;
    private final Map<String, LandmarkStorage> landmarks;
    private final boolean chEnabled;
    private final boolean lmEnabled;

    public Router(GraphHopperStorage ghStorage, LocationIndex locationIndex,
                  Map<String, Profile> profilesByName, PathDetailsBuilderFactory pathDetailsBuilderFactory,
                  TranslationMap translationMap, RouterConfig routerConfig, WeightingFactory weightingFactory,
                  Map<String, CHGraph> chGraphs, Map<String, LandmarkStorage> landmarks) {
        this.ghStorage = ghStorage;
        this.encodingManager = ghStorage.getEncodingManager();
        this.locationIndex = locationIndex;
        this.profilesByName = profilesByName;
        this.pathDetailsBuilderFactory = pathDetailsBuilderFactory;
        this.translationMap = translationMap;
        this.routerConfig = routerConfig;
        this.weightingFactory = weightingFactory;
        this.chGraphs = chGraphs;
        this.landmarks = landmarks;
        // note that his is not the same as !ghStorage.getCHConfigs().isEmpty(), because the GHStorage might have some
        // CHGraphs that were not built yet (and possibly no CH profiles were configured). If this wasn't so we would
        // not need the chGraphs map at all here, because we could get the CHGraphs from GHStorage
        this.chEnabled = !chGraphs.isEmpty();
        this.lmEnabled = !landmarks.isEmpty();
    }

    public List<Path> route(GHRequest request, GHResponse ghRsp) {
        try {
            validateRequest(request);
            final boolean disableCH = getDisableCH(request.getHints());
            final boolean disableLM = getDisableLM(request.getHints());
            Profile profile = profilesByName.get(request.getProfile());
            if (profile == null)
                throw new IllegalArgumentException("The requested profile '" + request.getProfile() + "' does not exist.\nAvailable profiles: " + profilesByName.keySet());
            if (!profile.isTurnCosts() && !request.getCurbsides().isEmpty())
                throw new IllegalArgumentException("To make use of the " + CURBSIDE + " parameter you need to use a profile that supports turn costs" +
                        "\nThe following profiles do support turn costs: " + getTurnCostProfiles());
            // todo later: should we be able to control this using the edge_based parameter?
            TraversalMode traversalMode = profile.isTurnCosts() ? TraversalMode.EDGE_BASED : TraversalMode.NODE_BASED;
            final int uTurnCostsInt = request.getHints().getInt(Parameters.Routing.U_TURN_COSTS, INFINITE_U_TURN_COSTS);
            if (uTurnCostsInt != INFINITE_U_TURN_COSTS && !traversalMode.isEdgeBased()) {
                throw new IllegalArgumentException("Finite u-turn costs can only be used for edge-based routing, you need to use a profile that" +
                        " supports turn costs. Currently the following profiles that support turn costs are available: " + getTurnCostProfiles());
            }
            ghRsp.addDebugInfo("traversal-mode:" + traversalMode.toString());
            final boolean passThrough = getPassThrough(request.getHints());
            final boolean forceCurbsides = request.getHints().getBool(FORCE_CURBSIDE, true);
            int maxVisitedNodesForRequest = request.getHints().getInt(Parameters.Routing.MAX_VISITED_NODES, routerConfig.getMaxVisitedNodes());
            if (maxVisitedNodesForRequest > routerConfig.getMaxVisitedNodes())
                throw new IllegalArgumentException("The max_visited_nodes parameter has to be below or equal to:" + routerConfig.getMaxVisitedNodes());

            // determine weighting
            final boolean useCH = chEnabled && !disableCH;
            Weighting weighting = createWeighting(profile, request.getHints(), request.getPoints(), useCH);

            AlgorithmOptions algoOpts = AlgorithmOptions.start().
                    algorithm(request.getAlgorithm()).
                    traversalMode(traversalMode).
                    weighting(weighting).
                    maxVisitedNodes(maxVisitedNodesForRequest).
                    hints(request.getHints()).
                    build();

<<<<<<< HEAD
            // do the actual route calculation !
            List<Path> altPaths = routingTemplate.calcPaths(queryGraph, algorithmFactory, algoOpts);

            boolean tmpEnableInstructions = request.getHints().getBool(Parameters.Routing.INSTRUCTIONS, encodingManager.isEnableInstructions());
            boolean tmpCalcPoints = request.getHints().getBool(Parameters.Routing.CALC_POINTS, routerConfig.isCalcPoints());
            double wayPointMaxDistance = request.getHints().getDouble(Parameters.Routing.WAY_POINT_MAX_DISTANCE, 1d);

            DouglasPeucker peucker = new DouglasPeucker().
                    setMaxDistance(wayPointMaxDistance).
                    setElevationMaxDistance(routerConfig.getElevationWayPointMaxDistance());
            PathMerger pathMerger = new PathMerger(queryGraph.getBaseGraph(), weighting).
                    setCalcPoints(tmpCalcPoints).
                    setDouglasPeucker(peucker).
                    setEnableInstructions(tmpEnableInstructions).
                    setPathDetailsBuilders(pathDetailsBuilderFactory, request.getPathDetails()).
                    setSimplifyResponse(routerConfig.isSimplifyResponse() && wayPointMaxDistance > 0);

            if (!request.getHeadings().isEmpty())
                pathMerger.setFavoredHeading(request.getHeadings().get(0));

            routingTemplate.finish(pathMerger, translationMap.getWithFallBack(request.getLocale()));
            return altPaths;
=======
            if (ROUND_TRIP.equalsIgnoreCase(request.getAlgorithm())) {
                // ROUND TRIP
                StopWatch sw = new StopWatch().start();
                double startHeading = request.getHeadings().isEmpty() ? Double.NaN : request.getHeadings().get(0);
                RoundTripRouting.Params params = new RoundTripRouting.Params(request.getHints(), startHeading, routerConfig.getMaxRoundTripRetries());
                List<QueryResult> qResults = RoundTripRouting.lookup(request.getPoints(), weighting, locationIndex, params);
                ghRsp.addDebugInfo("idLookup:" + sw.stop().getSeconds() + "s");

                // use A* for round trips
                AlgorithmOptions roundTripAlgoOpts = AlgorithmOptions
                        .start(algoOpts)
                        .algorithm(Parameters.Algorithms.ASTAR_BI)
                        .build();
                roundTripAlgoOpts.getHints().putObject(Parameters.Algorithms.AStarBi.EPSILON, 2);
                FlexiblePathCalculator pathCalculator = createFlexiblePathCalculator(qResults, profile, roundTripAlgoOpts, disableLM);
                QueryGraph queryGraph = QueryGraph.create(ghStorage, qResults);

                RoundTripRouting.Result result = RoundTripRouting.calcPaths(qResults, pathCalculator);
                // we merge the different legs of the roundtrip into one response path
                ResponsePath responsePath = concatenatePaths(request, weighting, queryGraph, result.paths, getWaypoints(qResults));
                ghRsp.add(responsePath);
                ghRsp.getHints().putObject("visited_nodes.sum", result.visitedNodes);
                ghRsp.getHints().putObject("visited_nodes.average", (float) result.visitedNodes / (qResults.size() - 1));
                return result.paths;
            } else if (ALT_ROUTE.equalsIgnoreCase(request.getAlgorithm())) {
                // ALTERNATIVE ROUTES
                if (request.getPoints().size() > 2)
                    throw new IllegalArgumentException("Currently alternative routes work only with start and end point. You tried to use: " + request.getPoints().size() + " points");
                StopWatch sw = new StopWatch().start();
                List<QueryResult> qResults = ViaRouting.lookup(encodingManager, request.getPoints(), weighting, locationIndex, request.getSnapPreventions(), request.getPointHints());
                ghRsp.addDebugInfo("idLookup:" + sw.stop().getSeconds() + "s");
                PathCalculator pathCalculator = createPathCalculator(qResults, profile, algoOpts, disableCH, disableLM);
                QueryGraph queryGraph = QueryGraph.create(ghStorage, qResults);

                if (passThrough)
                    throw new IllegalArgumentException("Alternative paths and " + PASS_THROUGH + " at the same time is currently not supported");
                if (!request.getCurbsides().isEmpty())
                    throw new IllegalArgumentException("Alternative paths do not support the " + CURBSIDE + " parameter yet");

                ViaRouting.Result result = ViaRouting.calcPaths(request.getPoints(), queryGraph, qResults, weighting.getFlagEncoder().getAccessEnc(), pathCalculator, request.getCurbsides(), forceCurbsides, request.getHeadings(), passThrough);
                if (result.paths.isEmpty())
                    throw new RuntimeException("Empty paths for alternative route calculation not expected");

                // each path represents a different alternative and we do the path merging for each of them
                PathMerger pathMerger = createPathMerger(request, weighting, queryGraph);
                for (Path path : result.paths) {
                    ResponsePath responsePath = new ResponsePath();
                    responsePath.setWaypoints(getWaypoints(qResults));
                    pathMerger.doWork(responsePath, Collections.singletonList(path), encodingManager, translationMap.getWithFallBack(request.getLocale()));
                    ghRsp.add(responsePath);
                }
                ghRsp.getHints().putObject("visited_nodes.sum", result.visitedNodes);
                ghRsp.getHints().putObject("visited_nodes.average", (float) result.visitedNodes / (qResults.size() - 1));
                return result.paths;
            } else {
                StopWatch sw = new StopWatch().start();
                List<QueryResult> qResults = ViaRouting.lookup(encodingManager, request.getPoints(), weighting, locationIndex, request.getSnapPreventions(), request.getPointHints());
                ghRsp.addDebugInfo("idLookup:" + sw.stop().getSeconds() + "s");
                PathCalculator pathCalculator = createPathCalculator(qResults, profile, algoOpts, disableCH, disableLM);
                // (base) query graph used to resolve headings, curbsides etc. this is not necessarily the same thing as
                // the (possibly implementation specific) query graph used by PathCalculator
                QueryGraph queryGraph = QueryGraph.create(ghStorage, qResults);
                ViaRouting.Result result = ViaRouting.calcPaths(request.getPoints(), queryGraph, qResults, weighting.getFlagEncoder().getAccessEnc(), pathCalculator, request.getCurbsides(), forceCurbsides, request.getHeadings(), passThrough);

                if (request.getPoints().size() != result.paths.size() + 1)
                    throw new RuntimeException("There should be exactly one more point than paths. points:" + request.getPoints().size() + ", paths:" + result.paths.size());

                // here each path represents one leg of the via-route and we merge them all together into one response path
                ResponsePath responsePath = concatenatePaths(request, weighting, queryGraph, result.paths, getWaypoints(qResults));
                responsePath.addDebugInfo(result.debug);
                ghRsp.add(responsePath);
                ghRsp.getHints().putObject("visited_nodes.sum", result.visitedNodes);
                ghRsp.getHints().putObject("visited_nodes.average", (float) result.visitedNodes / (qResults.size() - 1));
                return result.paths;
            }
        } catch (MultiplePointsNotFoundException ex) {
            for (IntCursor p : ex.getPointsNotFound()) {
                ghRsp.addError(new PointNotFoundException("Cannot find point " + p.value + ": " + request.getPoints().get(p.index), p.value));
            }
            return emptyList();
>>>>>>> d831dbf6
        } catch (IllegalArgumentException ex) {
            ghRsp.addError(ex);
            return emptyList();
        }
    }

    private Weighting createWeighting(Profile profile, PMap requestHints, List<GHPoint> points, boolean forCH) {
        if (forCH) {
            // todo: do not allow things like short_fastest.distance_factor or u_turn_costs unless CH is disabled
            // and only under certain conditions for LM

            // the request hints are ignored for CH as we cannot change the profile after the preparation like this.
            // the weighting here has to be created the same way as we did when we created the weighting for the preparation
            return weightingFactory.createWeighting(profile, new PMap(), false);
        } else {
            Weighting weighting = weightingFactory.createWeighting(profile, requestHints, false);
            if (requestHints.has(Parameters.Routing.BLOCK_AREA)) {
                FlagEncoder encoder = encodingManager.getEncoder(profile.getVehicle());
                GraphEdgeIdFinder.BlockArea blockArea = GraphEdgeIdFinder.createBlockArea(ghStorage, locationIndex,
                        points, requestHints, DefaultEdgeFilter.allEdges(encoder));
                weighting = new BlockAreaWeighting(weighting, blockArea);
            }
            return weighting;
        }
    }

    private PathCalculator createPathCalculator(List<QueryResult> qResults, Profile profile, AlgorithmOptions algoOpts, boolean disableCH, boolean disableLM) {
        if (chEnabled && !disableCH) {
            PMap opts = new PMap(algoOpts.getHints());
            opts.putObject(ALGORITHM, algoOpts.getAlgorithm());
            opts.putObject(MAX_VISITED_NODES, algoOpts.getMaxVisitedNodes());
            return createCHPathCalculator(qResults, profile, opts);
        } else {
            return createFlexiblePathCalculator(qResults, profile, algoOpts, disableLM);
        }
    }

    private PathCalculator createCHPathCalculator(List<QueryResult> qResults, Profile profile, PMap opts) {
        CHGraph chGraph = chGraphs.get(profile.getName());
        if (chGraph == null)
            throw new IllegalArgumentException("Cannot find CH preparation for the requested profile: '" + profile.getName() + "'" +
                    "\nYou can try disabling CH using " + Parameters.CH.DISABLE + "=true" +
                    "\navailable CH profiles: " + chGraphs.keySet());
        QueryGraph chQueryGraph = QueryGraph.create(chGraph, qResults);
        return new CHPathCalculator(chQueryGraph, new CHRoutingAlgorithmFactory(chGraph), opts);
    }

    private FlexiblePathCalculator createFlexiblePathCalculator(List<QueryResult> qResults, Profile profile, AlgorithmOptions algoOpts, boolean disableLM) {
        RoutingAlgorithmFactory algorithmFactory;
        // for now do not allow mixing CH&LM #1082,#1889
        if (lmEnabled && !disableLM) {
            LandmarkStorage landmarkStorage = landmarks.get(profile.getName());
            if (landmarkStorage == null)
                throw new IllegalArgumentException("Cannot find LM preparation for the requested profile: '" + profile.getName() + "'" +
                        "\nYou can try disabling LM using " + Parameters.Landmark.DISABLE + "=true" +
                        "\navailable LM profiles: " + landmarks.keySet());
            algorithmFactory = new LMRoutingAlgorithmFactory(landmarkStorage).setDefaultActiveLandmarks(routerConfig.getActiveLandmarkCount());
        } else {
            algorithmFactory = new RoutingAlgorithmFactorySimple();
        }
        checkNonChMaxWaypointDistance(qResults);
        QueryGraph queryGraph = QueryGraph.create(ghStorage, qResults);
        return new FlexiblePathCalculator(queryGraph, algorithmFactory, algoOpts);
    }

    private PathMerger createPathMerger(GHRequest request, Weighting weighting, Graph graph) {
        boolean enableInstructions = request.getHints().getBool(Parameters.Routing.INSTRUCTIONS, encodingManager.isEnableInstructions());
        boolean calcPoints = request.getHints().getBool(Parameters.Routing.CALC_POINTS, routerConfig.isCalcPoints());
        double wayPointMaxDistance = request.getHints().getDouble(Parameters.Routing.WAY_POINT_MAX_DISTANCE, 1d);

        DouglasPeucker peucker = new DouglasPeucker().setMaxDistance(wayPointMaxDistance);
        PathMerger pathMerger = new PathMerger(graph, weighting).
                setCalcPoints(calcPoints).
                setDouglasPeucker(peucker).
                setEnableInstructions(enableInstructions).
                setPathDetailsBuilders(pathDetailsBuilderFactory, request.getPathDetails()).
                setSimplifyResponse(routerConfig.isSimplifyResponse() && wayPointMaxDistance > 0);

        if (!request.getHeadings().isEmpty())
            pathMerger.setFavoredHeading(request.getHeadings().get(0));
        return pathMerger;
    }

    private ResponsePath concatenatePaths(GHRequest request, Weighting weighting, QueryGraph queryGraph, List<Path> paths, PointList waypoints) {
        ResponsePath responsePath = new ResponsePath();
        responsePath.setWaypoints(waypoints);
        PathMerger pathMerger = createPathMerger(request, weighting, queryGraph);
        pathMerger.doWork(responsePath, paths, encodingManager, translationMap.getWithFallBack(request.getLocale()));
        return responsePath;
    }

    private PointList getWaypoints(List<QueryResult> queryResults) {
        PointList pointList = new PointList(queryResults.size(), true);
        for (QueryResult qr : queryResults) {
            pointList.add(qr.getSnappedPoint());
        }
        return pointList;
    }

    protected void validateRequest(GHRequest request) {
        if (Helper.isEmpty(request.getProfile()))
            throw new IllegalArgumentException("You need to specify a profile to perform a routing request, see docs/core/profiles.md");

        if (request.getHints().has("vehicle"))
            throw new IllegalArgumentException("GHRequest may no longer contain a vehicle, use the profile parameter instead, see docs/core/profiles.md");
        if (request.getHints().has("weighting"))
            throw new IllegalArgumentException("GHRequest may no longer contain a weighting, use the profile parameter instead, see docs/core/profiles.md");
        if (request.getHints().has(Parameters.Routing.TURN_COSTS))
            throw new IllegalArgumentException("GHRequest may no longer contain the turn_costs=true/false parameter, use the profile parameter instead, see docs/core/profiles.md");
        if (request.getHints().has(Parameters.Routing.EDGE_BASED))
            throw new IllegalArgumentException("GHRequest may no longer contain the edge_based=true/false parameter, use the profile parameter instead, see docs/core/profiles.md");

        if (request.getPoints().isEmpty())
            throw new IllegalArgumentException("You have to pass at least one point");
        checkIfPointsAreInBounds(request.getPoints());

        if (request.getHeadings().size() > 1 && request.getHeadings().size() != request.getPoints().size())
            throw new IllegalArgumentException("The number of 'heading' parameters must be zero, one "
                    + "or equal to the number of points (" + request.getPoints().size() + ")");
        for (int i = 0; i < request.getHeadings().size(); i++)
            if (!GHRequest.isAzimuthValue(request.getHeadings().get(i)))
                throw new IllegalArgumentException("Heading for point " + i + " must be in range [0,360) or NaN, but was: " + request.getHeadings().get(i));

        if (request.getPointHints().size() > 0 && request.getPointHints().size() != request.getPoints().size())
            throw new IllegalArgumentException("If you pass " + POINT_HINT + ", you need to pass exactly one hint for every point, empty hints will be ignored");
        if (request.getCurbsides().size() > 0 && request.getCurbsides().size() != request.getPoints().size())
            throw new IllegalArgumentException("If you pass " + CURBSIDE + ", you need to pass exactly one curbside for every point, empty curbsides will be ignored");

        boolean disableCH = getDisableCH(request.getHints());
        if (chEnabled && !routerConfig.isCHDisablingAllowed() && disableCH)
            throw new IllegalArgumentException("Disabling CH not allowed on the server-side");

        boolean disableLM = getDisableLM(request.getHints());
        if (lmEnabled && !routerConfig.isLMDisablingAllowed() && disableLM)
            throw new IllegalArgumentException("Disabling LM not allowed on the server-side");

        if (chEnabled && !disableCH) {
            if (!request.getHeadings().isEmpty())
                throw new IllegalArgumentException("The 'heading' parameter is currently not supported for speed mode, you need to disable speed mode with `ch.disable=true`. See issue #483");

            if (getPassThrough(request.getHints()))
                throw new IllegalArgumentException("The '" + Parameters.Routing.PASS_THROUGH + "' parameter is currently not supported for speed mode, you need to disable speed mode with `ch.disable=true`. See issue #1765");

            if (request.getHints().has(Parameters.Routing.BLOCK_AREA))
                throw new IllegalArgumentException("When CH is enabled the " + Parameters.Routing.BLOCK_AREA + " cannot be specified");
        }
    }

    private List<String> getTurnCostProfiles() {
        List<String> turnCostProfiles = new ArrayList<>();
        for (Profile p : profilesByName.values()) {
            if (p.isTurnCosts()) {
                turnCostProfiles.add(p.getName());
            }
        }
        return turnCostProfiles;
    }

    private static boolean getDisableLM(PMap hints) {
        return hints.getBool(Parameters.Landmark.DISABLE, false);
    }

    private static boolean getDisableCH(PMap hints) {
        return hints.getBool(Parameters.CH.DISABLE, false);
    }

    private static boolean getPassThrough(PMap hints) {
        return hints.getBool(PASS_THROUGH, false);
    }

    private void checkIfPointsAreInBounds(List<GHPoint> points) {
        BBox bounds = ghStorage.getBounds();
        for (int i = 0; i < points.size(); i++) {
            GHPoint point = points.get(i);
            if (!bounds.contains(point.getLat(), point.getLon())) {
                throw new PointOutOfBoundsException("Point " + i + " is out of bounds: " + point + ", the bounds are: " + bounds, i);
            }
        }
    }

    private void checkNonChMaxWaypointDistance(List<QueryResult> points) {
        if (routerConfig.getNonChMaxWaypointDistance() == Integer.MAX_VALUE) {
            return;
        }
        GHPoint lastPoint = points.get(0).getQueryPoint();
        GHPoint point;
        double dist;
        for (int i = 1; i < points.size(); i++) {
            point = points.get(i).getQueryPoint();
            dist = DIST_EARTH.calcDist(lastPoint.getLat(), lastPoint.getLon(), point.getLat(), point.getLon());
            if (dist > routerConfig.getNonChMaxWaypointDistance()) {
                Map<String, Object> detailMap = new HashMap<>(2);
                detailMap.put("from", i - 1);
                detailMap.put("to", i);
                throw new PointDistanceExceededException("Point " + i + " is too far from Point " + (i - 1) + ": " + point, detailMap);
            }
            lastPoint = point;
        }
    }
}<|MERGE_RESOLUTION|>--- conflicted
+++ resolved
@@ -130,30 +130,6 @@
                     hints(request.getHints()).
                     build();
 
-<<<<<<< HEAD
-            // do the actual route calculation !
-            List<Path> altPaths = routingTemplate.calcPaths(queryGraph, algorithmFactory, algoOpts);
-
-            boolean tmpEnableInstructions = request.getHints().getBool(Parameters.Routing.INSTRUCTIONS, encodingManager.isEnableInstructions());
-            boolean tmpCalcPoints = request.getHints().getBool(Parameters.Routing.CALC_POINTS, routerConfig.isCalcPoints());
-            double wayPointMaxDistance = request.getHints().getDouble(Parameters.Routing.WAY_POINT_MAX_DISTANCE, 1d);
-
-            DouglasPeucker peucker = new DouglasPeucker().
-                    setMaxDistance(wayPointMaxDistance).
-                    setElevationMaxDistance(routerConfig.getElevationWayPointMaxDistance());
-            PathMerger pathMerger = new PathMerger(queryGraph.getBaseGraph(), weighting).
-                    setCalcPoints(tmpCalcPoints).
-                    setDouglasPeucker(peucker).
-                    setEnableInstructions(tmpEnableInstructions).
-                    setPathDetailsBuilders(pathDetailsBuilderFactory, request.getPathDetails()).
-                    setSimplifyResponse(routerConfig.isSimplifyResponse() && wayPointMaxDistance > 0);
-
-            if (!request.getHeadings().isEmpty())
-                pathMerger.setFavoredHeading(request.getHeadings().get(0));
-
-            routingTemplate.finish(pathMerger, translationMap.getWithFallBack(request.getLocale()));
-            return altPaths;
-=======
             if (ROUND_TRIP.equalsIgnoreCase(request.getAlgorithm())) {
                 // ROUND TRIP
                 StopWatch sw = new StopWatch().start();
@@ -234,7 +210,6 @@
                 ghRsp.addError(new PointNotFoundException("Cannot find point " + p.value + ": " + request.getPoints().get(p.index), p.value));
             }
             return emptyList();
->>>>>>> d831dbf6
         } catch (IllegalArgumentException ex) {
             ghRsp.addError(ex);
             return emptyList();
@@ -305,7 +280,9 @@
         boolean calcPoints = request.getHints().getBool(Parameters.Routing.CALC_POINTS, routerConfig.isCalcPoints());
         double wayPointMaxDistance = request.getHints().getDouble(Parameters.Routing.WAY_POINT_MAX_DISTANCE, 1d);
 
-        DouglasPeucker peucker = new DouglasPeucker().setMaxDistance(wayPointMaxDistance);
+        DouglasPeucker peucker = new DouglasPeucker().
+                setMaxDistance(wayPointMaxDistance).
+                setElevationMaxDistance(routerConfig.getElevationWayPointMaxDistance());
         PathMerger pathMerger = new PathMerger(graph, weighting).
                 setCalcPoints(calcPoints).
                 setDouglasPeucker(peucker).
