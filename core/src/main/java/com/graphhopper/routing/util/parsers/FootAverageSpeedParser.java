--- conflicted
+++ resolved
@@ -5,9 +5,7 @@
 import com.graphhopper.util.PMap;
 
 import java.util.HashMap;
-import java.util.HashSet;
 import java.util.Map;
-import java.util.Set;
 
 import static com.graphhopper.routing.ev.RouteNetwork.*;
 import static com.graphhopper.routing.util.PriorityCode.UNCHANGED;
@@ -15,8 +13,6 @@
 public class FootAverageSpeedParser extends AbstractAverageSpeedParser implements TagParser {
     static final int SLOW_SPEED = 2;
     static final int MEAN_SPEED = 5;
-    // larger value required - ferries are faster than pedestrians
-    static final int FERRY_SPEED = 15;
     protected Map<RouteNetwork, Integer> routeMap = new HashMap<>();
 
     public FootAverageSpeedParser(EncodedValueLookup lookup, PMap properties) {
@@ -24,49 +20,8 @@
     }
 
     protected FootAverageSpeedParser(DecimalEncodedValue speedEnc) {
-<<<<<<< HEAD
         super(speedEnc);
 
-        sidewalksNoValues.add("no");
-        sidewalksNoValues.add("none");
-        // see #712
-        sidewalksNoValues.add("separate");
-
-        sidewalkValues.add("yes");
-        sidewalkValues.add("both");
-        sidewalkValues.add("left");
-        sidewalkValues.add("right");
-
-        safeHighwayTags.add("footway");
-        safeHighwayTags.add("path");
-        safeHighwayTags.add("steps");
-        safeHighwayTags.add("pedestrian");
-        safeHighwayTags.add("living_street");
-        safeHighwayTags.add("track");
-        safeHighwayTags.add("residential");
-        safeHighwayTags.add("service");
-        safeHighwayTags.add("platform");
-
-        avoidHighwayTags.add("trunk");
-        avoidHighwayTags.add("trunk_link");
-        avoidHighwayTags.add("primary");
-        avoidHighwayTags.add("primary_link");
-        avoidHighwayTags.add("secondary");
-        avoidHighwayTags.add("secondary_link");
-        avoidHighwayTags.add("tertiary");
-        avoidHighwayTags.add("tertiary_link");
-
-        allowedHighwayTags.addAll(safeHighwayTags);
-        allowedHighwayTags.addAll(avoidHighwayTags);
-        allowedHighwayTags.add("cycleway");
-        allowedHighwayTags.add("unclassified");
-        allowedHighwayTags.add("road");
-        // disallowed in some countries
-        //allowedHighwayTags.add("bridleway");
-
-=======
-        super(speedEnc, speedEnc.getNextStorableValue(FERRY_SPEED));
->>>>>>> 48210c5f
         routeMap.put(INTERNATIONAL, UNCHANGED.getValue());
         routeMap.put(NATIONAL, UNCHANGED.getValue());
         routeMap.put(REGIONAL, UNCHANGED.getValue());
