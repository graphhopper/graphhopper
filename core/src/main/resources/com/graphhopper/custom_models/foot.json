--- conflicted
+++ resolved
@@ -1,24 +1,15 @@
 // to use this custom model you need to set the following option in the config.yml
 // graph.elevation.provider: srtm   # enables elevation
-<<<<<<< HEAD
-// graph.encoded_values: foot_access, foot_priority, foot_average_speed, foot_road_access, hike_rating, average_slope
-=======
-// graph.encoded_values: foot_access, hike_rating, mtb_rating, foot_priority, foot_average_speed, average_slope
->>>>>>> 566b7b5e
+// graph.encoded_values: foot_access, foot_priority, foot_average_speed, foot_road_access, hike_rating, mtb_rating, average_slope
 // profiles:
 //    - name: foot
 //      custom_model_files: [foot.json, foot_elevation.json]
 
 {
   "priority": [
-    { "if": "!foot_access || hike_rating >= 2", "multiply_by": "0" },
-<<<<<<< HEAD
+    { "if": "!foot_access || hike_rating >= 2 || mtb_rating > 2", "multiply_by": "0" },
     { "else": "", "multiply_by": "foot_priority"},
     { "if": "foot_road_access == PRIVATE", "multiply_by": "0" }
-=======
-    { "if": "mtb_rating > 2",  "multiply_by": "0" },
-    { "else": "", "multiply_by": "foot_priority"}
->>>>>>> 566b7b5e
   ],
   "speed": [
     { "if": "true", "limit_to": "foot_average_speed" }
