--- conflicted
+++ resolved
@@ -216,11 +216,7 @@
 
     @Test
     public void testNodeContraction_shortcutDistanceRounding() {
-<<<<<<< HEAD
-        // TODO NOW assertTrue(weighting instanceof ShortestWeighting, "this test was constructed assuming we are using the ShortestWeighting");
-=======
         assertTrue(weighting instanceof ShortestWeighting, "this test was constructed assuming we are using the ShortestWeighting");
->>>>>>> c92ab785
 
         // 0 ------------> 4
         //  \             /
