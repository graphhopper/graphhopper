--- conflicted
+++ resolved
@@ -35,22 +35,20 @@
 import com.graphhopper.reader.dem.CGIARProvider;
 import com.graphhopper.reader.dem.ElevationProvider;
 import com.graphhopper.reader.dem.SRTMProvider;
-<<<<<<< HEAD
 import com.graphhopper.reader.osgb.OsItnReader;
 import com.graphhopper.reader.osgb.dpn.OsDpnReader;
+import com.graphhopper.routing.AlgorithmOptions;
 import com.graphhopper.routing.Path;
+import com.graphhopper.routing.QueryGraph;
 import com.graphhopper.routing.RoutingAlgorithm;
-=======
-import com.graphhopper.routing.*;
->>>>>>> 1b3f0f3a
+import com.graphhopper.routing.RoutingAlgorithmFactory;
+import com.graphhopper.routing.RoutingAlgorithmFactorySimple;
 import com.graphhopper.routing.ch.PrepareContractionHierarchies;
-import com.graphhopper.routing.util.AlgorithmPreparation;
 import com.graphhopper.routing.util.DefaultEdgeFilter;
 import com.graphhopper.routing.util.EdgeFilter;
 import com.graphhopper.routing.util.EncodingManager;
 import com.graphhopper.routing.util.FastestWeighting;
 import com.graphhopper.routing.util.FlagEncoder;
-import com.graphhopper.routing.util.NoOpAlgorithmPreparation;
 import com.graphhopper.routing.util.PrepareRoutingSubnetworks;
 import com.graphhopper.routing.util.PriorityWeighting;
 import com.graphhopper.routing.util.ShortestWeighting;
@@ -61,6 +59,7 @@
 import com.graphhopper.storage.DAType;
 import com.graphhopper.storage.Directory;
 import com.graphhopper.storage.GHDirectory;
+import com.graphhopper.storage.Graph;
 import com.graphhopper.storage.GraphHopperStorage;
 import com.graphhopper.storage.GraphStorage;
 import com.graphhopper.storage.LevelGraph;
@@ -69,10 +68,9 @@
 import com.graphhopper.storage.LockFactory;
 import com.graphhopper.storage.NativeFSLockFactory;
 import com.graphhopper.storage.SimpleFSLockFactory;
-import com.graphhopper.storage.TurnCostStorage;
+import com.graphhopper.storage.TurnCostExtension;
 import com.graphhopper.storage.index.LocationIndex;
 import com.graphhopper.storage.index.LocationIndexTree;
-import com.graphhopper.storage.index.LocationIndexTreeSC;
 import com.graphhopper.storage.index.QueryResult;
 import com.graphhopper.util.CmdArgs;
 import com.graphhopper.util.Constants;
@@ -88,11 +86,11 @@
 /**
  * Easy to use access point to configure import and (offline) routing.
  * <p/>
+ *
  * @see GraphHopperAPI
  * @author Peter Karich
  */
-public class GraphHopper implements GraphHopperAPI
-{
+public class GraphHopper implements GraphHopperAPI {
     private static final String READER_UNAVAILABLE = "DataReader implementation %s not available check your setting for reader.implementation.  Allowed options are OSM or OSITN";
     private final Logger logger = LoggerFactory.getLogger(getClass());
     // for graph:
@@ -122,7 +120,7 @@
     // for prepare
     private int minNetworkSize = 200;
     private int minOneWayNetworkSize = 0;
-    // for CH prepare    
+    // for CH prepare
     private boolean doPrepare = true;
     private boolean chEnabled = true;
     private String chWeightingStr = "fastest";
@@ -141,15 +139,13 @@
     private final AtomicLong visitedSum = new AtomicLong(0);
     private String dataReader = "OSM";
 
-    public GraphHopper()
-    {
+    public GraphHopper() {
     }
 
     /**
      * For testing only
      */
-    protected GraphHopper loadGraph(GraphStorage g)
-    {
+    protected GraphHopper loadGraph(GraphStorage g) {
         this.graph = g;
         fullyLoaded = true;
         initLocationIndex();
@@ -158,11 +154,11 @@
     }
 
     /**
-     * Specify which vehicles can be read by this GraphHopper instance. An encoding manager defines
-     * how data from every vehicle is written (und read) into edges of the graph.
-     */
-    public GraphHopper setEncodingManager(EncodingManager em)
-    {
+     * Specify which vehicles can be read by this GraphHopper instance. An
+     * encoding manager defines how data from every vehicle is written (und
+     * read) into edges of the graph.
+     */
+    public GraphHopper setEncodingManager(EncodingManager em) {
         ensureNotLoaded();
         this.encodingManager = em;
         if (em.needsTurnCostsSupport())
@@ -171,18 +167,15 @@
         return this;
     }
 
-    private FlagEncoder getFirstVehicle()
-    {
+    private FlagEncoder getFirstVehicle() {
         return encodingManager.fetchEdgeEncoders().get(0);
     }
 
-    public EncodingManager getEncodingManager()
-    {
+    public EncodingManager getEncodingManager() {
         return encodingManager;
     }
 
-    public GraphHopper setElevationProvider(ElevationProvider eleProvider)
-    {
+    public GraphHopper setElevationProvider(ElevationProvider eleProvider) {
         if (eleProvider == null || eleProvider == ElevationProvider.NOOP)
             setElevation(false);
         else
@@ -194,25 +187,24 @@
     /**
      * Threads for data reading.
      */
-    protected int getWorkerThreads()
-    {
+    protected int getWorkerThreads() {
         return workerThreads;
     }
 
     /**
-     * Return maximum distance (in meter) to reduce points via douglas peucker while OSM import.
-     */
-    protected double getWayPointMaxDistance()
-    {
+     * Return maximum distance (in meter) to reduce points via douglas peucker
+     * while OSM import.
+     */
+    protected double getWayPointMaxDistance() {
         return osmReaderWayPointMaxDistance;
     }
 
     /**
-     * This parameter specifies how to reduce points via douglas peucker while OSM import. Higher
-     * value means more details, unit is meter. Default is 1. Disable via 0.
-     */
-    public GraphHopper setWayPointMaxDistance(double wayPointMaxDistance)
-    {
+     * This parameter specifies how to reduce points via douglas peucker while
+     * OSM import. Higher value means more details, unit is meter. Default is 1.
+     * Disable via 0.
+     */
+    public GraphHopper setWayPointMaxDistance(double wayPointMaxDistance) {
         this.osmReaderWayPointMaxDistance = wayPointMaxDistance;
         return this;
     }
@@ -220,61 +212,55 @@
     /**
      * Sets the default traversal mode used for the algorithms and preparation.
      */
-    public GraphHopper setTraversalMode(TraversalMode traversalMode)
-    {
+    public GraphHopper setTraversalMode(TraversalMode traversalMode) {
         this.traversalMode = traversalMode;
         return this;
     }
 
-    public TraversalMode getTraversalMode()
-    {
+    public TraversalMode getTraversalMode() {
         return traversalMode;
     }
 
     /**
-     * Configures the underlying storage and response to be used on a well equipped server. Result
-     * also optimized for usage in the web module i.e. try reduce network IO.
-     */
-    public GraphHopper forServer()
-    {
+     * Configures the underlying storage and response to be used on a well
+     * equipped server. Result also optimized for usage in the web module i.e.
+     * try reduce network IO.
+     */
+    public GraphHopper forServer() {
         setSimplifyResponse(true);
         return setInMemory();
     }
 
     /**
-     * Configures the underlying storage to be used on a Desktop computer or within another Java
-     * application with enough RAM but no network latency.
-     */
-    public GraphHopper forDesktop()
-    {
+     * Configures the underlying storage to be used on a Desktop computer or
+     * within another Java application with enough RAM but no network latency.
+     */
+    public GraphHopper forDesktop() {
         setSimplifyResponse(false);
         return setInMemory();
     }
 
     /**
-     * Configures the underlying storage to be used on a less powerful machine like Android or
-     * Raspberry Pi with only few MB of RAM.
-     */
-    public GraphHopper forMobile()
-    {
+     * Configures the underlying storage to be used on a less powerful machine
+     * like Android or Raspberry Pi with only few MB of RAM.
+     */
+    public GraphHopper forMobile() {
         setSimplifyResponse(false);
         return setMemoryMapped();
     }
 
     /**
-     * Precise location resolution index means also more space (disc/RAM) could be consumed and
-     * probably slower query times, which would be e.g. not suitable for Android. The resolution
-     * specifies the tile width (in meter).
-     */
-    public GraphHopper setPreciseIndexResolution(int precision)
-    {
+     * Precise location resolution index means also more space (disc/RAM) could
+     * be consumed and probably slower query times, which would be e.g. not
+     * suitable for Android. The resolution specifies the tile width (in meter).
+     */
+    public GraphHopper setPreciseIndexResolution(int precision) {
         ensureNotLoaded();
         preciseIndexResolution = precision;
         return this;
     }
 
-    public void setMinNetworkSize( int minNetworkSize, int minOneWayNetworkSize )
-    {
+    public void setMinNetworkSize(int minNetworkSize, int minOneWayNetworkSize) {
         this.minNetworkSize = minNetworkSize;
         this.minOneWayNetworkSize = minOneWayNetworkSize;
     }
@@ -282,23 +268,23 @@
     /**
      * This method call results in an in-memory graph.
      */
-    public GraphHopper setInMemory()
-    {
+    public GraphHopper setInMemory() {
         ensureNotLoaded();
         dataAccessType = DAType.RAM_STORE;
         return this;
     }
 
     /**
-     * Only valid option for in-memory graph and if you e.g. want to disable store on flush for unit
-     * tests. Specify storeOnFlush to true if you want that existing data will be loaded FROM disc
-     * and all in-memory data will be flushed TO disc after flush is called e.g. while OSM import.
+     * Only valid option for in-memory graph and if you e.g. want to disable
+     * store on flush for unit tests. Specify storeOnFlush to true if you want
+     * that existing data will be loaded FROM disc and all in-memory data will
+     * be flushed TO disc after flush is called e.g. while OSM import.
      * <p>
+     *
      * @param storeOnFlush
      *            true by default
      */
-    public GraphHopper setStoreOnFlush(boolean storeOnFlush)
-    {
+    public GraphHopper setStoreOnFlush(boolean storeOnFlush) {
         ensureNotLoaded();
         if (storeOnFlush)
             dataAccessType = DAType.RAM_STORE;
@@ -308,10 +294,10 @@
     }
 
     /**
-     * Enable memory mapped configuration if not enough memory is available on the target platform.
-     */
-    public GraphHopper setMemoryMapped()
-    {
+     * Enable memory mapped configuration if not enough memory is available on
+     * the target platform.
+     */
+    public GraphHopper setMemoryMapped() {
         ensureNotLoaded();
         dataAccessType = DAType.MMAP;
         return this;
@@ -320,22 +306,22 @@
     /**
      * Not yet stable enough to offer it for everyone
      */
-    private GraphHopper setUnsafeMemory()
-    {
+    private GraphHopper setUnsafeMemory() {
         ensureNotLoaded();
         dataAccessType = DAType.UNSAFE_STORE;
         return this;
     }
 
     /**
-     * This method sets the default vehicle to use if no vehicle is specified in the GHRequest
-     * object. Per default the lexicographically first vehicle is used.
-     */
-<<<<<<< HEAD
-    public GraphHopper setDoPrepare(boolean doPrepare)
-=======
-    public void setDefaultVehicle( String defaultVehicleStr )
->>>>>>> 1b3f0f3a
+     * This method sets the default vehicle to use if no vehicle is specified in
+     * the GHRequest object. Per default the lexicographically first vehicle is
+     * used.
+     */
+    // <<<<<<< HEAD
+    // public GraphHopper setDoPrepare(boolean doPrepare)
+    // =======
+    public void setDefaultVehicle(String defaultVehicleStr)
+    // >>>>>>> upstream/master
     {
         if (this.defaultVehicleStr != null)
             throw new RuntimeException("Cannot change default vehicle " + this.defaultVehicleStr + " to " + defaultVehicleStr);
@@ -344,12 +330,11 @@
     }
 
     /**
-     * The default vehicle is the single vehicle used for CH preparation as well as the default
-     * vehicle if no specified in GHRequest. Per default the lexicographically first vehicle is
-     * used.
-     */
-    public String getDefaultVehicle()
-    {
+     * The default vehicle is the single vehicle used for CH preparation as well
+     * as the default vehicle if no specified in GHRequest. Per default the
+     * lexicographically first vehicle is used.
+     */
+    public String getDefaultVehicle() {
         if (defaultVehicleStr == null)
             throw new RuntimeException("Set default vehicle before");
 
@@ -357,43 +342,43 @@
     }
 
     /**
-     * Enables the use of contraction hierarchies to reduce query times. Enabled by default.
+     * Enables the use of contraction hierarchies to reduce query times. Enabled
+     * by default.
      * <p/>
+     *
      * @param weighting
-     *            can be "fastest", "shortest" or your own weight-calculation type.
+     *            can be "fastest", "shortest" or your own weight-calculation
+     *            type.
      * @see #setCHEnable(boolean)
      */
-    public GraphHopper setCHWeighting(String weighting)
-    {
+    public GraphHopper setCHWeighting(String weighting) {
         ensureNotLoaded();
         chWeightingStr = weighting;
         return this;
     }
 
-    public String getCHWeighting()
-    {
+    public String getCHWeighting() {
         return chWeightingStr;
     }
 
     /**
-     * Disables the "CH-preparation" preparation only. Use only if you know what you do. To disable
-     * the full usage of CH use setCHEnable(false) instead.
-     */
-    public GraphHopper setDoPrepare( boolean doPrepare )
-    {
+     * Disables the "CH-preparation" preparation only. Use only if you know what
+     * you do. To disable the full usage of CH use setCHEnable(false) instead.
+     */
+    public GraphHopper setDoPrepare(boolean doPrepare) {
         this.doPrepare = doPrepare;
         return this;
     }
 
     /**
-     * Enables or disables contraction hierarchies (CH). This speed-up mode is enabled by default.
-     * Disabling CH is only recommended for short routes or in combination with
-     * setDefaultWeightLimit and called flexibility mode
+     * Enables or disables contraction hierarchies (CH). This speed-up mode is
+     * enabled by default. Disabling CH is only recommended for short routes or
+     * in combination with setDefaultWeightLimit and called flexibility mode
      * <p>
+     *
      * @see #setDefaultWeightLimit(double)
      */
-    public GraphHopper setCHEnable(boolean enable)
-    {
+    public GraphHopper setCHEnable(boolean enable) {
         ensureNotLoaded();
         algoFactory = null;
         chEnabled = enable;
@@ -401,64 +386,60 @@
     }
 
     /**
-     * This methods stops the algorithm from searching further if the resulting path would go over
-     * specified weight, important if CH is disabled. The unit is defined by the used weighting
-     * created from createWeighting, e.g. distance for shortest or seconds for the standard
-     * FastestWeighting implementation.
-     */
-    public void setDefaultWeightLimit( double defaultWeightLimit )
-    {
+     * This methods stops the algorithm from searching further if the resulting
+     * path would go over specified weight, important if CH is disabled. The
+     * unit is defined by the used weighting created from createWeighting, e.g.
+     * distance for shortest or seconds for the standard FastestWeighting
+     * implementation.
+     */
+    public void setDefaultWeightLimit(double defaultWeightLimit) {
         this.defaultWeightLimit = defaultWeightLimit;
     }
 
-    public boolean isCHEnabled()
-    {
+    public boolean isCHEnabled() {
         return chEnabled;
     }
 
     /**
-     * @return true if storing and fetching elevation data is enabled. Default is false
-     */
-    public boolean hasElevation()
-    {
+     * @return true if storing and fetching elevation data is enabled. Default
+     *         is false
+     */
+    public boolean hasElevation() {
         return elevation;
     }
 
     /**
      * Enable storing and fetching elevation data. Default is false
      */
-    public GraphHopper setElevation(boolean includeElevation)
-    {
+    public GraphHopper setElevation(boolean includeElevation) {
         this.elevation = includeElevation;
         return this;
     }
 
     /**
-     * This method specifies if the import should include way names to be able to return
-     * instructions for a route.
-     */
-    public GraphHopper setEnableInstructions(boolean b)
-    {
+     * This method specifies if the import should include way names to be able
+     * to return instructions for a route.
+     */
+    public GraphHopper setEnableInstructions(boolean b) {
         ensureNotLoaded();
         enableInstructions = b;
         return this;
     }
 
     /**
-     * This methods enables gps point calculation. If disabled only distance will be calculated.
-     */
-    public GraphHopper setEnableCalcPoints(boolean b)
-    {
+     * This methods enables gps point calculation. If disabled only distance
+     * will be calculated.
+     */
+    public GraphHopper setEnableCalcPoints(boolean b) {
         calcPoints = b;
         return this;
     }
 
     /**
-     * This method specifies if the returned path should be simplified or not, via douglas-peucker
-     * or similar algorithm.
-     */
-    private GraphHopper setSimplifyResponse(boolean doSimplify)
-    {
+     * This method specifies if the returned path should be simplified or not,
+     * via douglas-peucker or similar algorithm.
+     */
+    private GraphHopper setSimplifyResponse(boolean doSimplify) {
         this.simplifyResponse = doSimplify;
         return this;
     }
@@ -466,8 +447,7 @@
     /**
      * Sets the graphhopper folder.
      */
-    public GraphHopper setGraphHopperLocation(String ghLocation)
-    {
+    public GraphHopper setGraphHopperLocation(String ghLocation) {
         ensureNotLoaded();
         if (ghLocation == null)
             throw new IllegalArgumentException("graphhopper location cannot be null");
@@ -476,17 +456,15 @@
         return this;
     }
 
-    public String getGraphHopperLocation()
-    {
+    public String getGraphHopperLocation() {
         return ghLocation;
     }
 
     /**
-     * This file can be an osm xml (.osm), a compressed xml (.osm.zip or .osm.gz) or a protobuf file
-     * (.pbf).
-     */
-    public GraphHopper setOSMFile(String osmFileStr)
-    {
+     * This file can be an osm xml (.osm), a compressed xml (.osm.zip or
+     * .osm.gz) or a protobuf file (.pbf).
+     */
+    public GraphHopper setOSMFile(String osmFileStr) {
         ensureNotLoaded();
         if (Helper.isEmpty(osmFileStr))
             throw new IllegalArgumentException("OSM file cannot be empty.");
@@ -495,43 +473,40 @@
         return this;
     }
 
-    public String getOSMFile()
-    {
+    public String getOSMFile() {
         return osmFile;
     }
 
     /**
      * The underlying graph used in algorithms.
      * <p>
+     *
      * @throws IllegalStateException
      *             if graph is not instantiated.
      */
-    public GraphStorage getGraph()
-    {
+    public GraphStorage getGraph() {
         if (graph == null)
             throw new IllegalStateException("Graph not initialized");
 
         return graph;
     }
 
-    public void setGraph(GraphStorage graph)
-    {
+    public void setGraph(GraphStorage graph) {
         this.graph = graph;
     }
 
-    protected void setLocationIndex(LocationIndex locationIndex)
-    {
+    protected void setLocationIndex(LocationIndex locationIndex) {
         this.locationIndex = locationIndex;
     }
 
     /**
      * The location index created from the graph.
      * <p>
+     *
      * @throws IllegalStateException
      *             if index is not initialized
      */
-    public LocationIndex getLocationIndex()
-    {
+    public LocationIndex getLocationIndex() {
         if (locationIndex == null)
             throw new IllegalStateException("Location index not initialized");
 
@@ -541,40 +516,37 @@
     /**
      * Sorts the graph which requires more RAM while import. See #12
      */
-    public GraphHopper setSortGraph(boolean sortGraph)
-    {
+    public GraphHopper setSortGraph(boolean sortGraph) {
         ensureNotLoaded();
         this.sortGraph = sortGraph;
         return this;
     }
 
     /**
-     * Specifies if it is allowed for GraphHopper to write. E.g. for read only filesystems it is not
-     * possible to create a lock file and so we can avoid write locks.
-     */
-    public GraphHopper setAllowWrites(boolean allowWrites)
-    {
+     * Specifies if it is allowed for GraphHopper to write. E.g. for read only
+     * filesystems it is not possible to create a lock file and so we can avoid
+     * write locks.
+     */
+    public GraphHopper setAllowWrites(boolean allowWrites) {
         this.allowWrites = allowWrites;
         return this;
     }
 
-    public boolean isAllowWrites()
-    {
+    public boolean isAllowWrites() {
         return allowWrites;
     }
 
-    public TranslationMap getTranslationMap()
-    {
+    public TranslationMap getTranslationMap() {
         return trMap;
     }
 
     /**
-     * Reads configuration from a CmdArgs object. Which can be manually filled, or via main(String[]
-     * args) ala CmdArgs.read(args) or via configuration file ala
-     * CmdArgs.readFromConfig("config.properties", "graphhopper.config")
-     */
-    public GraphHopper init(CmdArgs args)
-    {
+     * Reads configuration from a CmdArgs object. Which can be manually filled,
+     * or via main(String[] args) ala CmdArgs.read(args) or via configuration
+     * file ala CmdArgs.readFromConfig("config.properties",
+     * "graphhopper.config")
+     */
+    public GraphHopper init(CmdArgs args) {
         args = CmdArgs.readFromConfigAndMerge(args, "config", "graphhopper.config");
         String tmpOsmFile = args.get("osmreader.osm", "");
         if (!Helper.isEmpty(tmpOsmFile))
@@ -583,8 +555,7 @@
         dataReader = args.get("reader.implementation", dataReader);
 
         String graphHopperFolder = args.get("graph.location", "");
-        if (Helper.isEmpty(graphHopperFolder) && Helper.isEmpty(ghLocation))
-        {
+        if (Helper.isEmpty(graphHopperFolder) && Helper.isEmpty(ghLocation)) {
             if (Helper.isEmpty(osmFile))
                 throw new IllegalArgumentException("You need to specify an OSM file.");
 
@@ -615,11 +586,9 @@
         ElevationProvider tmpProvider = ElevationProvider.NOOP;
         if (eleProviderStr.equalsIgnoreCase("srtm"))
             tmpProvider = new SRTMProvider();
-        else if (eleProviderStr.equalsIgnoreCase("cgiar"))
-        {
+        else if (eleProviderStr.equalsIgnoreCase("cgiar")) {
             CGIARProvider cgiarProvider = new CGIARProvider();
-            cgiarProvider.setAutoRemoveTemporaryFiles(args.getBool("graph.elevation.cgiar.clear",
-                    true));
+            cgiarProvider.setAutoRemoveTemporaryFiles(args.getBool("graph.elevation.cgiar.clear", true));
             tmpProvider = cgiarProvider;
         }
 
@@ -647,18 +616,19 @@
         logMessages = args.getDouble("prepare.logmessages", logMessages);
 
         // osm import
-<<<<<<< HEAD
-        osmReaderWayPointMaxDistance = args.getDouble("osmreader.wayPointMaxDistance",
-                osmReaderWayPointMaxDistance);
-        String flagEncoders = args.get("graph.flagEncoders", "CAR");
-        if (flagEncoders.toLowerCase().contains("turncosts=true"))
-            traversalMode = TraversalMode.EDGE_BASED_2DIR;
-        encodingManager = new EncodingManager(flagEncoders, bytesForFlags);
-=======
+        // <<<<<<< HEAD
+        // osmReaderWayPointMaxDistance =
+        // args.getDouble("osmreader.wayPointMaxDistance",
+        // osmReaderWayPointMaxDistance);
+        // String flagEncoders = args.get("graph.flagEncoders", "CAR");
+        // if (flagEncoders.toLowerCase().contains("turncosts=true"))
+        // traversalMode = TraversalMode.EDGE_BASED_2DIR;
+        // encodingManager = new EncodingManager(flagEncoders, bytesForFlags);
+        // =======
         osmReaderWayPointMaxDistance = args.getDouble("osmreader.wayPointMaxDistance", osmReaderWayPointMaxDistance);
         String flagEncoders = args.get("graph.flagEncoders", "");
         setEncodingManager(new EncodingManager(flagEncoders, bytesForFlags));
->>>>>>> 1b3f0f3a
+        // >>>>>>> upstream/master
         workerThreads = args.getInt("osmreader.workerThreads", workerThreads);
         enableInstructions = args.getBool("osmreader.instructions", enableInstructions);
 
@@ -674,23 +644,20 @@
         return this;
     }
 
-    private void printInfo()
-    {
-        logger.info("version " + Constants.VERSION + "|" + Constants.BUILD_DATE + " ("
-                + Constants.getVersions() + ")");
+    private void printInfo() {
+        logger.info("version " + Constants.VERSION + "|" + Constants.BUILD_DATE + " (" + Constants.getVersions() + ")");
         if (graph != null)
             logger.info("graph " + graph.toString() + ", details:" + graph.toDetailsString());
     }
 
     /**
-     * Imports provided data from disc and creates graph. Depending on the settings the resulting
-     * graph will be stored to disc so on a second call this method will only load the graph from
-     * disc which is usually a lot faster.
-     */
-    public GraphHopper importOrLoad()
-    {
-        if (!load(ghLocation))
-        {
+     * Imports provided data from disc and creates graph. Depending on the
+     * settings the resulting graph will be stored to disc so on a second call
+     * this method will only load the graph from disc which is usually a lot
+     * faster.
+     */
+    public GraphHopper importOrLoad() {
+        if (!load(ghLocation)) {
             printInfo();
             process(ghLocation);
         } else
@@ -701,52 +668,41 @@
     /**
      * Creates the graph from OSM data.
      */
-    private GraphHopper process(String graphHopperLocation)
-    {
+    private GraphHopper process(String graphHopperLocation) {
         setGraphHopperLocation(graphHopperLocation);
         Lock lock = null;
-        try
-        {
-            if (graph.getDirectory().getDefaultType().isStoring())
-            {
+        try {
+            if (graph.getDirectory().getDefaultType().isStoring()) {
                 lockFactory.setLockDir(new File(graphHopperLocation));
                 lock = lockFactory.create(fileLockName, true);
                 if (!lock.tryLock())
-                    throw new RuntimeException(
-                            "To avoid multiple writers we need to obtain a write lock but it failed. In "
-                                    + graphHopperLocation,
-                                    lock.getObtainFailedReason());
+                    throw new RuntimeException("To avoid multiple writers we need to obtain a write lock but it failed. In " + graphHopperLocation, lock.getObtainFailedReason());
             }
 
-            try
-            {
+            try {
                 importData();
                 graph.getProperties().put("osmreader.import.date", formatDateTime(new Date()));
-            } catch (IOException ex)
-            {
+            } catch (IOException ex) {
                 throw new RuntimeException("Cannot parse OSM file " + getOSMFile(), ex);
             }
             cleanUp();
             optimize();
             postProcessing();
             flush();
-        } finally
-        {
+        } finally {
             if (lock != null)
                 lock.release();
         }
         return this;
     }
 
-    protected DataReader importData() throws IOException
-    {
+    protected DataReader importData() throws IOException {
         ensureWriteAccess();
         if (graph == null)
             throw new IllegalStateException("Load graph before importing OSM data");
 
         if (osmFile == null)
-            throw new IllegalStateException("Couldn't load from existing folder: " + ghLocation
-                    + " but also cannot import from OSM file as it wasn't specified!");
+            throw new IllegalStateException("Couldn't load from existing folder: " + ghLocation + " but also cannot import from OSM file as it wasn't specified!");
 
         encodingManager.setEnableInstructions(enableInstructions);
         DataReader reader = createReader(graph);
@@ -755,8 +711,7 @@
         return reader;
     }
 
-    protected DataReader createReader(GraphStorage tmpGraph)
-    {
+    protected DataReader createReader(GraphStorage tmpGraph) {
         DataReader reader;
         if ("OSM".equals(dataReader))
             reader = new OSMReader(tmpGraph);
@@ -764,64 +719,53 @@
             reader = new OsItnReader(tmpGraph);
         else if ("OSDPN".equals(dataReader))
             reader = new OsDpnReader(tmpGraph);
-        else
-        {
+        else {
             String exceptionMessage = String.format(READER_UNAVAILABLE, dataReader);
             throw new IllegalArgumentException(exceptionMessage);
         }
         return initReader(reader);
     }
 
-    protected DataReader initReader(DataReader reader)
-    {
+    protected DataReader initReader(DataReader reader) {
         if (osmFile == null)
             throw new IllegalArgumentException("No OSM file specified");
 
         logger.info("start creating graph from " + osmFile);
         File osmTmpFile = new File(osmFile);
-        return reader.setOSMFile(osmTmpFile).setElevationProvider(eleProvider)
-                .setWorkerThreads(workerThreads).setEncodingManager(encodingManager)
-                .setWayPointMaxDistance(osmReaderWayPointMaxDistance);
+        return reader.setOSMFile(osmTmpFile).setElevationProvider(eleProvider).setWorkerThreads(workerThreads).setEncodingManager(encodingManager).setWayPointMaxDistance(osmReaderWayPointMaxDistance);
     }
 
     /**
      * Opens existing graph.
      * <p/>
+     *
      * @param graphHopperFolder
-     *            is the folder containing graphhopper files (which can be compressed too)
+     *            is the folder containing graphhopper files (which can be
+     *            compressed too)
      */
     @Override
-    public boolean load(String graphHopperFolder)
-    {
+    public boolean load(String graphHopperFolder) {
         if (Helper.isEmpty(graphHopperFolder))
-            throw new IllegalStateException(
-                    "graphHopperLocation is not specified. call init before");
+            throw new IllegalStateException("graphHopperLocation is not specified. call init before");
 
         if (fullyLoaded)
             throw new IllegalStateException("graph is already successfully loaded");
 
-        if (graphHopperFolder.endsWith("-gh"))
-        {
+        if (graphHopperFolder.endsWith("-gh")) {
             // do nothing
         } else if (graphHopperFolder.endsWith(".osm") || graphHopperFolder.endsWith(".xml"))
             throw new IllegalArgumentException("To import an osm file you need to use importOrLoad");
-        else if (!graphHopperFolder.contains("."))
-        {
+        else if (!graphHopperFolder.contains(".")) {
             if (new File(graphHopperFolder + "-gh").exists())
                 graphHopperFolder += "-gh";
-        } else
-        {
+        } else {
             File compressed = new File(graphHopperFolder + ".ghz");
             if (compressed.exists() && !compressed.isDirectory())
-                try
-            {
-                    new Unzipper().unzip(compressed.getAbsolutePath(), graphHopperFolder,
-                            removeZipped);
-            } catch (IOException ex)
-            {
-                throw new RuntimeException("Couldn't extract file "
-                        + compressed.getAbsolutePath() + " to " + graphHopperFolder, ex);
-            }
+                try {
+                    new Unzipper().unzip(compressed.getAbsolutePath(), graphHopperFolder, removeZipped);
+                } catch (IOException ex) {
+                    throw new RuntimeException("Couldn't extract file " + compressed.getAbsolutePath() + " to " + graphHopperFolder, ex);
+                }
         }
 
         setGraphHopperLocation(graphHopperFolder);
@@ -838,31 +782,28 @@
         if (chEnabled)
             graph = new LevelGraphStorage(dir, encodingManager, hasElevation());
         else if (encodingManager.needsTurnCostsSupport())
-<<<<<<< HEAD
-            graph = new GraphHopperStorage(dir, encodingManager, hasElevation(),
-                    new TurnCostStorage());
-=======
+            // <<<<<<< HEAD
+            // graph = new GraphHopperStorage(dir, encodingManager,
+            // hasElevation(),
+            // new TurnCostStorage());
+            // =======
             graph = new GraphHopperStorage(dir, encodingManager, hasElevation(), new TurnCostExtension());
->>>>>>> 1b3f0f3a
+        // >>>>>>> upstream/master
         else
             graph = new GraphHopperStorage(dir, encodingManager, hasElevation());
 
         graph.setSegmentSize(defaultSegmentSize);
 
         Lock lock = null;
-        try
-        {
+        try {
             // create locks only if writes are allowed, if they are not allowed
             // a lock cannot be created
             // (e.g. on a read only filesystem locks would fail)
-            if (graph.getDirectory().getDefaultType().isStoring() && isAllowWrites())
-            {
+            if (graph.getDirectory().getDefaultType().isStoring() && isAllowWrites()) {
                 lockFactory.setLockDir(new File(ghLocation));
                 lock = lockFactory.create(fileLockName, false);
                 if (!lock.tryLock())
-                    throw new RuntimeException(
-                            "To avoid reading partial data we need to obtain the read lock but it failed. In "
-                                    + ghLocation, lock.getObtainFailedReason());
+                    throw new RuntimeException("To avoid reading partial data we need to obtain the read lock but it failed. In " + ghLocation, lock.getObtainFailedReason());
             }
 
             if (!graph.loadExisting())
@@ -871,31 +812,27 @@
             postProcessing();
             fullyLoaded = true;
             return true;
-        } finally
-        {
+        } finally {
             if (lock != null)
                 lock.release();
         }
     }
 
-    public RoutingAlgorithmFactory getAlgorithmFactory()
-    {
+    public RoutingAlgorithmFactory getAlgorithmFactory() {
         if (algoFactory == null)
             this.algoFactory = new RoutingAlgorithmFactorySimple();
 
         return algoFactory;
     }
 
-    public void setAlgorithmFactory( RoutingAlgorithmFactory algoFactory )
-    {
+    public void setAlgorithmFactory(RoutingAlgorithmFactory algoFactory) {
         this.algoFactory = algoFactory;
     }
 
     /**
      * Sets EncodingManager, does the preparation and creates the locationIndex
      */
-    protected void postProcessing()
-    {
+    protected void postProcessing() {
         initLocationIndex();
         if (chEnabled)
             algoFactory = createPrepare();
@@ -903,106 +840,95 @@
             algoFactory = new RoutingAlgorithmFactorySimple();
 
         if (!isPrepared())
-            prepare();        
-    }
-
-    private boolean isPrepared()
-    {
+            prepare();
+    }
+
+    private boolean isPrepared() {
         return "true".equals(graph.getProperties().get("prepare.done"));
     }
 
-    protected RoutingAlgorithmFactory createPrepare()
-    {
-<<<<<<< HEAD
-        FlagEncoder encoder = encodingManager.getSingle();
-        PrepareContractionHierarchies tmpPrepareCH = new PrepareContractionHierarchies(encoder,
-                createWeighting(new WeightingMap(chWeighting), encoder), traversalMode);
-        tmpPrepareCH.setPeriodicUpdates(periodicUpdates).setLazyUpdates(lazyUpdates)
-        .setNeighborUpdates(neighborUpdates).setLogMessages(logMessages);
-=======
-        if (!encodingManager.supports(getDefaultVehicle()))
-        {
-            throw new IllegalStateException("Should not happen: default vehicle " + getDefaultVehicle() + " not supported"
-                    + " from EncodingManager " + encodingManager.toDetailsString() + ". Cannot do CH preparation");
+    protected RoutingAlgorithmFactory createPrepare() {
+        // <<<<<<< HEAD
+        // FlagEncoder encoder = encodingManager.getSingle();
+        // PrepareContractionHierarchies tmpPrepareCH = new
+        // PrepareContractionHierarchies(encoder,
+        // createWeighting(new WeightingMap(chWeighting), encoder),
+        // traversalMode);
+        // tmpPrepareCH.setPeriodicUpdates(periodicUpdates).setLazyUpdates(lazyUpdates)
+        // .setNeighborUpdates(neighborUpdates).setLogMessages(logMessages);
+        // =======
+        if (!encodingManager.supports(getDefaultVehicle())) {
+            throw new IllegalStateException("Should not happen: default vehicle " + getDefaultVehicle() + " not supported" + " from EncodingManager " + encodingManager.toDetailsString() + ". Cannot do CH preparation");
         }
 
         FlagEncoder defaultVehicle = encodingManager.getEncoder(getDefaultVehicle());
         Weighting weighting = createWeighting(new WeightingMap(chWeightingStr), defaultVehicle);
-        PrepareContractionHierarchies tmpPrepareCH = new PrepareContractionHierarchies((LevelGraph) graph,
-                defaultVehicle, weighting, traversalMode);
-        tmpPrepareCH.setPeriodicUpdates(periodicUpdates).
-                setLazyUpdates(lazyUpdates).
-                setNeighborUpdates(neighborUpdates).
-                setLogMessages(logMessages);
->>>>>>> 1b3f0f3a
+        PrepareContractionHierarchies tmpPrepareCH = new PrepareContractionHierarchies((LevelGraph) graph, defaultVehicle, weighting, traversalMode);
+        tmpPrepareCH.setPeriodicUpdates(periodicUpdates).setLazyUpdates(lazyUpdates).setNeighborUpdates(neighborUpdates).setLogMessages(logMessages);
+        // >>>>>>> upstream/master
 
         return tmpPrepareCH;
     }
 
     /**
-     * Based on the weightingParameters and the specified vehicle a Weighting instance can be
-     * created. Note that all URL parameters are available in the weightingParameters as String if
-     * you use the GraphHopper Web module.
+     * Based on the weightingParameters and the specified vehicle a Weighting
+     * instance can be created. Note that all URL parameters are available in
+     * the weightingParameters as String if you use the GraphHopper Web module.
      * <p>
      *
      * @see Weighting.Params.create
      * @param wMap
-     *            all parameters influencing the weighting. E.g. URL parameters coming via GHRequest
+     *            all parameters influencing the weighting. E.g. URL parameters
+     *            coming via GHRequest
      * @param encoder
      *            the required vehicle
      * @return the weighting to be used for route calculation
      */
-    public Weighting createWeighting(WeightingMap wMap, FlagEncoder encoder)
-    {
+    public Weighting createWeighting(WeightingMap wMap, FlagEncoder encoder) {
         String weighting = wMap.getWeighting();
         Weighting result;
 
         if ("shortest".equalsIgnoreCase(weighting))
             result = new ShortestWeighting();
-        else if ("fastest".equalsIgnoreCase(weighting) || weighting.isEmpty())
-        {
+        else if ("fastest".equalsIgnoreCase(weighting) || weighting.isEmpty()) {
             if (encoder.supports(PriorityWeighting.class))
                 result = new PriorityWeighting(encoder);
             else
                 result = new FastestWeighting(encoder);
         } else
             throw new UnsupportedOperationException("weighting " + weighting + " not supported");
-<<<<<<< HEAD
-=======
-        }
         return result;
     }
->>>>>>> 1b3f0f3a
 
     /**
      * Potentially wraps the specified weighting into a TurnWeighting instance.
      */
-    public Weighting createTurnWeighting( Weighting weighting, Graph graph, FlagEncoder encoder )
-    {
-        if (encoder.supports(TurnWeighting.class))
-<<<<<<< HEAD
-            result = new TurnWeighting(result, encoder,
-                    (TurnCostStorage) graph.getExtendedStorage());
-        return result;
-=======
+    public Weighting createTurnWeighting(Weighting weighting, Graph graph, FlagEncoder encoder) {
+        if (encoder.supports(TurnWeighting.class)) {
+            // <<<<<<< HEAD
+            // result = new TurnWeighting(result, encoder,
+            // (TurnCostStorage) graph.getExtendedStorage());
+            // return result;
+            // =======
             return new TurnWeighting(weighting, encoder, (TurnCostExtension) graph.getExtension());
+        }
         return weighting;
->>>>>>> 1b3f0f3a
+        // >>>>>>> upstream/master
     }
 
     @Override
-    public GHResponse route(GHRequest request)
-    {
-<<<<<<< HEAD
-        if (graph == null || !fullyLoaded)
-            throw new IllegalStateException("Call load or importOrLoad before routing");
-
-        if (graph.isClosed())
-            throw new IllegalStateException(
-                    "You need to create a new GraphHopper instance as it is already closed");
-
-=======
->>>>>>> 1b3f0f3a
+    public GHResponse route(GHRequest request) {
+        // <<<<<<< HEAD
+        // if (graph == null || !fullyLoaded)
+        // throw new
+        // IllegalStateException("Call load or importOrLoad before routing");
+        //
+        // if (graph.isClosed())
+        // throw new IllegalStateException(
+        // "You need to create a new GraphHopper instance as it is already closed");
+        //
+        // =======
+        // >>>>>>> upstream/master
         GHResponse response = new GHResponse();
         List<Path> paths = getPaths(request, response);
         if (response.hasErrors())
@@ -1014,24 +940,18 @@
         Locale locale = request.getLocale();
         DouglasPeucker peucker = new DouglasPeucker().setMaxDistance(wayPointMaxDistance);
 
-<<<<<<< HEAD
-        new PathMerger().setCalcPoints(calcPoints).setDouglasPeucker(peucker)
-        .setEnableInstructions(enableInstructions)
-        .setSimplifyResponse(simplifyResponse && wayPointMaxDistance > 0)
-        .doWork(response, paths, trMap.getWithFallBack(locale));
-=======
-        new PathMerger().
-                setCalcPoints(tmpCalcPoints).
-                setDouglasPeucker(peucker).
-                setEnableInstructions(tmpEnableInstructions).
-                setSimplifyResponse(simplifyResponse && wayPointMaxDistance > 0).
-                doWork(response, paths, trMap.getWithFallBack(locale));
->>>>>>> 1b3f0f3a
+        // <<<<<<< HEAD
+        // new PathMerger().setCalcPoints(calcPoints).setDouglasPeucker(peucker)
+        // .setEnableInstructions(enableInstructions)
+        // .setSimplifyResponse(simplifyResponse && wayPointMaxDistance > 0)
+        // .doWork(response, paths, trMap.getWithFallBack(locale));
+        // =======
+        new PathMerger().setCalcPoints(tmpCalcPoints).setDouglasPeucker(peucker).setEnableInstructions(tmpEnableInstructions).setSimplifyResponse(simplifyResponse && wayPointMaxDistance > 0).doWork(response, paths, trMap.getWithFallBack(locale));
+        // >>>>>>> upstream/master
         return response;
     }
 
-    protected List<Path> getPaths(GHRequest request, GHResponse rsp)
-    {
+    protected List<Path> getPaths(GHRequest request, GHResponse rsp) {
         if (graph == null || !fullyLoaded)
             throw new IllegalStateException("Call load or importOrLoad before routing");
 
@@ -1042,29 +962,23 @@
         if (vehicle.isEmpty())
             vehicle = getDefaultVehicle();
 
-        if (!encodingManager.supports(vehicle))
-        {
-            rsp.addError(new IllegalArgumentException("Vehicle " + vehicle + " unsupported. "
-                    + "Supported are: " + getEncodingManager()));
+        if (!encodingManager.supports(vehicle)) {
+            rsp.addError(new IllegalArgumentException("Vehicle " + vehicle + " unsupported. " + "Supported are: " + getEncodingManager()));
             return Collections.emptyList();
         }
 
         TraversalMode tMode;
         String tModeStr = request.getHints().get("traversal_mode", traversalMode.toString());
-        try
-        {
+        try {
             tMode = TraversalMode.fromString(tModeStr);
-        } catch (Exception ex)
-        {
+        } catch (Exception ex) {
             rsp.addError(ex);
             return Collections.emptyList();
         }
 
         List<GHPoint> points = request.getPoints();
-        if (points.size() < 2)
-        {
-            rsp.addError(new IllegalStateException(
-                    "At least 2 points has to be specified, but was:" + points.size()));
+        if (points.size() < 2) {
+            rsp.addError(new IllegalStateException("At least 2 points has to be specified, but was:" + points.size()));
             return Collections.emptyList();
         }
 
@@ -1075,8 +989,7 @@
 
         StopWatch sw = new StopWatch().start();
         List<QueryResult> qResults = new ArrayList<QueryResult>(points.size());
-        for (int placeIndex = 0; placeIndex < points.size(); placeIndex++)
-        {
+        for (int placeIndex = 0; placeIndex < points.size(); placeIndex++) {
             GHPoint point = points.get(placeIndex);
             QueryResult res = locationIndex.findClosest(point.lat, point.lon, edgeFilter);
             if (!res.isValid())
@@ -1092,13 +1005,11 @@
 
         QueryGraph queryGraph;
         RoutingAlgorithmFactory tmpAlgoFactory = getAlgorithmFactory();
-        if (chEnabled && !vehicle.equals(getDefaultVehicle()))
-        {
+        if (chEnabled && !vehicle.equals(getDefaultVehicle())) {
             // fall back to normal traversing
             tmpAlgoFactory = new RoutingAlgorithmFactorySimple();
             queryGraph = new QueryGraph(graph.getBaseGraph());
-        } else
-        {
+        } else {
             queryGraph = new QueryGraph(graph);
         }
 
@@ -1111,75 +1022,78 @@
 
         double weightLimit = request.getHints().getDouble("defaultWeightLimit", defaultWeightLimit);
         String algoStr = request.getAlgorithm().isEmpty() ? AlgorithmOptions.DIJKSTRA_BI : request.getAlgorithm();
-        AlgorithmOptions algoOpts = AlgorithmOptions.start().
-                algorithm(algoStr).traversalMode(tMode).flagEncoder(encoder).weighting(weighting).
-                build();
-
-        for (int placeIndex = 1; placeIndex < points.size(); placeIndex++)
-        {
-<<<<<<< HEAD
-            GHPoint point = points.get(placeIndex);
-            sw = new StopWatch().start();
-            QueryResult toRes = locationIndex.findClosest(point.lat, point.lon, edgeFilter);
-            debug += ", [" + placeIndex + "] idLookup:" + sw.stop().getSeconds() + "s";
-            if (!toRes.isValid())
-            {
-                rsp.addError(new IllegalArgumentException("Cannot find point " + placeIndex + ": "
-                        + point));
-                break;
-            }
-
-            sw = new StopWatch().start();
-            String algoStr = request.getAlgorithm().isEmpty() ? "dijkstrabi" : request
-                    .getAlgorithm();
-            RoutingAlgorithm algo = null;
-            if (chEnabled)
-            {
-                if (prepare == null)
-                    throw new IllegalStateException(
-                            "Preparation object is null. CH-preparation wasn't done or did you "
-                                    + "forget to call setCHEnable(false)?");
-
-                if (algoStr.equals("dijkstrabi"))
-                    algo = prepare.createAlgo();
-                else if (algoStr.equals("astarbi"))
-                    algo = ((PrepareContractionHierarchies) prepare).createAStar();
-                else
-                {
-                    rsp.addError(new IllegalStateException(
-                            "Only dijkstrabi and astarbi is supported for LevelGraph (using contraction hierarchies)!"));
-                    break;
-                }
-            } else
-            {
-                Weighting weighting = createWeighting(request.getHints(), encoder);
-                prepare = NoOpAlgorithmPreparation.createAlgoPrepare(graph, algoStr, encoder,
-                        weighting, tMode);
-                algo = prepare.createAlgo();
-            }
-
-=======
+        AlgorithmOptions algoOpts = AlgorithmOptions.start().algorithm(algoStr).traversalMode(tMode).flagEncoder(encoder).weighting(weighting).build();
+
+        for (int placeIndex = 1; placeIndex < points.size(); placeIndex++) {
+            // <<<<<<< HEAD
+            // GHPoint point = points.get(placeIndex);
+            // sw = new StopWatch().start();
+            // QueryResult toRes = locationIndex.findClosest(point.lat,
+            // point.lon, edgeFilter);
+            // debug += ", [" + placeIndex + "] idLookup:" +
+            // sw.stop().getSeconds() + "s";
+            // if (!toRes.isValid())
+            // {
+            // rsp.addError(new IllegalArgumentException("Cannot find point " +
+            // placeIndex + ": "
+            // + point));
+            // break;
+            // }
+            //
+            // sw = new StopWatch().start();
+            // String algoStr = request.getAlgorithm().isEmpty() ? "dijkstrabi"
+            // : request
+            // .getAlgorithm();
+            // RoutingAlgorithm algo = null;
+            // if (chEnabled)
+            // {
+            // if (prepare == null)
+            // throw new IllegalStateException(
+            // "Preparation object is null. CH-preparation wasn't done or did you "
+            // + "forget to call setCHEnable(false)?");
+            //
+            // if (algoStr.equals("dijkstrabi"))
+            // algo = prepare.createAlgo();
+            // else if (algoStr.equals("astarbi"))
+            // algo = ((PrepareContractionHierarchies) prepare).createAStar();
+            // else
+            // {
+            // rsp.addError(new IllegalStateException(
+            // "Only dijkstrabi and astarbi is supported for LevelGraph (using contraction hierarchies)!"));
+            // break;
+            // }
+            // } else
+            // {
+            // Weighting weighting = createWeighting(request.getHints(),
+            // encoder);
+            // prepare = NoOpAlgorithmPreparation.createAlgoPrepare(graph,
+            // algoStr, encoder,
+            // weighting, tMode);
+            // algo = prepare.createAlgo();
+            // }
+            //
+            // =======
             QueryResult toQResult = qResults.get(placeIndex);
             sw = new StopWatch().start();
             RoutingAlgorithm algo = tmpAlgoFactory.createAlgo(queryGraph, algoOpts);
             algo.setWeightLimit(weightLimit);
->>>>>>> 1b3f0f3a
+            // >>>>>>> upstream/master
             debug += ", algoInit:" + sw.stop().getSeconds() + "s";
 
             sw = new StopWatch().start();
             Path path = algo.calcPath(fromQResult.getClosestNode(), toQResult.getClosestNode());
             if (path.getMillis() < 0)
-                throw new RuntimeException("Time was negative. Please report as bug and include:"
-                        + request);
+                throw new RuntimeException("Time was negative. Please report as bug and include:" + request);
 
             paths.add(path);
-<<<<<<< HEAD
-            debug += ", " + algo.getName() + "-routing:" + sw.stop().getSeconds() + "s, "
-                    + path.getDebugInfo();
-=======
+            // <<<<<<< HEAD
+            // debug += ", " + algo.getName() + "-routing:" +
+            // sw.stop().getSeconds() + "s, "
+            // + path.getDebugInfo();
+            // =======
             debug += ", " + algo.getName() + "-routing:" + sw.stop().getSeconds() + "s, " + path.getDebugInfo();
 
->>>>>>> 1b3f0f3a
+            // >>>>>>> upstream/master
             visitedSum.addAndGet(algo.getVisitedNodes());
             fromQResult = toQResult;
         }
@@ -1188,29 +1102,25 @@
             return Collections.emptyList();
 
         if (points.size() - 1 != paths.size())
-            throw new RuntimeException(
-                    "There should be exactly one more places than paths. places:"
-                            + points.size() + ", paths:" + paths.size());
+            throw new RuntimeException("There should be exactly one more places than paths. places:" + points.size() + ", paths:" + paths.size());
 
         rsp.setDebugInfo(debug);
         return paths;
     }
 
-    protected LocationIndex createLocationIndex(Directory dir)
-    {
-<<<<<<< HEAD
-        LocationIndex tmpIndex;
-        if (graph instanceof LevelGraph)
-            tmpIndex = new LocationIndexTreeSC((LevelGraph) graph, dir);
-        else
-            tmpIndex = new LocationIndexTree(graph, dir);
-=======
+    protected LocationIndex createLocationIndex(Directory dir) {
+        // <<<<<<< HEAD
+        // LocationIndex tmpIndex;
+        // if (graph instanceof LevelGraph)
+        // tmpIndex = new LocationIndexTreeSC((LevelGraph) graph, dir);
+        // else
+        // tmpIndex = new LocationIndexTree(graph, dir);
+        // =======
         LocationIndexTree tmpIndex = new LocationIndexTree(graph.getBaseGraph(), dir);
->>>>>>> 1b3f0f3a
+        // >>>>>>> upstream/master
         tmpIndex.setResolution(preciseIndexResolution);
         tmpIndex.setMaxRegionSearch(maxRegionSearch);
-        if (!tmpIndex.loadExisting())
-        {
+        if (!tmpIndex.loadExisting()) {
             ensureWriteAccess();
             tmpIndex.prepareIndex();
         }
@@ -1221,16 +1131,14 @@
     /**
      * Initializes the location index after the import is done.
      */
-    protected void initLocationIndex()
-    {
+    protected void initLocationIndex() {
         if (locationIndex != null)
             throw new IllegalStateException("Cannot initialize locationIndex twice!");
 
         locationIndex = createLocationIndex(graph.getDirectory());
     }
 
-    protected void optimize()
-    {
+    protected void optimize() {
         logger.info("optimizing ... (" + Helper.getMemInfo() + ")");
         graph.optimize();
         logger.info("finished optimize (" + Helper.getMemInfo() + ")");
@@ -1238,11 +1146,9 @@
         // Later: move this into the GraphStorage.optimize method
         // Or: Doing it after preparation to optimize shortcuts too. But not
         // possible yet #12
-        if (sortGraph)
-        {
+        if (sortGraph) {
             if (graph instanceof LevelGraph && isPrepared())
-                throw new IllegalArgumentException(
-                        "Sorting prepared LevelGraph is not possible yet. See #12");
+                throw new IllegalArgumentException("Sorting prepared LevelGraph is not possible yet. See #12");
 
             GraphStorage newGraph = GHUtility.newStorage(graph);
             GHUtility.sortDFS(graph, newGraph);
@@ -1251,36 +1157,34 @@
         }
     }
 
-    protected void prepare()
-    {
+    protected void prepare() {
         boolean tmpPrepare = doPrepare && algoFactory instanceof PrepareContractionHierarchies;
-        if (tmpPrepare)
-        {
+        if (tmpPrepare) {
             ensureWriteAccess();
-<<<<<<< HEAD
-            if (prepare instanceof PrepareContractionHierarchies
-                    && encodingManager.getVehicleCount() > 1)
-                throw new IllegalArgumentException("Contraction hierarchies preparation "
-                        + "requires (at the moment) only one vehicle. But was:"
-                        + encodingManager);
-
-            logger.info("calling prepare.doWork for " + encodingManager.toString() + " ... ("
-                    + Helper.getMemInfo() + ")");
-            prepare.doWork();
-=======
+            // <<<<<<< HEAD
+            // if (prepare instanceof PrepareContractionHierarchies
+            // && encodingManager.getVehicleCount() > 1)
+            // throw new
+            // IllegalArgumentException("Contraction hierarchies preparation "
+            // + "requires (at the moment) only one vehicle. But was:"
+            // + encodingManager);
+            //
+            // logger.info("calling prepare.doWork for " +
+            // encodingManager.toString() + " ... ("
+            // + Helper.getMemInfo() + ")");
+            // prepare.doWork();
+            // =======
             logger.info("calling prepare.doWork for " + getDefaultVehicle() + " ... (" + Helper.getMemInfo() + ")");
             ((PrepareContractionHierarchies) algoFactory).doWork();
->>>>>>> 1b3f0f3a
+            // >>>>>>> upstream/master
             graph.getProperties().put("prepare.date", formatDateTime(new Date()));
         }
         graph.getProperties().put("prepare.done", tmpPrepare);
     }
 
-    protected void cleanUp()
-    {
+    protected void cleanUp() {
         int prev = graph.getNodes();
-        PrepareRoutingSubnetworks preparation = new PrepareRoutingSubnetworks(graph,
-                encodingManager);
+        PrepareRoutingSubnetworks preparation = new PrepareRoutingSubnetworks(graph, encodingManager);
         preparation.setMinNetworkSize(minNetworkSize);
         preparation.setMinOneWayNetworkSize(minOneWayNetworkSize);
         logger.info("start finding subnetworks, " + Helper.getMemInfo());
@@ -1288,55 +1192,50 @@
         int n = graph.getNodes();
         // calculate remaining subnetworks
         int remainingSubnetworks = preparation.findSubnetworks().size();
-<<<<<<< HEAD
-        logger.info("edges: " + graph.getAllEdges().getMaxId() + ", nodes " + n + ", there were "
-                + preparation.getSubNetworks() + " subnetworks. removed them => "
-                + (prev - n) + " less nodes. Remaining subnetworks:" + remainingSubnetworks);
-=======
-        logger.info("edges: " + graph.getAllEdges().getCount() + ", nodes " + n + ", there were " + preparation.getSubNetworks()
-                + " subnetworks. removed them => " + (prev - n) + " less nodes. Remaining subnetworks:" + remainingSubnetworks);
->>>>>>> 1b3f0f3a
-    }
-
-    protected void flush()
-    {
-        logger.info("flushing graph " + graph.toString() + ", details:" + graph.toDetailsString()
-                + ", " + Helper.getMemInfo() + ")");
+        // <<<<<<< HEAD
+        // logger.info("edges: " + graph.getAllEdges().getMaxId() + ", nodes " +
+        // n + ", there were "
+        // + preparation.getSubNetworks() + " subnetworks. removed them => "
+        // + (prev - n) + " less nodes. Remaining subnetworks:" +
+        // remainingSubnetworks);
+        // =======
+        logger.info("edges: " + graph.getAllEdges().getCount() + ", nodes " + n + ", there were " + preparation.getSubNetworks() + " subnetworks. removed them => " + (prev - n) + " less nodes. Remaining subnetworks:" + remainingSubnetworks);
+        // >>>>>>> upstream/master
+    }
+
+    protected void flush() {
+        logger.info("flushing graph " + graph.toString() + ", details:" + graph.toDetailsString() + ", " + Helper.getMemInfo() + ")");
         graph.flush();
         fullyLoaded = true;
     }
 
     /**
-     * Releases all associated resources like memory or files. But it does not remove them. To
-     * remove the files created in graphhopperLocation you have to call clean().
-     */
-    public void close()
-    {
+     * Releases all associated resources like memory or files. But it does not
+     * remove them. To remove the files created in graphhopperLocation you have
+     * to call clean().
+     */
+    public void close() {
         if (graph != null)
             graph.close();
 
         if (locationIndex != null)
             locationIndex.close();
 
-        try
-        {
+        try {
             lockFactory.forceRemove(fileLockName, true);
-        } catch (Exception ex)
-        {
+        } catch (Exception ex) {
             // silently fail e.g. on Windows where we cannot remove an
             // unreleased native lock
         }
     }
 
     /**
-     * Removes the on-disc routing files. Call only after calling close or before importOrLoad or
-     * load
-     */
-    public void clean()
-    {
+     * Removes the on-disc routing files. Call only after calling close or
+     * before importOrLoad or load
+     */
+    public void clean() {
         if (getGraphHopperLocation().isEmpty())
-            throw new IllegalStateException(
-                    "Cannot clean GraphHopper without specified graphHopperLocation");
+            throw new IllegalStateException("Cannot clean GraphHopper without specified graphHopperLocation");
 
         File folder = new File(getGraphHopperLocation());
         Helper.removeDir(folder);
@@ -1344,54 +1243,51 @@
 
     // make sure this is identical to buildDate used in pom.xml
     // <maven.build.timestamp.format>yyyy-MM-dd'T'HH:mm:ssZ</maven.build.timestamp.format>
-    private String formatDateTime(Date date)
-    {
+    private String formatDateTime(Date date) {
         return new SimpleDateFormat("yyyy-MM-dd'T'HH:mm:ssZ").format(date);
     }
 
-    protected void ensureNotLoaded()
-    {
+    protected void ensureNotLoaded() {
         if (fullyLoaded)
-            throw new IllegalStateException(
-                    "No configuration changes are possible after loading the graph");
-    }
-
-    protected void ensureWriteAccess()
-    {
+            throw new IllegalStateException("No configuration changes are possible after loading the graph");
+    }
+
+    protected void ensureWriteAccess() {
         if (!allowWrites)
             throw new IllegalStateException("Writes are not allowed!");
     }
 
     /**
-     * Returns the current sum of the visited nodes while routing. Mainly for statistic and
-     * debugging purposes.
-     */
-    public long getVisitedSum()
-    {
+     * Returns the current sum of the visited nodes while routing. Mainly for
+     * statistic and debugging purposes.
+     */
+    public long getVisitedSum() {
         return visitedSum.get();
     }
-<<<<<<< HEAD
+
+    // <<<<<<< HEAD
     public GraphHopper setAsOSMReader() {
         dataReader = "OSM";
         return this;
     }
+
     public GraphHopper setAsItnReader() {
         dataReader = "OSITN";
         return this;
     }
+
     public GraphHopper setAsDpnReader() {
         dataReader = "OSDPN";
         return this;
-=======
-
-    private void initDefaultVehicleIfNecessary()
-    {
+        // =======
+    }
+
+    private void initDefaultVehicleIfNecessary() {
         if (defaultVehicleStr == null)
             setDefaultVehicle(getFirstVehicle().toString());
 
         if (!encodingManager.supports(getDefaultVehicle()))
-            throw new IllegalArgumentException("Default vehicle " + defaultVehicleStr + " is not supported. "
-                    + "Include vehicle in EncodingManager or via the property graph.flagEncoders OR set it explicitely via setDefaultVehicle");
->>>>>>> 1b3f0f3a
+            throw new IllegalArgumentException("Default vehicle " + defaultVehicleStr + " is not supported. " + "Include vehicle in EncodingManager or via the property graph.flagEncoders OR set it explicitely via setDefaultVehicle");
+        // >>>>>>> upstream/master
     }
 }