package com.graphhopper.reader.osgb;

import static com.graphhopper.util.Helper.nf;
import gnu.trove.list.TLongList;
import gnu.trove.list.array.TLongArrayList;
import gnu.trove.map.TDoubleLongMap;
import gnu.trove.map.TDoubleObjectMap;
import gnu.trove.map.TIntLongMap;
import gnu.trove.map.TLongLongMap;
import gnu.trove.map.TLongObjectMap;
import gnu.trove.map.hash.TDoubleLongHashMap;
import gnu.trove.map.hash.TDoubleObjectHashMap;
import gnu.trove.map.hash.TIntLongHashMap;
import gnu.trove.map.hash.TLongLongHashMap;
import gnu.trove.map.hash.TLongObjectHashMap;
import gnu.trove.procedure.TLongProcedure;
import gnu.trove.set.TLongSet;
import gnu.trove.set.hash.TLongHashSet;

import java.io.File;
import java.io.IOException;
import java.util.ArrayList;
import java.util.Collection;
import java.util.List;

import javax.xml.stream.XMLStreamException;

import org.opengis.geometry.MismatchedDimensionException;
import org.opengis.referencing.FactoryException;
import org.opengis.referencing.operation.TransformException;
import org.slf4j.Logger;
import org.slf4j.LoggerFactory;

import com.graphhopper.coll.GHLongIntBTree;
import com.graphhopper.coll.LongIntMap;
import com.graphhopper.reader.DataReader;
import com.graphhopper.reader.ITurnCostTableEntry;
import com.graphhopper.reader.Node;
import com.graphhopper.reader.OSMElement;
import com.graphhopper.reader.OSMRelation;
import com.graphhopper.reader.OSMTurnRelation;
import com.graphhopper.reader.OSMTurnRelation.Type;
import com.graphhopper.reader.PillarInfo;
import com.graphhopper.reader.Relation;
import com.graphhopper.reader.RelationMember;
import com.graphhopper.reader.RoutingElement;
import com.graphhopper.reader.Way;
import com.graphhopper.reader.dem.ElevationProvider;
import com.graphhopper.routing.util.EncodingManager;
import com.graphhopper.storage.ExtendedStorage;
import com.graphhopper.storage.GraphHopperStorage;
import com.graphhopper.storage.GraphStorage;
import com.graphhopper.storage.NodeAccess;
import com.graphhopper.storage.TurnCostStorage;
import com.graphhopper.util.DistanceCalc;
import com.graphhopper.util.DistanceCalc3D;
import com.graphhopper.util.DistanceCalcEarth;
import com.graphhopper.util.DouglasPeucker;
import com.graphhopper.util.EdgeIteratorState;
import com.graphhopper.util.Helper;
import com.graphhopper.util.PointList;
import com.graphhopper.util.StopWatch;
import com.graphhopper.util.shapes.GHPoint;

/*
 *  Licensed to GraphHopper and Peter Karich under one or more contributor
 *  license agreements. See the NOTICE file distributed with this work for 
 *  additional information regarding copyright ownership.
 * 
 *  GraphHopper licenses this file to you under the Apache License, 
 *  Version 2.0 (the "License"); you may not use this file except in 
 *  compliance with the License. You may obtain a copy of the License at
 * 
 *       http://www.apache.org/licenses/LICENSE-2.0
 * 
 *  Unless required by applicable law or agreed to in writing, software
 *  distributed under the License is distributed on an "AS IS" BASIS,
 *  WITHOUT WARRANTIES OR CONDITIONS OF ANY KIND, either express or implied.
 *  See the License for the specific language governing permissions and
 *  limitations under the License.
 */
/**
 * This class parses an OS ITN xml file and creates a graph from it. It does so
 * in a two phase parsing processes in order to reduce memory usage compared to
 * a single parsing processing.
 * <p/>
 * 1. a) Reads ways from OSM file and stores all associated node ids in
 * osmNodeIdToIndexMap. If a node occurs once it is a pillar node and if more it
 * is a tower node, otherwise osmNodeIdToIndexMap returns EMPTY.
 * <p>
 * 1. b) Reads relations from OSM file. In case that the relation is a route
 * relation, it stores specific relation attributes required for routing into
 * osmWayIdToRouteWeigthMap for all the ways of the relation.
 * <p/>
 * 2.a) Reads nodes from OSM file and stores lat+lon information either into the
 * intermediate datastructure for the pillar nodes (pillarLats/pillarLons) or,
 * if a tower node, directly into the graphStorage via setLatitude/setLongitude.
 * It can also happen that a pillar node needs to be transformed into a tower
 * node e.g. via barriers or different speed values for one way.
 * <p/>
 * 2.b) Reads ways OSM file and creates edges while calculating the speed etc
 * from the OSM tags. When creating an edge the pillar node information from the
 * intermediate datastructure will be stored in the way geometry of that edge.
 * <p/>
 * 
 * @author Peter Karich
 */

public class OsItnReader implements DataReader<Long> {

    private static final String TURN_FROM_TO_VIA_FORMAT = "Turn from:{} to:{} via:{}";
    private static final String PRINT_INFO_FORMAT = "finished {}  processing. nodes:{}, osmIdMap.size:{}, osmIdMap:{}MB, nodeFlagsMap.size:{}, relFlagsMap.size:{} {}";
    private static final String OS_ITN_READER_PREPARE_HIGHWAY_NODE_PILLAR_TOWER_FORMAT = "OsItnReader.prepareHighwayNode(PILLAR->TOWER):{}";
    private static final String OS_ITN_READER_PREPARE_HIGHWAY_NODE_EMPTY_PILLAR_FORMAT = "OsItnReader.prepareHighwayNode(EMPTY->PILLAR):{}";
    private static final String ADDING_NODE_AS_FORMAT = "Adding Node:{} as {}";
    private static final String NOW_PARSING_RELATIONS_FORMAT = "{}, now parsing relations";
    private static final String NOW_PARSING_WAYS_FORMAT = "{}, now parsing ways";
    private static final String PROCESSING_LOCS_FORMAT = "{}, locs: {} ({}) {}";
    private static final String PREPROCESS_OSM_ID_MAP_MB_FORMAT = "{} (preprocess), osmIdMap: {}  ({}MB) {}";
    private static final String NO_MATCHING_EDGES_FOR_FORMAT = "No Matching Edges for {} : {}";
    private static final String RELATIONMEMBERREF_FORMAT = "RELATIONMEMBERREF: {}";
    private static final String CONVERTING_PILLAR_TO_PILLAR_FORMAT = "Converting Pillar {} to pillar? {}";
    private static final String STORE_OSM_WAY_ID_FOR_FORMAT = "StoreOSMWayID: {} for {}";
    private static final String APPLYING_RELATION_FORMAT = "APPLYING relation: {}:{}";
    private static final String ADDING_WAY_RELATION_TO_FORMAT = "Adding WAY RELATION TO {}";
    private static final String PREPARE_ONE_WAY_FORMAT = "PREPARE ONE WAY: {}";
    private static final String MISSING_FROM_MAP_FORMAT = "MISSING FROM MAP: {}";
    private static final String ADDING_RELATION_TO_WAYS_FORMAT = "Adding Relation to WAYS: {}";
    private static final String WAYID_FIRST_LAST_FORMAT = "WAYID: {} first: {} last: ";
    private static final String RELFLAGS_FORMAT = "RELFLAGS: {} : {}";
    private static final String EDGE_ID_COORDS_TO_NODE_FLAGS_MAP_PUT_FORMAT = "edgeIdCoordsToNodeFlagsMap put: {} {} {} : {}";
    private static final String OS_ITN_READER_PRE_PROCESS_FORMAT = "OsItnReader.preProcess( {} )";
    private static final String PREPROCESS_FORMAT = "preprocess: {}";
    private static final String TIME_PASS1_PASS2_TOTAL_FORMAT = "time(pass1): {} pass2: {} total: ";
    private static final String WAY_ADDS_EDGES_FORMAT = "Way {} adds edges: {}";
    private static final String WAY_ADDS_BARRIER_EDGES_FORMAT = "Way {} adds barrier edges: {}";
    private static final String WE_HAVE_EVALUATED_WAY_NODES_FORMAT = "We have evaluated {} way nodes.";
    private static final String WAY_FORMAT = "WAY: {} : {}";
    private static final String NODEITEMID_FORMAT = "NODEITEMID: {}";
    private static final String PROCESS_FORMAT = "PROCESS: {}";
    private static final String STORAGE_NODES_FORMAT = "storage nodes: {}";
    private static final String CREATING_GRAPH_FOUND_NODES_PILLAR_TOWER_FORMAT = "creating graph. Found nodes (pillar+tower): {} , {}";
    private static final String EDGE_ID_TO_OSMIDMAP_FORMAT = "edgeIdTOOsmidmap: {}";

    public class ProcessVisitor {
        public void process(ProcessData processData, OsItnInputFile in)
                throws XMLStreamException, MismatchedDimensionException,
                FactoryException, TransformException {
        }
    }

    public class ProcessData {
        long wayStart = -1;
        long relationStart = -1;
        long counter = 1;

    }

    protected static final int EMPTY = -1;
    // pillar node is >= 3
    protected static final int PILLAR_NODE = 1;
    // tower node is <= -3
    protected static final int TOWER_NODE = -2;
    private static final Logger logger = LoggerFactory
            .getLogger(OsItnReader.class);
    private static final Logger errors_logger = LoggerFactory
            .getLogger("ingestionerrors");

    private static final int MAX_GRADE_SEPARATION = 4;
    private long locations;
    private long skippedLocations;
    private final GraphStorage graphStorage;
    private final NodeAccess nodeAccess;
    private EncodingManager encodingManager = null;
    private int workerThreads = -1;
    protected long zeroCounter = 0;

    private long successfulStartNoEntries = 0;
    private long successfulEndNoEntries = 0;
    private long failedStartNoEntries = 0;
    private long failedEndNoEntries = 0;

    // Using the correct Map<Long, Integer> is hard. We need a memory efficient
    // and fast solution for big data sets!
    //
    // very slow: new SparseLongLongArray
    // only append and update possible (no unordered storage like with this
    // doubleParse): new OSMIDMap
    // same here: not applicable as ways introduces the nodes in 'wrong' order:
    // new OSMIDSegmentedMap
    // memory overhead due to open addressing and full rehash:
    // nodeOsmIdToIndexMap = new BigLongIntMap(expectedNodes, EMPTY);
    // smaller memory overhead for bigger data sets because of avoiding a
    // "rehash"
    // remember how many times a node was used to identify tower nodes
    private final LongIntMap osmNodeIdToInternalNodeMap;
    private TLongLongHashMap osmNodeIdToNodeFlagsMap;
    private TLongLongHashMap osmWayIdToRouteWeightMap;
    // stores osm way ids used by relations to identify which edge ids needs to
    // be mapped later
    private TLongHashSet osmIdStoreRequiredSet = new TLongHashSet();
    private TIntLongMap edgeIdToOsmIdMap;
    private final TLongList barrierNodeIds = new TLongArrayList();
    protected PillarInfo pillarInfo;
    private final DistanceCalc distCalc = new DistanceCalcEarth();
    private final DistanceCalc3D distCalc3D = new DistanceCalc3D();
    private final DouglasPeucker simplifyAlgo = new DouglasPeucker();
    private boolean doSimplify = true;
    private int nextTowerId = 0;
    private int nextPillarId = 0;
    // negative but increasing to avoid clash with custom created OSM files
    private long newUniqueOsmId = -Long.MAX_VALUE;
    private ElevationProvider eleProvider = ElevationProvider.NOOP;
    private final boolean exitOnlyPillarNodeException = true;
    private File routingFile;

    private TLongObjectMap<ItnNodePair> edgeIdToNodeMap;
    private TLongSet prohibitedWayIds;

    private TLongObjectMap<String> edgeNameMap;
    private TLongObjectMap<String> edgeRoadTypeMap;
    private TLongObjectMap<String> edgeRoadDirectionMap;

    private TLongObjectMap<TDoubleObjectMap<TDoubleLongMap>> edgeIdToXToYToNodeFlagsMap;

    public OsItnReader(GraphStorage storage) {
        this.graphStorage = storage;
        this.nodeAccess = graphStorage.getNodeAccess();

        osmNodeIdToInternalNodeMap = new GHLongIntBTree(200);
        osmNodeIdToNodeFlagsMap = new TLongLongHashMap(200, .5f, 0, 0);
        osmWayIdToRouteWeightMap = new TLongLongHashMap(200, .5f, 0, 0);
        pillarInfo = new PillarInfo(nodeAccess.is3D(),
                graphStorage.getDirectory());
    }

    @Override
    public void readGraph() throws IOException {
        if (encodingManager == null)
            throw new IllegalStateException("Encoding manager was not set.");

        if (routingFile == null)
            throw new IllegalStateException("No OS ITN file specified");

        if (!routingFile.exists())
            throw new IllegalStateException(
                    "Your specified OS ITN file does not exist:"
                            + routingFile.getAbsolutePath());

        StopWatch sw1 = new StopWatch().start();
        preProcess(routingFile);
        sw1.stop();

        StopWatch sw2 = new StopWatch().start();
        writeOsm2Graph(routingFile);
        sw2.stop();

        logger.info(TIME_PASS1_PASS2_TOTAL_FORMAT, (int) sw1.getSeconds(),
                (int) sw2.getSeconds(),
                ((int) (sw1.getSeconds() + sw2.getSeconds())));
    }

    /**
     * Preprocessing of ITN file to select nodes which are used for highways.
     * This allows a more compact graph data structure.
     */
    void preProcess(File itnFile) {
        try {
            preProcessDirOrFile(itnFile);
        } catch (Exception ex) {
            throw new RuntimeException("Problem while parsing file", ex);
        }
    }

    private void preProcessDirOrFile(File osmFile) throws XMLStreamException,
            IOException, MismatchedDimensionException, FactoryException,
            TransformException {
        if (osmFile.isDirectory()) {
            String absolutePath = osmFile.getAbsolutePath();
            String[] list = osmFile.list();
            for (String file : list) {
                File nextFile = new File(absolutePath + File.separator + file);
                preProcessDirOrFile(nextFile);
            }
        } else {
            preProcessSingleFile(osmFile);
        }
    }

    private void preProcessSingleFile(File osmFile) throws XMLStreamException,
            IOException, MismatchedDimensionException, FactoryException,
            TransformException {
        OsItnInputFile in = null;
        try {
            logger.error(PREPROCESS_FORMAT, osmFile.getName());
            in = new OsItnInputFile(osmFile).setWorkerThreads(workerThreads)
                    .open();
            preProcessSingleFile(in);
        } finally {
            Helper.close(in);
        }
    }

    private void preProcessSingleFile(OsItnInputFile in)
            throws XMLStreamException, MismatchedDimensionException,
            FactoryException, TransformException {
        System.out.println("==== preProcessSingleFile");
        long tmpWayCounter = 1;
        long tmpRelationCounter = 1;
        RoutingElement item;
        while ((item = in.getNext()) != null) {
            logger.info(OS_ITN_READER_PRE_PROCESS_FORMAT, item.getType());
            if (item.isType(OSMElement.WAY)) {
                final OSITNWay way = (OSITNWay) item;
                boolean valid = filterWay(way);
                if (valid) {
                    TLongList wayNodes = way.getNodes();
                    int s = wayNodes.size();
                    for (int index = 0; index < s; index++) {
                        prepareHighwayNode(wayNodes.get(index));
                    }

                    if (++tmpWayCounter % 500000 == 0) {
                        logger.info(PREPROCESS_OSM_ID_MAP_MB_FORMAT,
                                nf(tmpWayCounter), nf(getNodeMap().getSize()),
                                getNodeMap().getMemoryUsage(),
                                Helper.getMemInfo());
                    }
                }
            }
            if (item.isType(OSMElement.RELATION)) {
                final Relation relation = (Relation) item;
                // logger.warn("RELATION :" + item.getClass() + " TYPE:" +
                // item.getTag(OSITNElement.TAG_KEY_TYPE) + " meta?" +
                // relation.isMetaRelation());
                if (!relation.isMetaRelation()
                        && relation.hasTag(OSITNElement.TAG_KEY_TYPE, "route"))
                    prepareWaysWithRelationInfo(relation);

                if (relation.hasTag(OSITNElement.TAG_KEY_TYPE,
                        OSITNElement.TAG_VALUE_TYPE_RESTRICTION))
                    prepareRestrictionRelation(relation);

                if (relation.hasTag(OSITNElement.TAG_KEY_TYPE,
                        OSITNElement.TAG_VALUE_TYPE_NOENTRY)) {
                    prepareNoEntryRelation(relation);
                }

                // If this way is prohibited then we want to make a note of it
                // so we don't include it in later route generation
                if (relation.hasTag(OSITNElement.TAG_KEY_TYPE,
                        OSITNElement.TAG_VALUE_TYPE_ACCESS_LIMITED)
                        || relation.hasTag(OSITNElement.TAG_KEY_TYPE,
                                OSITNElement.TAG_VALUE_TYPE_ACCESS_PROHIBITED)) {
                    prepareAccessProhibitedRelation(relation);
                }

                if (relation.hasTag("name"))
                    prepareNameRelation(relation);

                if (relation.hasTag("highway"))
                    prepareRoadTypeRelation(relation);

                if (relation.hasTag(OSITNElement.TAG_KEY_ONEWAY_ORIENTATION)) {
                    prepareRoadDirectionRelation(relation);
                }

                if (++tmpRelationCounter % 50000 == 0) {
                    logger.info(nf(tmpRelationCounter)
                            + " (preprocess), osmWayMap:"
                            + nf(getRelFlagsMap().size()) + " "
                            + Helper.getMemInfo());
                }

            }
        }
    }

    private void prepareRestrictionRelation(Relation relation) {
        OSITNTurnRelation turnRelation = createTurnRelation(relation);
        if (turnRelation != null) {
            getOsmIdStoreRequiredSet().add(turnRelation.getOsmIdFrom());
            getOsmIdStoreRequiredSet().add(turnRelation.getOsmIdTo());
        }
    }

    private void prepareAccessProhibitedRelation(Relation relation) {
        if (!encodingManager.isVehicleQualifierTypeExcluded(relation)
                && !encodingManager.isVehicleQualifierTypeIncluded(relation)) {
            ArrayList<? extends RelationMember> members = relation.getMembers();
            // There will be only one
            for (RelationMember relationMember : members) {
                long wayId = relationMember.ref();
                getProhibitedWayIds().add(wayId);
            }
        }
    }

    private void prepareNameRelation(Relation relation) {
        String name = relation.getTag("name");
        TLongObjectMap<String> edgeIdToNameMap = getEdgeNameMap();
        ArrayList<? extends RelationMember> members = relation.getMembers();
        for (RelationMember relationMember : members) {
            long wayId = relationMember.ref();
            String namePrefix = getWayName(wayId);
            if (null != namePrefix && !namePrefix.contains(name)) {
                namePrefix = namePrefix + " (" + name + ")";
                edgeIdToNameMap.put(wayId, namePrefix);
            } else {
                edgeIdToNameMap.put(wayId, name);
            }
        }
    }

    private void prepareRoadTypeRelation(Relation relation) {
        String highway = relation.getTag("highway");
        TLongObjectMap<String> edgeIdToRoadTypeMap = getEdgeRoadTypeMap();
        ArrayList<? extends RelationMember> members = relation.getMembers();
        for (RelationMember relationMember : members) {
            long wayId = relationMember.ref();
            edgeIdToRoadTypeMap.put(wayId, highway);
        }
    }

    private void prepareRoadDirectionRelation(Relation relation) {
        // Check if this vehicle has an exception meaning we shouldn't handle
        // one way
        if (!encodingManager.isVehicleQualifierTypeExcluded(relation)
                && !encodingManager.isVehicleQualifierTypeIncluded(relation)) {
            // This will be "-1" the first time this is called
            String orientationIndicator = relation
                    .getTag(OSITNElement.TAG_KEY_ONEWAY_ORIENTATION);
            TLongObjectMap<String> edgeIdToRoadDirectionMap = getEdgeRoadDirectionMap();
            ArrayList<? extends RelationMember> members = relation.getMembers();
            for (RelationMember relationMember : members) {
                long wayId = relationMember.ref();
                edgeIdToRoadDirectionMap.put(wayId, orientationIndicator);
            }
        }
    }

    /**
     * Handle "No Entry" instructions. Here we are going to store
     * 
     * @param relation
     */
    private void prepareNoEntryRelation(Relation relation) {
        // Check if this vehicle has an exception meaning we shouldn't handle no
        // entry
        if (!encodingManager.isVehicleQualifierTypeExcluded(relation)
                && !encodingManager.isVehicleQualifierTypeIncluded(relation)) {
            long flags = 1l; // (+) orientation
            String orientationIndicator = relation
                    .getTag(OSITNElement.TAG_KEY_NOENTRY_ORIENTATION);
            if ("-1".equals(orientationIndicator)) {
                flags = 0l; // (-) orientation
            }
            TLongObjectMap<TDoubleObjectMap<TDoubleLongMap>> edgeIdToXToYToNodeFlagsMap = getEdgeIdToXToYToNodeFlagsMap();

            ArrayList<? extends RelationMember> members = relation.getMembers();
            // There will be only one which is the directedLink that this No
            // Entry relation sits on
            for (RelationMember relationMember : members) {
                long wayId = relationMember.ref();
                String coords = ((OSITNRelation) relation).getCoordinates();
                String[] coordParts = coords.split(",");
                double xCoord = Double.parseDouble(coordParts[0]);
                double yCoord = Double.parseDouble(coordParts[1]);
                TDoubleObjectMap<TDoubleLongMap> xCoordMap = edgeIdToXToYToNodeFlagsMap
                        .get(wayId);
                if (xCoordMap == null) {
                    xCoordMap = new TDoubleObjectHashMap<TDoubleLongMap>();
                    edgeIdToXToYToNodeFlagsMap.put(wayId, xCoordMap);
                }
                TDoubleLongMap yCoordMap = xCoordMap.get(xCoord);
                if (yCoordMap == null) {
                    yCoordMap = new TDoubleLongHashMap();
                    xCoordMap.put(xCoord, yCoordMap);
                }
                // now put the flag in there
                logger.info(EDGE_ID_COORDS_TO_NODE_FLAGS_MAP_PUT_FORMAT, wayId,
                        xCoord, yCoord, flags);

                yCoordMap.put(yCoord, flags);
            }
        }
    }

    private TLongSet getOsmIdStoreRequiredSet() {
        return osmIdStoreRequiredSet;
    }

    private TIntLongMap getEdgeIdToOsmidMap() {
        logger.info(EDGE_ID_TO_OSMIDMAP_FORMAT, edgeIdToOsmIdMap);
        if (edgeIdToOsmIdMap == null)
            edgeIdToOsmIdMap = new TIntLongHashMap(getOsmIdStoreRequiredSet()
                    .size());

        return edgeIdToOsmIdMap;
    }

    private TLongObjectMap<ItnNodePair> getNodeEdgeMap() {
        if (edgeIdToNodeMap == null)
            edgeIdToNodeMap = new TLongObjectHashMap<ItnNodePair>(
                    getOsmIdStoreRequiredSet().size());

        return edgeIdToNodeMap;
    }

    private TLongSet getProhibitedWayIds() {
        if (prohibitedWayIds == null)
            prohibitedWayIds = new TLongHashSet();

        return prohibitedWayIds;
    }

    private TLongObjectMap<String> getEdgeNameMap() {
        if (edgeNameMap == null)
            edgeNameMap = new TLongObjectHashMap<String>(
                    getOsmIdStoreRequiredSet().size());

        return edgeNameMap;
    }

    private TLongObjectMap<String> getEdgeRoadTypeMap() {
        if (edgeRoadTypeMap == null)
            edgeRoadTypeMap = new TLongObjectHashMap<String>(
                    getOsmIdStoreRequiredSet().size());

        return edgeRoadTypeMap;
    }

    private TLongObjectMap<String> getEdgeRoadDirectionMap() {
        if (edgeRoadDirectionMap == null)
            edgeRoadDirectionMap = new TLongObjectHashMap<String>(
                    getOsmIdStoreRequiredSet().size());

        return edgeRoadDirectionMap;
    }

    private TLongObjectMap<TDoubleObjectMap<TDoubleLongMap>> getEdgeIdToXToYToNodeFlagsMap() {
        if (edgeIdToXToYToNodeFlagsMap == null)
            edgeIdToXToYToNodeFlagsMap = new TLongObjectHashMap<TDoubleObjectMap<TDoubleLongMap>>();

        return edgeIdToXToYToNodeFlagsMap;
    }

    // TLongObjectMap<TObjectLongHashMap<String>>
    // edgeIdMapToCoordsToNodeFlagsMap
    /**
     * Filter ways but do not analyze properties wayNodes will be filled with
     * participating node ids.
     * <p/>
     * 
     * @return true the current xml entry is a way entry and has nodes
     */
    boolean filterWay(OSITNWay way) {
        // ignore broken geometry
        if (way.getNodes().size() < 2)
            return false;

        // ignore multipolygon geometry
        if (!way.hasTags())
            return false;

        return encodingManager.acceptWay(way) > 0;
    }

    /**
     * Creates the edges and nodes files from the specified osm file.
     */
    private void writeOsm2Graph(File osmFile) {
        int tmp = (int) Math.max(getNodeMap().getSize() / 50, 100);
        logger.error(CREATING_GRAPH_FOUND_NODES_PILLAR_TOWER_FORMAT,
                nf(getNodeMap().getSize()), Helper.getMemInfo());
        graphStorage.create(tmp);

        ProcessData processData = new ProcessData();
        try {
            ProcessVisitor processVisitor = new ProcessVisitor() {
                @Override
                public void process(ProcessData processData, OsItnInputFile in)
                        throws XMLStreamException,
                        MismatchedDimensionException, FactoryException,
                        TransformException {
                    logger.error("PROCESS STAGE 1");
                    processStageOne(processData, in);
                }
            };
            logger.error("PROCESS NODES");
            writeOsm2GraphFromDirOrFile(osmFile, processData, processVisitor);
            processVisitor = new ProcessVisitor() {
                @Override
                public void process(ProcessData processData, OsItnInputFile in)
                        throws XMLStreamException,
                        MismatchedDimensionException, FactoryException,
                        TransformException {
                    logger.error("PROCESS STAGE 2");
                    processStageTwo(processData, in);
                }
            };
            logger.error("PROCESS WAY");
            writeOsm2GraphFromDirOrFile(osmFile, processData, processVisitor);
            processVisitor = new ProcessVisitor() {
                @Override
                public void process(ProcessData processData, OsItnInputFile in)
                        throws XMLStreamException,
                        MismatchedDimensionException, FactoryException,
                        TransformException {
                    logger.error("PROCESS STAGE 3");
                    processStageThree(processData, in);
                }
            };
            logger.error("PROCESS RELATION");
            writeOsm2GraphFromDirOrFile(osmFile, processData, processVisitor);

        } catch (Exception ex) {
            throw new RuntimeException("Couldn't process file " + osmFile, ex);
        }

        finishedReading();
        if (graphStorage.getNodes() == 0)
            throw new IllegalStateException("osm must not be empty. read "
                    + processData.counter + " lines and " + locations
                    + " locations");
    }

    private void writeOsm2GraphFromDirOrFile(File osmFile,
            ProcessData processData, ProcessVisitor processVisitor)
            throws XMLStreamException, IOException,
            MismatchedDimensionException, FactoryException, TransformException {
        if (osmFile.isDirectory()) {
            String absolutePath = osmFile.getAbsolutePath();
            String[] list = osmFile.list();
            for (String file : list) {
                File nextFile = new File(absolutePath + File.separator + file);
                writeOsm2GraphFromDirOrFile(nextFile, processData,
                        processVisitor);
            }
        } else {
            writeOsm2GraphFromSingleFile(osmFile, processData, processVisitor);
        }
    }

    private void writeOsm2GraphFromSingleFile(File osmFile,
            ProcessData processData, ProcessVisitor processVisitor)
            throws XMLStreamException, IOException,
            MismatchedDimensionException, FactoryException, TransformException {
        OsItnInputFile in = null;
        try {
            logger.error(PROCESS_FORMAT, osmFile.getName());
            in = new OsItnInputFile(osmFile).setWorkerThreads(workerThreads)
                    .open();
            processVisitor.process(processData, in);
            logger.info(STORAGE_NODES_FORMAT, graphStorage.getNodes());
        } finally {
            Helper.close(in);
        }

    }

    private void processStageOne(ProcessData processData, OsItnInputFile in)
            throws XMLStreamException, MismatchedDimensionException,
            FactoryException, TransformException {
        System.out.println("==== processStageOne");
        RoutingElement item;
        LongIntMap nodeFilter = getNodeMap();
        while ((item = in.getNext()) != null) {
            switch (item.getType()) {
<<<<<<< HEAD
            case OSMElement.NODE:
                long id = item.getId();
                logger.info(NODEITEMID_FORMAT, id);
                if (nodeFilter.get(id) != -1) {
                    OSITNNode nodeItem = (OSITNNode) item;
                    processNode(nodeItem);

                    String strId = String.valueOf(id);
                    addGradeNodesIfRequired(nodeItem, strId, nodeFilter);
                }
                else {
                    // We have failed to find a node for the simple id. We need to check if we have any grade separated nodes
                    // This can occur when the 0'th grade is not a supported road type, for example Private Road - Restricted Access
                    // but the 1st grade is a valid road type. This situation was found around the M27/M3 slip road where Roman Road
                    // crosses the motorway
                    OSITNNode nodeItem = (OSITNNode) item;
                    String strId = String.valueOf(id);
                    addGradeNodesIfRequired(nodeItem, strId, nodeFilter);
                }
                break;
=======
                case OSMElement.NODE:
                    OSITNNode node = (OSITNNode) item;
                    long id = node.getId();
                    logger.info(NODEITEMID_FORMAT, id);
                    if (nodeFilter.get(id) != -1) {
                        OSITNNode nodeItem = (OSITNNode) item;
                        processNode(nodeItem);

                        String strId = String.valueOf(id);
                        addGradeNodesIfRequired(nodeItem, strId, nodeFilter);
                    }
                    break;
>>>>>>> 8c45a557

            }
            if (++processData.counter % 5000000 == 0) {
                logger.info(PROCESSING_LOCS_FORMAT, nf(processData.counter),
                        nf(locations), skippedLocations, Helper.getMemInfo());
            }
        }
    }

    private void processStageTwo(ProcessData processData, OsItnInputFile in)
            throws XMLStreamException, MismatchedDimensionException,
            FactoryException, TransformException {
        System.out.println("==== processStageTwo");
        RoutingElement item;
        LongIntMap nodeFilter = getNodeMap();
        while ((item = in.getNext()) != null) {
            switch (item.getType()) {
<<<<<<< HEAD
            case OSMElement.WAY:
                OSITNWay way = (OSITNWay) item;
                logger.info(WAY_FORMAT, way.getId(), processData.wayStart);
                if (processData.wayStart < 0) {
                    logger.info(NOW_PARSING_WAYS_FORMAT, nf(processData.counter));
                    processData.wayStart = processData.counter;
                }
                // wayNodes will only contain the mid nodes and not the start or end nodes.
                List<OSITNNode> wayNodes = prepareWaysNodes(way, nodeFilter);
                processWay(way, wayNodes);
                way.clearStoredCoords();
                break;
=======
                case OSMElement.WAY:
                    OSITNWay way = (OSITNWay) item;
                    logger.info(WAY_FORMAT, way.getId(), processData.wayStart);
                    if (processData.wayStart < 0) {
                        logger.info(NOW_PARSING_WAYS_FORMAT,
                                nf(processData.counter));
                        processData.wayStart = processData.counter;
                    }
                    if (!way.hasTag("highway")) {
                        way.setTag("highway", "motorway");
                    }
                    // wayNodes will only contain the mid nodes and not the
                    // start or
                    // end nodes.
                    List<OSITNNode> wayNodes = prepareWaysNodes(way, nodeFilter);
                    processWay(way, wayNodes);
                    way.clearStoredCoords();
                    break;
>>>>>>> 8c45a557
            }
            if (++processData.counter % 5000000 == 0) {
                logger.info(PROCESSING_LOCS_FORMAT, nf(processData.counter),
                        nf(locations), skippedLocations, Helper.getMemInfo());
            }
        }
    }

    private List<OSITNNode> prepareWaysNodes(RoutingElement item,
            LongIntMap nodeFilter) throws MismatchedDimensionException,
            FactoryException, TransformException {
        List<OSITNNode> evaluateWayNodes = ((OSITNWay) item)
                .evaluateWayNodes(getEdgeIdToXToYToNodeFlagsMap());
        for (OSITNNode ositnNode : evaluateWayNodes) {
            nodeFilter.put(ositnNode.getId(), PILLAR_NODE);
            processNode(ositnNode);
        }
        logger.info(WE_HAVE_EVALUATED_WAY_NODES_FORMAT, evaluateWayNodes.size());
        return evaluateWayNodes;
    }

    private void processStageThree(ProcessData processData, OsItnInputFile in)
            throws XMLStreamException, MismatchedDimensionException,
            FactoryException, TransformException {
        System.out.println("==== processStageThree");
        RoutingElement item;
        while ((item = in.getNext()) != null) {
            switch (item.getType()) {
                case OSMElement.RELATION:
                    if (processData.relationStart < 0) {
                        logger.info(NOW_PARSING_RELATIONS_FORMAT,
                                nf(processData.counter));
                        processData.relationStart = processData.counter;
                    }
                    processRelation((Relation) item);
                    break;
            }
            if (++processData.counter % 5000000 == 0) {
                logger.info(PROCESSING_LOCS_FORMAT, nf(processData.counter),
                        nf(locations), skippedLocations, Helper.getMemInfo());
            }
        }
    }

    private void addGradeNodesIfRequired(OSITNNode item, String idStr,
            LongIntMap nodeFilter) {
        String curId;
        for (int i = 1; i <= MAX_GRADE_SEPARATION; i++) {
            curId = i + idStr;
            long parseInt = Long.parseLong(curId);
            if (nodeFilter.get(parseInt) != -1) {
                OSITNNode gradeNode = item.gradeClone(parseInt);
                processNode(gradeNode);
            }
        }
    }

    
    /**
     * Process properties, encode flags and create edges for the way.
     */
    void processWay(OSITNWay way, List<OSITNNode> wayNodes) {

        if (way.getNodes().size() < 2) {
            return;
        }

        // ignore multipolygon geometry
        if (!way.hasTags()) {
            return;
        }

        long wayOsmId = way.getId();

        long includeWay = encodingManager.acceptWay(way);
        if (includeWay == 0) {
            return;
        }

        // Check if we are prohibited from ever traversing this way
        if (getProhibitedWayIds().remove(wayOsmId)) {
            return;
        }

        long relationFlags = getRelFlagsMap().get(way.getId());
        logger.info(RELFLAGS_FORMAT, way.getId(), relationFlags);
        String wayName = getWayName(way.getId());
        if (null != wayName) {
            way.setTag("name", wayName);
        }
        String wayType = getWayRoadType(way.getId());
        if (null != wayType && !way.hasTag("highway")) {
            way.setTag("highway", wayType);
        }

        String wayDirection = getWayRoadDirection(way.getId());
        // If the way is ONEWAY then set the direction
        if (null != wayDirection
                && !way.hasTag(OSITNElement.TAG_KEY_ONEWAY_ORIENTATION)) {
            way.setTag(OSITNElement.TAG_KEY_ONEWAY_ORIENTATION, wayDirection);
        }
        // TODO move this after we have created the edge and know the
        // coordinates => encodingManager.applyWayTags
        // estimate length of the track e.g. for ferry speed calculation
        TLongList osmNodeIds = way.getNodes();
        if (osmNodeIds.size() > 1) {
            long firstItnNode = osmNodeIds.get(0);
            int first = getNodeMap().get(firstItnNode);
            long lastItnNode = osmNodeIds.get(osmNodeIds.size() - 1);
            int last = getNodeMap().get(lastItnNode);

            logger.info(WAYID_FIRST_LAST_FORMAT, wayOsmId, firstItnNode,
                    lastItnNode);
            getNodeEdgeMap().put(wayOsmId,
                    new ItnNodePair(firstItnNode, lastItnNode));
            double firstLat = getTmpLatitude(first), firstLon = getTmpLongitude(first);
            double lastLat = getTmpLatitude(last), lastLon = getTmpLongitude(last);
            if (!Double.isNaN(firstLat) && !Double.isNaN(firstLon)
                    && !Double.isNaN(lastLat) && !Double.isNaN(lastLon)) {
                double estimatedDist = distCalc.calcDist(firstLat, firstLon,
                        lastLat, lastLon);
                way.setTag("estimated_distance", estimatedDist);
                way.setTag("estimated_center", new GHPoint(
                        (firstLat + lastLat) / 2, (firstLon + lastLon) / 2));
            }
        }

<<<<<<< HEAD
        long wayFlags = encodingManager.handleWayTags(way, includeWay, relationFlags);
        if (wayFlags == 0) {
=======
        long wayFlags = encodingManager.handleWayTags(way, includeWay,
                relationFlags);
        if (wayFlags == 0)
>>>>>>> 8c45a557
            return;
        }
        // logger.warn(ADDING_RELATION_TO_WAYS_FORMAT, wayFlags);

        // Check if we need to add additional TOWER nodes at the start and end
        // locations to deal
        // with a routing algorithm bug which prevents turn restrictions from
        // working when you start or finish on the
        // final edge of a way
        boolean shouldAddStartEndTowers = true;
        // if (osmNodeIds)
        osmNodeIds = createStartTowerNodeAndEdge(osmNodeIds, way, wayNodes,
                wayFlags, wayOsmId);
        // Process No Entry and then Barriers, and finally add the remaining way
        processNoEntry(way, wayNodes, osmNodeIds, wayFlags, wayOsmId);

    }

    private TLongList createStartTowerNodeAndEdge(TLongList osmNodeIds,
            OSITNWay way, List<OSITNNode> wayNodes, long wayFlags, long wayOsmId) {
        // if (osmNodeIds.size()>2) {
        List<EdgeIteratorState> startCreatedEdges = new ArrayList<EdgeIteratorState>();

        // Get the node id of the first pillar node/way node

        long nodeId = osmNodeIds.get(0);

        // Check if we have a pillar node at the start. If so we need to convert
        // to a tower.
        int graphIndex = getNodeMap().get(nodeId);
        if (graphIndex < TOWER_NODE) {
<<<<<<< HEAD
            OSMNode newNode = addBarrierNode(nodeId);
=======

            OSITNNode newNode = addBarrierNode(nodeId);
>>>>>>> 8c45a557
            long newNodeId = newNode.getId();
            int nodeType = getNodeMap().get(newNodeId);

            // add way up to barrier shadow node
            long transfer[] = osmNodeIds.toArray(0, 2); // From 0 for length
                                                        // 2
            transfer[transfer.length - 1] = newNodeId;
            TLongList partIds = new TLongArrayList(transfer);
            Collection<EdgeIteratorState> newWays = addOSMWay(partIds,
                    wayFlags, wayOsmId);
            // logger.warn(WAY_ADDS_EDGES_FORMAT, wayOsmId, newWays.size());
            startCreatedEdges.addAll(newWays);
<<<<<<< HEAD
            
            // Set the 0th node id to be our new node id
            osmNodeIds.set(0, newNodeId);
    
            
=======

            // if (nodeType==PILLAR_NODE) {
            // Set this to be a TOWER node explicitly. This has to be after the
            // edges are created
            // getNodeMap().put(newNodeId, TOWER_NODE);
            // }

            // Set the 0th node id to be our new node id
            osmNodeIds.set(0, newNodeId);
            // osmNodeIds.insert(1, newNodeId);

>>>>>>> 8c45a557
            for (EdgeIteratorState edge : startCreatedEdges) {
                encodingManager.applyWayTags(way, edge);
            }
        }
        return osmNodeIds;
    }

    /**
     * This method processes the list of NodeIds and checks if any nodes have a
     * NoEntry Tag. If it does then it adds a shadow node and an extra way as a
     * OneWay. Once it has run out of NoEntry nodes to process it passes the
     * remainder on to processBarriers to check for barriers and construct the
     * remaining way
     * 
     * @param way
     * @param wayNodes
     *            OSITNNode objects for the way nodes, ie not including the
     *            start and end nodes
     * @param osmNodeIds
     *            Node Ids of all Nodes, including the start and end nodes
     * @param wayFlags
     * @param wayOsmId
     * @return
     */
    private List<EdgeIteratorState> processNoEntry(OSITNWay way,
            List<OSITNNode> wayNodes, TLongList osmNodeIds, long wayFlags,
            long wayOsmId) {
        List<EdgeIteratorState> createdEdges = new ArrayList<EdgeIteratorState>();
        int lastNoEntry = -1;
        List<EdgeIteratorState> noEntryCreatedEdges = new ArrayList<EdgeIteratorState>();
        boolean modifiedWithNoEntry = false;
        // Process Start Coordinate
        String startDirection = checkForNoEntryDirection(wayOsmId,
                way.getStartCoord());
        if (startDirection != null) {
            modifiedWithNoEntry = true;
            lastNoEntry = 1; // This will set the index used for way nodes
            // create shadow node copy for zero length edge
            long nodeId = osmNodeIds.get(1); // Get the second node id

            int graphIndex = getNodeMap().get(nodeId);
            if (graphIndex != EMPTY) {

                long nodeFlags = getNodeFlagsMap().get(nodeId);
                OSITNNode newNode = addBarrierNode(nodeId);
                long newNodeId = newNode.getId();
                // add way up to barrier shadow node
                long transfer[] = osmNodeIds.toArray(0, 2); // From 0 for length
                                                            // 2
                transfer[transfer.length - 1] = newNodeId;
                TLongList partIds = new TLongArrayList(transfer);
                Collection<EdgeIteratorState> newWays = addOSMWay(partIds,
                        wayFlags, wayOsmId);
                // logger.warn(WAY_ADDS_EDGES_FORMAT, wayOsmId, newWays.size());
                noEntryCreatedEdges.addAll(newWays);

                // create zero length edge for barrier to the next node
                Collection<EdgeIteratorState> newBarriers = addBarrierEdge(
                        newNodeId, nodeId, wayFlags, nodeFlags, wayOsmId);
                // logger.warn(WAY_ADDS_BARRIER_EDGES_FORMAT, wayOsmId,
                // newBarriers.size());
                noEntryCreatedEdges.addAll(newBarriers);
                // Update the orientation of our little one way
                for (EdgeIteratorState edgeIteratorState : newWays) {
                    boolean forwards = startDirection.equals("true");

                    long flags = encodingManager.flagsDefault(forwards,
                            !forwards);
                    // Set the flags on our new edge.
                    edgeIteratorState.setFlags(flags);
                }
                successfulStartNoEntries++;
            } else {
                failedStartNoEntries++;
                errors_logger
                        .error("MISSING NODE: osmNodeIdToInternalNodeMap returned -1 for nodeId "
                                + nodeId
                                + " on way "
                                + way.getId()
                                + " for START Node "
                                + osmNodeIds.toString()
                                + " ("
                                + successfulStartNoEntries
                                + " succeeded, "
                                + failedStartNoEntries
                                + " failed)");
            }
        }
        // Process Way Nodes
        final int size = osmNodeIds.size();
        for (int i = 1, j = 0; j < wayNodes.size(); i++, j++) {
            OSITNNode ositnNode = wayNodes.get(j);
            String direction = checkForNoEntryDirection(wayOsmId,
                    way.getWayCoords()[j]);
            // If direction is null then there is no No Entry defined for this
            // way node
            if (direction != null) {
                modifiedWithNoEntry = true;
                long nodeId = ositnNode.getId();
                long nodeFlags = getNodeFlagsMap().get(nodeId);

                // create shadow node copy for zero length edge
                OSITNNode newNode = addBarrierNode(nodeId);
                long newNodeId = newNode.getId();
                // Always > 0 as we start at index 1
                if (i > 0) {
                    // start at beginning of array if there was no previous
                    // barrier. This was only set to -1 so if we never get here
                    // we know it will still be -1 below
                    if (lastNoEntry < 0)
                        lastNoEntry = 0;
                    // add way up to barrier shadow node
                    long transfer[] = osmNodeIds.toArray(lastNoEntry, i
                            - lastNoEntry + 1);
                    transfer[transfer.length - 1] = newNodeId;
                    TLongList partIds = new TLongArrayList(transfer);
                    Collection<EdgeIteratorState> newWays = addOSMWay(partIds,
                            wayFlags, wayOsmId);
                    // logger.warn(WAY_ADDS_EDGES_FORMAT, wayOsmId,
                    // newWays.size());
                    noEntryCreatedEdges.addAll(newWays);

                    // create zero length edge for barrier to the next node
                    Collection<EdgeIteratorState> newBarriers = addBarrierEdge(
                            newNodeId, nodeId, wayFlags, nodeFlags, wayOsmId);
                    // logger.warn(WAY_ADDS_BARRIER_EDGES_FORMAT, wayOsmId,
                    // newBarriers.size());
                    noEntryCreatedEdges.addAll(newBarriers);
                    // Update the orientation of our little one way
                    for (EdgeIteratorState edgeIteratorState : newBarriers) {
                        boolean forwards = direction.equals("true");

                        long flags = encodingManager.flagsDefault(forwards,
                                !forwards);
                        // Set the flags on our new edge.
                        edgeIteratorState.setFlags(flags);
                    }
                } else {
                    // TODO Currently this code is never called. I believe that
                    // when the no entry is placed on either
                    // TODO end of way we will have issues
                    // run edge from real first node to shadow node
                    Collection<EdgeIteratorState> newBarriers = addBarrierEdge(
                            nodeId, newNodeId, wayFlags, nodeFlags, wayOsmId);
                    // logger.warn(WAY_ADDS_BARRIER_EDGES_FORMAT, wayOsmId,
                    // newBarriers.size());
                    noEntryCreatedEdges.addAll(newBarriers);
                    // exchange first node for created barrier node
                    osmNodeIds.set(0, newNodeId);
                }
                // remember barrier for processing the way behind it
                lastNoEntry = j + 1;

            }
        }
        // Process the last coordinate
        boolean processedEntireWay = false;
        TLongList nodeIdsToCreateWaysFor = null;
        String endDirection = checkForNoEntryDirection(wayOsmId,
                way.getEndCoord());
        if (endDirection != null) {
            // Get the last node id
            long nodeId = osmNodeIds.get(osmNodeIds.size() - 1);
            // Check if there is a graphIndex for this node. Not sure why there
            // wouldn't be one
            int graphIndex = getNodeMap().get(nodeId);
            if (graphIndex != EMPTY) {
                // First thing to do is add ways up to the last node
                {
                    if (lastNoEntry < 0)
                        lastNoEntry = 0;
                    long transfer[] = osmNodeIds.toArray(lastNoEntry, size
                            - lastNoEntry - 1);
                    nodeIdsToCreateWaysFor = new TLongArrayList(transfer);
                    Collection<EdgeIteratorState> newEdges = addOSMWay(
                            nodeIdsToCreateWaysFor, wayFlags, wayOsmId);
                    // logger.warn(WAY_ADDS_EDGES_FORMAT, wayOsmId,
                    // newEdges.size());
                    createdEdges.addAll(newEdges);
                }

                // We are processing all the way to the end of the line so don't
                // process down to barriers.
                // This is going to obscure barrier behaviour I believe.
                processedEntireWay = true;
                long nodeFlags = getNodeFlagsMap().get(nodeId);
                // create shadow node copy for zero length edge
                OSITNNode newNode = addBarrierNode(nodeId);
                long newNodeId = newNode.getId();

                // Set this to be a TOWER node explicitly to overcome a
                // limitation in the GraphHopper code for TurnRestrictions
                // getNodeMap().put(newNodeId, TOWER_NODE);

                // add way up to barrier shadow node
                long transfer[] = osmNodeIds.toArray(osmNodeIds.size() - 2, 2); // From
                                                                                // 0
                                                                                // for
                                                                                // length
                                                                                // 2
                transfer[transfer.length - 1] = newNodeId;
                TLongList partIds = new TLongArrayList(transfer);
                Collection<EdgeIteratorState> newWays = addOSMWay(partIds,
                        wayFlags, wayOsmId);
                // logger.warn(WAY_ADDS_EDGES_FORMAT, wayOsmId, newWays.size());
                noEntryCreatedEdges.addAll(newWays);

                // create zero length edge for barrier to the next node
                Collection<EdgeIteratorState> newBarriers = addBarrierEdge(
                        newNodeId, nodeId, wayFlags, nodeFlags, wayOsmId);
                // logger.warn(WAY_ADDS_BARRIER_EDGES_FORMAT, wayOsmId,
                // newBarriers.size());
                noEntryCreatedEdges.addAll(newBarriers);
                // Update the orientation of our little one way
                for (EdgeIteratorState edgeIteratorState : newBarriers) {
                    boolean forwards = endDirection.equals("-1");
                    long flags = encodingManager.flagsDefault(forwards,
                            !forwards);
                    // Set the flags on our new edge.
                    edgeIteratorState.setFlags(flags);
                }
                successfulEndNoEntries++;
            } else {
                failedEndNoEntries++;
                // TODO Figure out why there are some end nodes that don't have
                // internal node ids
                errors_logger
                        .error("MISSING NODE: osmNodeIdToInternalNodeMap returned -1 for nodeId "
                                + nodeId
                                + " on way "
                                + way.getId()
                                + " for END Node "
                                + osmNodeIds.toString()
                                + " ("
                                + successfulEndNoEntries
                                + " succeeded, "
                                + failedEndNoEntries
                                + " failed)");
            }
        }

        // If we have processed a No Entry on the last node we have processed
        // the whole way do don't go down to barriers
        if (!processedEntireWay) {
            // just add remainder of way to graph if barrier was not the last
            // node
            if (modifiedWithNoEntry) {
                if (lastNoEntry < size - 1) {
                    long transfer[] = osmNodeIds.toArray(lastNoEntry, size
                            - lastNoEntry);
                    nodeIdsToCreateWaysFor = new TLongArrayList(transfer);
                }
            } else {
                // no barriers - simply add the whole way
                nodeIdsToCreateWaysFor = osmNodeIds;
            }
            if (nodeIdsToCreateWaysFor != null) {
                // Now process Barriers for the remaining route. This will
                // create
                // the remaining ways for after the end of the barriers
                processBarriers(way, nodeIdsToCreateWaysFor, wayFlags, wayOsmId);
            }
        }
        // TODO Can we move this code out into processWay?
        if (modifiedWithNoEntry || processedEntireWay) {
            for (EdgeIteratorState edge : noEntryCreatedEdges) {
                encodingManager.applyWayTags(way, edge);
            }
        }
        return createdEdges;
    }

    /**
     * 
     * @param wayId
     * @param wayCoord
     * @return "true" for (+), "-1" for (-), null for not set
     */
    private String checkForNoEntryDirection(long wayId, String wayCoord) {
        // Look for direction flags in edgeIdToXToYToNodeFlagsMap for the wayId,
        // x, y combination
        long key = wayId;
        TDoubleObjectMap<TDoubleLongMap> xToYToNodeFlagsMap = getEdgeIdToXToYToNodeFlagsMap()
                .get(key);
        if (xToYToNodeFlagsMap != null) {
            String[] coordParts = wayCoord.split(",");
            double xCoord = Double.parseDouble(coordParts[0]);
            double yCoord = Double.parseDouble(coordParts[1]);
            TDoubleLongMap yToNodeFlagsMap = xToYToNodeFlagsMap.get(xCoord);
            if (yToNodeFlagsMap != null) {
                if (yToNodeFlagsMap.containsKey(yCoord)) {
                    long direction = yToNodeFlagsMap.remove(yCoord);
                    // Tidy Up so we reduce memory usage as the ingestion
                    // progresses
                    if (yToNodeFlagsMap.size() == 0) {
                        // Remove empty yCoord map from xCoord Map
                        xToYToNodeFlagsMap.remove(xCoord);
                        if (xToYToNodeFlagsMap.size() == 0) {
                            // We have no more x coords for this key so this
                            // way has been handled
                            edgeIdToXToYToNodeFlagsMap.remove(key);
                        }
                    }
                    // wayNode.setTag(TAG_KEY_NOENTRY_ORIENTATION, "true");
                    if (direction > 0l) {
                        // (+)
                        return "true";
                    } else {
                        // (-)
                        return "-1";
                    }
                }
            }
        }
        return null;
    }

    /**
     * This method takes the supplied list of osmNodeIds and checks for
     * barriers. If it find them it adds a shadow node with zero length at the
     * same location and adds ways such that they are connected. The remaining
     * way once it has processed all barriers is just created as a series of
     * ways between the remaining nodes
     * 
     * @param way
     *            Not really used much. Could be refactored so this parameter is
     *            not required.
     * @param osmNodeIds
     *            Ids of the nodes to check for barriers
     * @param wayFlags
     * @param wayOsmId
     * @return
     */
    private List<EdgeIteratorState> processBarriers(Way way,
            TLongList osmNodeIds, long wayFlags, long wayOsmId) {
        List<EdgeIteratorState> createdEdges = new ArrayList<EdgeIteratorState>();
        // look for barriers along the way
        final int size = osmNodeIds.size();
        int lastBarrier = -1;
        for (int i = 0; i < size; i++) {
            long nodeId = osmNodeIds.get(i);
            // This will return the same flags for ALL points along a road link.
            // Is this correct? This means that if a link has 50 points and one
            // is a barrier, they will all be barriers???
            long nodeFlags = getNodeFlagsMap().get(nodeId);
            // barrier was spotted and way is otherwise passable for that
            // mode
            // of travel
            if (nodeFlags > 0) {
                if ((nodeFlags & wayFlags) > 0) {
                    // remove barrier to avoid duplicates
                    getNodeFlagsMap().put(nodeId, 0);

                    // create shadow node copy for zero length edge
                    OSITNNode newNode = addBarrierNode(nodeId);
                    long newNodeId = newNode.getId();
                    if (i > 0) {
                        // start at beginning of array if there was no
                        // previous
                        // barrier
                        if (lastBarrier < 0)
                            lastBarrier = 0;

                        // add way up to barrier shadow node
                        long transfer[] = osmNodeIds.toArray(lastBarrier, i
                                - lastBarrier + 1);
                        transfer[transfer.length - 1] = newNodeId;
                        TLongList partIds = new TLongArrayList(transfer);
                        Collection<EdgeIteratorState> newWays = addOSMWay(
                                partIds, wayFlags, wayOsmId);
                        // logger.warn(WAY_ADDS_EDGES_FORMAT, wayOsmId,
                        // newWays.size());
                        createdEdges.addAll(newWays);

                        // create zero length edge for barrier
                        Collection<EdgeIteratorState> newBarriers = addBarrierEdge(
                                newNodeId, nodeId, wayFlags, nodeFlags,
                                wayOsmId);
                        // logger.warn(WAY_ADDS_BARRIER_EDGES_FORMAT, wayOsmId,
                        // newBarriers.size());
                        createdEdges.addAll(newBarriers);
                    } else {
                        // run edge from real first node to shadow node
                        Collection<EdgeIteratorState> newBarriers = addBarrierEdge(
                                nodeId, newNodeId, wayFlags, nodeFlags,
                                wayOsmId);
                        // logger.warn(WAY_ADDS_BARRIER_EDGES_FORMAT, wayOsmId,
                        // newBarriers.size());
                        createdEdges.addAll(newBarriers);

                        // exchange first node for created barrier node
                        osmNodeIds.set(0, newNodeId);
                    }

                    // remember barrier for processing the way behind it
                    lastBarrier = i;
                }
            }
        }

        // just add remainder of way to graph if barrier was not the last
        // node
        TLongList nodeIdsToCreateWaysFor = null;
        if (lastBarrier >= 0) {
            if (lastBarrier < size - 1) {
                long transfer[] = osmNodeIds.toArray(lastBarrier, size
                        - lastBarrier);
                nodeIdsToCreateWaysFor = new TLongArrayList(transfer);
            }
        } else {
            // no barriers - simply add the whole way
            nodeIdsToCreateWaysFor = osmNodeIds;
        }

        if (nodeIdsToCreateWaysFor != null) {
            long lastNodeId = nodeIdsToCreateWaysFor.get(nodeIdsToCreateWaysFor
                    .size() - 1);
            ;
            long newNodeId = -1;

            int graphIndex = getNodeMap().get(lastNodeId);// -4 for wayOsmId 4000000025288017
            
            // An index < TOWER_NODE means it is a tower node.
            boolean doInsertAdditionalTowerNodes = (graphIndex < TOWER_NODE); 

            // add end tower here
            if (doInsertAdditionalTowerNodes) {
<<<<<<< HEAD
                OSMNode newNode = addBarrierNode(lastNodeId);
                newNodeId = newNode.getId();
                int nodeType = getNodeMap().get(newNodeId);
                
                nodeIdsToCreateWaysFor.set(nodeIdsToCreateWaysFor.size()-1, newNodeId);
            }            
=======
                // System.out.println("nodeIdsToCreateWaysFor.size() is " +
                // nodeIdsToCreateWaysFor.size() + " lastNodeId is "+
                // lastNodeId);
                OSITNNode newNode = addBarrierNode(lastNodeId);
                newNodeId = newNode.getId();
                int nodeType = getNodeMap().get(newNodeId);

                nodeIdsToCreateWaysFor.set(nodeIdsToCreateWaysFor.size() - 1,
                        newNodeId);
            }
>>>>>>> 8c45a557

            Collection<EdgeIteratorState> newEdges = addOSMWay(
                    nodeIdsToCreateWaysFor, wayFlags, wayOsmId);

            createdEdges.addAll(newEdges);
            if (doInsertAdditionalTowerNodes) {
                long transfer[] = { newNodeId, lastNodeId };
                TLongList partIds = new TLongArrayList(transfer);
                newEdges = addOSMWay(partIds, wayFlags, wayOsmId);
                createdEdges.addAll(newEdges);
            }
        }
        // TODO Can we move this code out into processWay?
        for (EdgeIteratorState edge : createdEdges) {
            encodingManager.applyWayTags(way, edge);
        }
        return createdEdges;
    }

    private String getWayName(long id) {
        return getEdgeNameMap().remove(id);
    }

    private String getWayRoadType(long id) {
        return getEdgeRoadTypeMap().remove(id);
    }

    private String getWayRoadDirection(long id) {
        return getEdgeRoadDirectionMap().remove(id);
    }

    /**
     * Called at Stage 3
     * 
     * @param relation
     * @throws XMLStreamException
     */
    public void processRelation(Relation relation) throws XMLStreamException {
        if (relation.hasTag(OSITNElement.TAG_KEY_TYPE,
                OSITNElement.TAG_VALUE_TYPE_RESTRICTION)) {
            OSITNTurnRelation turnRelation = createTurnRelation(relation);
            if (turnRelation != null) {
                long fromId = turnRelation.getOsmIdFrom();
                long toId = turnRelation.getOsmIdTo();
                // These were not originally added here. This could be used to
                // clean up getEdgeIdToOsmidMap() as it will now contain all
                // edgeIdToOsmId mappings
                getOsmIdStoreRequiredSet().add(fromId);
                getOsmIdStoreRequiredSet().add(toId);

                logger.info(TURN_FROM_TO_VIA_FORMAT,
                        turnRelation.getOsmIdFrom(), turnRelation.getOsmIdTo(),
                        turnRelation.getVia());
                ExtendedStorage extendedStorage = ((GraphHopperStorage) graphStorage)
                        .getExtendedStorage();
                if (extendedStorage instanceof TurnCostStorage) {
                    Collection<ITurnCostTableEntry> entries = encodingManager
                            .analyzeTurnRelation(turnRelation, this);
                    for (ITurnCostTableEntry entry : entries) {
                        ((TurnCostStorage) extendedStorage).addTurnInfo(
                                entry.getVia(), entry.getEdgeFrom(),
                                entry.getEdgeTo(), (int) entry.getFlags());
                    }
                }
            }
        }
        // else if (relation.hasTag(OSITNElement.TAG_KEY_TYPE,
        // OSITNElement.TAG_VALUE_TYPE_NOENTRY)) {
        // IMPLEMENT THIS
        // }
    }

    @Override
    public Long getOsmIdOfInternalEdge(int edgeId) {
        return getEdgeIdToOsmidMap().get(edgeId);
    }

    public long getInternalIdOfOsmEdge(int edgeId) {
        return getEdgeIdToOsmidMap().get(edgeId);
    }

    @Override
    public int getInternalNodeIdOfOsmNode(Long nodeOsmId) {
        int id = getNodeMap().get(nodeOsmId);
        if (id < TOWER_NODE)
            return -id - 3;

        return EMPTY;
    }

    // TODO remove this ugly stuff via better preparsing phase! E.g. putting
    // every tags etc into a helper file!
    double getTmpLatitude(int id) {
        if (id == EMPTY)
            return Double.NaN;
        if (id < TOWER_NODE) {
            // tower node
            id = -id - 3;
            return nodeAccess.getLatitude(id);
        } else if (id > -TOWER_NODE) {
            // pillar node
            id = id - 3;
            return pillarInfo.getLatitude(id);
        } else
            // e.g. if id is not handled from preparse (e.g. was ignored via
            // isInBounds)
            return Double.NaN;
    }

    double getTmpLongitude(int id) {
        if (id == EMPTY)
            return Double.NaN;
        if (id < TOWER_NODE) {
            // tower node
            id = -id - 3;
            return nodeAccess.getLongitude(id);
        } else if (id > -TOWER_NODE) {
            // pillar node
            id = id - 3;
            return pillarInfo.getLon(id);
        } else
            // e.g. if id is not handled from preparse (e.g. was ignored via
            // isInBounds)
            return Double.NaN;
    }

    private void processNode(OSITNNode node) {
        if (isInBounds(node)) {
            addNode(node);

            // ADD HANDLING FOR NO ENTRY AT THE ENDS HERE

            // analyze node tags for barriers
            if (node.hasTags()) {
                long nodeFlags = encodingManager.handleNodeTags(node);
                if (nodeFlags != 0)
                    getNodeFlagsMap().put(node.getId(), nodeFlags);
            }

            locations++;
        } else {
            skippedLocations++;
        }
    }

    boolean addNode(OSITNNode node) {
        int nodeType = getNodeMap().get(node.getId());
        if (nodeType == EMPTY) {
            // logger.warn(MISSING_FROM_MAP_FORMAT, node.getId());
            return false;
        }
        logger.warn(ADDING_NODE_AS_FORMAT, node.getId(), nodeType);
        double lat = node.getLat();
        double lon = node.getLon();
        double ele = getElevation(node);
        if (nodeType == TOWER_NODE) {
            addTowerNode(node.getId(), lat, lon, ele);
        } else if (nodeType == PILLAR_NODE) {
            pillarInfo.setNode(nextPillarId, lat, lon, ele);
            getNodeMap().put(node.getId(), nextPillarId + 3);
            nextPillarId++;
        }
        return true;
    }

    private double getElevation(Node node) {
        return eleProvider.getEle(node.getLat(), node.getLon());
    }

    void prepareWaysWithRelationInfo(Relation relation) {
        // is there at least one tag interesting for the registered encoders?
        long handleRelationTags = encodingManager.handleRelationTags(relation,
                0);
        // logger.warn(PREPARE_ONE_WAY_FORMAT, handleRelationTags);
        if (handleRelationTags == 0) {
            return;
        }

        int size = relation.getMembers().size();
        for (int index = 0; index < size; index++) {
            RelationMember member = relation.getMembers().get(index);
            if (member.type() != OSMRelation.Member.WAY)
                continue;
            long osmId = member.ref();
            // logger.warn(ADDING_WAY_RELATION_TO_FORMAT, osmId);
            long oldRelationFlags = getRelFlagsMap().get(osmId);

            // Check if our new relation data is better comparated to the the
            // last one
            long newRelationFlags = encodingManager.handleRelationTags(
                    relation, oldRelationFlags);
            // logger.warn(APPLYING_RELATION_FORMAT, oldRelationFlags,
            // newRelationFlags);
            if (oldRelationFlags != newRelationFlags) {
                getRelFlagsMap().put(osmId, newRelationFlags);
            }
        }
    }

    void prepareHighwayNode(long osmId) {
        int tmpIndex = getNodeMap().get(osmId);
        if (tmpIndex == EMPTY) {
            // osmId is used exactly once
            logger.info(OS_ITN_READER_PREPARE_HIGHWAY_NODE_EMPTY_PILLAR_FORMAT,
                    osmId);
            getNodeMap().put(osmId, PILLAR_NODE);
        } else if (tmpIndex > EMPTY) {
            // mark node as tower node as it occured at least twice times
            logger.info(OS_ITN_READER_PREPARE_HIGHWAY_NODE_PILLAR_TOWER_FORMAT,
                    osmId);
            getNodeMap().put(osmId, TOWER_NODE);
        } else {
            // tmpIndex is already negative (already tower node)
        }
    }

    int addTowerNode(long osmId, double lat, double lon, double ele) {
        if (nodeAccess.is3D())
            nodeAccess.setNode(nextTowerId, lat, lon, ele);
        else
            nodeAccess.setNode(nextTowerId, lat, lon);

        int id = -(nextTowerId + 3);
        getNodeMap().put(osmId, id);
        nextTowerId++;
        return id;
    }

    /**
     * This method creates from an OSM way (via the osm ids) one or more edges
     * in the graph.
     */
    Collection<EdgeIteratorState> addOSMWay(TLongList osmNodeIds, long flags,
            long wayOsmId) {
        PointList pointList = new PointList(osmNodeIds.size(),
                nodeAccess.is3D());
        List<EdgeIteratorState> newEdges = new ArrayList<EdgeIteratorState>(5);
        int firstNode = -1;
        int lastIndex = osmNodeIds.size() - 1;
        int lastInBoundsPillarNode = -1;
        try {
            for (int i = 0; i < osmNodeIds.size(); i++) {
                long osmId = osmNodeIds.get(i);
                int tmpNode = getNodeMap().get(osmId);
                if (tmpNode == EMPTY)
                    continue;

                // skip osmIds with no associated pillar or tower id (e.g.
                // !OSMReader.isBounds)
                if (tmpNode == TOWER_NODE)
                    continue;

                if (tmpNode == PILLAR_NODE) {
                    // In some cases no node information is saved for the
                    // specified osmId.
                    // ie. a way references a <node> which does not exist in the
                    // current file.
                    // => if the node before was a pillar node then convert into
                    // to tower node (as it is also end-standing).
                    if (!pointList.isEmpty()
                            && lastInBoundsPillarNode > -TOWER_NODE) {
                        // transform the pillar node to a tower node
                        tmpNode = lastInBoundsPillarNode;
                        tmpNode = handlePillarNode(tmpNode, osmId, null, true);
                        tmpNode = -tmpNode - 3;
                        if (pointList.getSize() > 1 && firstNode >= 0) {
                            // TOWER node
                            newEdges.add(addEdge(firstNode, tmpNode, pointList,
                                    flags, wayOsmId));
                            pointList.clear();
                            pointList.add(nodeAccess, tmpNode);
                        }
                        firstNode = tmpNode;
                        lastInBoundsPillarNode = -1;
                    }
                    continue;
                }

                if (tmpNode <= -TOWER_NODE && tmpNode >= TOWER_NODE)
                    throw new AssertionError(
                            "Mapped index not in correct bounds " + tmpNode
                                    + ", " + osmId);

                if (tmpNode > -TOWER_NODE) {
                    boolean convertToTowerNode = i == 0 || i == lastIndex;
                    if (!convertToTowerNode) {
                        lastInBoundsPillarNode = tmpNode;
                    }

                    // PILLAR node, but convert to towerNode if end-standing
                    tmpNode = handlePillarNode(tmpNode, osmId, pointList,
                            convertToTowerNode);
                }

                if (tmpNode < TOWER_NODE) {
                    // TOWER node
                    tmpNode = -tmpNode - 3;
                    pointList.add(nodeAccess, tmpNode);
                    if (firstNode >= 0) {
                        newEdges.add(addEdge(firstNode, tmpNode, pointList,
                                flags, wayOsmId));
                        pointList.clear();
                        pointList.add(nodeAccess, tmpNode);
                    }
                    firstNode = tmpNode;
                }
            }
        } catch (RuntimeException ex) {
            logger.error("Couldn't properly add edge with osm ids:"
                    + osmNodeIds, ex);
            if (exitOnlyPillarNodeException)
                throw ex;
        }
        return newEdges;
    }

    EdgeIteratorState addEdge(int fromIndex, int toIndex, PointList pointList,
            long flags, long wayOsmId) {
        // sanity checks
        if (fromIndex < 0 || toIndex < 0)
            throw new AssertionError(
                    "to or from index is invalid for this edge " + fromIndex
                            + "->" + toIndex + ", points:" + pointList);
        if (pointList.getDimension() != nodeAccess.getDimension())
            throw new AssertionError(
                    "Dimension does not match for pointList vs. nodeAccess "
                            + pointList.getDimension() + " <-> "
                            + nodeAccess.getDimension());

        double towerNodeDistance = 0;
        double prevLat = pointList.getLatitude(0);
        double prevLon = pointList.getLongitude(0);
        double prevEle = pointList.is3D() ? pointList.getElevation(0)
                : Double.NaN;
        double lat, lon, ele = Double.NaN;
        PointList pillarNodes = new PointList(pointList.getSize() - 2,
                nodeAccess.is3D());
        int nodes = pointList.getSize();
        for (int i = 1; i < nodes; i++) {
            // we could save some lines if we would use
            // pointList.calcDistance(distCalc);
            lat = pointList.getLatitude(i);
            lon = pointList.getLongitude(i);
            if (pointList.is3D()) {
                ele = pointList.getElevation(i);
                towerNodeDistance += distCalc3D.calcDist(prevLat, prevLon,
                        prevEle, lat, lon, ele);
                prevEle = ele;
            } else
                towerNodeDistance += distCalc.calcDist(prevLat, prevLon, lat,
                        lon);
            prevLat = lat;
            prevLon = lon;
            if (nodes > 2 && i < nodes - 1) {
                if (pillarNodes.is3D())
                    pillarNodes.add(lat, lon, ele);
                else
                    pillarNodes.add(lat, lon);
            }
        }
        if (towerNodeDistance == 0) {
            // As investigation shows often two paths should have crossed via
            // one identical point
            // but end up in two very release points.
            zeroCounter++;
            towerNodeDistance = 0.0001;
        }
        logger.info("Add edge flags:" + flags);
        EdgeIteratorState iter = graphStorage.edge(fromIndex, toIndex)
                .setDistance(towerNodeDistance).setFlags(flags);
        if (nodes > 2) {
            if (doSimplify)
                simplifyAlgo.simplify(pillarNodes);

            iter.setWayGeometry(pillarNodes);
        }
        storeOSMWayID(iter.getEdge(), wayOsmId);
        return iter;
    }

    /**
     * FROM OSMReader: Stores only osmWayIds which are required for relations
     * This copy stores all mappings because getOsmIdStoreRequiredSet() isn't
     * populated until processStage3 and this call is made in processStage2 so
     * we would not have any entries
     */
    private void storeOSMWayID(int edgeId, long osmWayID) {
        logger.info(STORE_OSM_WAY_ID_FOR_FORMAT, osmWayID, edgeId);
        // getOsmIdStoreRequiredSet() isn't populated until processStage3 and
        // this call is made in processStage2 so we should not check
        // if (getOsmIdStoreRequiredSet().contains(osmWayID)) {
        getEdgeIdToOsmidMap().put(edgeId, osmWayID);
        // }
    }

    /**
     * @return converted tower node
     */
    private int handlePillarNode(int tmpNode, long osmId, PointList pointList,
            boolean convertToTowerNode) {
        logger.info(CONVERTING_PILLAR_TO_PILLAR_FORMAT, osmId,
                convertToTowerNode);
        tmpNode = tmpNode - 3;
        double lat = pillarInfo.getLatitude(tmpNode);
        double lon = pillarInfo.getLongitude(tmpNode);
        double ele = pillarInfo.getElevation(tmpNode);
        if (lat == Double.MAX_VALUE || lon == Double.MAX_VALUE)
            throw new RuntimeException(
                    "Conversion pillarNode to towerNode already happended!? "
                            + "osmId:" + osmId + " pillarIndex:" + tmpNode);

        if (convertToTowerNode) {
            // convert pillarNode type to towerNode, make pillar values invalid
            pillarInfo.setNode(tmpNode, Double.MAX_VALUE, Double.MAX_VALUE,
                    Double.MAX_VALUE);
            tmpNode = addTowerNode(osmId, lat, lon, ele);
        } else {
            if (pointList.is3D())
                pointList.add(lat, lon, ele);
            else
                pointList.add(lat, lon);
        }

        return tmpNode;
    }

    protected void finishedReading() {
        printInfo("way");
        pillarInfo.clear();
        eleProvider.release();
        // osmNodeIdToInternalNodeMap = null;
        osmNodeIdToNodeFlagsMap = null;
        osmWayIdToRouteWeightMap = null;
        osmIdStoreRequiredSet = null;
        edgeIdToOsmIdMap = null;
        edgeIdToNodeMap = null;
    }

    /**
     * Create a copy of the barrier node
     */
    private OSITNNode addBarrierNode(long nodeId) {
        OSITNNode newNode = null;
        int graphIndex = getNodeMap().get(nodeId);
<<<<<<< HEAD

        if (graphIndex < TOWER_NODE) {
            graphIndex = -graphIndex - 3;
            newNode = new OSMNode(createNewNodeId(), nodeAccess, graphIndex);
        } else {
            graphIndex = graphIndex - 3;
            try {
                newNode = new OSMNode(createNewNodeId(), pillarInfo, graphIndex);
=======
        // System.out.println("graphIndex BEFORE is " + graphIndex);

        if (graphIndex < TOWER_NODE) {
            graphIndex = -graphIndex - 3;
            // System.out.println("Create Tower node for nodeId " + nodeId +
            // " graphIndex is " + graphIndex);
            newNode = new OSITNNode(createNewNodeId(), nodeAccess, graphIndex);
        } else {
            graphIndex = graphIndex - 3;
            try {
                // System.out.println("Create Pillar node for nodeId " + nodeId
                // + " graphIndex is " + graphIndex);
                newNode = new OSITNNode(createNewNodeId(), pillarInfo,
                        graphIndex);
                // System.out.println("newNode is " + newNode);
>>>>>>> 8c45a557
            } catch (ArrayIndexOutOfBoundsException e) {
                e.printStackTrace();
            }
        }

        final long id = newNode.getId();
        prepareHighwayNode(id);
        addNode(newNode);
        return newNode;
    }

    /**
     * Create a copy of the barrier node
     */
    private OSITNNode addBarrierNode(long nodeId, double lat, double lon) {
        OSITNNode newNode = null;
        newNode = new OSITNNode(createNewNodeId(), lat, lon);

        final long id = newNode.getId();
        prepareHighwayNode(id);
        addNode(newNode);
        return newNode;
    }

    private long createNewNodeId() {
        return newUniqueOsmId++;
    }

    /**
     * Add a zero length edge with reduced routing options to the graph.
     */
    private Collection<EdgeIteratorState> addBarrierEdge(long fromId,
            long toId, long flags, long nodeFlags, long wayOsmId) {
        // clear barred directions from routing flags
        flags &= ~nodeFlags;
        // add edge
        barrierNodeIds.clear();
        barrierNodeIds.add(fromId);
        barrierNodeIds.add(toId);
        return addOSMWay(barrierNodeIds, flags, wayOsmId);
    }

    /**
     * Creates an OSM turn relation out of an unspecified OSM relation
     * <p>
     * 
     * @return the OSM turn relation, <code>null</code>, if unsupported turn
     *         relation
     */
    OSITNTurnRelation createTurnRelation(Relation relation) {
        OSMTurnRelation.Type type = OSITNTurnRelation
                .getRestrictionType(relation
                        .getTag(OSITNElement.TAG_KEY_RESTRICTION));

        // Handle No Turn and Mandatory Turn Exceptions. This is done by
        // selectively ignoring restrictions based on excluded/included vehicle
        // types
        // as defined in the AbstractFlagEncoder and populated in its child
        // classes CarFlagEncoder and BikeFlagEncoder
        // if (Mandatory Turn (Type.ONLY) except buses=true) remove the
        // restriction
        // if (Mandatory Turn (Type.ONLY) except buses=false) leave as is
        // if (no turn (Type.NOT) except buses=true) leave as is
        // if (no turn (Type.NOT) except buses=false) remove the restriction
        if (type == Type.NOT || type == Type.ONLY) {
            // There is a no entry or mandatory turn
            if (encodingManager.isVehicleQualifierTypeExcluded(relation)
                    || encodingManager.isVehicleQualifierTypeIncluded(relation)) {
                // The current encoder vehicle is excluded from this restriction
                // so remove it OR (except buses=false)
                // The current encoder vehicle is included in the exception so
                // remove it.
                type = Type.UNSUPPORTED;
            }
        }

        if (type != OSMTurnRelation.Type.UNSUPPORTED) {
            long fromWayID = -1;
            long viaNodeID = -1;
            long toWayID = -1;

            for (RelationMember member : relation.getMembers()) {
                long ref = member.ref();
                if (logger.isInfoEnabled())
                    logger.info(RELATIONMEMBERREF_FORMAT, ref);
                if (OSMElement.WAY == member.type()) {
                    if ("from".equals(member.role())) {
                        fromWayID = ref;
                    } else if ("to".equals(member.role())) {
                        toWayID = ref;
                    }
                } else if (OSMElement.NODE == member.type()
                        && "via".equals(member.role())) {
                    viaNodeID = ref;
                }
            }

            if (type != OSMTurnRelation.Type.UNSUPPORTED && fromWayID >= 0
                    && toWayID >= 0) {
                long foundViaNode = findViaNode(fromWayID, toWayID);
                if (-1 < foundViaNode) {
                    OSITNTurnRelation osmTurnRelation = new OSITNTurnRelation(
                            fromWayID, foundViaNode, toWayID, type);
                    return osmTurnRelation;
                }
            }
        }
        return null;
    }

    /**
     * Filter method, override in subclass
     */
    boolean isInBounds(Node node) {
        return true;
    }

    /**
     * Maps OSM IDs (long) to internal node IDs (int)
     */
    protected LongIntMap getNodeMap() {
        return osmNodeIdToInternalNodeMap;
    }

    protected TLongLongMap getNodeFlagsMap() {
        return osmNodeIdToNodeFlagsMap;
    }

    TLongLongHashMap getRelFlagsMap() {
        return osmWayIdToRouteWeightMap;
    }

    /**
     * Specify the type of the path calculation (car, bike, ...).
     */
    @Override
    public OsItnReader setEncodingManager(EncodingManager acceptWay) {
        this.encodingManager = acceptWay;
        return this;
    }

    @Override
    public OsItnReader setWayPointMaxDistance(double maxDist) {
        doSimplify = maxDist > 0;
        simplifyAlgo.setMaxDistance(maxDist);
        return this;
    }

    @Override
    public OsItnReader setWorkerThreads(int numOfWorkers) {
        this.workerThreads = numOfWorkers;
        return this;
    }

    @Override
    public OsItnReader setElevationProvider(ElevationProvider eleProvider) {
        if (eleProvider == null)
            throw new IllegalStateException(
                    "Use the NOOP elevation provider instead of null or don't call setElevationProvider");

        if (!nodeAccess.is3D() && ElevationProvider.NOOP != eleProvider)
            throw new IllegalStateException(
                    "Make sure you graph accepts 3D data");

        this.eleProvider = eleProvider;
        return this;
    }

    @Override
    public OsItnReader setOSMFile(File osmFile) {
        this.routingFile = osmFile;
        return this;
    }

    private void printInfo(String str) {
        logger.info(PRINT_INFO_FORMAT, str, graphStorage.getNodes(),
                getNodeMap().getSize(), getNodeMap().getMemoryUsage(),
                getNodeFlagsMap().size(), getRelFlagsMap().size(),
                Helper.getMemInfo());
    }

    @Override
    public String toString() {
        return getClass().getSimpleName();
    }

    @Override
    public GraphStorage getGraphStorage() {
        return graphStorage;
    }

    private long findViaNode(long fromOsm, long toOsm) {
        TLongObjectMap<ItnNodePair> nodeEdgeMap = getNodeEdgeMap();
        ItnNodePair itnNodePairFrom = nodeEdgeMap.get(fromOsm);
        ItnNodePair itnNodePairTo = nodeEdgeMap.get(toOsm);

        if (null != itnNodePairFrom && null != itnNodePairTo) {
            if (itnNodePairFrom.last == itnNodePairTo.first) {
                return itnNodePairFrom.last;
            }
            if (itnNodePairFrom.first == itnNodePairTo.first) {
                return itnNodePairFrom.first;
            }
            if (itnNodePairFrom.first == itnNodePairTo.last) {
                return itnNodePairFrom.first;
            }
            if (itnNodePairFrom.last == itnNodePairTo.last) {
                return itnNodePairFrom.last;
            }
            TLongProcedure outputMap = new TLongProcedure() {

                @Override
                public boolean execute(long arg0) {
                    return true;
                }
            };
            nodeEdgeMap.forEachKey(outputMap);
            logger.error(NO_MATCHING_EDGES_FOR_FORMAT, fromOsm, toOsm);
            // throw new IllegalArgumentException("No Matching Edges for " +
            // fromOsm + ":" + toOsm);
        }
        return -1;
    }
}<|MERGE_RESOLUTION|>--- conflicted
+++ resolved
@@ -667,9 +667,9 @@
         LongIntMap nodeFilter = getNodeMap();
         while ((item = in.getNext()) != null) {
             switch (item.getType()) {
-<<<<<<< HEAD
             case OSMElement.NODE:
-                long id = item.getId();
+                OSITNNode node = (OSITNNode) item;
+                long id = node.getId();
                 logger.info(NODEITEMID_FORMAT, id);
                 if (nodeFilter.get(id) != -1) {
                     OSITNNode nodeItem = (OSITNNode) item;
@@ -688,21 +688,6 @@
                     addGradeNodesIfRequired(nodeItem, strId, nodeFilter);
                 }
                 break;
-=======
-                case OSMElement.NODE:
-                    OSITNNode node = (OSITNNode) item;
-                    long id = node.getId();
-                    logger.info(NODEITEMID_FORMAT, id);
-                    if (nodeFilter.get(id) != -1) {
-                        OSITNNode nodeItem = (OSITNNode) item;
-                        processNode(nodeItem);
-
-                        String strId = String.valueOf(id);
-                        addGradeNodesIfRequired(nodeItem, strId, nodeFilter);
-                    }
-                    break;
->>>>>>> 8c45a557
-
             }
             if (++processData.counter % 5000000 == 0) {
                 logger.info(PROCESSING_LOCS_FORMAT, nf(processData.counter),
@@ -719,7 +704,6 @@
         LongIntMap nodeFilter = getNodeMap();
         while ((item = in.getNext()) != null) {
             switch (item.getType()) {
-<<<<<<< HEAD
             case OSMElement.WAY:
                 OSITNWay way = (OSITNWay) item;
                 logger.info(WAY_FORMAT, way.getId(), processData.wayStart);
@@ -732,26 +716,6 @@
                 processWay(way, wayNodes);
                 way.clearStoredCoords();
                 break;
-=======
-                case OSMElement.WAY:
-                    OSITNWay way = (OSITNWay) item;
-                    logger.info(WAY_FORMAT, way.getId(), processData.wayStart);
-                    if (processData.wayStart < 0) {
-                        logger.info(NOW_PARSING_WAYS_FORMAT,
-                                nf(processData.counter));
-                        processData.wayStart = processData.counter;
-                    }
-                    if (!way.hasTag("highway")) {
-                        way.setTag("highway", "motorway");
-                    }
-                    // wayNodes will only contain the mid nodes and not the
-                    // start or
-                    // end nodes.
-                    List<OSITNNode> wayNodes = prepareWaysNodes(way, nodeFilter);
-                    processWay(way, wayNodes);
-                    way.clearStoredCoords();
-                    break;
->>>>>>> 8c45a557
             }
             if (++processData.counter % 5000000 == 0) {
                 logger.info(PROCESSING_LOCS_FORMAT, nf(processData.counter),
@@ -879,14 +843,8 @@
             }
         }
 
-<<<<<<< HEAD
         long wayFlags = encodingManager.handleWayTags(way, includeWay, relationFlags);
         if (wayFlags == 0) {
-=======
-        long wayFlags = encodingManager.handleWayTags(way, includeWay,
-                relationFlags);
-        if (wayFlags == 0)
->>>>>>> 8c45a557
             return;
         }
         // logger.warn(ADDING_RELATION_TO_WAYS_FORMAT, wayFlags);
@@ -918,12 +876,7 @@
         // to a tower.
         int graphIndex = getNodeMap().get(nodeId);
         if (graphIndex < TOWER_NODE) {
-<<<<<<< HEAD
-            OSMNode newNode = addBarrierNode(nodeId);
-=======
-
             OSITNNode newNode = addBarrierNode(nodeId);
->>>>>>> 8c45a557
             long newNodeId = newNode.getId();
             int nodeType = getNodeMap().get(newNodeId);
 
@@ -936,25 +889,10 @@
                     wayFlags, wayOsmId);
             // logger.warn(WAY_ADDS_EDGES_FORMAT, wayOsmId, newWays.size());
             startCreatedEdges.addAll(newWays);
-<<<<<<< HEAD
             
             // Set the 0th node id to be our new node id
             osmNodeIds.set(0, newNodeId);
     
-            
-=======
-
-            // if (nodeType==PILLAR_NODE) {
-            // Set this to be a TOWER node explicitly. This has to be after the
-            // edges are created
-            // getNodeMap().put(newNodeId, TOWER_NODE);
-            // }
-
-            // Set the 0th node id to be our new node id
-            osmNodeIds.set(0, newNodeId);
-            // osmNodeIds.insert(1, newNodeId);
-
->>>>>>> 8c45a557
             for (EdgeIteratorState edge : startCreatedEdges) {
                 encodingManager.applyWayTags(way, edge);
             }
@@ -1382,25 +1320,12 @@
 
             // add end tower here
             if (doInsertAdditionalTowerNodes) {
-<<<<<<< HEAD
-                OSMNode newNode = addBarrierNode(lastNodeId);
-                newNodeId = newNode.getId();
-                int nodeType = getNodeMap().get(newNodeId);
-                
-                nodeIdsToCreateWaysFor.set(nodeIdsToCreateWaysFor.size()-1, newNodeId);
-            }            
-=======
-                // System.out.println("nodeIdsToCreateWaysFor.size() is " +
-                // nodeIdsToCreateWaysFor.size() + " lastNodeId is "+
-                // lastNodeId);
                 OSITNNode newNode = addBarrierNode(lastNodeId);
                 newNodeId = newNode.getId();
-                int nodeType = getNodeMap().get(newNodeId);
 
                 nodeIdsToCreateWaysFor.set(nodeIdsToCreateWaysFor.size() - 1,
                         newNodeId);
             }
->>>>>>> 8c45a557
 
             Collection<EdgeIteratorState> newEdges = addOSMWay(
                     nodeIdsToCreateWaysFor, wayFlags, wayOsmId);
@@ -1845,16 +1770,6 @@
     private OSITNNode addBarrierNode(long nodeId) {
         OSITNNode newNode = null;
         int graphIndex = getNodeMap().get(nodeId);
-<<<<<<< HEAD
-
-        if (graphIndex < TOWER_NODE) {
-            graphIndex = -graphIndex - 3;
-            newNode = new OSMNode(createNewNodeId(), nodeAccess, graphIndex);
-        } else {
-            graphIndex = graphIndex - 3;
-            try {
-                newNode = new OSMNode(createNewNodeId(), pillarInfo, graphIndex);
-=======
         // System.out.println("graphIndex BEFORE is " + graphIndex);
 
         if (graphIndex < TOWER_NODE) {
@@ -1870,7 +1785,6 @@
                 newNode = new OSITNNode(createNewNodeId(), pillarInfo,
                         graphIndex);
                 // System.out.println("newNode is " + newNode);
->>>>>>> 8c45a557
             } catch (ArrayIndexOutOfBoundsException e) {
                 e.printStackTrace();
             }
