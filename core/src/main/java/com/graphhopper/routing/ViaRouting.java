/*
 *  Licensed to GraphHopper GmbH under one or more contributor
 *  license agreements. See the NOTICE file distributed with this work for
 *  additional information regarding copyright ownership.
 *
 *  GraphHopper GmbH licenses this file to you under the Apache License,
 *  Version 2.0 (the "License"); you may not use this file except in
 *  compliance with the License. You may obtain a copy of the License at
 *
 *       http://www.apache.org/licenses/LICENSE-2.0
 *
 *  Unless required by applicable law or agreed to in writing, software
 *  distributed under the License is distributed on an "AS IS" BASIS,
 *  WITHOUT WARRANTIES OR CONDITIONS OF ANY KIND, either express or implied.
 *  See the License for the specific language governing permissions and
 *  limitations under the License.
 */
package com.graphhopper.routing;

import com.carrotsearch.hppc.IntArrayList;
import com.graphhopper.GHRequest;
import com.graphhopper.routing.ev.*;
import com.graphhopper.routing.querygraph.QueryGraph;
import com.graphhopper.routing.util.EdgeFilter;
import com.graphhopper.routing.util.FiniteWeightFilter;
import com.graphhopper.routing.util.NameSimilarityEdgeFilter;
import com.graphhopper.routing.util.SnapPreventionEdgeFilter;
import com.graphhopper.routing.weighting.Weighting;
import com.graphhopper.storage.index.LocationIndex;
import com.graphhopper.storage.index.Snap;
import com.graphhopper.util.EdgeIterator;
import com.graphhopper.util.Helper;
import com.graphhopper.util.shapes.GHPoint;

import java.util.ArrayList;
import java.util.List;

import static com.graphhopper.util.EdgeIterator.ANY_EDGE;
import static com.graphhopper.util.EdgeIterator.NO_EDGE;
import static com.graphhopper.util.Parameters.Curbsides.CURBSIDE_ANY;
import static com.graphhopper.util.Parameters.Routing.CURBSIDE;

/**
 * The methods here can be used to calculate routes with or without via points and implement possible restrictions
 * like snap preventions, headings and curbsides.
 *
 * @author Peter Karich
 * @author easbar
 */
public class ViaRouting {

    /**
     * @throws MultiplePointsNotFoundException in case one or more points could not be resolved
     */
<<<<<<< HEAD
    public static List<Snap> lookup(EncodedValueLookup lookup, GHRequest request, Weighting weighting, LocationIndex locationIndex) {
        if (request.getProfile().isEmpty())
            throw new IllegalStateException("profile not set");
        List<GHPoint> points = request.getPoints();
=======
    public static List<Snap> lookup(EncodedValueLookup lookup, List<GHPoint> points, EdgeFilter edgeFilter, LocationIndex locationIndex, List<String> snapPreventions, List<String> pointHints) {
>>>>>>> 41f5b955
        if (points.size() < 2)
            throw new IllegalArgumentException("At least 2 points have to be specified, but was:" + points.size());

        List<String> snapPreventions = request.getSnapPreventions();
        final EnumEncodedValue<RoadClass> roadClassEnc = lookup.getEnumEncodedValue(RoadClass.KEY, RoadClass.class);
        final EnumEncodedValue<RoadEnvironment> roadEnvEnc = lookup.getEnumEncodedValue(RoadEnvironment.KEY, RoadEnvironment.class);
<<<<<<< HEAD
        BooleanEncodedValue inSubnetworkEnc = lookup.getBooleanEncodedValue(InSubnetwork.key(request.getProfile()));
        EdgeFilter edgeFilter = new FiniteWeightFilter(weighting, inSubnetworkEnc);
=======
>>>>>>> 41f5b955
        EdgeFilter strictEdgeFilter = snapPreventions.isEmpty()
                ? edgeFilter
                : new SnapPreventionEdgeFilter(edgeFilter, roadClassEnc, roadEnvEnc, snapPreventions);
        List<Snap> snaps = new ArrayList<>(points.size());
        IntArrayList pointsNotFound = new IntArrayList();
        for (int placeIndex = 0; placeIndex < points.size(); placeIndex++) {
            GHPoint point = points.get(placeIndex);
            Snap snap = null;
            if (!request.getPointHints().isEmpty())
                snap = locationIndex.findClosest(point.lat, point.lon, new NameSimilarityEdgeFilter(strictEdgeFilter,
                        request.getPointHints().get(placeIndex), point, 100));
            else if (!snapPreventions.isEmpty())
                snap = locationIndex.findClosest(point.lat, point.lon, strictEdgeFilter);
            if (snap == null || !snap.isValid())
                snap = locationIndex.findClosest(point.lat, point.lon, edgeFilter);
            if (!snap.isValid())
                pointsNotFound.add(placeIndex);

            snaps.add(snap);
        }

        if (!pointsNotFound.isEmpty())
            throw new MultiplePointsNotFoundException(pointsNotFound);

        return snaps;
    }

    public static Result calcPaths(GHRequest request, QueryGraph queryGraph, List<Snap> snaps, Weighting weighting,
                                   PathCalculator pathCalculator, boolean forceCurbsides, boolean passThrough) {
        List<String> curbsides = request.getCurbsides();
        if (!curbsides.isEmpty() && curbsides.size() != request.getPoints().size())
            throw new IllegalArgumentException("If you pass " + CURBSIDE + ", you need to pass exactly one curbside for every point, empty curbsides will be ignored");
        List<Double> headings = request.getHeadings();
        if (!curbsides.isEmpty() && !headings.isEmpty())
            throw new IllegalArgumentException("You cannot use curbsides and headings or pass_through at the same time");

        final int legs = snaps.size() - 1;
        Result result = new Result(legs);
        for (int leg = 0; leg < legs; ++leg) {
            Snap fromSnap = snaps.get(leg);
            Snap toSnap = snaps.get(leg + 1);

            // enforce headings
            // at via-nodes and the target node the heading parameter is interpreted as the direction we want
            // to enforce for arriving (not starting) at this node. the starting direction is not enforced at
            // all for these points (unless using pass through). see this forum discussion:
            // https://discuss.graphhopper.com/t/meaning-of-heading-parameter-for-via-routing/5643/6
            double fromHeading = (leg == 0 && !headings.isEmpty()) ? headings.get(0) : Double.NaN;
            double toHeading = (snaps.size() == headings.size() && !Double.isNaN(headings.get(leg + 1))) ? headings.get(leg + 1) : Double.NaN;

            // enforce pass-through
            int incomingEdge = NO_EDGE;
            if (leg != 0) {
                // enforce straight start after via stop
                Path prevRoute = result.paths.get(leg - 1);
                if (prevRoute.getEdgeCount() > 0)
                    incomingEdge = prevRoute.getFinalEdge().getEdge();
            }

            // enforce curbsides
            final String fromCurbside = curbsides.isEmpty() ? CURBSIDE_ANY : curbsides.get(leg);
            final String toCurbside = curbsides.isEmpty() ? CURBSIDE_ANY : curbsides.get(leg + 1);

            EdgeRestrictions edgeRestrictions = buildEdgeRestrictions(queryGraph, fromSnap, toSnap,
                    fromHeading, toHeading, incomingEdge, passThrough,
                    fromCurbside, toCurbside, weighting);

            edgeRestrictions.setSourceOutEdge(ignoreThrowOrAcceptImpossibleCurbsides(curbsides, edgeRestrictions.getSourceOutEdge(), leg, forceCurbsides));
            edgeRestrictions.setTargetInEdge(ignoreThrowOrAcceptImpossibleCurbsides(curbsides, edgeRestrictions.getTargetInEdge(), leg + 1, forceCurbsides));

            // calculate paths
            List<Path> paths = pathCalculator.calcPaths(fromSnap.getClosestNode(), toSnap.getClosestNode(), edgeRestrictions);
            result.debug += pathCalculator.getDebugString();

            // for alternative routing we get multiple paths and add all of them (which is ok, because we do not allow
            // via-points for alternatives at the moment). otherwise we would have to return a list<list<path>> and find
            // a good method to decide how to combine the different legs
            for (int i = 0; i < paths.size(); i++) {
                Path path = paths.get(i);
                if (path.getTime() < 0)
                    throw new RuntimeException("Time was negative " + path.getTime() + " for index " + i);

                result.paths.add(path);
                result.debug += ", " + path.getDebugInfo();
            }

            result.visitedNodes += pathCalculator.getVisitedNodes();
            result.debug += "visited nodes sum: " + result.visitedNodes;
        }

        return result;
    }

    public static class Result {
        public List<Path> paths;
        public long visitedNodes;
        public String debug = "";

        Result(int legs) {
            paths = new ArrayList<>(legs);
        }
    }

    /**
     * Determines restrictions for the start/target edges to account for the heading, pass_through and curbside parameters
     * for a single via-route leg.
     *
     * @param fromHeading  the heading at the start node of this leg, or NaN if no restriction should be applied
     * @param toHeading    the heading at the target node (the vehicle's heading when arriving at the target), or NaN if
     *                     no restriction should be applied
     * @param incomingEdge the last edge of the previous leg (or {@link EdgeIterator#NO_EDGE} if not available
     */
    private static EdgeRestrictions buildEdgeRestrictions(
            QueryGraph queryGraph, Snap fromSnap, Snap toSnap,
            double fromHeading, double toHeading, int incomingEdge, boolean passThrough,
            String fromCurbside, String toCurbside, Weighting weighting) {
        EdgeRestrictions edgeRestrictions = new EdgeRestrictions();

        // curbsides
        if (!fromCurbside.equals(CURBSIDE_ANY) || !toCurbside.equals(CURBSIDE_ANY)) {
            DirectionResolver directionResolver = new DirectionResolver(queryGraph,
                    (edge, reverse) -> Double.isFinite(weighting.calcEdgeWeightWithAccess(edge, reverse)));
            DirectionResolverResult fromDirection = directionResolver.resolveDirections(fromSnap.getClosestNode(), fromSnap.getQueryPoint());
            DirectionResolverResult toDirection = directionResolver.resolveDirections(toSnap.getClosestNode(), toSnap.getQueryPoint());
            int sourceOutEdge = DirectionResolverResult.getOutEdge(fromDirection, fromCurbside);
            int targetInEdge = DirectionResolverResult.getInEdge(toDirection, toCurbside);
            if (fromSnap.getClosestNode() == toSnap.getClosestNode()) {
                // special case where we go from one point back to itself. for example going from a point A
                // with curbside right to the same point with curbside right is interpreted as 'being there
                // already' -> empty path. Similarly if the curbside for the start/target is not even specified
                // there is no need to drive a loop. However, going from point A/right to point A/left (or the
                // other way around) means we need to drive some kind of loop to get back to the same location
                // (arriving on the other side of the road).
                if (Helper.isEmpty(fromCurbside) || Helper.isEmpty(toCurbside) ||
                        fromCurbside.equals(CURBSIDE_ANY) || toCurbside.equals(CURBSIDE_ANY) ||
                        fromCurbside.equals(toCurbside)) {
                    // we just disable start/target edge constraints to get an empty path
                    sourceOutEdge = ANY_EDGE;
                    targetInEdge = ANY_EDGE;
                }
            }
            edgeRestrictions.setSourceOutEdge(sourceOutEdge);
            edgeRestrictions.setTargetInEdge(targetInEdge);
        }

        // heading
        if (!Double.isNaN(fromHeading) || !Double.isNaN(toHeading)) {
            // todo: for heading/pass_through with edge-based routing (especially CH) we have to find the edge closest
            // to the heading and use it as sourceOutEdge/targetInEdge here. the heading penalty will not be applied
            // this way (unless we implement this), but this is more or less ok as we can use finite u-turn costs
            // instead. maybe the hardest part is dealing with headings that cannot be fulfilled, like in one-way
            // streets. see also #1765
            HeadingResolver headingResolver = new HeadingResolver(queryGraph);
            if (!Double.isNaN(fromHeading))
                edgeRestrictions.getUnfavoredEdges().addAll(headingResolver.getEdgesWithDifferentHeading(fromSnap.getClosestNode(), fromHeading));

            if (!Double.isNaN(toHeading)) {
                toHeading += 180;
                if (toHeading > 360)
                    toHeading -= 360;
                edgeRestrictions.getUnfavoredEdges().addAll(headingResolver.getEdgesWithDifferentHeading(toSnap.getClosestNode(), toHeading));
            }
        }

        // pass through
        if (incomingEdge != NO_EDGE && passThrough)
            edgeRestrictions.getUnfavoredEdges().add(incomingEdge);
        return edgeRestrictions;
    }

    private static int ignoreThrowOrAcceptImpossibleCurbsides(List<String> curbsides, int edge, int placeIndex, boolean forceCurbsides) {
        if (edge != NO_EDGE) {
            return edge;
        }
        if (forceCurbsides) {
            return throwImpossibleCurbsideConstraint(curbsides, placeIndex);
        } else {
            return ANY_EDGE;
        }
    }

    private static int throwImpossibleCurbsideConstraint(List<String> curbsides, int placeIndex) {
        throw new IllegalArgumentException("Impossible curbside constraint: 'curbside=" + curbsides.get(placeIndex) + "' at point " + placeIndex);
    }

}<|MERGE_RESOLUTION|>--- conflicted
+++ resolved
@@ -18,8 +18,10 @@
 package com.graphhopper.routing;
 
 import com.carrotsearch.hppc.IntArrayList;
-import com.graphhopper.GHRequest;
-import com.graphhopper.routing.ev.*;
+import com.graphhopper.routing.ev.EncodedValueLookup;
+import com.graphhopper.routing.ev.EnumEncodedValue;
+import com.graphhopper.routing.ev.RoadClass;
+import com.graphhopper.routing.ev.RoadEnvironment;
 import com.graphhopper.routing.querygraph.QueryGraph;
 import com.graphhopper.routing.util.EdgeFilter;
 import com.graphhopper.routing.util.FiniteWeightFilter;
@@ -52,25 +54,12 @@
     /**
      * @throws MultiplePointsNotFoundException in case one or more points could not be resolved
      */
-<<<<<<< HEAD
-    public static List<Snap> lookup(EncodedValueLookup lookup, GHRequest request, Weighting weighting, LocationIndex locationIndex) {
-        if (request.getProfile().isEmpty())
-            throw new IllegalStateException("profile not set");
-        List<GHPoint> points = request.getPoints();
-=======
     public static List<Snap> lookup(EncodedValueLookup lookup, List<GHPoint> points, EdgeFilter edgeFilter, LocationIndex locationIndex, List<String> snapPreventions, List<String> pointHints) {
->>>>>>> 41f5b955
         if (points.size() < 2)
             throw new IllegalArgumentException("At least 2 points have to be specified, but was:" + points.size());
 
-        List<String> snapPreventions = request.getSnapPreventions();
         final EnumEncodedValue<RoadClass> roadClassEnc = lookup.getEnumEncodedValue(RoadClass.KEY, RoadClass.class);
         final EnumEncodedValue<RoadEnvironment> roadEnvEnc = lookup.getEnumEncodedValue(RoadEnvironment.KEY, RoadEnvironment.class);
-<<<<<<< HEAD
-        BooleanEncodedValue inSubnetworkEnc = lookup.getBooleanEncodedValue(InSubnetwork.key(request.getProfile()));
-        EdgeFilter edgeFilter = new FiniteWeightFilter(weighting, inSubnetworkEnc);
-=======
->>>>>>> 41f5b955
         EdgeFilter strictEdgeFilter = snapPreventions.isEmpty()
                 ? edgeFilter
                 : new SnapPreventionEdgeFilter(edgeFilter, roadClassEnc, roadEnvEnc, snapPreventions);
@@ -79,9 +68,9 @@
         for (int placeIndex = 0; placeIndex < points.size(); placeIndex++) {
             GHPoint point = points.get(placeIndex);
             Snap snap = null;
-            if (!request.getPointHints().isEmpty())
+            if (!pointHints.isEmpty())
                 snap = locationIndex.findClosest(point.lat, point.lon, new NameSimilarityEdgeFilter(strictEdgeFilter,
-                        request.getPointHints().get(placeIndex), point, 100));
+                        pointHints.get(placeIndex), point, 100));
             else if (!snapPreventions.isEmpty())
                 snap = locationIndex.findClosest(point.lat, point.lon, strictEdgeFilter);
             if (snap == null || !snap.isValid())
@@ -98,12 +87,9 @@
         return snaps;
     }
 
-    public static Result calcPaths(GHRequest request, QueryGraph queryGraph, List<Snap> snaps, Weighting weighting,
-                                   PathCalculator pathCalculator, boolean forceCurbsides, boolean passThrough) {
-        List<String> curbsides = request.getCurbsides();
-        if (!curbsides.isEmpty() && curbsides.size() != request.getPoints().size())
+    public static Result calcPaths(List<GHPoint> points, QueryGraph queryGraph, List<Snap> snaps, Weighting weighting, PathCalculator pathCalculator, List<String> curbsides, boolean forceCurbsides, List<Double> headings, boolean passThrough) {
+        if (!curbsides.isEmpty() && curbsides.size() != points.size())
             throw new IllegalArgumentException("If you pass " + CURBSIDE + ", you need to pass exactly one curbside for every point, empty curbsides will be ignored");
-        List<Double> headings = request.getHeadings();
         if (!curbsides.isEmpty() && !headings.isEmpty())
             throw new IllegalArgumentException("You cannot use curbsides and headings or pass_through at the same time");
 
