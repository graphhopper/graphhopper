/*
 *  Licensed to Peter Karich under one or more contributor license
 *  agreements. See the NOTICE file distributed with this work for
 *  additional information regarding copyright ownership.
 *
 *  Peter Karich licenses this file to you under the Apache License,
 *  Version 2.0 (the "License"); you may not use this file except
 *  in compliance with the License. You may obtain a copy of the
 *  License at
 *
 *       http://www.apache.org/licenses/LICENSE-2.0
 *
 *  Unless required by applicable law or agreed to in writing, software
 *  distributed under the License is distributed on an "AS IS" BASIS,
 *  WITHOUT WARRANTIES OR CONDITIONS OF ANY KIND, either express or implied.
 *  See the License for the specific language governing permissions and
 *  limitations under the License.
 */
package com.graphhopper.routing.util;

import java.util.HashMap;
import java.util.Map;

/**
 * @author Peter Karich
 */
public class CarFlagEncoder extends AbstractFlagEncoder {

    private static final Map<String, Integer> SPEED = new CarSpeed();

    public CarFlagEncoder() {
        super(0, 2, SPEED.get("secondary"), SPEED.get("motorway"));

        restrictions = new String[]{"motorcar", "motor_vehicle", "vehicle", "access"};
        restricted.add("private");
        restricted.add("agricultural");
        restricted.add("forestry");
        restricted.add("no");
        restricted.add("restricted");
    }

    public boolean isMotorway(int flags) {
        return getSpeedPart(flags) * factor == SPEED.get("motorway");
    }

    public boolean isService(int flags) {
        return getSpeedPart(flags) * factor == SPEED.get("service");
    }

    public int getSpeed(String string) {
        Integer speed = SPEED.get(string);
        if (speed == null)
            throw new IllegalStateException("car, no speed found for:" + string);
        return speed;
    }

    @Override
    public boolean isAllowed(Map<String, String> osmProperties) {
        String highwayValue = osmProperties.get("highway");
        if (!SPEED.containsKey(highwayValue))
            return false;

<<<<<<< HEAD
        String motorcarValue = osmProperties.get("motorcar");
        if ("no".equals(motorcarValue) || "none".equals(motorcarValue))
            return false;
        String accessValue = osmProperties.get("access");
        if (!super.isAllowed(accessValue))
            return false;
        return !restricted.contains(accessValue);
=======
        return super.isAllowed(osmProperties);
>>>>>>> 3d1e85e5
    }

    @Override public String toString() {
        return "CAR";
    }

    /**
     * A map which associates string to speed. Get some impression:
     * http://www.itoworld.com/map/124#fullscreen
     * http://wiki.openstreetmap.org/wiki/OSM_tags_for_routing/Maxspeed
     */
    private static class CarSpeed extends HashMap<String, Integer> {

        {
            // autobahn
            put("motorway", 100);
            put("motorway_link", 70);
            // bundesstraße
            put("trunk", 70);
            put("trunk_link", 65);
            // linking bigger town
            put("primary", 65);
            put("primary_link", 60);
            // linking towns + villages
            put("secondary", 60);
            put("secondary_link", 50);
            // streets without middle line separation
            put("tertiary", 50);
            put("tertiary_link", 40);
            put("unclassified", 30);
            put("residential", 30);
            // spielstraße
            put("living_street", 10);
            put("service", 20);
            // unknown road
            put("road", 20);
            // forestry stuff
            put("track", 20);
        }
    }
}<|MERGE_RESOLUTION|>--- conflicted
+++ resolved
@@ -60,17 +60,7 @@
         if (!SPEED.containsKey(highwayValue))
             return false;
 
-<<<<<<< HEAD
-        String motorcarValue = osmProperties.get("motorcar");
-        if ("no".equals(motorcarValue) || "none".equals(motorcarValue))
-            return false;
-        String accessValue = osmProperties.get("access");
-        if (!super.isAllowed(accessValue))
-            return false;
-        return !restricted.contains(accessValue);
-=======
         return super.isAllowed(osmProperties);
->>>>>>> 3d1e85e5
     }
 
     @Override public String toString() {
