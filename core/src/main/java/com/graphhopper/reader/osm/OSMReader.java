/*
 *  Licensed to GraphHopper GmbH under one or more contributor
 *  license agreements. See the NOTICE file distributed with this work for
 *  additional information regarding copyright ownership.
 *
 *  GraphHopper GmbH licenses this file to you under the Apache License,
 *  Version 2.0 (the "License"); you may not use this file except in
 *  compliance with the License. You may obtain a copy of the License at
 *
 *       http://www.apache.org/licenses/LICENSE-2.0
 *
 *  Unless required by applicable law or agreed to in writing, software
 *  distributed under the License is distributed on an "AS IS" BASIS,
 *  WITHOUT WARRANTIES OR CONDITIONS OF ANY KIND, either express or implied.
 *  See the License for the specific language governing permissions and
 *  limitations under the License.
 */
package com.graphhopper.reader.osm;

import com.carrotsearch.hppc.IntIntMap;
import com.carrotsearch.hppc.LongArrayList;
import com.carrotsearch.hppc.LongHashSet;
import com.carrotsearch.hppc.LongSet;
import com.carrotsearch.hppc.cursors.LongCursor;
import com.graphhopper.coll.GHLongLongHashMap;
import com.graphhopper.reader.ReaderElement;
import com.graphhopper.reader.ReaderNode;
import com.graphhopper.reader.ReaderRelation;
import com.graphhopper.reader.ReaderWay;
import com.graphhopper.reader.dem.EdgeElevationSmoothingMovingAverage;
import com.graphhopper.reader.dem.EdgeElevationSmoothingRamer;
import com.graphhopper.reader.dem.EdgeSampling;
import com.graphhopper.reader.dem.ElevationProvider;
import com.graphhopper.routing.OSMReaderConfig;
import com.graphhopper.routing.ev.Country;
import com.graphhopper.routing.ev.EdgeIntAccess;
import com.graphhopper.routing.ev.State;
import com.graphhopper.routing.util.AreaIndex;
import com.graphhopper.routing.util.CustomArea;
import com.graphhopper.routing.util.FerrySpeedCalculator;
import com.graphhopper.routing.util.OSMParsers;
import com.graphhopper.routing.util.countryrules.CountryRule;
import com.graphhopper.routing.util.countryrules.CountryRuleFactory;
import com.graphhopper.routing.util.parsers.RestrictionSetter;
import com.graphhopper.search.KVStorage;
import com.graphhopper.storage.BaseGraph;
import com.graphhopper.storage.IntsRef;
import com.graphhopper.storage.NodeAccess;
import com.graphhopper.storage.TurnCostStorage;
import com.graphhopper.util.*;
import com.graphhopper.util.shapes.GHPoint;
import com.graphhopper.util.shapes.GHPoint3D;
import org.slf4j.Logger;
import org.slf4j.LoggerFactory;

import java.io.File;
import java.io.IOException;
import java.util.*;
import java.util.function.LongToIntFunction;
import java.util.regex.Pattern;
import java.util.stream.Collectors;

import static com.graphhopper.search.KVStorage.KeyValue.*;
import static com.graphhopper.util.GHUtility.OSM_WARNING_LOGGER;
import static com.graphhopper.util.Helper.nf;
import static java.util.Collections.emptyList;

/**
 * Parses an OSM file (xml, zipped xml or pbf) and creates a graph from it. The OSM file is actually read twice.
 * During the first scan we determine the 'type' of each node, i.e. we check whether a node only appears in a single way
 * or represents an intersection of multiple ways, or connects two ways. We also scan the relations and store them for
 * each way ID in memory.
 * During the second scan we store the coordinates of the nodes that belong to ways in memory and then split each way
 * into several segments that are divided by intersections or barrier nodes. Each segment is added as an edge of the
 * resulting graph. Afterwards we scan the relations again to determine turn restrictions.
 **/
public class OSMReader {
    private static final Logger LOGGER = LoggerFactory.getLogger(OSMReader.class);

    private static final Pattern WAY_NAME_PATTERN = Pattern.compile("; *");

    private final OSMReaderConfig config;
    private final BaseGraph baseGraph;
    private final EdgeIntAccess edgeIntAccess;
    private final NodeAccess nodeAccess;
    private final TurnCostStorage turnCostStorage;
    private final OSMParsers osmParsers;
    private final DistanceCalc distCalc = DistanceCalcEarth.DIST_EARTH;
    private final RestrictionSetter restrictionSetter;
    private ElevationProvider eleProvider = ElevationProvider.NOOP;
    private AreaIndex<CustomArea> areaIndex;
    private CountryRuleFactory countryRuleFactory = null;
    private File osmFile;
    private final RamerDouglasPeucker simplifyAlgo = new RamerDouglasPeucker();

    private final IntsRef tempRelFlags;
    private Date osmDataDate;
    private long zeroCounter = 0;

    private GHLongLongHashMap osmWayIdToRelationFlagsMap = new GHLongLongHashMap(200, .5f);
    private WayToEdgesMap restrictedWaysToEdgesMap = new WayToEdgesMap();
    private List<ReaderRelation> restrictionRelations = new ArrayList<>();

    public OSMReader(BaseGraph baseGraph, OSMParsers osmParsers, OSMReaderConfig config) {
        this.baseGraph = baseGraph;
        this.edgeIntAccess = baseGraph.createEdgeIntAccess();
        this.config = config;
        this.nodeAccess = baseGraph.getNodeAccess();
        this.osmParsers = osmParsers;
        this.restrictionSetter = new RestrictionSetter(baseGraph);

        simplifyAlgo.setMaxDistance(config.getMaxWayPointDistance());
        simplifyAlgo.setElevationMaxDistance(config.getElevationMaxWayPointDistance());
        turnCostStorage = baseGraph.getTurnCostStorage();

        tempRelFlags = osmParsers.createRelationFlags();
        if (tempRelFlags.length != 2)
            // we use a long to store relation flags currently, so the relation flags ints ref must have length 2
            throw new IllegalArgumentException("OSMReader cannot use relation flags with != 2 integers");
    }

    /**
     * Sets the OSM file to be read.  Supported formats include .osm.xml, .osm.gz and .xml.pbf
     */
    public OSMReader setFile(File osmFile) {
        this.osmFile = osmFile;
        return this;
    }

    /**
     * The area index is queried for each OSM way and the associated areas are added to the way's tags
     */
    public OSMReader setAreaIndex(AreaIndex<CustomArea> areaIndex) {
        this.areaIndex = areaIndex;
        return this;
    }

    public OSMReader setElevationProvider(ElevationProvider eleProvider) {
        if (eleProvider == null)
            throw new IllegalStateException("Use the NOOP elevation provider instead of null or don't call setElevationProvider");

        if (!nodeAccess.is3D() && ElevationProvider.NOOP != eleProvider)
            throw new IllegalStateException("Make sure you graph accepts 3D data");

        this.eleProvider = eleProvider;
        return this;
    }

    public OSMReader setCountryRuleFactory(CountryRuleFactory countryRuleFactory) {
        this.countryRuleFactory = countryRuleFactory;
        return this;
    }

    public void readGraph() throws IOException {
        if (osmParsers == null)
            throw new IllegalStateException("Tag parsers were not set.");

        if (osmFile == null)
            throw new IllegalStateException("No OSM file specified");

        if (!osmFile.exists())
            throw new IllegalStateException("Your specified OSM file does not exist:" + osmFile.getAbsolutePath());

        if (!baseGraph.isInitialized())
            throw new IllegalStateException("BaseGraph must be initialize before we can read OSM");

        WaySegmentParser waySegmentParser = new WaySegmentParser.Builder(baseGraph.getNodeAccess(), baseGraph.getDirectory())
                .setElevationProvider(eleProvider)
                .setWayFilter(this::acceptWay)
                .setSplitNodeFilter(this::isBarrierNode)
                .setWayPreprocessor(this::preprocessWay)
                .setRelationPreprocessor(this::preprocessRelations)
                .setRelationProcessor(this::processRelation)
                .setEdgeHandler(this::addEdge)
                .setWorkerThreads(config.getWorkerThreads())
                .build();
        waySegmentParser.readOSM(osmFile);
        osmDataDate = waySegmentParser.getTimeStamp();
        if (baseGraph.getNodes() == 0)
            throw new RuntimeException("Graph after reading OSM must not be empty");
        releaseEverythingExceptRestrictionData();
        addRestrictionsToGraph();
        releaseRestrictionData();
        LOGGER.info("Finished reading OSM file: {}, nodes: {}, edges: {}, zero distance edges: {}",
                osmFile.getAbsolutePath(), nf(baseGraph.getNodes()), nf(baseGraph.getEdges()), nf(zeroCounter));
    }

    /**
     * @return the timestamp given in the OSM file header or null if not found
     */
    public Date getDataDate() {
        return osmDataDate;
    }

    /**
     * This method is called for each way during the first and second pass of the {@link WaySegmentParser}. All OSM
     * ways that are not accepted here and all nodes that are not referenced by any such way will be ignored.
     */
    protected boolean acceptWay(ReaderWay way) {
        // ignore broken geometry
        if (way.getNodes().size() < 2)
            return false;

        // ignore multipolygon geometry
        if (!way.hasTags())
            return false;

        return osmParsers.acceptWay(way);
    }

    /**
     * @return true if the given node should be duplicated to create an artificial edge. If the node turns out to be a
     * junction between different ways this will be ignored and no artificial edge will be created.
     */
    protected boolean isBarrierNode(ReaderNode node) {
        return node.hasTag("barrier") || node.hasTag("ford");
    }

    /**
     * @return true if the length of the way shall be calculated and added as an artificial way tag
     */
    protected boolean isCalculateWayDistance(ReaderWay way) {
        return isFerry(way);
    }

    private boolean isFerry(ReaderWay way) {
        return FerrySpeedCalculator.isFerry(way);
    }

    /**
     * This method is called during the second pass of {@link WaySegmentParser} and provides an entry point to enrich
     * the given OSM way with additional tags before it is passed on to the tag parsers.
     */
    protected void setArtificialWayTags(PointList pointList, ReaderWay way, double distance, List<Map<String, Object>> nodeTags) {
        way.setTag("node_tags", nodeTags);
        way.setTag("edge_distance", distance);
        way.setTag("point_list", pointList);

        // we have to remove existing artificial tags, because we modify the way even though there can be multiple edges
        // per way. sooner or later we should separate the artificial ('edge') tags from the way, see discussion here:
        // https://github.com/graphhopper/graphhopper/pull/2457#discussion_r751155404
        way.removeTag("country");
        way.removeTag("country_rule");
        way.removeTag("custom_areas");

        List<CustomArea> customAreas;
        if (areaIndex != null) {
            double middleLat;
            double middleLon;
            if (pointList.size() > 2) {
                middleLat = pointList.getLat(pointList.size() / 2);
                middleLon = pointList.getLon(pointList.size() / 2);
            } else {
                double firstLat = pointList.getLat(0), firstLon = pointList.getLon(0);
                double lastLat = pointList.getLat(pointList.size() - 1), lastLon = pointList.getLon(pointList.size() - 1);
                middleLat = (firstLat + lastLat) / 2;
                middleLon = (firstLon + lastLon) / 2;
            }
            customAreas = areaIndex.query(middleLat, middleLon);
        } else {
            customAreas = emptyList();
        }

        // special handling for countries: since they are built-in with GraphHopper they are always fed to the EncodingManager
        Country country = Country.MISSING;
        State state = State.MISSING;
        double countryArea = Double.POSITIVE_INFINITY;
        for (CustomArea customArea : customAreas) {
            // ignore areas that aren't countries
            if (customArea.getProperties() == null) continue;
            String alpha2WithSubdivision = (String) customArea.getProperties().get(State.ISO_3166_2);
            if (alpha2WithSubdivision == null)
                continue;

            // the country string must be either something like US-CA (including subdivision) or just DE
            String[] strs = alpha2WithSubdivision.split("-");
            if (strs.length == 0 || strs.length > 2)
                throw new IllegalStateException("Invalid alpha2: " + alpha2WithSubdivision);
            Country c = Country.find(strs[0]);
            if (c == null)
                throw new IllegalStateException("Unknown country: " + strs[0]);

            if (
                // countries with subdivision overrule those without subdivision as well as bigger ones with subdivision
                    strs.length == 2 && (state == State.MISSING || customArea.getArea() < countryArea)
                            // countries without subdivision only overrule bigger ones without subdivision
                            || strs.length == 1 && (state == State.MISSING && customArea.getArea() < countryArea)) {
                country = c;
                state = State.find(alpha2WithSubdivision);
                countryArea = customArea.getArea();
            }
        }
        way.setTag("country", country);
        way.setTag("country_state", state);

        if (countryRuleFactory != null) {
            CountryRule countryRule = countryRuleFactory.getCountryRule(country);
            if (countryRule != null)
                way.setTag("country_rule", countryRule);
        }

        // also add all custom areas as artificial tag
        way.setTag("custom_areas", customAreas);
    }

    /**
     * This method is called for each segment an OSM way is split into during the second pass of {@link WaySegmentParser}.
     *
     * @param fromIndex a unique integer id for the first node of this segment
     * @param toIndex   a unique integer id for the last node of this segment
     * @param pointList coordinates of this segment
     * @param way       the OSM way this segment was taken from
     * @param nodeTags  node tags of this segment. there is one map of tags for each point.
     */
    protected void addEdge(int fromIndex, int toIndex, PointList pointList, ReaderWay way, List<Map<String, Object>> nodeTags) {
        // sanity checks
        if (fromIndex < 0 || toIndex < 0)
            throw new AssertionError("to or from index is invalid for this edge " + fromIndex + "->" + toIndex + ", points:" + pointList);
        if (pointList.getDimension() != nodeAccess.getDimension())
            throw new AssertionError("Dimension does not match for pointList vs. nodeAccess " + pointList.getDimension() + " <-> " + nodeAccess.getDimension());
        if (pointList.size() != nodeTags.size())
            throw new AssertionError("there should be as many maps of node tags as there are points. node tags: " + nodeTags.size() + ", points: " + pointList.size());

        // todo: in principle it should be possible to delay elevation calculation so we do not need to store
        // elevations during import (saves memory in pillar info during import). also note that we already need to
        // to do some kind of elevation processing (bridge+tunnel interpolation in GraphHopper class, maybe this can
        // go together

        if (pointList.is3D()) {
            // sample points along long edges
            if (config.getLongEdgeSamplingDistance() < Double.MAX_VALUE)
                pointList = EdgeSampling.sample(pointList, config.getLongEdgeSamplingDistance(), distCalc, eleProvider);

            // smooth the elevation before calculating the distance because the distance will be incorrect if calculated afterwards
            if (config.getElevationSmoothing().equals("ramer"))
                EdgeElevationSmoothingRamer.smooth(pointList, config.getElevationSmoothingRamerMax());
            else if (config.getElevationSmoothing().equals("moving_average"))
                EdgeElevationSmoothingMovingAverage.smooth(pointList, config.getSmoothElevationAverageWindowSize());
            else if (!config.getElevationSmoothing().isEmpty())
                throw new AssertionError("Unsupported elevation smoothing algorithm: '" + config.getElevationSmoothing() + "'");
        }

        if (config.getMaxWayPointDistance() > 0 && pointList.size() > 2)
            simplifyAlgo.simplify(pointList);

        double distance = distCalc.calcDistance(pointList);

        if (distance < 0.001) {
            // As investigation shows often two paths should have crossed via one identical point
            // but end up in two very close points.
            zeroCounter++;
            distance = 0.001;
        }

        double maxDistance = (Integer.MAX_VALUE - 1) / 1000d;
        if (Double.isNaN(distance)) {
            LOGGER.warn("Bug in OSM or GraphHopper. Illegal tower node distance " + distance + " reset to 1m, osm way " + way.getId());
            distance = 1;
        }

        if (Double.isInfinite(distance) || distance > maxDistance) {
            // Too large is very rare and often the wrong tagging. See #435
            // so we can avoid the complexity of splitting the way for now (new towernodes would be required, splitting up geometry etc)
            // For example this happens here: https://www.openstreetmap.org/way/672506453 (Cape Town - Tristan da Cunha ferry)
            LOGGER.warn("Bug in OSM or GraphHopper. Too big tower node distance " + distance + " reset to large value, osm way " + way.getId());
            distance = maxDistance;
        }

        setArtificialWayTags(pointList, way, distance, nodeTags);
        IntsRef relationFlags = getRelFlagsMap(way.getId());
        EdgeIteratorState edge = baseGraph.edge(fromIndex, toIndex).setDistance(distance);
        osmParsers.handleWayTags(edge.getEdge(), edgeIntAccess, way, relationFlags);
        List<KVStorage.KeyValue> list = way.getTag("key_values", Collections.emptyList());
        if (!list.isEmpty())
            edge.setKeyValues(list);

        // If the entire way is just the first and last point, do not waste space storing an empty way geometry
        if (pointList.size() > 2) {
            // the geometry consists only of pillar nodes, but we check that the first and last points of the pointList
            // are equal to the tower node coordinates
            checkCoordinates(fromIndex, pointList.get(0));
            checkCoordinates(toIndex, pointList.get(pointList.size() - 1));
            edge.setWayGeometry(pointList.shallowCopy(1, pointList.size() - 1, false));
        }

        checkDistance(edge);
        restrictedWaysToEdgesMap.putIfReserved(way.getId(), edge.getEdge());
    }

    private void checkCoordinates(int nodeIndex, GHPoint point) {
        final double tolerance = 1.e-6;
        if (Math.abs(nodeAccess.getLat(nodeIndex) - point.getLat()) > tolerance || Math.abs(nodeAccess.getLon(nodeIndex) - point.getLon()) > tolerance)
            throw new IllegalStateException("Suspicious coordinates for node " + nodeIndex + ": (" + nodeAccess.getLat(nodeIndex) + "," + nodeAccess.getLon(nodeIndex) + ") vs. (" + point + ")");
    }

    private void checkDistance(EdgeIteratorState edge) {
        final double tolerance = 1;
        final double edgeDistance = edge.getDistance();
        final double geometryDistance = distCalc.calcDistance(edge.fetchWayGeometry(FetchMode.ALL));
        if (Double.isInfinite(edgeDistance))
            throw new IllegalStateException("Infinite edge distance should never occur, as we are supposed to limit each distance to the maximum distance we can store, #435");
        else if (edgeDistance > 2_000_000)
            LOGGER.warn("Very long edge detected: " + edge + " dist: " + edgeDistance);
        else if (Math.abs(edgeDistance - geometryDistance) > tolerance)
            throw new IllegalStateException("Suspicious distance for edge: " + edge + " " + edgeDistance + " vs. " + geometryDistance
                    + ", difference: " + (edgeDistance - geometryDistance));
    }

    /**
     * This method is called for each way during the second pass and before the way is split into edges.
     * We currently use it to parse road names and calculate the distance of a way to determine the speed based on
     * the duration tag when it is present. The latter cannot be done on a per-edge basis, because the duration tag
     * refers to the duration of the entire way.
     */
<<<<<<< HEAD
    protected void preprocessWay(ReaderWay way, WaySegmentParser.CoordinateSupplier coordinateSupplier, WaySegmentParser.NodeTagSupplier nodeTagSupplier) {
        List<KVStorage.KeyValue> list = new ArrayList<>();
=======
    protected void preprocessWay(ReaderWay way, WaySegmentParser.CoordinateSupplier coordinateSupplier) {
>>>>>>> 74ba675c
        if (config.isParseWayNames()) {
            List<KVStorage.KeyValue> list = new ArrayList<>();
            // http://wiki.openstreetmap.org/wiki/Key:name
            String name = "";
            if (!config.getPreferredLanguage().isEmpty())
                name = fixWayName(way.getTag("name:" + config.getPreferredLanguage()));
            if (name.isEmpty())
                name = fixWayName(way.getTag("name"));
            if (!name.isEmpty())
                list.add(new KVStorage.KeyValue(STREET_NAME, name));

            // http://wiki.openstreetmap.org/wiki/Key:ref
            String refName = fixWayName(way.getTag("ref"));
            if (!refName.isEmpty())
                list.add(new KVStorage.KeyValue(STREET_REF, refName));

            if (way.hasTag("destination:ref")) {
                list.add(new KVStorage.KeyValue(STREET_DESTINATION_REF, fixWayName(way.getTag("destination:ref"))));
            } else {
                if (way.hasTag("destination:ref:forward"))
                    list.add(new KVStorage.KeyValue(STREET_DESTINATION_REF, fixWayName(way.getTag("destination:ref:forward")), true, false));
                if (way.hasTag("destination:ref:backward"))
                    list.add(new KVStorage.KeyValue(STREET_DESTINATION_REF, fixWayName(way.getTag("destination:ref:backward")), false, true));
            }
            if (way.hasTag("destination")) {
                list.add(new KVStorage.KeyValue(STREET_DESTINATION, fixWayName(way.getTag("destination"))));
            } else {
                if (way.hasTag("destination:forward"))
                    list.add(new KVStorage.KeyValue(STREET_DESTINATION, fixWayName(way.getTag("destination:forward")), true, false));
                if (way.hasTag("destination:backward"))
                    list.add(new KVStorage.KeyValue(STREET_DESTINATION, fixWayName(way.getTag("destination:backward")), false, true));
            }
<<<<<<< HEAD

            // copy name of motorway_junction for named exits and junctions
            LongArrayList nodes = way.getNodes();
            if (name.isEmpty() && (way.hasTag("highway", "motorway") || way.hasTag("highway", "motorway_link")))
                for (int i = 0; i < nodes.size(); i++) {
                    Map<String, Object> nodeTags = nodeTagSupplier.getTags(nodes.get(i));
                    String nodeName = (String) nodeTags.getOrDefault("name", "");
                    if (!nodeName.isEmpty() && "motorway_junction".equals(nodeTags.getOrDefault("highway", ""))) {
                        list.add(new KVStorage.KeyValue(STREET_NAME, nodeName));
                        break;
                    }
                }
        }

        way.setTag("key_values", list);
=======
            if (way.getTags().size() > 1) // at least highway tag
                for (Map.Entry<String, Object> entry : way.getTags().entrySet()) {
                    if (entry.getKey().endsWith(":conditional") && entry.getValue() instanceof String &&
                            // for now reduce index size a bit and focus on access tags
                            !entry.getKey().startsWith("maxspeed") && !entry.getKey().startsWith("maxweight")) {
                        // remove spaces as they unnecessarily increase the unique number of values:
                        String value = KVStorage.cutString(((String) entry.getValue()).
                                replace(" ", "").replace("bicycle", "bike"));
                        boolean fwd = entry.getKey().contains("forward");
                        boolean bwd = entry.getKey().contains("backward");
                        if (!fwd && !bwd)
                            list.add(new KVStorage.KeyValue(entry.getKey().replace(':', '_'), value, true, true));
                        else
                            list.add(new KVStorage.KeyValue(entry.getKey().replace(':', '_'), value, fwd, bwd));
                    }
                }

            way.setTag("key_values", list);
        }
>>>>>>> 74ba675c

        if (!isCalculateWayDistance(way))
            return;

        double distance = calcDistance(way, coordinateSupplier);
        if (Double.isNaN(distance)) {
            // Some nodes were missing, and we cannot determine the distance. This can happen when ways are only
            // included partially in an OSM extract. In this case we cannot calculate the speed either, so we return.
            LOGGER.warn("Could not determine distance for OSM way: " + way.getId());
            return;
        }
        way.setTag("way_distance", distance);

        // For ways with a duration tag we determine the average speed. This is needed for e.g. ferry routes, because
        // the duration tag is only valid for the entire way, and it would be wrong to use it after splitting the way
        // into edges.
        String durationTag = way.getTag("duration");
        if (durationTag == null) {
            // no duration tag -> we cannot derive speed. happens very frequently for short ferries, but also for some long ones, see: #2532
            if (isFerry(way) && distance > 500_000)
                OSM_WARNING_LOGGER.warn("Long ferry OSM way without duration tag: " + way.getId() + ", distance: " + Math.round(distance / 1000.0) + " km");
            return;
        }
        long durationInSeconds;
        try {
            durationInSeconds = OSMReaderUtility.parseDuration(durationTag);
        } catch (Exception e) {
            OSM_WARNING_LOGGER.warn("Could not parse duration tag '" + durationTag + "' in OSM way: " + way.getId());
            return;
        }

        double speedInKmPerHour = distance / 1000 / (durationInSeconds / 60.0 / 60.0);
        if (speedInKmPerHour < 0.1d) {
            // Often there are mapping errors like duration=30:00 (30h) instead of duration=00:30 (30min). In this case we
            // ignore the duration tag. If no such cases show up anymore, because they were fixed, maybe raise the limit to find some more.
            OSM_WARNING_LOGGER.warn("Unrealistic low speed calculated from duration. Maybe the duration is too long, or it is applied to a way that only represents a part of the connection? OSM way: "
                    + way.getId() + ". duration=" + durationTag + " (= " + Math.round(durationInSeconds / 60.0) +
                    " minutes), distance=" + distance + " m");
            return;
        }
        // tag will be present if 1) isCalculateWayDistance was true for this way, 2) no OSM nodes were missing
        // such that the distance could actually be calculated, 3) there was a duration tag we could parse, and 4) the
        // derived speed was not unrealistically slow.
        way.setTag("speed_from_duration", speedInKmPerHour);
    }

    static String fixWayName(String str) {
        if (str == null)
            return "";
        // the KVStorage does not accept too long strings -> Helper.cutStringForKV
        return KVStorage.cutString(WAY_NAME_PATTERN.matcher(str).replaceAll(", "));
    }

    /**
     * @return the distance of the given way or NaN if some nodes were missing
     */
    private double calcDistance(ReaderWay way, WaySegmentParser.CoordinateSupplier coordinateSupplier) {
        LongArrayList nodes = way.getNodes();
        // every way has at least two nodes according to our acceptWay function
        GHPoint3D prevPoint = coordinateSupplier.getCoordinate(nodes.get(0));
        if (prevPoint == null)
            return Double.NaN;
        boolean is3D = !Double.isNaN(prevPoint.ele);
        double distance = 0;
        for (int i = 1; i < nodes.size(); i++) {
            GHPoint3D point = coordinateSupplier.getCoordinate(nodes.get(i));
            if (point == null)
                return Double.NaN;
            if (Double.isNaN(point.ele) == is3D)
                throw new IllegalStateException("There should be elevation data for either all points or no points at all. OSM way: " + way.getId());
            distance += is3D
                    ? distCalc.calcDist3D(prevPoint.lat, prevPoint.lon, prevPoint.ele, point.lat, point.lon, point.ele)
                    : distCalc.calcDist(prevPoint.lat, prevPoint.lon, point.lat, point.lon);
            prevPoint = point;
        }
        return distance;
    }

    /**
     * This method is called for each relation during the first pass of {@link WaySegmentParser}
     */
    protected void preprocessRelations(ReaderRelation relation) {
        if (!relation.isMetaRelation() && relation.hasTag("type", "route")) {
            // we keep track of all route relations, so they are available when we create edges later
            for (ReaderRelation.Member member : relation.getMembers()) {
                if (member.getType() != ReaderElement.Type.WAY)
                    continue;
                IntsRef oldRelationFlags = getRelFlagsMap(member.getRef());
                IntsRef newRelationFlags = osmParsers.handleRelationTags(relation, oldRelationFlags);
                putRelFlagsMap(member.getRef(), newRelationFlags);
            }
        }

        Arrays.stream(RestrictionConverter.getRestrictedWayIds(relation))
                .forEach(restrictedWaysToEdgesMap::reserve);
    }

    /**
     * This method is called for each relation during the second pass of {@link WaySegmentParser}
     * We use it to save the relations and process them afterwards.
     */
    protected void processRelation(ReaderRelation relation, LongToIntFunction getIdForOSMNodeId) {
        if (turnCostStorage != null)
            if (RestrictionConverter.isTurnRestriction(relation)) {
                long osmViaNode = RestrictionConverter.getViaNodeIfViaNodeRestriction(relation);
                if (osmViaNode >= 0) {
                    int viaNode = getIdForOSMNodeId.applyAsInt(osmViaNode);
                    // only include the restriction if the corresponding node wasn't excluded
                    if (viaNode >= 0) {
                        relation.setTag("graphhopper:via_node", viaNode);
                        restrictionRelations.add(relation);
                    }
                } else
                    // not a via-node restriction -> simply add it as is
                    restrictionRelations.add(relation);
            }
    }

    private void addRestrictionsToGraph() {
        // The OSM restriction format is explained here: https://wiki.openstreetmap.org/wiki/Relation:restriction
        List<Triple<ReaderRelation, GraphRestriction, RestrictionMembers>> restrictions = new ArrayList<>(restrictionRelations.size());
        for (ReaderRelation restrictionRelation : restrictionRelations) {
            try {
                // convert the OSM relation topology to the graph representation. this only needs to be done once for all
                // vehicle types (we also want to print warnings only once)
                restrictions.add(RestrictionConverter.convert(restrictionRelation, baseGraph, restrictedWaysToEdgesMap::getEdges));
            } catch (OSMRestrictionException e) {
                warnOfRestriction(restrictionRelation, e);
            }
        }
        // The restriction type depends on the vehicle, or at least not all restrictions affect every vehicle type.
        // We handle the restrictions for one vehicle after another.
        for (RestrictionTagParser restrictionTagParser : osmParsers.getRestrictionTagParsers()) {
            LongSet directedViaWaysUsedByRestrictions = new LongHashSet();
            List<Pair<GraphRestriction, RestrictionType>> restrictionsWithType = new ArrayList<>(restrictions.size());
            for (Triple<ReaderRelation, GraphRestriction, RestrictionMembers> r : restrictions) {
                if (r.second == null)
                    // this relation was found to be invalid by another restriction tag parser already
                    continue;
                try {
                    RestrictionTagParser.Result res = restrictionTagParser.parseRestrictionTags(r.first.getTags());
                    if (res == null)
                        // this relation is ignored by the current restriction tag parser
                        continue;
                    RestrictionConverter.checkIfCompatibleWithRestriction(r.second, res.getRestriction());
                    // we ignore via-way restrictions that share the same via-way in the same direction, because these would require adding
                    // multiple artificial edges, see here: https://github.com/graphhopper/graphhopper/pull/2689#issuecomment-1306769694 and #2907
                    if (r.second.isViaWayRestriction())
                        for (LongCursor viaWay : r.third.getViaWays()) {
                            // We simply use the first and last via-node to determine the direction of the way, but for multiple via-ways maybe we need to reconsider this!
                            long directedViaWay = viaWay.value * (r.second.getViaNodes().get(0) < r.second.getViaNodes().get(r.second.getViaNodes().size() - 1) ? +1 : -1);
                            if (!directedViaWaysUsedByRestrictions.add(directedViaWay))
                                throw new OSMRestrictionException("has a member with role 'via' (" + viaWay.value + ") that is also used as 'via' member by another restriction in the same direction. GraphHopper cannot handle this.");
                        }
                    restrictionsWithType.add(new Pair<>(r.second, res.getRestrictionType()));
                } catch (OSMRestrictionException e) {
                    warnOfRestriction(r.first, e);
                    // we only want to print a warning once for each restriction relation, so we make sure this
                    // restriction is ignored for the other vehicles
                    r.second = null;
                }
            }
            restrictionSetter.setRestrictions(restrictionsWithType, restrictionTagParser.getTurnRestrictionEnc());
        }
    }

    public IntIntMap getArtificialEdgesByEdges() {
        return restrictionSetter.getArtificialEdgesByEdges();
    }

    private static void warnOfRestriction(ReaderRelation restrictionRelation, OSMRestrictionException e) {
        // we do not log exceptions with an empty message
        if (!e.isWithoutWarning()) {
            restrictionRelation.getTags().remove("graphhopper:via_node");
            List<String> members = restrictionRelation.getMembers().stream().map(m -> m.getRole() + " " + m.getType().toString().toLowerCase() + " " + m.getRef()).collect(Collectors.toList());
            OSM_WARNING_LOGGER.warn("Restriction relation " + restrictionRelation.getId() + " " + e.getMessage() + ". tags: " + restrictionRelation.getTags() + ", members: " + members + ". Relation ignored.");
        }
    }

    private void releaseEverythingExceptRestrictionData() {
        eleProvider.release();
        osmWayIdToRelationFlagsMap = null;
    }

    private void releaseRestrictionData() {
        restrictedWaysToEdgesMap = null;
        restrictionRelations = null;
    }

    IntsRef getRelFlagsMap(long osmId) {
        long relFlagsAsLong = osmWayIdToRelationFlagsMap.get(osmId);
        tempRelFlags.ints[0] = (int) relFlagsAsLong;
        tempRelFlags.ints[1] = (int) (relFlagsAsLong >> 32);
        return tempRelFlags;
    }

    void putRelFlagsMap(long osmId, IntsRef relFlags) {
        long relFlagsAsLong = ((long) relFlags.ints[1] << 32) | (relFlags.ints[0] & 0xFFFFFFFFL);
        osmWayIdToRelationFlagsMap.put(osmId, relFlagsAsLong);
    }

    @Override
    public String toString() {
        return getClass().getSimpleName();
    }

}<|MERGE_RESOLUTION|>--- conflicted
+++ resolved
@@ -412,14 +412,10 @@
      * the duration tag when it is present. The latter cannot be done on a per-edge basis, because the duration tag
      * refers to the duration of the entire way.
      */
-<<<<<<< HEAD
-    protected void preprocessWay(ReaderWay way, WaySegmentParser.CoordinateSupplier coordinateSupplier, WaySegmentParser.NodeTagSupplier nodeTagSupplier) {
+    protected void preprocessWay(ReaderWay way, WaySegmentParser.CoordinateSupplier coordinateSupplier,
+                                 WaySegmentParser.NodeTagSupplier nodeTagSupplier) {
         List<KVStorage.KeyValue> list = new ArrayList<>();
-=======
-    protected void preprocessWay(ReaderWay way, WaySegmentParser.CoordinateSupplier coordinateSupplier) {
->>>>>>> 74ba675c
         if (config.isParseWayNames()) {
-            List<KVStorage.KeyValue> list = new ArrayList<>();
             // http://wiki.openstreetmap.org/wiki/Key:name
             String name = "";
             if (!config.getPreferredLanguage().isEmpty())
@@ -450,7 +446,6 @@
                 if (way.hasTag("destination:backward"))
                     list.add(new KVStorage.KeyValue(STREET_DESTINATION, fixWayName(way.getTag("destination:backward")), false, true));
             }
-<<<<<<< HEAD
 
             // copy name of motorway_junction for named exits and junctions
             LongArrayList nodes = way.getNodes();
@@ -465,28 +460,24 @@
                 }
         }
 
+        if (way.getTags().size() > 1) // at least highway tag
+            for (Map.Entry<String, Object> entry : way.getTags().entrySet()) {
+                if (entry.getKey().endsWith(":conditional") && entry.getValue() instanceof String &&
+                        // for now reduce index size a bit and focus on access tags
+                        !entry.getKey().startsWith("maxspeed") && !entry.getKey().startsWith("maxweight")) {
+                    // remove spaces as they unnecessarily increase the unique number of values:
+                    String value = KVStorage.cutString(((String) entry.getValue()).
+                            replace(" ", "").replace("bicycle", "bike"));
+                    boolean fwd = entry.getKey().contains("forward");
+                    boolean bwd = entry.getKey().contains("backward");
+                    if (!fwd && !bwd)
+                        list.add(new KVStorage.KeyValue(entry.getKey().replace(':', '_'), value, true, true));
+                    else
+                        list.add(new KVStorage.KeyValue(entry.getKey().replace(':', '_'), value, fwd, bwd));
+                }
+            }
+
         way.setTag("key_values", list);
-=======
-            if (way.getTags().size() > 1) // at least highway tag
-                for (Map.Entry<String, Object> entry : way.getTags().entrySet()) {
-                    if (entry.getKey().endsWith(":conditional") && entry.getValue() instanceof String &&
-                            // for now reduce index size a bit and focus on access tags
-                            !entry.getKey().startsWith("maxspeed") && !entry.getKey().startsWith("maxweight")) {
-                        // remove spaces as they unnecessarily increase the unique number of values:
-                        String value = KVStorage.cutString(((String) entry.getValue()).
-                                replace(" ", "").replace("bicycle", "bike"));
-                        boolean fwd = entry.getKey().contains("forward");
-                        boolean bwd = entry.getKey().contains("backward");
-                        if (!fwd && !bwd)
-                            list.add(new KVStorage.KeyValue(entry.getKey().replace(':', '_'), value, true, true));
-                        else
-                            list.add(new KVStorage.KeyValue(entry.getKey().replace(':', '_'), value, fwd, bwd));
-                    }
-                }
-
-            way.setTag("key_values", list);
-        }
->>>>>>> 74ba675c
 
         if (!isCalculateWayDistance(way))
             return;
