--- conflicted
+++ resolved
@@ -19,23 +19,17 @@
 package com.graphhopper.routing;
 
 import com.graphhopper.routing.ch.PrepareEncoder;
-import com.graphhopper.routing.ev.*;
+import com.graphhopper.routing.ev.DecimalEncodedValue;
+import com.graphhopper.routing.ev.DecimalEncodedValueImpl;
+import com.graphhopper.routing.ev.TurnCost;
 import com.graphhopper.routing.querygraph.QueryGraph;
 import com.graphhopper.routing.querygraph.QueryRoutingCHGraph;
 import com.graphhopper.routing.util.EncodingManager;
-<<<<<<< HEAD
-import com.graphhopper.routing.weighting.DefaultTurnCostProvider;
-import com.graphhopper.routing.weighting.Weighting;
-import com.graphhopper.routing.weighting.custom.CustomModelParser;
-=======
 import com.graphhopper.routing.weighting.SpeedWeighting;
->>>>>>> c92ab785
 import com.graphhopper.storage.*;
 import com.graphhopper.storage.index.Snap;
-import com.graphhopper.util.CustomModel;
 import com.graphhopper.util.DistancePlaneProjection;
 import com.graphhopper.util.EdgeIteratorState;
-import com.graphhopper.util.GHUtility;
 import org.junit.jupiter.api.BeforeEach;
 import org.junit.jupiter.api.Test;
 
@@ -48,12 +42,7 @@
 class QueryRoutingCHGraphTest {
     private DecimalEncodedValue speedEnc;
     private DecimalEncodedValue turnCostEnc;
-<<<<<<< HEAD
-    private EncodingManager encodingManager;
-    private Weighting weighting;
-=======
     private SpeedWeighting weighting;
->>>>>>> c92ab785
     private BaseGraph graph;
     private NodeAccess na;
 
@@ -63,12 +52,7 @@
         turnCostEnc = TurnCost.create("car", 5);
         EncodingManager encodingManager = EncodingManager.start().add(speedEnc).addTurnCostEncodedValue(turnCostEnc).build();
         graph = new BaseGraph.Builder(encodingManager).withTurnCosts(true).create();
-<<<<<<< HEAD
-        weighting = CustomModelParser.createWeighting(accessEnc, speedEnc, null, encodingManager,
-                new DefaultTurnCostProvider(turnCostEnc, graph.getTurnCostStorage()), new CustomModel());
-=======
         weighting = new SpeedWeighting(speedEnc, turnCostEnc, graph.getTurnCostStorage(), Double.POSITIVE_INFINITY);
->>>>>>> c92ab785
         na = graph.getNodeAccess();
     }
 
