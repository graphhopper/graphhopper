--- conflicted
+++ resolved
@@ -50,32 +50,17 @@
     private final EnumEncodedValue<GtfsStorage.EdgeType> typeEnc;
     private final IntObjectMap<List<Label>> fromMap;
     private final PriorityQueue<Label> fromHeap;
-<<<<<<< HEAD
-    private long maxProfileDuration;
-    private final int maxRelaxedNodes;
-    private final boolean reverse;
-    private final boolean mindTransfers;
-    private final boolean profileQuery;
-    private int relaxedNodes;
-    private int exploredNodes;
-=======
     private final long maxProfileDuration;
     private final boolean reverse;
     private final boolean mindTransfers;
     private final boolean profileQuery;
->>>>>>> f90c5d55
     private final GraphExplorer explorer;
     private double betaTransfers;
     private double betaStreetTime = 1.0;
     private long limitTripTime = Long.MAX_VALUE;
     private long limitStreetTime = Long.MAX_VALUE;
 
-<<<<<<< HEAD
-    public MultiCriteriaLabelSetting(GraphExplorer explorer, PtEncodedValues flagEncoder, boolean reverse, boolean mindTransfers, boolean profileQuery, long maxProfileDuration, int maxRelaxedNodes, List<Label> solutions) {
-        this.maxRelaxedNodes = maxRelaxedNodes;
-=======
     public MultiCriteriaLabelSetting(GraphExplorer explorer, PtEncodedValues flagEncoder, boolean reverse, boolean mindTransfers, boolean profileQuery, long maxProfileDuration, List<Label> solutions) {
->>>>>>> f90c5d55
         this.explorer = explorer;
         this.reverse = reverse;
         this.mindTransfers = mindTransfers;
@@ -96,13 +81,7 @@
 
     public Stream<Label> calcLabels(int from, Instant startTime) {
         this.startTime = startTime.toEpochMilli();
-<<<<<<< HEAD
-        return StreamSupport.stream(new MultiCriteriaLabelSettingSpliterator(from), false)
-                //.limit(maxVisitedNodes)
-                .peek(label -> relaxedNodes++);
-=======
         return StreamSupport.stream(new MultiCriteriaLabelSettingSpliterator(from), false);
->>>>>>> f90c5d55
     }
 
     void setBetaTransfers(double betaTransfers) {
@@ -134,7 +113,6 @@
                 Label label = fromHeap.poll();
                 action.accept(label);
                 explorer.exploreEdgesAround(label).forEach(edge -> {
-                    exploredNodes++;
                     long nextTime;
                     if (reverse) {
                         nextTime = label.currentTime - explorer.calcTravelTimeMillis(edge, label.currentTime);
@@ -294,15 +272,4 @@
         this.limitStreetTime = limitStreetTime;
     }
 
-<<<<<<< HEAD
-    int getRelaxedNodes() {
-        return relaxedNodes;
-    }
-
-    int getExploredNodes() {
-        return exploredNodes;
-    }
-
-=======
->>>>>>> f90c5d55
 }