/*
 *  Licensed to Peter Karich under one or more contributor license 
 *  agreements. See the NOTICE file distributed with this work for 
 *  additional information regarding copyright ownership.
 * 
 *  Peter Karich licenses this file to you under the Apache License, 
 *  Version 2.0 (the "License"); you may not use this file except 
 *  in compliance with the License. You may obtain a copy of the 
 *  License at
 * 
 *       http://www.apache.org/licenses/LICENSE-2.0
 * 
 *  Unless required by applicable law or agreed to in writing, software
 *  distributed under the License is distributed on an "AS IS" BASIS,
 *  WITHOUT WARRANTIES OR CONDITIONS OF ANY KIND, either express or implied.
 *  See the License for the specific language governing permissions and
 *  limitations under the License.
 */
package com.graphhopper.routing;

import com.graphhopper.GraphHopper;
<<<<<<< HEAD
=======
import com.graphhopper.routing.util.AcceptWay;
>>>>>>> 3d1e85e5
import com.graphhopper.routing.util.AlgorithmPreparation;
import com.graphhopper.routing.util.BikeFlagEncoder;
import com.graphhopper.routing.util.CarFlagEncoder;
import com.graphhopper.routing.util.DefaultEdgeFilter;
import com.graphhopper.routing.util.EdgeFilter;
import com.graphhopper.routing.util.RoutingAlgorithmSpecialAreaTests;
import com.graphhopper.routing.util.TestAlgoCollector;
import com.graphhopper.routing.util.EdgePropertyEncoder;
import com.graphhopper.routing.util.FootFlagEncoder;
import com.graphhopper.storage.Graph;
import com.graphhopper.storage.index.Location2IDIndex;
import com.graphhopper.util.CmdArgs;
import com.graphhopper.util.Helper;
import java.io.File;
import java.io.IOException;
import java.util.ArrayList;
import java.util.Collection;
import java.util.List;
import java.util.concurrent.atomic.AtomicInteger;
import static org.junit.Assert.*;
import org.junit.Before;
import org.junit.Test;

/**
 * Try algorithms, indices and graph storages with real data
 *
 * @author Peter Karich
 */
public class RoutingAlgorithmIntegrationTest {

    TestAlgoCollector testCollector;

    @Before
    public void setUp() {
        testCollector = new TestAlgoCollector("integration tests");
    }

    List<OneRun> createMonacoCar() {
        List<OneRun> list = new ArrayList<OneRun>();
        // it is not possible to cross the place du palais and there is a oneway directive:
        // list.add(new OneRun(43.727687, 7.418737, 43.730729, 7.421288, 1.532, 88));
        // but the other direction (where no crossing is necessary) is possible:
        list.add(new OneRun(43.730729, 7.42135, 43.72775, 7.418737, 2524, 87));
<<<<<<< HEAD
        list.add(new OneRun(43.727687, 7.418737, 43.74958, 7.436566, 3604, 136));
        list.add(new OneRun(43.72915, 7.410572, 43.739213, 7.4277, 2365, 99));        
=======
        list.add(new OneRun(43.727687, 7.418737, 43.74958, 7.436566, 3605, 126));
        list.add(new OneRun(43.72915, 7.410572, 43.739213, 7.4277, 2490, 102));        
>>>>>>> 3d1e85e5
        return list;
    }

    @Test
    public void testMonaco() {
        runAlgo(testCollector, "files/monaco.osm.gz", "target/graph-monaco",
                createMonacoCar(), "CAR", true, new CarFlagEncoder());
        assertEquals(testCollector.toString(), 0, testCollector.errors.size());
    }

    @Test
    public void testMonacoMixed() {
        // Additional locations are inserted because of new crossings from foot to highway paths!
        // Distance is the same.
        List<OneRun> list = createMonacoCar();
        list.get(0).locs = 97;
<<<<<<< HEAD
        list.get(1).locs = 147;
                
=======
        list.get(1).locs = 135;

>>>>>>> 3d1e85e5
        // 43.72915, 7.410572, 43.739213, 7.4277 -> cannot route
        // 43.72915, 7.410572, 43.739213, 7.4278 -> all ok
        runAlgo(testCollector, "files/monaco.osm.gz", "target/graph-monaco",
                list, "CAR,FOOT", false, new CarFlagEncoder());
        assertEquals(testCollector.toString(), 0, testCollector.errors.size());
    }

    @Test
    public void testMonacoFoot() {
        List<OneRun> list = new ArrayList<OneRun>();
        list.add(new OneRun(43.730729, 7.421288, 43.727687, 7.418737, 1536, 80));
        list.add(new OneRun(43.727687, 7.418737, 43.74958, 7.436566, 3455, 123));
        list.add(new OneRun(43.72915, 7.410572, 43.739213, 7.427806, 2243, 99));
        runAlgo(testCollector, "files/monaco.osm.gz", "target/graph-monaco",
                list, "FOOT", true, new FootFlagEncoder());
<<<<<<< HEAD
=======
        assertEquals(testCollector.toString(), 0, testCollector.errors.size());
    }

    @Test
    public void testMonacoBike() {
        List<OneRun> list = new ArrayList<OneRun>();
        list.add(new OneRun(43.730729, 7.421288, 43.727687, 7.418737, 2543, 86));
        list.add(new OneRun(43.727687, 7.418737, 43.74958, 7.436566, 3604, 125));
        list.add(new OneRun(43.72915, 7.410572, 43.739213, 7.427806, 2564, 125));
        runAlgo(testCollector, "files/monaco.osm.gz", "target/graph-monaco",
                list, "BIKE", true, new BikeFlagEncoder());
>>>>>>> 3d1e85e5
        assertEquals(testCollector.toString(), 0, testCollector.errors.size());
    }

    @Test
    public void testAndorra() {
        List<OneRun> list = new ArrayList<OneRun>();
        list.add(new OneRun(42.56819, 1.603231, 42.571034, 1.520662, 21122, 699));
        list.add(new OneRun(42.529176, 1.571302, 42.571034, 1.520662, 16089, 510));
        // if we would use double for lat+lon we would get path length 16.466 instead of 16.452
        runAlgo(testCollector, "files/andorra.osm.gz", "target/graph-andorra",
                list, "CAR", true, new CarFlagEncoder());
        assertEquals(testCollector.toString(), 0, testCollector.errors.size());
    }

    @Test
    public void testAndorraFoot() {
        List<OneRun> list = new ArrayList<OneRun>();
<<<<<<< HEAD
        list.add(new OneRun(42.56819, 1.603231, 42.571034, 1.520662, 16053, 509));
        list.add(new OneRun(42.529176, 1.571302, 42.571034, 1.520662, 12154, 367));
=======
        list.add(new OneRun(42.56819, 1.603231, 42.571034, 1.520662, 16189, 517));
        list.add(new OneRun(42.529176, 1.571302, 42.571034, 1.520662, 12410, 391));
>>>>>>> 3d1e85e5
        // if we would use double for lat+lon we would get path length 16.466 instead of 16.452
        runAlgo(testCollector, "files/andorra.osm.gz", "target/graph-andorra",
                list, "FOOT", true, new FootFlagEncoder());
        assertEquals(testCollector.toString(), 0, testCollector.errors.size());
    }

    @Test
    public void testCampoGrande() {
        // test not only NE quadrant of earth!

        // bzcat campo-grande.osm.bz2 
        //   | ./bin/osmosis --read-xml enableDateParsing=no file=- --bounding-box top=-20.4 left=-54.6 bottom=-20.6 right=-54.5 --write-xml file=- 
        //   | bzip2 > campo-grande.extracted.osm.bz2

        List<OneRun> list = new ArrayList<OneRun>();
        list.add(new OneRun(-20.4, -54.6, -20.6, -54.54, 25515, 253));
        list.add(new OneRun(-20.43, -54.54, -20.537, -54.674, 18020, 238));
        runAlgo(testCollector, "files/campo-grande.osm.gz", "target/graph-campo-grande", list,
                "CAR", false, new CarFlagEncoder());
        assertEquals(testCollector.toString(), 0, testCollector.errors.size());
    }

    void runAlgo(TestAlgoCollector testCollector, String osmFile,
            String graphFile, List<OneRun> forEveryAlgo, String vehicles,
            boolean ch, EdgePropertyEncoder encoder) {
        try {
            // make sure we are using the latest file format
            Helper.removeDir(new File(graphFile));
<<<<<<< HEAD
            GraphHopper hopper = new GraphHopper().
                    init(new CmdArgs().
                    put("graph.location", graphFile).
                    put("graph.dataaccess", "inmemory").
                    put("osmreader.osm", osmFile).
                    put("osmreader.acceptWay", vehicles)).
=======
            GraphHopper hopper = new GraphHopper().setInMemory(true, true).
                    osmFile(osmFile).graphHopperLocation(graphFile).
                    acceptWay(AcceptWay.parse(vehicles)).
>>>>>>> 3d1e85e5
                    importOrLoad();

            Graph g = hopper.graph();
            Location2IDIndex idx = hopper.index();

            Collection<AlgorithmPreparation> prepares = RoutingAlgorithmSpecialAreaTests.
                    createAlgos(g, encoder, ch);
            EdgeFilter edgeFilter = new DefaultEdgeFilter(encoder);
            for (AlgorithmPreparation prepare : prepares) {
                for (OneRun or : forEveryAlgo) {
                    int from = idx.findClosest(or.fromLat, or.fromLon, edgeFilter).closestNode();
                    int to = idx.findClosest(or.toLat, or.toLon, edgeFilter).closestNode();
                    testCollector.assertDistance(prepare.createAlgo(), from, to, or.dist, or.locs);
                }
            }
        } catch (Exception ex) {
            throw new RuntimeException("cannot handle osm file " + osmFile, ex);
        } finally {
            Helper.removeDir(new File(graphFile));
        }
    }

    @Test
    public void testMonacoParallel() throws IOException {
        System.out.println("testMonacoParallel takes a bit time...");
        String graphFile = "target/graph-monaco";
        Helper.removeDir(new File(graphFile));
<<<<<<< HEAD
        GraphHopper hopper = new GraphHopper().
                init(new CmdArgs().
                put("graph.location", graphFile).
                put("graph.dataaccess", "inmemory").
                put("osmreader.osm", "files/monaco.osm.gz")).
=======
        GraphHopper hopper = new GraphHopper().setInMemory(true, true).
                osmFile("files/monaco.osm.gz").graphHopperLocation(graphFile).
>>>>>>> 3d1e85e5
                importOrLoad();
        final Graph g = hopper.graph();
        final Location2IDIndex idx = hopper.index();
        final List<OneRun> instances = createMonacoCar();
        List<Thread> threads = new ArrayList<Thread>();
        final AtomicInteger integ = new AtomicInteger(0);
        int MAX = 100;
        EdgePropertyEncoder carEncoder = new CarFlagEncoder();

        // testing if algorithms are independent. should be. so test only two algorithms. 
        // also the preparing is too costly to be called for every thread
        int algosLength = 2;
        for (int no = 0; no < MAX; no++) {
            for (int instanceNo = 0; instanceNo < instances.size(); instanceNo++) {
                RoutingAlgorithm[] algos = new RoutingAlgorithm[]{new AStar(g, carEncoder),
                    new DijkstraBidirectionRef(g, carEncoder)};
                for (final RoutingAlgorithm algo : algos) {
                    // an algorithm is not thread safe! reuse via clear() is ONLY appropriated if used from same thread!
                    final int instanceIndex = instanceNo;
                    Thread t = new Thread() {
                        @Override public void run() {
                            OneRun o = instances.get(instanceIndex);
                            int from = idx.findID(o.fromLat, o.fromLon);
                            int to = idx.findID(o.toLat, o.toLon);
                            testCollector.assertDistance(algo, from, to, o.dist, o.locs);
                            integ.addAndGet(1);
                        }
                    };
                    t.start();
                    threads.add(t);
                }
            }
        }

        for (Thread t : threads) {
            try {
                t.join();
            } catch (InterruptedException ex) {
                throw new RuntimeException(ex);
            }
        }

        assertEquals(MAX * algosLength * instances.size(), integ.get());
        assertEquals(testCollector.toString(), 0, testCollector.errors.size());
    }

    class OneRun {

        double fromLat, fromLon;
        double toLat, toLon;
        double dist;
        int locs;

        public OneRun(double fromLat, double fromLon, double toLat, double toLon, double dist, int locs) {
            this.fromLat = fromLat;
            this.fromLon = fromLon;
            this.toLat = toLat;
            this.toLon = toLon;
            this.dist = dist;
            this.locs = locs;
        }
    }
}<|MERGE_RESOLUTION|>--- conflicted
+++ resolved
@@ -19,10 +19,7 @@
 package com.graphhopper.routing;
 
 import com.graphhopper.GraphHopper;
-<<<<<<< HEAD
-=======
 import com.graphhopper.routing.util.AcceptWay;
->>>>>>> 3d1e85e5
 import com.graphhopper.routing.util.AlgorithmPreparation;
 import com.graphhopper.routing.util.BikeFlagEncoder;
 import com.graphhopper.routing.util.CarFlagEncoder;
@@ -66,13 +63,8 @@
         // list.add(new OneRun(43.727687, 7.418737, 43.730729, 7.421288, 1.532, 88));
         // but the other direction (where no crossing is necessary) is possible:
         list.add(new OneRun(43.730729, 7.42135, 43.72775, 7.418737, 2524, 87));
-<<<<<<< HEAD
-        list.add(new OneRun(43.727687, 7.418737, 43.74958, 7.436566, 3604, 136));
-        list.add(new OneRun(43.72915, 7.410572, 43.739213, 7.4277, 2365, 99));        
-=======
         list.add(new OneRun(43.727687, 7.418737, 43.74958, 7.436566, 3605, 126));
         list.add(new OneRun(43.72915, 7.410572, 43.739213, 7.4277, 2490, 102));        
->>>>>>> 3d1e85e5
         return list;
     }
 
@@ -89,13 +81,8 @@
         // Distance is the same.
         List<OneRun> list = createMonacoCar();
         list.get(0).locs = 97;
-<<<<<<< HEAD
-        list.get(1).locs = 147;
-                
-=======
         list.get(1).locs = 135;
 
->>>>>>> 3d1e85e5
         // 43.72915, 7.410572, 43.739213, 7.4277 -> cannot route
         // 43.72915, 7.410572, 43.739213, 7.4278 -> all ok
         runAlgo(testCollector, "files/monaco.osm.gz", "target/graph-monaco",
@@ -111,8 +98,6 @@
         list.add(new OneRun(43.72915, 7.410572, 43.739213, 7.427806, 2243, 99));
         runAlgo(testCollector, "files/monaco.osm.gz", "target/graph-monaco",
                 list, "FOOT", true, new FootFlagEncoder());
-<<<<<<< HEAD
-=======
         assertEquals(testCollector.toString(), 0, testCollector.errors.size());
     }
 
@@ -124,7 +109,6 @@
         list.add(new OneRun(43.72915, 7.410572, 43.739213, 7.427806, 2564, 125));
         runAlgo(testCollector, "files/monaco.osm.gz", "target/graph-monaco",
                 list, "BIKE", true, new BikeFlagEncoder());
->>>>>>> 3d1e85e5
         assertEquals(testCollector.toString(), 0, testCollector.errors.size());
     }
 
@@ -142,13 +126,8 @@
     @Test
     public void testAndorraFoot() {
         List<OneRun> list = new ArrayList<OneRun>();
-<<<<<<< HEAD
-        list.add(new OneRun(42.56819, 1.603231, 42.571034, 1.520662, 16053, 509));
-        list.add(new OneRun(42.529176, 1.571302, 42.571034, 1.520662, 12154, 367));
-=======
         list.add(new OneRun(42.56819, 1.603231, 42.571034, 1.520662, 16189, 517));
         list.add(new OneRun(42.529176, 1.571302, 42.571034, 1.520662, 12410, 391));
->>>>>>> 3d1e85e5
         // if we would use double for lat+lon we would get path length 16.466 instead of 16.452
         runAlgo(testCollector, "files/andorra.osm.gz", "target/graph-andorra",
                 list, "FOOT", true, new FootFlagEncoder());
@@ -177,18 +156,9 @@
         try {
             // make sure we are using the latest file format
             Helper.removeDir(new File(graphFile));
-<<<<<<< HEAD
-            GraphHopper hopper = new GraphHopper().
-                    init(new CmdArgs().
-                    put("graph.location", graphFile).
-                    put("graph.dataaccess", "inmemory").
-                    put("osmreader.osm", osmFile).
-                    put("osmreader.acceptWay", vehicles)).
-=======
             GraphHopper hopper = new GraphHopper().setInMemory(true, true).
                     osmFile(osmFile).graphHopperLocation(graphFile).
                     acceptWay(AcceptWay.parse(vehicles)).
->>>>>>> 3d1e85e5
                     importOrLoad();
 
             Graph g = hopper.graph();
@@ -216,16 +186,8 @@
         System.out.println("testMonacoParallel takes a bit time...");
         String graphFile = "target/graph-monaco";
         Helper.removeDir(new File(graphFile));
-<<<<<<< HEAD
-        GraphHopper hopper = new GraphHopper().
-                init(new CmdArgs().
-                put("graph.location", graphFile).
-                put("graph.dataaccess", "inmemory").
-                put("osmreader.osm", "files/monaco.osm.gz")).
-=======
         GraphHopper hopper = new GraphHopper().setInMemory(true, true).
                 osmFile("files/monaco.osm.gz").graphHopperLocation(graphFile).
->>>>>>> 3d1e85e5
                 importOrLoad();
         final Graph g = hopper.graph();
         final Location2IDIndex idx = hopper.index();
