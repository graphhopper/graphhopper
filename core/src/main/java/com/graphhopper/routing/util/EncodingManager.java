--- conflicted
+++ resolved
@@ -346,11 +346,7 @@
     {
         for (AbstractFlagEncoder encoder : edgeEncoders)
         {
-<<<<<<< HEAD
-            flags = encoder.swapDirection(flags);
-=======
-            flags = edgeEncoders.get(i).reverseFlags(flags);
->>>>>>> 816e8094
+            flags = encoder.reverseFlags(flags);
         }
         return flags;
     }
