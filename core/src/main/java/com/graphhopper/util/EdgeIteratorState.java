--- conflicted
+++ resolved
@@ -99,20 +99,12 @@
      * and adjacent nodes, flags and wayGeometry are in reversed order. See #162 for more details
      * about why we need the new reverse parameter.
      */
-<<<<<<< HEAD
-    EdgeIteratorState detach();
-=======
     EdgeIteratorState detach( boolean reverse );
->>>>>>> 816e8094
 
     /**
      * Copies the properties of this edge into the specified edge. Does not change nodes!
      * <p>
      * @return the specified edge e
      */
-<<<<<<< HEAD
     EdgeIteratorState copyPropertiesTo( EdgeIteratorState e );
-=======
-    void copyProperties( EdgeIteratorState edge );
->>>>>>> 816e8094
 }