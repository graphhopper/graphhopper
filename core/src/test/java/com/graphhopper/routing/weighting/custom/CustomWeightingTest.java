--- conflicted
+++ resolved
@@ -3,6 +3,7 @@
 import com.bedatadriven.jackson.datatype.jts.JtsModule;
 import com.fasterxml.jackson.databind.ObjectMapper;
 import com.graphhopper.config.Profile;
+import com.graphhopper.util.TurnCostsConfig;
 import com.graphhopper.json.Statement;
 import com.graphhopper.reader.ReaderWay;
 import com.graphhopper.routing.DefaultWeightingFactory;
@@ -17,13 +18,9 @@
 import org.junit.jupiter.api.BeforeEach;
 import org.junit.jupiter.api.Test;
 
-<<<<<<< HEAD
 import java.util.Arrays;
 import java.util.List;
-import java.util.Random;
-
-=======
->>>>>>> c64febe4
+
 import static com.graphhopper.json.Statement.*;
 import static com.graphhopper.json.Statement.Op.LIMIT;
 import static com.graphhopper.json.Statement.Op.MULTIPLY;
@@ -149,12 +146,6 @@
 
     @Test
     public void testBoolean() {
-<<<<<<< HEAD
-        DecimalEncodedValue orientationEnc = Orientation.create();
-        BooleanEncodedValue accessEnc = VehicleAccess.create("car");
-        DecimalEncodedValue avSpeedEnc = VehicleSpeed.create("car", 5, 5, false);
-=======
->>>>>>> c64febe4
         BooleanEncodedValue specialEnc = new SimpleBooleanEncodedValue("special", true);
         DecimalEncodedValue avSpeedEnc = VehicleSpeed.create("car", 5, 5, false);
         encodingManager = new EncodingManager.Builder().add(specialEnc).add(avSpeedEnc).build();
@@ -508,7 +499,6 @@
         // private should influence bike only slightly
         assertEquals(240, bikeWeighting.calcEdgeWeight(edge, false), .01);
     }
-<<<<<<< HEAD
 
     @Test
     public void testRawTurnWeight() {
@@ -585,10 +575,9 @@
         turnGraph.getNodeAccess().setNode(6, 51.0358, 13.726);
 
         Profile profile = new Profile("car");
-        TurnCostsConfig config = new TurnCostsConfig().
-                setLeftCost(6);
-        profile.setCustomModel(new CustomModel().setTurnCostsConfig(config)).
-                setTurnCosts(true);
+        TurnCostsConfig config = new TurnCostsConfig().setLeftCost(6);
+        profile.setCustomModel(createSpeedCustomModel(tcAvgSpeedEnc));
+        profile.setTurnCostsConfig(config);
         Weighting weighting = new DefaultWeightingFactory(turnGraph, em).createWeighting(profile, new PMap(), false);
         OrientationCalculator calc = new OrientationCalculator(orientEnc);
         EdgeIntAccess edgeIntAccess = turnGraph.createEdgeIntAccess();
@@ -617,10 +606,4 @@
         // top to left => right turn
         assertEquals(0.5, weighting.calcTurnWeight(edge25.getEdge(), 2, edge12.getEdge()), 0.01);
     }
-
-    private void setTurnRestriction(Graph graph, int from, int via, int to) {
-        graph.getTurnCostStorage().set(turnRestrictionEnc, getEdge(graph, from, via).getEdge(), via, getEdge(graph, via, to).getEdge(), true);
-    }
-=======
->>>>>>> c64febe4
 }