--- conflicted
+++ resolved
@@ -311,11 +311,7 @@
       | 4, ADANAC DRIVE, NURSLING, SOUTHAMPTON, SO16 0AS | 1, PICCADILLY ARCADE, LONDON, SW1Y 6NH | car       |
 
   @Routing
-<<<<<<< HEAD
-  Scenario Outline: Verify  Route using Full UK Address (Hounslow to Slough)
-=======
   Scenario Outline: Verify  Route using Full UK Address (Southampton to London)
->>>>>>> f5c0d245
     Given I request a route between "<pointA>" and "<pointB>" as a "<routetype>" from RoutingAPI
     Then I should be able to verify the waypoints on the route map:
       | wayPointIndex | waypointdesc                           |
