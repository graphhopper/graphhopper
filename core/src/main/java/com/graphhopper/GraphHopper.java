--- conflicted
+++ resolved
@@ -1,923 +1,919 @@
-/*
- *  Licensed to GraphHopper and Peter Karich under one or more contributor
- *  license agreements. See the NOTICE file distributed with this work for 
- *  additional information regarding copyright ownership.
- * 
- *  GraphHopper licenses this file to you under the Apache License, 
- *  Version 2.0 (the "License"); you may not use this file except in 
- *  compliance with the License. You may obtain a copy of the License at
- * 
- *       http://www.apache.org/licenses/LICENSE-2.0
- * 
- *  Unless required by applicable law or agreed to in writing, software
- *  distributed under the License is distributed on an "AS IS" BASIS,
- *  WITHOUT WARRANTIES OR CONDITIONS OF ANY KIND, either express or implied.
- *  See the License for the specific language governing permissions and
- *  limitations under the License.
- */
-package com.graphhopper;
-
-import com.graphhopper.reader.OSMReader;
-import com.graphhopper.routing.Path;
-import com.graphhopper.routing.RoutingAlgorithm;
-import com.graphhopper.routing.ch.PrepareContractionHierarchies;
-import com.graphhopper.routing.util.*;
-import com.graphhopper.storage.*;
-import com.graphhopper.storage.index.*;
-import com.graphhopper.util.*;
-import com.graphhopper.util.shapes.GHPlace;
-import java.util.List;
-
-import java.io.File;
-import java.io.IOException;
-<<<<<<< HEAD
-import java.util.ArrayList;
-=======
-import java.text.SimpleDateFormat;
-import java.util.Date;
->>>>>>> e5465d3c
-
-import org.slf4j.Logger;
-import org.slf4j.LoggerFactory;
-
-/**
- * Main wrapper of the offline API for a simple and efficient usage.
- * <p/>
- * @see GraphHopperAPI
- * @author Peter Karich
- */
-public class GraphHopper implements GraphHopperAPI
-{
-    public static void main( String[] strs ) throws Exception
-    {
-        CmdArgs args = CmdArgs.read(strs);
-        GraphHopper hopper = new GraphHopper().init(args);
-        hopper.importOrLoad();
-        RoutingAlgorithmSpecialAreaTests tests = new RoutingAlgorithmSpecialAreaTests(hopper);
-        if (args.getBool("graph.testIT", false))
-            tests.start();
-    }
-
-    private final Logger logger = LoggerFactory.getLogger(getClass());
-    // for graph:
-    private GraphStorage graph;
-    private String ghLocation = "";
-    private DAType dataAccessType = DAType.RAM;
-    private boolean sortGraph = false;
-    boolean removeZipped = true;
-    // for routing:
-    private boolean simplifyRequest = true;
-    // for index:
-    private LocationIndex locationIndex;
-    private int preciseIndexResolution = 500;
-    private boolean searchRegion = true;
-    // for prepare
-    private int minNetworkSize = 200;
-    // for CH prepare
-    private AlgorithmPreparation prepare;
-    private boolean doPrepare = true;
-    private boolean chEnabled = true;
-    private String chWeighting = "fastest";
-    private int periodicUpdates = 20;
-    private int lazyUpdates = 10;
-    private int neighborUpdates = 20;
-    private double logMessages = 20;
-    // for OSM import:
-    private String osmFile;
-    private EncodingManager encodingManager;
-    private long expectedCapacity = 100;
-    private double wayPointMaxDistance = 1;
-    private int workerThreads = -1;
-    private int defaultSegmentSize = -1;
-    private boolean turnCosts = false;
-    private boolean enableInstructions = true;
-    private boolean calcPoints = true;
-    private boolean fullyLoaded = false;
-
-    public GraphHopper()
-    {
-    }
-
-    /**
-     * For testing
-     */
-    GraphHopper loadGraph( GraphStorage g )
-    {
-        this.graph = g;
-        fullyLoaded = true;
-        initLocationIndex();
-        return this;
-    }
-
-    /**
-     * Specify which vehicles can be read by this GraphHopper instance. An encoding manager defines
-     * how data from every vehicle is written (und read) into edges of the graph.
-     */
-    public GraphHopper setEncodingManager( EncodingManager acceptWay )
-    {
-        ensureNotLoaded();
-        this.encodingManager = acceptWay;
-        return this;
-    }
-
-    public EncodingManager getEncodingManager()
-    {
-        return encodingManager;
-    }
-
-    /**
-     * Configures the underlying storage to be used on a well equipped server.
-     */
-    public GraphHopper forServer()
-    {
-        // simplify to reduce network IO
-        setSimplifyRequest(true);
-        setPreciseIndexResolution(500);
-        return setInMemory(true);
-    }
-
-    /**
-     * Configures the underlying storage to be used on a Desktop computer with enough RAM but no
-     * network latency.
-     */
-    public GraphHopper forDesktop()
-    {
-        setSimplifyRequest(false);
-        setPreciseIndexResolution(500);
-        return setInMemory(true);
-    }
-
-    /**
-     * Configures the underlying storage to be used on a less powerful machine like Android and
-     * Raspberry Pi with only few RAM.
-     */
-    public GraphHopper forMobile()
-    {
-        setSimplifyRequest(false);
-        setPreciseIndexResolution(500);
-        return setMemoryMapped();
-    }
-
-    /**
-     * Precise location resolution index means also more space (disc/RAM) could be consumed and
-     * probably slower query times, which would be e.g. not suitable for Android. The resolution
-     * specifies the tile width (in meter).
-     */
-    public GraphHopper setPreciseIndexResolution( int precision )
-    {
-        ensureNotLoaded();
-        preciseIndexResolution = precision;
-        return this;
-    }
-
-    /**
-     * This method call results in an in-memory graph. Specify storeOnFlush to true if you want that
-     * existing data will be loaded FROM disc and all in-memory data will be flushed TO disc after
-     * flush is called e.g. while OSM import.
-     */
-    public GraphHopper setInMemory( boolean storeOnFlush )
-    {
-        ensureNotLoaded();
-        if (storeOnFlush)
-            dataAccessType = DAType.RAM_STORE;
-        else
-            dataAccessType = DAType.RAM;
-
-        return this;
-    }
-
-    /**
-     * Enable memory mapped configuration if not enough memory is available on the target platform.
-     */
-    public GraphHopper setMemoryMapped()
-    {
-        ensureNotLoaded();
-        dataAccessType = DAType.MMAP;
-        return this;
-    }
-
-    /**
-     * Not yet stable enough to offer it for everyone
-     */
-    private GraphHopper setUnsafeMemory()
-    {
-        ensureNotLoaded();
-        dataAccessType = DAType.UNSAFE_STORE;
-        return this;
-    }
-
-    /**
-     * Disables "CH-preparation". Use only if you know what you do.
-     */
-    public GraphHopper setDoPrepare( boolean doPrepare )
-    {
-        this.doPrepare = doPrepare;
-        return this;
-    }
-
-    /**
-     * Enables the use of contraction hierarchies to reduce query times. Enabled by default.
-     * <p/>
-     * @param weighting can be "fastest", "shortest" or your own weight-calculation type.
-     * @see #disableCHShortcuts()
-     */
-    public GraphHopper setCHShortcuts( String weighting )
-    {
-        ensureNotLoaded();
-        chEnabled = true;
-        chWeighting = weighting;
-        return this;
-    }
-
-    public String getCHWeighting()
-    {
-        return chWeighting;
-    }
-
-    /**
-     * Disables contraction hierarchies. Enabled by default.
-     */
-    public GraphHopper disableCHShortcuts()
-    {
-        ensureNotLoaded();
-        chEnabled = false;
-        return this;
-    }
-
-    public boolean isCHEnabled()
-    {
-        return chEnabled;
-    }
-
-    /**
-     * @return if import of turn restrictions is enabled
-     */
-    public boolean isEnableTurnRestrictions()
-    {
-        return turnCosts;
-    }
-
-    /**
-     * This method specifies if the import should include turn restrictions if available
-     */
-    public GraphHopper setEnableTurnRestrictions( boolean b )
-    {
-        ensureNotLoaded();
-        turnCosts = b;
-        return this;
-    }
-
-    /**
-     * This method specifies if the import should include way names to be able to return
-     * instructions for a route.
-     */
-    public GraphHopper setEnableInstructions( boolean b )
-    {
-        ensureNotLoaded();
-        enableInstructions = b;
-        return this;
-    }
-
-    /**
-     * This methods enables gps point calculation. If disabled only distance will be calculated.
-     */
-    public GraphHopper setEnableCalcPoints( boolean b )
-    {
-        calcPoints = b;
-        return this;
-    }
-
-    /**
-     * This method specifies if the returned path should be simplified or not, via douglas-peucker
-     * or similar algorithm.
-     */
-    private GraphHopper setSimplifyRequest( boolean doSimplify )
-    {
-        this.simplifyRequest = doSimplify;
-        return this;
-    }
-
-    /**
-     * Sets the graphhopper folder.
-     */
-    public GraphHopper setGraphHopperLocation( String ghLocation )
-    {
-        ensureNotLoaded();
-        if (ghLocation == null)
-            throw new IllegalArgumentException("graphhopper location cannot be null");
-
-        this.ghLocation = ghLocation;
-        return this;
-    }
-
-    public String getGraphHopperLocation()
-    {
-        return ghLocation;
-    }
-
-    /**
-     * This file can be an osm xml (.osm), a compressed xml (.osm.zip or .osm.gz) or a protobuf file
-     * (.pbf).
-     */
-    public GraphHopper setOSMFile( String osmFileStr )
-    {
-        ensureNotLoaded();
-        if (Helper.isEmpty(osmFileStr))
-            throw new IllegalArgumentException("OSM file cannot be empty.");
-
-        osmFile = osmFileStr;
-        return this;
-    }
-
-    public String getOSMFile()
-    {
-        return osmFile;
-    }
-
-    /**
-     * The underlying graph used in algorithms.
-     * <p>
-     * @throws IllegalStateException if graph is not instantiated.
-     */
-    public GraphStorage getGraph()
-    {
-        if (graph == null)
-            throw new IllegalStateException("Graph not initialized");
-
-        return graph;
-    }
-
-    public void setGraph( GraphStorage graph )
-    {
-        this.graph = graph;
-    }
-
-    /**
-     * The location index created from the graph.
-     * <p>
-     * @throws IllegalStateException if index is not initialized
-     */
-    public LocationIndex getLocationIndex()
-    {
-        if (locationIndex == null)
-            throw new IllegalStateException("Location index not initialized");
-
-        return locationIndex;
-    }
-
-    public AlgorithmPreparation getPreparation()
-    {
-        return prepare;
-    }
-
-    /**
-     * Sorts the graph which requires more RAM while import. See #12
-     */
-    public GraphHopper setSortGraph( boolean sortGraph )
-    {
-        ensureNotLoaded();
-        this.sortGraph = sortGraph;
-        return this;
-    }
-
-    /*
-     * Command line configuration overwrites the ones in the config file
-     */
-    protected CmdArgs mergeArgsFromConfig( CmdArgs args ) throws IOException
-    {
-        if (!Helper.isEmpty(args.get("config", "")))
-        {
-            CmdArgs tmp = CmdArgs.readFromConfig(args.get("config", ""), "graphhopper.config");
-            tmp.merge(args);
-            return tmp;
-        }
-        return args;
-    }
-
-    /**
-     * Reads configuration from a CmdArgs object. Which can be manually filled, or via main(String[]
-     * args) ala CmdArgs.read(args) or via configuration file ala
-     * CmdArgs.readFromConfig("config.properties", "graphhopper.config")
-     */
-    public GraphHopper init( CmdArgs args ) throws IOException
-    {
-        args = mergeArgsFromConfig(args);
-        String tmpOsmFile = args.get("osmreader.osm", "");
-        if (!Helper.isEmpty(tmpOsmFile))
-            osmFile = tmpOsmFile;
-
-        String graphHopperFolder = args.get("graph.location", "");
-        if (Helper.isEmpty(graphHopperFolder) && Helper.isEmpty(ghLocation))
-        {
-            if (Helper.isEmpty(osmFile))
-                throw new IllegalArgumentException("You need to specify an OSM file.");
-
-            graphHopperFolder = Helper.pruneFileEnd(osmFile) + "-gh";
-        }
-
-        // graph
-        setGraphHopperLocation(graphHopperFolder);
-        expectedCapacity = args.getLong("graph.expectedCapacity", expectedCapacity);
-        defaultSegmentSize = args.getInt("graph.dataaccess.segmentSize", defaultSegmentSize);
-        String dataAccess = args.get("graph.dataaccess", "RAM_STORE").toUpperCase();
-        if (dataAccess.contains("MMAP"))
-        {
-            setMemoryMapped();
-        } else if (dataAccess.contains("UNSAFE"))
-        {
-            setUnsafeMemory();
-        } else
-        {
-            if (dataAccess.contains("RAM_STORE"))
-                setInMemory(true);
-            else
-                setInMemory(false);
-        }
-
-        if (dataAccess.contains("SYNC"))
-            dataAccessType = new DAType(dataAccessType, true);
-
-        sortGraph = args.getBool("graph.doSort", sortGraph);
-        removeZipped = args.getBool("graph.removeZipped", removeZipped);
-        turnCosts = args.getBool("graph.turnCosts", turnCosts);
-
-        // optimizable prepare
-        minNetworkSize = args.getInt("prepare.minNetworkSize", minNetworkSize);
-
-        // prepare CH
-        doPrepare = args.getBool("prepare.doPrepare", doPrepare);
-        String chShortcuts = args.get("prepare.chShortcuts", "fastest");
-        chEnabled = "true".equals(chShortcuts) || "fastest".equals(chShortcuts) || "shortest".equals(chShortcuts);
-        if (chEnabled)
-            setCHShortcuts(chShortcuts);
-
-        periodicUpdates = args.getInt("prepare.updates.periodic", periodicUpdates);
-        lazyUpdates = args.getInt("prepare.updates.lazy", lazyUpdates);
-        neighborUpdates = args.getInt("prepare.updates.neighbor", neighborUpdates);
-        logMessages = args.getDouble("prepare.logmessages", logMessages);
-
-        // osm import
-        wayPointMaxDistance = args.getDouble("osmreader.wayPointMaxDistance", wayPointMaxDistance);
-        String flagEncoders = args.get("osmreader.acceptWay", "CAR");
-        int bytesForFlags = args.getInt("osmreader.bytesForFlags", 4);
-        encodingManager = new EncodingManager(flagEncoders, bytesForFlags);
-        workerThreads = args.getInt("osmreader.workerThreads", workerThreads);
-        enableInstructions = args.getBool("osmreader.instructions", enableInstructions);
-
-        // index
-        preciseIndexResolution = args.getInt("index.highResolution", preciseIndexResolution);
-        return this;
-    }
-
-    private void printInfo()
-    {
-        logger.info("version " + Constants.VERSION + "|" + Constants.BUILD_DATE + " (" + Constants.getVersions() + ")");
-        logger.info("graph " + graph.toString() + ", details:" + graph.toDetailsString());
-    }
-
-    /**
-     * Imports provided data from disc and creates graph. Depending on the settings the resulting
-     * graph will be stored to disc so on a second call this method will only load the graph from
-     * disc which is usually a lot faster.
-     */
-    public GraphHopper importOrLoad()
-    {
-        if (!load(ghLocation))
-        {
-            if (osmFile == null)
-                throw new IllegalStateException("Couldn't load from existing folder: " + ghLocation
-                        + " but also cannot import from OSM file as it wasn't specified!");
-            printInfo();
-            process(ghLocation);
-        } else
-        {
-            printInfo();
-        }
-        return this;
-    }
-
-    /**
-     * Creates the graph from OSM data.
-     */
-    private GraphHopper process( String graphHopperLocation )
-    {
-        setGraphHopperLocation(graphHopperLocation);
-        try
-        {
-            importOSM();
-            graph.getProperties().put("osmreader.import.date", formatDateTime(new Date()));
-        } catch (IOException ex)
-        {
-            throw new RuntimeException("Cannot parse OSM file " + getOSMFile(), ex);
-        }
-        cleanUp();
-        optimize();
-        postProcessing();
-        flush();
-        return this;
-    }
-
-    protected OSMReader importOSM() throws IOException
-    {
-        if (graph == null)
-            throw new IllegalStateException("Load graph before importing OSM data");
-
-        if (osmFile == null)
-            throw new IllegalArgumentException("No OSM file specified");
-
-        File osmTmpFile = new File(osmFile);
-        logger.info("start creating graph from " + osmFile);
-        OSMReader reader = new OSMReader(graph, expectedCapacity).setWorkerThreads(workerThreads).setEncodingManager(encodingManager)
-                .setWayPointMaxDistance(wayPointMaxDistance).setEnableInstructions(enableInstructions);
-        logger.info("using " + graph.toString() + ", memory:" + Helper.getMemInfo());
-        reader.doOSM2Graph(osmTmpFile);
-        return reader;
-    }
-
-    /**
-     * Opens existing graph.
-     * <p/>
-     * @param graphHopperFolder is the folder containing graphhopper files (which can be compressed
-     * too)
-     */
-    @Override
-    public boolean load( String graphHopperFolder )
-    {
-        if (Helper.isEmpty(graphHopperFolder))
-            throw new IllegalStateException("graphHopperLocation is not specified. call init before");
-
-        if (fullyLoaded)
-            throw new IllegalStateException("graph is already successfully loaded");
-
-        if (graphHopperFolder.endsWith("-gh"))
-        {
-            // do nothing  
-        } else if (graphHopperFolder.endsWith(".osm") || graphHopperFolder.endsWith(".xml"))
-        {
-            throw new IllegalArgumentException("To import an osm file you need to use importOrLoad");
-        } else if (graphHopperFolder.indexOf(".") < 0)
-        {
-            if (new File(graphHopperFolder + "-gh").exists())
-                graphHopperFolder += "-gh";
-        } else
-        {
-            File compressed = new File(graphHopperFolder + ".ghz");
-            if (compressed.exists() && !compressed.isDirectory())
-            {
-                try
-                {
-                    new Unzipper().unzip(compressed.getAbsolutePath(), graphHopperFolder, removeZipped);
-                } catch (IOException ex)
-                {
-                    throw new RuntimeException("Couldn't extract file " + compressed.getAbsolutePath()
-                            + " to " + graphHopperFolder, ex);
-                }
-            }
-        }
-        setGraphHopperLocation(graphHopperFolder);
-
-        GHDirectory dir = new GHDirectory(ghLocation, dataAccessType);
-
-        if (chEnabled)
-            graph = new LevelGraphStorage(dir, encodingManager);
-        else if (turnCosts)
-            graph = new GraphHopperStorage(dir, encodingManager, new TurnCostStorage());
-        else
-            graph = new GraphHopperStorage(dir, encodingManager);
-
-        graph.setSegmentSize(defaultSegmentSize);
-        if (!graph.loadExisting())
-            return false;
-
-        postProcessing();
-        fullyLoaded = true;
-        return true;
-    }
-
-    /**
-     * Sets EncodingManager, does the preparation and creates the locationIndex
-     */
-    protected void postProcessing()
-    {
-        encodingManager = graph.getEncodingManager();
-        if (chEnabled)
-            initCHPrepare();
-
-        if (!isPrepared())
-            prepare();
-        initLocationIndex();
-    }
-
-    private boolean isPrepared()
-    {
-        return "true".equals(graph.getProperties().get("prepare.done"));
-    }
-
-    protected void initCHPrepare()
-    {
-        FlagEncoder encoder = encodingManager.getSingle();
-        PrepareContractionHierarchies tmpPrepareCH = new PrepareContractionHierarchies(encoder,
-                createWeighting(chWeighting, encoder));
-        tmpPrepareCH.setPeriodicUpdates(periodicUpdates).
-                setLazyUpdates(lazyUpdates).
-                setNeighborUpdates(neighborUpdates).
-                setLogMessages(logMessages);
-
-        prepare = tmpPrepareCH;
-        prepare.setGraph(graph);
-    }
-
-    protected Weighting createWeighting( String weighting, FlagEncoder encoder )
-    {
-        // ignore case
-        weighting = weighting.toLowerCase();
-        if ("shortest".equals(weighting))
-            return new ShortestWeighting();
-        return new FastestWeighting(encoder);
-    }
-    
-    private QueryResult[] getArray(List<GHPlace> list, EdgeFilter edgeFilter)
-    {
-        List<QueryResult> reslist = new ArrayList<QueryResult>(list.size());
-        for(GHPlace place : list)
-        {
-            QueryResult loc = locationIndex.findClosest(place.getLat(), place.getLon(), edgeFilter);
-            reslist.add(loc);
-        }
-        return reslist.toArray(new QueryResult[reslist.size()]);
-    }
-        
-    @Override
-    public GHResponse route( GHViaRequest request )
-    {
-        request.check();
-        if (graph == null || !fullyLoaded)
-            throw new IllegalStateException("Call load or importOrLoad before routing");
-        
-        StopWatch sw = new StopWatch().start();        
-        GHResponse rsp = new GHResponse();
-        if (!encodingManager.supports(request.getVehicle()))
-        {
-            rsp.addError(new IllegalArgumentException("Vehicle " + request.getVehicle() + " unsupported. Supported are: "
-                    + getEncodingManager()));
-            return rsp;
-        }
-        FlagEncoder encoder = encodingManager.getEncoder(request.getVehicle());
-        EdgeFilter edgeFilter = new DefaultEdgeFilter(encoder);
-        
-        String debug = "idLookup:" + sw.stop().getSeconds() + "s";
-        ViaRouting viaRouter = new ViaRouting(encodingManager,getGraph(),periodicUpdates, lazyUpdates ,neighborUpdates, logMessages);
-        List<Path> pathList;
-        pathList = viaRouter.calcPathList( getArray(request.getViaList(),edgeFilter), request.getAlgorithm(), request.getVehicle(), request.getWeighting(), chEnabled );
-
-        calcPoints = request.getHint("calcPoints", calcPoints);
-        if (calcPoints)
-        {
-           enableInstructions = request.getHint("instructions", enableInstructions);
-           PointList points = viaRouter.getPoints(pathList);
-           rsp.setFound(points.getSize() > 1);
-           simplifyRequest = request.getHint("simplifyRequest", simplifyRequest);
-           if (simplifyRequest)
-           {
-               sw = new StopWatch().start();
-               int orig = points.getSize();
-               double minPathPrecision = request.getHint("douglas.minprecision", 1d);
-               if (minPathPrecision > 0)
-                   new DouglasPeucker().setMaxDistance(minPathPrecision).simplify(points);
-               
-               debug += ", simplify (" + orig + "->" + points.getSize() + "):" + sw.stop().getSeconds() + "s";
-            }
-
-            if (enableInstructions)
-            {
-                sw = new StopWatch().start();
-                rsp.setInstructions(viaRouter.calcInstructions(pathList));
-                debug += ", instructions:" + sw.stop().getSeconds() + "s";
-            }
-
-            rsp.setPoints(points);
-        } else
-            rsp.setFound(pathList.get(0).isFound());
-        
-        rsp.setDistance(viaRouter.getPathDistance(pathList));
-        rsp.setMillis(viaRouter.getPathMillis(pathList));
-        rsp.setDebugInfo(debug);
-        return rsp;
-    }
-    
-    @Override
-    public GHResponse route( GHRequest request )
-    {
-        request.check();
-        if (graph == null || !fullyLoaded)
-            throw new IllegalStateException("Call load or importOrLoad before routing");
-
-        StopWatch sw = new StopWatch().start();
-        GHResponse rsp = new GHResponse();
-
-        if (!encodingManager.supports(request.getVehicle()))
-        {
-            rsp.addError(new IllegalArgumentException("Vehicle " + request.getVehicle() + " unsupported. Supported are: "
-                    + getEncodingManager()));
-            return rsp;
-        }
-
-        FlagEncoder encoder = encodingManager.getEncoder(request.getVehicle());
-        EdgeFilter edgeFilter = new DefaultEdgeFilter(encoder);
-        QueryResult fromRes = locationIndex.findClosest(request.getFrom().lat, request.getFrom().lon, edgeFilter);
-        QueryResult toRes = locationIndex.findClosest(request.getTo().lat, request.getTo().lon, edgeFilter);
-
-        String debug = "idLookup:" + sw.stop().getSeconds() + "s";
-
-        if (!fromRes.isValid())
-            rsp.addError(new IllegalArgumentException("Cannot find point 1: " + request.getFrom()));
-
-        if (!toRes.isValid())
-            rsp.addError(new IllegalArgumentException("Cannot find point 2: " + request.getTo()));
-
-        sw = new StopWatch().start();
-        RoutingAlgorithm algo = null;
-        if (chEnabled)
-        {
-            if (prepare == null)
-                throw new IllegalStateException(
-                        "Preparation object is null. CH-preparation wasn't done or did you forgot to call disableCHShortcuts()?");
-
-            if (request.getAlgorithm().equals("dijkstrabi"))
-                algo = prepare.createAlgo();
-            else if (request.getAlgorithm().equals("astarbi"))
-                algo = ((PrepareContractionHierarchies) prepare).createAStar();
-            else
-                rsp.addError(new IllegalStateException(
-                        "Only dijkstrabi and astarbi is supported for LevelGraph (using contraction hierarchies)!"));
-
-        } else
-        {
-            Weighting weighting = createWeighting(request.getWeighting(), encoder);
-            prepare = NoOpAlgorithmPreparation.createAlgoPrepare(graph, request.getAlgorithm(), encoder, weighting);
-            algo = prepare.createAlgo();
-        }
-
-        if (rsp.hasErrors())
-            return rsp;
-
-        debug += ", algoInit:" + sw.stop().getSeconds() + "s";
-        sw = new StopWatch().start();
-        
-        Path path = algo.calcPath(fromRes, toRes);
-        debug += ", " + algo.getName() + "-routing:" + sw.stop().getSeconds() + "s, " + path.getDebugInfo();
-
-        calcPoints = request.getHint("calcPoints", calcPoints);
-        if (calcPoints)
-        {
-            PointList points = path.calcPoints();
-            rsp.setFound(points.getSize() > 1);
-            simplifyRequest = request.getHint("simplifyRequest", simplifyRequest);
-            if (simplifyRequest)
-            {
-                sw = new StopWatch().start();
-                int orig = points.getSize();
-                double minPathPrecision = request.getHint("douglas.minprecision", 1d);
-                if (minPathPrecision > 0)
-                    new DouglasPeucker().setMaxDistance(minPathPrecision).simplify(points);
-
-                debug += ", simplify (" + orig + "->" + points.getSize() + "):" + sw.stop().getSeconds() + "s";
-            }
-            rsp.setPoints(points);
-
-            enableInstructions = request.getHint("instructions", enableInstructions);
-            if (enableInstructions)
-            {
-                sw = new StopWatch().start();
-                rsp.setInstructions(path.calcInstructions());
-                debug += ", instructions:" + sw.stop().getSeconds() + "s";
-            }
-        } else
-            rsp.setFound(path.isFound());
-
-        return rsp.setDistance(path.getDistance()).setMillis(path.getMillis()).setDebugInfo(debug);
-    }
-
-    protected LocationIndex createLocationIndex( Directory dir )
-    {
-        LocationIndex tmpIndex;
-        if (preciseIndexResolution > 0)
-        {
-            LocationIndexTree tmpNIndex;
-            if (graph instanceof LevelGraph)
-            {
-                tmpNIndex = new LocationIndexTreeSC((LevelGraph) graph, dir);
-            } else
-            {
-                tmpNIndex = new LocationIndexTree(graph, dir);
-            }
-            tmpNIndex.setResolution(preciseIndexResolution);
-            tmpNIndex.setSearchRegion(searchRegion);
-            tmpIndex = tmpNIndex;
-        } else
-        {
-            tmpIndex = new Location2IDQuadtree(graph, dir);
-            tmpIndex.setResolution(Helper.calcIndexSize(graph.getBounds()));
-        }
-
-        if (!tmpIndex.loadExisting())
-            tmpIndex.prepareIndex();
-
-        return tmpIndex;
-    }
-
-    /**
-     * Initializes the location index. Currently this has to be done after the ch-preparation!
-     * Because - to improve performance - certain edges won't be available in a ch-graph and the
-     * index needs to know this and selects the correct nodes which still see the correct neighbors.
-     */
-    protected void initLocationIndex()
-    {
-        if (locationIndex != null)
-            throw new IllegalStateException("Cannot initialize locationIndex twice!");
-
-        locationIndex = createLocationIndex(graph.getDirectory());
-    }
-
-    protected void optimize()
-    {
-        logger.info("optimizing ... (" + Helper.getMemInfo() + ")");
-        graph.optimize();
-        logger.info("finished optimize (" + Helper.getMemInfo() + ")");
-
-        // Later: move this into the GraphStorage.optimize method
-        // Or: Doing it after preparation to optimize shortcuts too. But not possible yet https://github.com/graphhopper/graphhopper/issues/12
-        if (sortGraph)
-        {
-            if (graph instanceof LevelGraph && isPrepared())
-                throw new IllegalArgumentException("Sorting prepared LevelGraph is not possible yet. See #12");
-
-            logger.info("sorting ... (" + Helper.getMemInfo() + ")");
-            GraphStorage newGraph = GHUtility.newStorage(graph);
-            GHUtility.sortDFS(graph, newGraph);
-            graph = newGraph;
-        }
-    }
-
-    protected void prepare()
-    {
-        boolean tmpPrepare = doPrepare && prepare != null;
-        if (tmpPrepare)
-        {
-            if (prepare instanceof PrepareContractionHierarchies && encodingManager.getVehicleCount() > 1)
-                throw new IllegalArgumentException("Contraction hierarchies preparation "
-                        + "requires (at the moment) only one vehicle. But was:" + encodingManager);
-
-            logger.info("calling prepare.doWork ... (" + Helper.getMemInfo() + ")");
-            prepare.doWork();
-            graph.getProperties().put("prepare.date", formatDateTime(new Date()));
-        }
-        graph.getProperties().put("prepare.done", tmpPrepare);
-    }
-
-    protected void cleanUp()
-    {
-        int prev = graph.getNodes();
-        PrepareRoutingSubnetworks preparation = new PrepareRoutingSubnetworks(graph, encodingManager);
-        preparation.setMinNetworkSize(minNetworkSize);
-        logger.info("start finding subnetworks, " + Helper.getMemInfo());
-        preparation.doWork();
-        int n = graph.getNodes();
-        // calculate remaining subnetworks
-        int remainingSubnetworks = preparation.findSubnetworks().size();
-        logger.info("edges: " + graph.getAllEdges().getMaxId() + ", nodes " + n + ", there were " + preparation.getSubNetworks()
-                + " subnetworks. removed them => " + (prev - n) + " less nodes. Remaining subnetworks:" + remainingSubnetworks);
-    }
-
-    protected void flush()
-    {
-        logger.info("flushing graph " + graph.toString() + ", details:" + graph.toDetailsString() + ", " + Helper.getMemInfo() + ")");
-        graph.flush();
-        fullyLoaded = true;
-    }
-
-    /**
-     * Releases all associated resources like memory or files.
-     */
-    public void close()
-    {
-        if (graph != null)
-            graph.close();
-
-        if (locationIndex != null)
-            locationIndex.close();
-    }
-
-    protected void ensureNotLoaded()
-    {
-        if (fullyLoaded)
-            throw new IllegalStateException("No configuration changes are possible after loading the graph");
-    }
-
-    // make sure this is identical to buildDate used in pom.xml
-    // <maven.build.timestamp.format>yyyy-MM-dd'T'HH:mm:ssZ</maven.build.timestamp.format>
-    private String formatDateTime( Date date )
-    {
-        return new SimpleDateFormat("yyyy-MM-dd'T'HH:mm:ssZ").format(date);
-    }
-}+/*
+ *  Licensed to GraphHopper and Peter Karich under one or more contributor
+ *  license agreements. See the NOTICE file distributed with this work for 
+ *  additional information regarding copyright ownership.
+ * 
+ *  GraphHopper licenses this file to you under the Apache License, 
+ *  Version 2.0 (the "License"); you may not use this file except in 
+ *  compliance with the License. You may obtain a copy of the License at
+ * 
+ *       http://www.apache.org/licenses/LICENSE-2.0
+ * 
+ *  Unless required by applicable law or agreed to in writing, software
+ *  distributed under the License is distributed on an "AS IS" BASIS,
+ *  WITHOUT WARRANTIES OR CONDITIONS OF ANY KIND, either express or implied.
+ *  See the License for the specific language governing permissions and
+ *  limitations under the License.
+ */
+package com.graphhopper;
+
+import com.graphhopper.reader.OSMReader;
+import com.graphhopper.routing.Path;
+import com.graphhopper.routing.RoutingAlgorithm;
+import com.graphhopper.routing.ch.PrepareContractionHierarchies;
+import com.graphhopper.routing.util.*;
+import com.graphhopper.storage.*;
+import com.graphhopper.storage.index.*;
+import com.graphhopper.util.*;
+import com.graphhopper.util.shapes.GHPlace;
+import java.util.List;
+
+import java.io.File;
+import java.io.IOException;
+import java.text.SimpleDateFormat;
+import java.util.Date;
+
+import org.slf4j.Logger;
+import org.slf4j.LoggerFactory;
+
+/**
+ * Main wrapper of the offline API for a simple and efficient usage.
+ * <p/>
+ * @see GraphHopperAPI
+ * @author Peter Karich
+ */
+public class GraphHopper implements GraphHopperAPI
+{
+    public static void main( String[] strs ) throws Exception
+    {
+        CmdArgs args = CmdArgs.read(strs);
+        GraphHopper hopper = new GraphHopper().init(args);
+        hopper.importOrLoad();
+        RoutingAlgorithmSpecialAreaTests tests = new RoutingAlgorithmSpecialAreaTests(hopper);
+        if (args.getBool("graph.testIT", false))
+            tests.start();
+    }
+
+    private final Logger logger = LoggerFactory.getLogger(getClass());
+    // for graph:
+    private GraphStorage graph;
+    private String ghLocation = "";
+    private DAType dataAccessType = DAType.RAM;
+    private boolean sortGraph = false;
+    boolean removeZipped = true;
+    // for routing:
+    private boolean simplifyRequest = true;
+    // for index:
+    private LocationIndex locationIndex;
+    private int preciseIndexResolution = 500;
+    private boolean searchRegion = true;
+    // for prepare
+    private int minNetworkSize = 200;
+    // for CH prepare
+    private AlgorithmPreparation prepare;
+    private boolean doPrepare = true;
+    private boolean chEnabled = true;
+    private String chWeighting = "fastest";
+    private int periodicUpdates = 20;
+    private int lazyUpdates = 10;
+    private int neighborUpdates = 20;
+    private double logMessages = 20;
+    // for OSM import:
+    private String osmFile;
+    private EncodingManager encodingManager;
+    private long expectedCapacity = 100;
+    private double wayPointMaxDistance = 1;
+    private int workerThreads = -1;
+    private int defaultSegmentSize = -1;
+    private boolean turnCosts = false;
+    private boolean enableInstructions = true;
+    private boolean calcPoints = true;
+    private boolean fullyLoaded = false;
+
+    public GraphHopper()
+    {
+    }
+
+    /**
+     * For testing
+     */
+    GraphHopper loadGraph( GraphStorage g )
+    {
+        this.graph = g;
+        fullyLoaded = true;
+        initLocationIndex();
+        return this;
+    }
+
+    /**
+     * Specify which vehicles can be read by this GraphHopper instance. An encoding manager defines
+     * how data from every vehicle is written (und read) into edges of the graph.
+     */
+    public GraphHopper setEncodingManager( EncodingManager acceptWay )
+    {
+        ensureNotLoaded();
+        this.encodingManager = acceptWay;
+        return this;
+    }
+
+    public EncodingManager getEncodingManager()
+    {
+        return encodingManager;
+    }
+
+    /**
+     * Configures the underlying storage to be used on a well equipped server.
+     */
+    public GraphHopper forServer()
+    {
+        // simplify to reduce network IO
+        setSimplifyRequest(true);
+        setPreciseIndexResolution(500);
+        return setInMemory(true);
+    }
+
+    /**
+     * Configures the underlying storage to be used on a Desktop computer with enough RAM but no
+     * network latency.
+     */
+    public GraphHopper forDesktop()
+    {
+        setSimplifyRequest(false);
+        setPreciseIndexResolution(500);
+        return setInMemory(true);
+    }
+
+    /**
+     * Configures the underlying storage to be used on a less powerful machine like Android and
+     * Raspberry Pi with only few RAM.
+     */
+    public GraphHopper forMobile()
+    {
+        setSimplifyRequest(false);
+        setPreciseIndexResolution(500);
+        return setMemoryMapped();
+    }
+
+    /**
+     * Precise location resolution index means also more space (disc/RAM) could be consumed and
+     * probably slower query times, which would be e.g. not suitable for Android. The resolution
+     * specifies the tile width (in meter).
+     */
+    public GraphHopper setPreciseIndexResolution( int precision )
+    {
+        ensureNotLoaded();
+        preciseIndexResolution = precision;
+        return this;
+    }
+
+    /**
+     * This method call results in an in-memory graph. Specify storeOnFlush to true if you want that
+     * existing data will be loaded FROM disc and all in-memory data will be flushed TO disc after
+     * flush is called e.g. while OSM import.
+     */
+    public GraphHopper setInMemory( boolean storeOnFlush )
+    {
+        ensureNotLoaded();
+        if (storeOnFlush)
+            dataAccessType = DAType.RAM_STORE;
+        else
+            dataAccessType = DAType.RAM;
+
+        return this;
+    }
+
+    /**
+     * Enable memory mapped configuration if not enough memory is available on the target platform.
+     */
+    public GraphHopper setMemoryMapped()
+    {
+        ensureNotLoaded();
+        dataAccessType = DAType.MMAP;
+        return this;
+    }
+
+    /**
+     * Not yet stable enough to offer it for everyone
+     */
+    private GraphHopper setUnsafeMemory()
+    {
+        ensureNotLoaded();
+        dataAccessType = DAType.UNSAFE_STORE;
+        return this;
+    }
+
+    /**
+     * Disables "CH-preparation". Use only if you know what you do.
+     */
+    public GraphHopper setDoPrepare( boolean doPrepare )
+    {
+        this.doPrepare = doPrepare;
+        return this;
+    }
+
+    /**
+     * Enables the use of contraction hierarchies to reduce query times. Enabled by default.
+     * <p/>
+     * @param weighting can be "fastest", "shortest" or your own weight-calculation type.
+     * @see #disableCHShortcuts()
+     */
+    public GraphHopper setCHShortcuts( String weighting )
+    {
+        ensureNotLoaded();
+        chEnabled = true;
+        chWeighting = weighting;
+        return this;
+    }
+
+    public String getCHWeighting()
+    {
+        return chWeighting;
+    }
+
+    /**
+     * Disables contraction hierarchies. Enabled by default.
+     */
+    public GraphHopper disableCHShortcuts()
+    {
+        ensureNotLoaded();
+        chEnabled = false;
+        return this;
+    }
+
+    public boolean isCHEnabled()
+    {
+        return chEnabled;
+    }
+
+    /**
+     * @return if import of turn restrictions is enabled
+     */
+    public boolean isEnableTurnRestrictions()
+    {
+        return turnCosts;
+    }
+
+    /**
+     * This method specifies if the import should include turn restrictions if available
+     */
+    public GraphHopper setEnableTurnRestrictions( boolean b )
+    {
+        ensureNotLoaded();
+        turnCosts = b;
+        return this;
+    }
+
+    /**
+     * This method specifies if the import should include way names to be able to return
+     * instructions for a route.
+     */
+    public GraphHopper setEnableInstructions( boolean b )
+    {
+        ensureNotLoaded();
+        enableInstructions = b;
+        return this;
+    }
+
+    /**
+     * This methods enables gps point calculation. If disabled only distance will be calculated.
+     */
+    public GraphHopper setEnableCalcPoints( boolean b )
+    {
+        calcPoints = b;
+        return this;
+    }
+
+    /**
+     * This method specifies if the returned path should be simplified or not, via douglas-peucker
+     * or similar algorithm.
+     */
+    private GraphHopper setSimplifyRequest( boolean doSimplify )
+    {
+        this.simplifyRequest = doSimplify;
+        return this;
+    }
+
+    /**
+     * Sets the graphhopper folder.
+     */
+    public GraphHopper setGraphHopperLocation( String ghLocation )
+    {
+        ensureNotLoaded();
+        if (ghLocation == null)
+            throw new IllegalArgumentException("graphhopper location cannot be null");
+
+        this.ghLocation = ghLocation;
+        return this;
+    }
+
+    public String getGraphHopperLocation()
+    {
+        return ghLocation;
+    }
+
+    /**
+     * This file can be an osm xml (.osm), a compressed xml (.osm.zip or .osm.gz) or a protobuf file
+     * (.pbf).
+     */
+    public GraphHopper setOSMFile( String osmFileStr )
+    {
+        ensureNotLoaded();
+        if (Helper.isEmpty(osmFileStr))
+            throw new IllegalArgumentException("OSM file cannot be empty.");
+
+        osmFile = osmFileStr;
+        return this;
+    }
+
+    public String getOSMFile()
+    {
+        return osmFile;
+    }
+
+    /**
+     * The underlying graph used in algorithms.
+     * <p>
+     * @throws IllegalStateException if graph is not instantiated.
+     */
+    public GraphStorage getGraph()
+    {
+        if (graph == null)
+            throw new IllegalStateException("Graph not initialized");
+
+        return graph;
+    }
+
+    public void setGraph( GraphStorage graph )
+    {
+        this.graph = graph;
+    }
+
+    /**
+     * The location index created from the graph.
+     * <p>
+     * @throws IllegalStateException if index is not initialized
+     */
+    public LocationIndex getLocationIndex()
+    {
+        if (locationIndex == null)
+            throw new IllegalStateException("Location index not initialized");
+
+        return locationIndex;
+    }
+
+    public AlgorithmPreparation getPreparation()
+    {
+        return prepare;
+    }
+
+    /**
+     * Sorts the graph which requires more RAM while import. See #12
+     */
+    public GraphHopper setSortGraph( boolean sortGraph )
+    {
+        ensureNotLoaded();
+        this.sortGraph = sortGraph;
+        return this;
+    }
+
+    /*
+     * Command line configuration overwrites the ones in the config file
+     */
+    protected CmdArgs mergeArgsFromConfig( CmdArgs args ) throws IOException
+    {
+        if (!Helper.isEmpty(args.get("config", "")))
+        {
+            CmdArgs tmp = CmdArgs.readFromConfig(args.get("config", ""), "graphhopper.config");
+            tmp.merge(args);
+            return tmp;
+        }
+        return args;
+    }
+
+    /**
+     * Reads configuration from a CmdArgs object. Which can be manually filled, or via main(String[]
+     * args) ala CmdArgs.read(args) or via configuration file ala
+     * CmdArgs.readFromConfig("config.properties", "graphhopper.config")
+     */
+    public GraphHopper init( CmdArgs args ) throws IOException
+    {
+        args = mergeArgsFromConfig(args);
+        String tmpOsmFile = args.get("osmreader.osm", "");
+        if (!Helper.isEmpty(tmpOsmFile))
+            osmFile = tmpOsmFile;
+
+        String graphHopperFolder = args.get("graph.location", "");
+        if (Helper.isEmpty(graphHopperFolder) && Helper.isEmpty(ghLocation))
+        {
+            if (Helper.isEmpty(osmFile))
+                throw new IllegalArgumentException("You need to specify an OSM file.");
+
+            graphHopperFolder = Helper.pruneFileEnd(osmFile) + "-gh";
+        }
+
+        // graph
+        setGraphHopperLocation(graphHopperFolder);
+        expectedCapacity = args.getLong("graph.expectedCapacity", expectedCapacity);
+        defaultSegmentSize = args.getInt("graph.dataaccess.segmentSize", defaultSegmentSize);
+        String dataAccess = args.get("graph.dataaccess", "RAM_STORE").toUpperCase();
+        if (dataAccess.contains("MMAP"))
+        {
+            setMemoryMapped();
+        } else if (dataAccess.contains("UNSAFE"))
+        {
+            setUnsafeMemory();
+        } else
+        {
+            if (dataAccess.contains("RAM_STORE"))
+                setInMemory(true);
+            else
+                setInMemory(false);
+        }
+
+        if (dataAccess.contains("SYNC"))
+            dataAccessType = new DAType(dataAccessType, true);
+
+        sortGraph = args.getBool("graph.doSort", sortGraph);
+        removeZipped = args.getBool("graph.removeZipped", removeZipped);
+        turnCosts = args.getBool("graph.turnCosts", turnCosts);
+
+        // optimizable prepare
+        minNetworkSize = args.getInt("prepare.minNetworkSize", minNetworkSize);
+
+        // prepare CH
+        doPrepare = args.getBool("prepare.doPrepare", doPrepare);
+        String chShortcuts = args.get("prepare.chShortcuts", "fastest");
+        chEnabled = "true".equals(chShortcuts) || "fastest".equals(chShortcuts) || "shortest".equals(chShortcuts);
+        if (chEnabled)
+            setCHShortcuts(chShortcuts);
+
+        periodicUpdates = args.getInt("prepare.updates.periodic", periodicUpdates);
+        lazyUpdates = args.getInt("prepare.updates.lazy", lazyUpdates);
+        neighborUpdates = args.getInt("prepare.updates.neighbor", neighborUpdates);
+        logMessages = args.getDouble("prepare.logmessages", logMessages);
+
+        // osm import
+        wayPointMaxDistance = args.getDouble("osmreader.wayPointMaxDistance", wayPointMaxDistance);
+        String flagEncoders = args.get("osmreader.acceptWay", "CAR");
+        int bytesForFlags = args.getInt("osmreader.bytesForFlags", 4);
+        encodingManager = new EncodingManager(flagEncoders, bytesForFlags);
+        workerThreads = args.getInt("osmreader.workerThreads", workerThreads);
+        enableInstructions = args.getBool("osmreader.instructions", enableInstructions);
+
+        // index
+        preciseIndexResolution = args.getInt("index.highResolution", preciseIndexResolution);
+        return this;
+    }
+
+    private void printInfo()
+    {
+        logger.info("version " + Constants.VERSION + "|" + Constants.BUILD_DATE + " (" + Constants.getVersions() + ")");
+        logger.info("graph " + graph.toString() + ", details:" + graph.toDetailsString());
+    }
+
+    /**
+     * Imports provided data from disc and creates graph. Depending on the settings the resulting
+     * graph will be stored to disc so on a second call this method will only load the graph from
+     * disc which is usually a lot faster.
+     */
+    public GraphHopper importOrLoad()
+    {
+        if (!load(ghLocation))
+        {
+            if (osmFile == null)
+                throw new IllegalStateException("Couldn't load from existing folder: " + ghLocation
+                        + " but also cannot import from OSM file as it wasn't specified!");
+            printInfo();
+            process(ghLocation);
+        } else
+        {
+            printInfo();
+        }
+        return this;
+    }
+
+    /**
+     * Creates the graph from OSM data.
+     */
+    private GraphHopper process( String graphHopperLocation )
+    {
+        setGraphHopperLocation(graphHopperLocation);
+        try
+        {
+            importOSM();
+            graph.getProperties().put("osmreader.import.date", formatDateTime(new Date()));
+        } catch (IOException ex)
+        {
+            throw new RuntimeException("Cannot parse OSM file " + getOSMFile(), ex);
+        }
+        cleanUp();
+        optimize();
+        postProcessing();
+        flush();
+        return this;
+    }
+
+    protected OSMReader importOSM() throws IOException
+    {
+        if (graph == null)
+            throw new IllegalStateException("Load graph before importing OSM data");
+
+        if (osmFile == null)
+            throw new IllegalArgumentException("No OSM file specified");
+
+        File osmTmpFile = new File(osmFile);
+        logger.info("start creating graph from " + osmFile);
+        OSMReader reader = new OSMReader(graph, expectedCapacity).setWorkerThreads(workerThreads).setEncodingManager(encodingManager)
+                .setWayPointMaxDistance(wayPointMaxDistance).setEnableInstructions(enableInstructions);
+        logger.info("using " + graph.toString() + ", memory:" + Helper.getMemInfo());
+        reader.doOSM2Graph(osmTmpFile);
+        return reader;
+    }
+
+    /**
+     * Opens existing graph.
+     * <p/>
+     * @param graphHopperFolder is the folder containing graphhopper files (which can be compressed
+     * too)
+     */
+    @Override
+    public boolean load( String graphHopperFolder )
+    {
+        if (Helper.isEmpty(graphHopperFolder))
+            throw new IllegalStateException("graphHopperLocation is not specified. call init before");
+
+        if (fullyLoaded)
+            throw new IllegalStateException("graph is already successfully loaded");
+
+        if (graphHopperFolder.endsWith("-gh"))
+        {
+            // do nothing  
+        } else if (graphHopperFolder.endsWith(".osm") || graphHopperFolder.endsWith(".xml"))
+        {
+            throw new IllegalArgumentException("To import an osm file you need to use importOrLoad");
+        } else if (graphHopperFolder.indexOf(".") < 0)
+        {
+            if (new File(graphHopperFolder + "-gh").exists())
+                graphHopperFolder += "-gh";
+        } else
+        {
+            File compressed = new File(graphHopperFolder + ".ghz");
+            if (compressed.exists() && !compressed.isDirectory())
+            {
+                try
+                {
+                    new Unzipper().unzip(compressed.getAbsolutePath(), graphHopperFolder, removeZipped);
+                } catch (IOException ex)
+                {
+                    throw new RuntimeException("Couldn't extract file " + compressed.getAbsolutePath()
+                            + " to " + graphHopperFolder, ex);
+                }
+            }
+        }
+        setGraphHopperLocation(graphHopperFolder);
+
+        GHDirectory dir = new GHDirectory(ghLocation, dataAccessType);
+
+        if (chEnabled)
+            graph = new LevelGraphStorage(dir, encodingManager);
+        else if (turnCosts)
+            graph = new GraphHopperStorage(dir, encodingManager, new TurnCostStorage());
+        else
+            graph = new GraphHopperStorage(dir, encodingManager);
+
+        graph.setSegmentSize(defaultSegmentSize);
+        if (!graph.loadExisting())
+            return false;
+
+        postProcessing();
+        fullyLoaded = true;
+        return true;
+    }
+
+    /**
+     * Sets EncodingManager, does the preparation and creates the locationIndex
+     */
+    protected void postProcessing()
+    {
+        encodingManager = graph.getEncodingManager();
+        if (chEnabled)
+            initCHPrepare();
+
+        if (!isPrepared())
+            prepare();
+        initLocationIndex();
+    }
+
+    private boolean isPrepared()
+    {
+        return "true".equals(graph.getProperties().get("prepare.done"));
+    }
+
+    protected void initCHPrepare()
+    {
+        FlagEncoder encoder = encodingManager.getSingle();
+        PrepareContractionHierarchies tmpPrepareCH = new PrepareContractionHierarchies(encoder,
+                createWeighting(chWeighting, encoder));
+        tmpPrepareCH.setPeriodicUpdates(periodicUpdates).
+                setLazyUpdates(lazyUpdates).
+                setNeighborUpdates(neighborUpdates).
+                setLogMessages(logMessages);
+
+        prepare = tmpPrepareCH;
+        prepare.setGraph(graph);
+    }
+
+    protected Weighting createWeighting( String weighting, FlagEncoder encoder )
+    {
+        // ignore case
+        weighting = weighting.toLowerCase();
+        if ("shortest".equals(weighting))
+            return new ShortestWeighting();
+        return new FastestWeighting(encoder);
+    }
+    
+    private QueryResult[] getArray(List<GHPlace> list, EdgeFilter edgeFilter)
+    {
+        List<QueryResult> reslist = new ArrayList<QueryResult>(list.size());
+        for(GHPlace place : list)
+        {
+            QueryResult loc = locationIndex.findClosest(place.getLat(), place.getLon(), edgeFilter);
+            reslist.add(loc);
+        }
+        return reslist.toArray(new QueryResult[reslist.size()]);
+    }
+        
+    @Override
+    public GHResponse route( GHViaRequest request )
+    {
+        request.check();
+        if (graph == null || !fullyLoaded)
+            throw new IllegalStateException("Call load or importOrLoad before routing");
+        
+        StopWatch sw = new StopWatch().start();        
+        GHResponse rsp = new GHResponse();
+        if (!encodingManager.supports(request.getVehicle()))
+        {
+            rsp.addError(new IllegalArgumentException("Vehicle " + request.getVehicle() + " unsupported. Supported are: "
+                    + getEncodingManager()));
+            return rsp;
+        }
+        FlagEncoder encoder = encodingManager.getEncoder(request.getVehicle());
+        EdgeFilter edgeFilter = new DefaultEdgeFilter(encoder);
+        
+        String debug = "idLookup:" + sw.stop().getSeconds() + "s";
+        ViaRouting viaRouter = new ViaRouting(encodingManager,getGraph(),periodicUpdates, lazyUpdates ,neighborUpdates, logMessages);
+        List<Path> pathList;
+        pathList = viaRouter.calcPathList( getArray(request.getViaList(),edgeFilter), request.getAlgorithm(), request.getVehicle(), request.getWeighting(), chEnabled );
+
+        calcPoints = request.getHint("calcPoints", calcPoints);
+        if (calcPoints)
+        {
+           enableInstructions = request.getHint("instructions", enableInstructions);
+           PointList points = viaRouter.getPoints(pathList);
+           rsp.setFound(points.getSize() > 1);
+           simplifyRequest = request.getHint("simplifyRequest", simplifyRequest);
+           if (simplifyRequest)
+           {
+               sw = new StopWatch().start();
+               int orig = points.getSize();
+               double minPathPrecision = request.getHint("douglas.minprecision", 1d);
+               if (minPathPrecision > 0)
+                   new DouglasPeucker().setMaxDistance(minPathPrecision).simplify(points);
+               
+               debug += ", simplify (" + orig + "->" + points.getSize() + "):" + sw.stop().getSeconds() + "s";
+            }
+
+            if (enableInstructions)
+            {
+                sw = new StopWatch().start();
+                rsp.setInstructions(viaRouter.calcInstructions(pathList));
+                debug += ", instructions:" + sw.stop().getSeconds() + "s";
+            }
+
+            rsp.setPoints(points);
+        } else
+            rsp.setFound(pathList.get(0).isFound());
+        
+        rsp.setDistance(viaRouter.getPathDistance(pathList));
+        rsp.setMillis(viaRouter.getPathMillis(pathList));
+        rsp.setDebugInfo(debug);
+        return rsp;
+    }
+    
+    @Override
+    public GHResponse route( GHRequest request )
+    {
+        request.check();
+        if (graph == null || !fullyLoaded)
+            throw new IllegalStateException("Call load or importOrLoad before routing");
+
+        StopWatch sw = new StopWatch().start();
+        GHResponse rsp = new GHResponse();
+
+        if (!encodingManager.supports(request.getVehicle()))
+        {
+            rsp.addError(new IllegalArgumentException("Vehicle " + request.getVehicle() + " unsupported. Supported are: "
+                    + getEncodingManager()));
+            return rsp;
+        }
+
+        FlagEncoder encoder = encodingManager.getEncoder(request.getVehicle());
+        EdgeFilter edgeFilter = new DefaultEdgeFilter(encoder);
+        QueryResult fromRes = locationIndex.findClosest(request.getFrom().lat, request.getFrom().lon, edgeFilter);
+        QueryResult toRes = locationIndex.findClosest(request.getTo().lat, request.getTo().lon, edgeFilter);
+
+        String debug = "idLookup:" + sw.stop().getSeconds() + "s";
+
+        if (!fromRes.isValid())
+            rsp.addError(new IllegalArgumentException("Cannot find point 1: " + request.getFrom()));
+
+        if (!toRes.isValid())
+            rsp.addError(new IllegalArgumentException("Cannot find point 2: " + request.getTo()));
+
+        sw = new StopWatch().start();
+        RoutingAlgorithm algo = null;
+        if (chEnabled)
+        {
+            if (prepare == null)
+                throw new IllegalStateException(
+                        "Preparation object is null. CH-preparation wasn't done or did you forgot to call disableCHShortcuts()?");
+
+            if (request.getAlgorithm().equals("dijkstrabi"))
+                algo = prepare.createAlgo();
+            else if (request.getAlgorithm().equals("astarbi"))
+                algo = ((PrepareContractionHierarchies) prepare).createAStar();
+            else
+                rsp.addError(new IllegalStateException(
+                        "Only dijkstrabi and astarbi is supported for LevelGraph (using contraction hierarchies)!"));
+
+        } else
+        {
+            Weighting weighting = createWeighting(request.getWeighting(), encoder);
+            prepare = NoOpAlgorithmPreparation.createAlgoPrepare(graph, request.getAlgorithm(), encoder, weighting);
+            algo = prepare.createAlgo();
+        }
+
+        if (rsp.hasErrors())
+            return rsp;
+
+        debug += ", algoInit:" + sw.stop().getSeconds() + "s";
+        sw = new StopWatch().start();
+        
+        Path path = algo.calcPath(fromRes, toRes);
+        debug += ", " + algo.getName() + "-routing:" + sw.stop().getSeconds() + "s, " + path.getDebugInfo();
+
+        calcPoints = request.getHint("calcPoints", calcPoints);
+        if (calcPoints)
+        {
+            PointList points = path.calcPoints();
+            rsp.setFound(points.getSize() > 1);
+            simplifyRequest = request.getHint("simplifyRequest", simplifyRequest);
+            if (simplifyRequest)
+            {
+                sw = new StopWatch().start();
+                int orig = points.getSize();
+                double minPathPrecision = request.getHint("douglas.minprecision", 1d);
+                if (minPathPrecision > 0)
+                    new DouglasPeucker().setMaxDistance(minPathPrecision).simplify(points);
+
+                debug += ", simplify (" + orig + "->" + points.getSize() + "):" + sw.stop().getSeconds() + "s";
+            }
+            rsp.setPoints(points);
+
+            enableInstructions = request.getHint("instructions", enableInstructions);
+            if (enableInstructions)
+            {
+                sw = new StopWatch().start();
+                rsp.setInstructions(path.calcInstructions());
+                debug += ", instructions:" + sw.stop().getSeconds() + "s";
+            }
+        } else
+            rsp.setFound(path.isFound());
+
+        return rsp.setDistance(path.getDistance()).setMillis(path.getMillis()).setDebugInfo(debug);
+    }
+
+    protected LocationIndex createLocationIndex( Directory dir )
+    {
+        LocationIndex tmpIndex;
+        if (preciseIndexResolution > 0)
+        {
+            LocationIndexTree tmpNIndex;
+            if (graph instanceof LevelGraph)
+            {
+                tmpNIndex = new LocationIndexTreeSC((LevelGraph) graph, dir);
+            } else
+            {
+                tmpNIndex = new LocationIndexTree(graph, dir);
+            }
+            tmpNIndex.setResolution(preciseIndexResolution);
+            tmpNIndex.setSearchRegion(searchRegion);
+            tmpIndex = tmpNIndex;
+        } else
+        {
+            tmpIndex = new Location2IDQuadtree(graph, dir);
+            tmpIndex.setResolution(Helper.calcIndexSize(graph.getBounds()));
+        }
+
+        if (!tmpIndex.loadExisting())
+            tmpIndex.prepareIndex();
+
+        return tmpIndex;
+    }
+
+    /**
+     * Initializes the location index. Currently this has to be done after the ch-preparation!
+     * Because - to improve performance - certain edges won't be available in a ch-graph and the
+     * index needs to know this and selects the correct nodes which still see the correct neighbors.
+     */
+    protected void initLocationIndex()
+    {
+        if (locationIndex != null)
+            throw new IllegalStateException("Cannot initialize locationIndex twice!");
+
+        locationIndex = createLocationIndex(graph.getDirectory());
+    }
+
+    protected void optimize()
+    {
+        logger.info("optimizing ... (" + Helper.getMemInfo() + ")");
+        graph.optimize();
+        logger.info("finished optimize (" + Helper.getMemInfo() + ")");
+
+        // Later: move this into the GraphStorage.optimize method
+        // Or: Doing it after preparation to optimize shortcuts too. But not possible yet https://github.com/graphhopper/graphhopper/issues/12
+        if (sortGraph)
+        {
+            if (graph instanceof LevelGraph && isPrepared())
+                throw new IllegalArgumentException("Sorting prepared LevelGraph is not possible yet. See #12");
+
+            logger.info("sorting ... (" + Helper.getMemInfo() + ")");
+            GraphStorage newGraph = GHUtility.newStorage(graph);
+            GHUtility.sortDFS(graph, newGraph);
+            graph = newGraph;
+        }
+    }
+
+    protected void prepare()
+    {
+        boolean tmpPrepare = doPrepare && prepare != null;
+        if (tmpPrepare)
+        {
+            if (prepare instanceof PrepareContractionHierarchies && encodingManager.getVehicleCount() > 1)
+                throw new IllegalArgumentException("Contraction hierarchies preparation "
+                        + "requires (at the moment) only one vehicle. But was:" + encodingManager);
+
+            logger.info("calling prepare.doWork ... (" + Helper.getMemInfo() + ")");
+            prepare.doWork();
+            graph.getProperties().put("prepare.date", formatDateTime(new Date()));
+        }
+        graph.getProperties().put("prepare.done", tmpPrepare);
+    }
+
+    protected void cleanUp()
+    {
+        int prev = graph.getNodes();
+        PrepareRoutingSubnetworks preparation = new PrepareRoutingSubnetworks(graph, encodingManager);
+        preparation.setMinNetworkSize(minNetworkSize);
+        logger.info("start finding subnetworks, " + Helper.getMemInfo());
+        preparation.doWork();
+        int n = graph.getNodes();
+        // calculate remaining subnetworks
+        int remainingSubnetworks = preparation.findSubnetworks().size();
+        logger.info("edges: " + graph.getAllEdges().getMaxId() + ", nodes " + n + ", there were " + preparation.getSubNetworks()
+                + " subnetworks. removed them => " + (prev - n) + " less nodes. Remaining subnetworks:" + remainingSubnetworks);
+    }
+
+    protected void flush()
+    {
+        logger.info("flushing graph " + graph.toString() + ", details:" + graph.toDetailsString() + ", " + Helper.getMemInfo() + ")");
+        graph.flush();
+        fullyLoaded = true;
+    }
+
+    /**
+     * Releases all associated resources like memory or files.
+     */
+    public void close()
+    {
+        if (graph != null)
+            graph.close();
+
+        if (locationIndex != null)
+            locationIndex.close();
+    }
+
+    protected void ensureNotLoaded()
+    {
+        if (fullyLoaded)
+            throw new IllegalStateException("No configuration changes are possible after loading the graph");
+    }
+
+    // make sure this is identical to buildDate used in pom.xml
+    // <maven.build.timestamp.format>yyyy-MM-dd'T'HH:mm:ssZ</maven.build.timestamp.format>
+    private String formatDateTime( Date date )
+    {
+        return new SimpleDateFormat("yyyy-MM-dd'T'HH:mm:ssZ").format(date);
+    }
+}