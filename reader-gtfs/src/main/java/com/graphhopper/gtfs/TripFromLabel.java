/*
 *  Licensed to GraphHopper GmbH under one or more contributor
 *  license agreements. See the NOTICE file distributed with this work for
 *  additional information regarding copyright ownership.
 *
 *  GraphHopper GmbH licenses this file to you under the Apache License,
 *  Version 2.0 (the "License"); you may not use this file except in
 *  compliance with the License. You may obtain a copy of the License at
 *
 *       http://www.apache.org/licenses/LICENSE-2.0
 *
 *  Unless required by applicable law or agreed to in writing, software
 *  distributed under the License is distributed on an "AS IS" BASIS,
 *  WITHOUT WARRANTIES OR CONDITIONS OF ANY KIND, either express or implied.
 *  See the License for the specific language governing permissions and
 *  limitations under the License.
 */

package com.graphhopper.gtfs;

import com.conveyal.gtfs.GTFSFeed;
import com.conveyal.gtfs.model.Agency;
import com.conveyal.gtfs.model.Route;
import com.conveyal.gtfs.model.Stop;
import com.conveyal.gtfs.model.StopTime;

import com.google.common.collect.Iterables;
import com.google.common.collect.Lists;
import com.google.common.collect.Maps;
import com.google.transit.realtime.GtfsRealtime;
import com.graphhopper.ResponsePath;
import com.graphhopper.Trip;
import com.graphhopper.gtfs.fare.Fares;
import com.graphhopper.routing.InstructionsFromEdges;
import com.graphhopper.routing.Path;
import com.graphhopper.routing.weighting.Weighting;
import com.graphhopper.storage.Graph;
import com.graphhopper.util.*;
import com.graphhopper.util.details.PathDetail;
import com.graphhopper.util.details.PathDetailsBuilderFactory;
import com.graphhopper.util.details.PathDetailsFromEdges;
import org.locationtech.jts.geom.Coordinate;
import org.locationtech.jts.geom.Geometry;
import org.locationtech.jts.geom.GeometryFactory;
import org.slf4j.Logger;
import org.slf4j.LoggerFactory;

import java.time.Duration;
import java.time.Instant;
import java.time.LocalDateTime;
import java.util.*;
import java.util.stream.Collectors;
import java.util.stream.Stream;
import java.util.stream.StreamSupport;

import static java.time.temporal.ChronoUnit.SECONDS;

class TripFromLabel {

    private static final Logger logger = LoggerFactory.getLogger(TripFromLabel.class);

    private final Graph graph;
    private final GtfsStorage gtfsStorage;
    private final RealtimeFeed realtimeFeed;
    private final GeometryFactory geometryFactory = new GeometryFactory();
    private final PathDetailsBuilderFactory pathDetailsBuilderFactory;
    private final double walkSpeedKmH;

    TripFromLabel(Graph graph, GtfsStorage gtfsStorage, RealtimeFeed realtimeFeed, PathDetailsBuilderFactory pathDetailsBuilderFactory, double walkSpeedKmH) {
        this.graph = graph;
        this.gtfsStorage = gtfsStorage;
        this.realtimeFeed = realtimeFeed;
        this.pathDetailsBuilderFactory = pathDetailsBuilderFactory;
        this.walkSpeedKmH = walkSpeedKmH;
    }

    ResponsePath createResponsePath(Translation tr, PointList waypoints, Graph queryGraph, Weighting connectingWeighting, List<Label.Transition> solution, List<String> requestedPathDetails, String connectingVehicle, boolean includeElevation) {
        final List<List<Label.Transition>> partitions = parsePathToPartitions(solution);

        final List<Trip.Leg> legs = new ArrayList<>();
        for (int i = 0; i < partitions.size(); i++) {
            legs.addAll(parsePartitionToLegs(partitions.get(i), queryGraph, connectingWeighting, tr, requestedPathDetails, connectingVehicle, includeElevation));
        }

        if (legs.size() > 1 && legs.get(0) instanceof Trip.ConnectingLeg) {
            final Trip.ConnectingLeg accessLeg = (Trip.ConnectingLeg) legs.get(0);
            legs.set(0, new Trip.ConnectingLeg(accessLeg.type, accessLeg.departureLocation, new Date(legs.get(1).getDepartureTime().getTime() - (accessLeg.getArrivalTime().getTime() - accessLeg.getDepartureTime().getTime())),
                    accessLeg.geometry, accessLeg.distance, accessLeg.instructions, accessLeg.details, legs.get(1).getDepartureTime()));
        }
        if (legs.size() > 1 && legs.get(legs.size() - 1) instanceof Trip.ConnectingLeg) {
            final Trip.ConnectingLeg egressLeg = (Trip.ConnectingLeg) legs.get(legs.size() - 1);
            legs.set(legs.size() - 1, new Trip.ConnectingLeg(egressLeg.type, egressLeg.departureLocation, legs.get(legs.size() - 2).getArrivalTime(),
                    egressLeg.geometry, egressLeg.distance, egressLeg.instructions,
                    egressLeg.details, new Date(legs.get(legs.size() - 2).getArrivalTime().getTime() + (egressLeg.getArrivalTime().getTime() - egressLeg.getDepartureTime().getTime()))));
        }

        ResponsePath path = new ResponsePath();
        path.setWaypoints(waypoints);
        path.getLegs().addAll(legs);

        final InstructionList instructions = new InstructionList(tr);
        final PointList pointsList = new PointList();
        Map<String, List<PathDetail>> pathDetails = new HashMap<>();
        for (int i = 0; i < path.getLegs().size(); ++i) {
            Trip.Leg leg = path.getLegs().get(i);
            if (leg instanceof Trip.ConnectingLeg) {
                final Trip.ConnectingLeg connectingLeg = ((Trip.ConnectingLeg) leg);
                List<Instruction> theseInstructions = connectingLeg.instructions.subList(0, i < path.getLegs().size() - 1 ? connectingLeg.instructions.size() - 1 : connectingLeg.instructions.size());
                int previousPointsCount = pointsList.size();
                for (Instruction instruction : theseInstructions) {
                    pointsList.add(instruction.getPoints());
                }
                instructions.addAll(theseInstructions);
                Map<String, List<PathDetail>> shiftedLegPathDetails = shift(((Trip.ConnectingLeg) leg).details, previousPointsCount);
                shiftedLegPathDetails.forEach((k, v) -> pathDetails.merge(k, shiftedLegPathDetails.get(k), (a,b) -> Lists.newArrayList(Iterables.concat(a, b))));
            } else if (leg instanceof Trip.PtLeg) {
                final Trip.PtLeg ptLeg = ((Trip.PtLeg) leg);
                final PointList pl;
                if (!ptLeg.isInSameVehicleAsPrevious) {
                    pl = new PointList();
                    final Instruction departureInstruction = new Instruction(Instruction.PT_START_TRIP, ptLeg.trip_headsign, pl);
                    departureInstruction.setDistance(leg.getDistance());
                    departureInstruction.setTime(ptLeg.travelTime);
                    instructions.add(departureInstruction);
                } else {
                    pl = instructions.get(instructions.size() - 2).getPoints();
                }
                pl.add(ptLeg.stops.get(0).geometry.getY(), ptLeg.stops.get(0).geometry.getX());
                pointsList.add(ptLeg.stops.get(0).geometry.getY(), ptLeg.stops.get(0).geometry.getX());
                for (Trip.Stop stop : ptLeg.stops.subList(0, ptLeg.stops.size() - 1)) {
                    pl.add(stop.geometry.getY(), stop.geometry.getX());
                    pointsList.add(stop.geometry.getY(), stop.geometry.getX());
                }
                final PointList arrivalPointList = new PointList();
                final Trip.Stop arrivalStop = ptLeg.stops.get(ptLeg.stops.size() - 1);
                arrivalPointList.add(arrivalStop.geometry.getY(), arrivalStop.geometry.getX());
                pointsList.add(arrivalStop.geometry.getY(), arrivalStop.geometry.getX());
                Instruction arrivalInstruction = new Instruction(Instruction.PT_END_TRIP, arrivalStop.stop_name, arrivalPointList);
                if (ptLeg.isInSameVehicleAsPrevious) {
                    instructions.set(instructions.size() - 1, arrivalInstruction);
                } else {
                    instructions.add(arrivalInstruction);
                }
            }
        }
        path.setInstructions(instructions);
        path.setPoints(pointsList);
        path.addPathDetails(pathDetails);
        path.setDistance(path.getLegs().stream().mapToDouble(Trip.Leg::getDistance).sum());
        path.setTime((legs.get(legs.size() - 1).getArrivalTime().toInstant().toEpochMilli() - legs.get(0).getDepartureTime().toInstant().toEpochMilli()));
        path.setNumChanges((int) path.getLegs().stream()
                .filter(l -> l instanceof Trip.PtLeg)
                .filter(l -> !((Trip.PtLeg) l).isInSameVehicleAsPrevious)
                .count() - 1);
        com.graphhopper.gtfs.fare.Trip faresTrip = new com.graphhopper.gtfs.fare.Trip();
        path.getLegs().stream()
                .filter(leg -> leg instanceof Trip.PtLeg)
                .map(leg -> (Trip.PtLeg) leg)
                .findFirst()
                .ifPresent(firstPtLeg -> {
                    LocalDateTime firstPtDepartureTime = GtfsHelper.localDateTimeFromDate(firstPtLeg.getDepartureTime());
                    path.getLegs().stream()
                            .filter(leg -> leg instanceof Trip.PtLeg)
                            .map(leg -> (Trip.PtLeg) leg)
                            .map(ptLeg -> {
                                final GTFSFeed gtfsFeed = gtfsStorage.getGtfsFeeds().get(ptLeg.feed_id);
                                return new com.graphhopper.gtfs.fare.Trip.Segment(ptLeg.feed_id, ptLeg.route_id,
                                        Duration.between(firstPtDepartureTime, GtfsHelper.localDateTimeFromDate(ptLeg.getDepartureTime())).getSeconds(),
                                        gtfsFeed.stops.get(ptLeg.stops.get(0).stop_id).zone_id, gtfsFeed.stops.get(ptLeg.stops.get(ptLeg.stops.size() - 1).stop_id).zone_id,
                                        ptLeg.stops.stream().map(s -> gtfsFeed.stops.get(s.stop_id).zone_id).collect(Collectors.toSet()));
                            })
                            .forEach(faresTrip.segments::add);
                    Fares.cheapestFare(gtfsStorage.getFares(), faresTrip)
                            .ifPresent(amount -> path.setFare(amount.getAmount()));
                });
        return path;
    }

    private Map<String, List<PathDetail>> shift(Map<String, List<PathDetail>> pathDetailss, int previousPointsCount) {
        return Maps.transformEntries(pathDetailss, (s, pathDetails) -> pathDetails.stream().map(p -> {
            PathDetail pathDetail = new PathDetail(p.getValue());
            pathDetail.setFirst(p.getFirst() + previousPointsCount);
            pathDetail.setLast(p.getLast() + previousPointsCount);
            return pathDetail;
        }).collect(Collectors.toList()));
    }

    private List<List<Label.Transition>> parsePathToPartitions(List<Label.Transition> path) {
        List<List<Label.Transition>> partitions = new ArrayList<>();
        partitions.add(new ArrayList<>());
        final Iterator<Label.Transition> iterator = path.iterator();
        partitions.get(partitions.size() - 1).add(iterator.next());
        iterator.forEachRemaining(transition -> {
            final List<Label.Transition> previous = partitions.get(partitions.size() - 1);
            final GraphExplorer.MultiModalEdge previousEdge = previous.get(previous.size() - 1).edge;
            if (previousEdge != null && (transition.edge.getType() == GtfsStorage.EdgeType.ENTER_PT || previousEdge.getType() == GtfsStorage.EdgeType.EXIT_PT)) {
                final ArrayList<Label.Transition> p = new ArrayList<>();
                p.add(new Label.Transition(previous.get(previous.size() - 1).label, null));
                partitions.add(p);
            }
            partitions.get(partitions.size() - 1).add(transition);
        });
        return partitions;
    }

    private class StopsFromBoardHopDwellEdges {

        private final GtfsRealtime.TripDescriptor tripDescriptor;
        private final List<Trip.Stop> stops = new ArrayList<>();
        private final GTFSFeed gtfsFeed;
        private Instant boardTime;
        private Instant arrivalTimeFromHopEdge;
        private Optional<Instant> updatedArrival;
        private StopTime stopTime = null;
        private GtfsReader.TripWithStopTimes tripUpdate = null;
        private int stopSequence = 0;

        StopsFromBoardHopDwellEdges(String feedId, GtfsRealtime.TripDescriptor tripDescriptor) {
            this.tripDescriptor = tripDescriptor;
            this.gtfsFeed = gtfsStorage.getGtfsFeeds().get(feedId);
            if (this.tripUpdate != null) {
                validateTripUpdate(this.tripUpdate);
            }
        }

        void next(Label.Transition t) {
            switch (t.edge.getType()) {
                case BOARD: {
                    boardTime = Instant.ofEpochMilli(t.label.currentTime);
                    stopSequence = t.edge.getStopSequence();
                    stopTime = realtimeFeed.getStopTime(gtfsFeed, tripDescriptor, t, boardTime, stopSequence);
                    tripUpdate = realtimeFeed.getTripUpdate(gtfsFeed, tripDescriptor, boardTime).orElse(null);
                    Instant plannedDeparture = Instant.ofEpochMilli(t.label.currentTime);
                    Optional<Instant> updatedDeparture = getDepartureDelay(stopSequence).map(delay -> plannedDeparture.plus(delay, SECONDS));
                    Stop stop = gtfsFeed.stops.get(stopTime.stop_id);
                    stops.add(new Trip.Stop(stop.stop_id, stop.stop_name, geometryFactory.createPoint(new Coordinate(stop.stop_lon, stop.stop_lat)),
                            null, null, null, isArrivalCancelled(stopSequence),
                            updatedDeparture.map(Date::from).orElse(Date.from(plannedDeparture)), Date.from(plannedDeparture),
                            updatedDeparture.map(Date::from).orElse(null), isDepartureCancelled(stopSequence)));
                    break;
                }
                case HOP: {
                    stopSequence = t.edge.getStopSequence();
                    stopTime = realtimeFeed.getStopTime(gtfsFeed, tripDescriptor, t, boardTime, stopSequence);
                    arrivalTimeFromHopEdge = Instant.ofEpochMilli(t.label.currentTime);
                    updatedArrival = getArrivalDelay(stopSequence).map(delay -> arrivalTimeFromHopEdge.plus(delay, SECONDS));
                    break;
                }
                case DWELL: {
                    Instant plannedDeparture = Instant.ofEpochMilli(t.label.currentTime);
                    Optional<Instant> updatedDeparture = getDepartureDelay(stopTime.stop_sequence).map(delay -> plannedDeparture.plus(delay, SECONDS));
                    Stop stop = gtfsFeed.stops.get(stopTime.stop_id);
                    stops.add(new Trip.Stop(stop.stop_id, stop.stop_name, geometryFactory.createPoint(new Coordinate(stop.stop_lon, stop.stop_lat)),
                            updatedArrival.map(Date::from).orElse(Date.from(arrivalTimeFromHopEdge)), Date.from(arrivalTimeFromHopEdge),
                            updatedArrival.map(Date::from).orElse(null), isArrivalCancelled(stopSequence),
                            updatedDeparture.map(Date::from).orElse(Date.from(plannedDeparture)), Date.from(plannedDeparture),
                            updatedDeparture.map(Date::from).orElse(null), isDepartureCancelled(stopSequence)));
                    break;
                }
                default: {
                    throw new RuntimeException();
                }
            }
        }

        private Optional<Integer> getArrivalDelay(int stopSequence) {
            if (tripUpdate != null) {
                int arrival_time = tripUpdate.stopTimes.stream().filter(st -> st.stop_sequence == stopSequence).findFirst().orElseThrow(() -> new RuntimeException("Stop time not found.")).arrival_time;
                logger.trace("stop_sequence {} scheduled arrival {} updated arrival {}", stopSequence, stopTime.arrival_time, arrival_time);
                return Optional.of(arrival_time - stopTime.arrival_time);
            } else {
                return Optional.empty();
            }
        }

        private boolean isArrivalCancelled(int stopSequence) {
            if (tripUpdate != null) {
                return tripUpdate.cancelledArrivals.contains(stopSequence);
            } else {
                return false;
            }
        }

        private Optional<Integer> getDepartureDelay(int stopSequence) {
            if (tripUpdate != null) {
                int departure_time = tripUpdate.stopTimes.stream().filter(st -> st.stop_sequence == stopSequence).findFirst().orElseThrow(() -> new RuntimeException("Stop time not found.")).departure_time;
                logger.trace("stop_sequence {} scheduled departure {} updated departure {}", stopSequence, stopTime.departure_time, departure_time);
                return Optional.of(departure_time - stopTime.departure_time);
            } else {
                return Optional.empty();
            }
        }

        private boolean isDepartureCancelled(int stopSequence) {
            if (tripUpdate != null) {
                return tripUpdate.cancelledDeparture.contains(stopSequence);
            } else {
                return false;
            }
        }

        void finish() {
            Stop stop = gtfsFeed.stops.get(stopTime.stop_id);
            stops.add(new Trip.Stop(stop.stop_id, stop.stop_name, geometryFactory.createPoint(new Coordinate(stop.stop_lon, stop.stop_lat)),
                    updatedArrival.map(Date::from).orElse(Date.from(arrivalTimeFromHopEdge)), Date.from(arrivalTimeFromHopEdge),
                    updatedArrival.map(Date::from).orElse(null), isArrivalCancelled(stopSequence), null,
                    null, null, isDepartureCancelled(stopSequence)));
            for (Trip.Stop tripStop : stops) {
                logger.trace("{}", tripStop);
            }
        }

        private void validateTripUpdate(GtfsReader.TripWithStopTimes tripUpdate) {
            try {
                Iterable<StopTime> interpolatedStopTimesForTrip = gtfsFeed.getInterpolatedStopTimesForTrip(tripUpdate.trip.trip_id);
                long nStopTimes = StreamSupport.stream(interpolatedStopTimesForTrip.spliterator(), false).count();
                logger.trace("Original stop times: {} Updated stop times: {}", nStopTimes, tripUpdate.stopTimes.size());
                if (nStopTimes != tripUpdate.stopTimes.size()) {
                    logger.error("Original stop times: {} Updated stop times: {}", nStopTimes, tripUpdate.stopTimes.size());
                }
            } catch (GTFSFeed.FirstAndLastStopsDoNotHaveTimes firstAndLastStopsDoNotHaveTimes) {
                throw new RuntimeException(firstAndLastStopsDoNotHaveTimes);
            }
        }

    }

    // We are parsing a string of edges into a hierarchical trip.
    // One could argue that one should never write a parser
    // by hand, because it is always ugly, but use a parser library.
    // The code would then read like a specification of what paths through the graph mean.
    private List<Trip.Leg> parsePartitionToLegs(List<Label.Transition> path, Graph graph, Weighting weighting, Translation tr, List<String> requestedPathDetails, String connectingVehicle, boolean includeElevation) {
        if (path.size() <= 1) {
            return Collections.emptyList();
        }
        if (GtfsStorage.EdgeType.ENTER_PT == path.get(1).edge.getType()) {
            String feedId = path.get(1).edge.getPlatformDescriptor().feed_id;
            List<Trip.Leg> result = new ArrayList<>();
            long boardTime = -1;
            List<Label.Transition> partition = null;
            for (int i = 1; i < path.size(); i++) {
                Label.Transition transition = path.get(i);
                GraphExplorer.MultiModalEdge edge = path.get(i).edge;
                if (edge.getType() == GtfsStorage.EdgeType.BOARD) {
                    boardTime = transition.label.currentTime;
                    partition = new ArrayList<>();
                }
                if (partition != null) {
                    partition.add(path.get(i));
                }
                if (EnumSet.of(GtfsStorage.EdgeType.TRANSFER, GtfsStorage.EdgeType.LEAVE_TIME_EXPANDED_NETWORK).contains(edge.getType())) {
                    GtfsRealtime.TripDescriptor tripDescriptor = partition.get(0).edge.getTripDescriptor();
                    final StopsFromBoardHopDwellEdges stopsFromBoardHopDwellEdges = new StopsFromBoardHopDwellEdges(feedId, tripDescriptor);
                    partition.stream()
                            .filter(e -> EnumSet.of(GtfsStorage.EdgeType.HOP, GtfsStorage.EdgeType.BOARD, GtfsStorage.EdgeType.DWELL).contains(e.edge.getType()))
                            .forEach(stopsFromBoardHopDwellEdges::next);
                    stopsFromBoardHopDwellEdges.finish();
                    List<Trip.Stop> stops = stopsFromBoardHopDwellEdges.stops;
                    GTFSFeed feed = gtfsStorage.getGtfsFeeds().get(feedId);
                    com.conveyal.gtfs.model.Trip trip = feed.trips.get(tripDescriptor.getTripId());
                    Route route = feed.routes.get(trip.route_id);
                    Agency agency = feed.agency.get(route.agency_id);

                    result.add(new Trip.PtLeg(
                            feedId, partition.get(0).edge.getTransfers() == 0,
                            tripDescriptor.getTripId(),
                            tripDescriptor.getRouteId(),
                            Optional.ofNullable(trip).map(t -> t.trip_headsign).orElse("extra"),
                            route.route_color,
                            route.route_short_name,
                            trip.bikes_allowed,
                            agency.agency_name,
                            stops,
                            partition.stream().mapToDouble(t -> t.edge.getDistance()).sum(),
                            path.get(i - 1).label.currentTime - boardTime,
                            geometryFactory.createLineString(stops.stream().map(s -> s.geometry.getCoordinate()).toArray(Coordinate[]::new))));
                    partition = null;
                    if (edge.getType() == GtfsStorage.EdgeType.TRANSFER) {
                        feedId = edge.getPlatformDescriptor().feed_id;
                        int[] skippedEdgesForTransfer = gtfsStorage.getSkippedEdgesForTransfer().get(edge.getId());
                        if (skippedEdgesForTransfer != null) {
                            List<Trip.Leg> legs = parsePartitionToLegs(transferPath(skippedEdgesForTransfer, weighting, path.get(i - 1).label.currentTime), graph, weighting, tr, requestedPathDetails);
                            result.add(legs.get(0));
                        }
                    }
                }
            }
            return result;
        } else {
            InstructionList instructions = new InstructionList(tr);
            InstructionsFromEdges instructionsFromEdges = new InstructionsFromEdges(graph,
                    weighting, weighting.getFlagEncoder(), instructions);
            int prevEdgeId = -1;
            for (int i = 1; i < path.size(); i++) {
                if (path.get(i).edge.getType() != GtfsStorage.EdgeType.HIGHWAY) {
                    throw new IllegalStateException("Got a transit edge where I think I must be on a road.");
                }
                EdgeIteratorState edge = graph.getEdgeIteratorState(path.get(i).edge.getId(), path.get(i).label.node.streetNode);
                instructionsFromEdges.next(edge, i, prevEdgeId);
                prevEdgeId = edge.getEdge();
            }
            instructionsFromEdges.finish();

            Path pathh = new Path(graph);
            for (Label.Transition transition : path) {
                if (transition.edge != null)
                    pathh.addEdge(transition.edge.getId());
            }
            pathh.setFromNode(path.get(0).label.node.streetNode);
            pathh.setEndNode(path.get(path.size()-1).label.node.streetNode);
            pathh.setFound(true);
            Map<String, List<PathDetail>> pathDetails = PathDetailsFromEdges.calcDetails(pathh, weighting.getFlagEncoder(), weighting, requestedPathDetails, pathDetailsBuilderFactory, 0);

            final Instant departureTime = Instant.ofEpochMilli(path.get(0).label.currentTime);
            final Instant arrivalTime = Instant.ofEpochMilli(path.get(path.size() - 1).label.currentTime);
            return Collections.singletonList(new Trip.ConnectingLeg(
                    connectingVehicle,
                    connectingVehicle,
                    Date.from(departureTime),
<<<<<<< HEAD
                    lineStringFromInstructions(instructions),
=======
                    lineStringFromInstructions(instructions, includeElevation),
>>>>>>> 73153d44
                    edges(path).mapToDouble(edgeLabel -> edgeLabel.getDistance()).sum(),
                    instructions,
                    pathDetails,
                    Date.from(arrivalTime)));
        }
    }

    private List<Label.Transition> transferPath(int[] skippedEdgesForTransfer, Weighting accessEgressWeighting, long currentTime) {
        GraphExplorer graphExplorer = new GraphExplorer(graph, gtfsStorage.getPtGraph(), accessEgressWeighting, gtfsStorage, realtimeFeed, false, true, false, walkSpeedKmH, false, 0);
        return graphExplorer.walkPath(skippedEdgesForTransfer, currentTime);
    }

<<<<<<< HEAD
    private Stream<GraphExplorer.MultiModalEdge> edges(List<Label.Transition> path) {
        return path.stream().filter(t -> t.edge != null).map(t -> t.edge);
=======
    private Geometry lineStringFromInstructions(InstructionList instructions, boolean includeElevation) {
        final PointList pointsList = new PointList();
        for (Instruction instruction : instructions) {
            pointsList.add(instruction.getPoints());
        }
        return pointsList.toLineString(includeElevation);
>>>>>>> 73153d44
    }

    private Geometry lineStringFromInstructions(InstructionList instructions) {
        final PointList pointsList = new PointList();
        for (Instruction instruction : instructions) {
            pointsList.add(instruction.getPoints());
        }
        return pointsList.toLineString(false);
    }

}<|MERGE_RESOLUTION|>--- conflicted
+++ resolved
@@ -417,11 +417,7 @@
                     connectingVehicle,
                     connectingVehicle,
                     Date.from(departureTime),
-<<<<<<< HEAD
-                    lineStringFromInstructions(instructions),
-=======
                     lineStringFromInstructions(instructions, includeElevation),
->>>>>>> 73153d44
                     edges(path).mapToDouble(edgeLabel -> edgeLabel.getDistance()).sum(),
                     instructions,
                     pathDetails,
@@ -434,25 +430,16 @@
         return graphExplorer.walkPath(skippedEdgesForTransfer, currentTime);
     }
 
-<<<<<<< HEAD
     private Stream<GraphExplorer.MultiModalEdge> edges(List<Label.Transition> path) {
         return path.stream().filter(t -> t.edge != null).map(t -> t.edge);
-=======
+    }
+  
     private Geometry lineStringFromInstructions(InstructionList instructions, boolean includeElevation) {
         final PointList pointsList = new PointList();
         for (Instruction instruction : instructions) {
             pointsList.add(instruction.getPoints());
         }
         return pointsList.toLineString(includeElevation);
->>>>>>> 73153d44
-    }
-
-    private Geometry lineStringFromInstructions(InstructionList instructions) {
-        final PointList pointsList = new PointList();
-        for (Instruction instruction : instructions) {
-            pointsList.add(instruction.getPoints());
-        }
-        return pointsList.toLineString(false);
     }
 
 }