/*
 *  Licensed to GraphHopper GmbH under one or more contributor
 *  license agreements. See the NOTICE file distributed with this work for
 *  additional information regarding copyright ownership.
 *
 *  GraphHopper GmbH licenses this file to you under the Apache License,
 *  Version 2.0 (the "License"); you may not use this file except in
 *  compliance with the License. You may obtain a copy of the License at
 *
 *       http://www.apache.org/licenses/LICENSE-2.0
 *
 *  Unless required by applicable law or agreed to in writing, software
 *  distributed under the License is distributed on an "AS IS" BASIS,
 *  WITHOUT WARRANTIES OR CONDITIONS OF ANY KIND, either express or implied.
 *  See the License for the specific language governing permissions and
 *  limitations under the License.
 */
package com.graphhopper.routing;

import com.carrotsearch.hppc.IntObjectMap;
import com.graphhopper.coll.GHIntObjectHashMap;
import com.graphhopper.routing.util.TraversalMode;
import com.graphhopper.storage.NodeAccess;
import com.graphhopper.storage.SPTEntry;

import java.util.Collections;
import java.util.List;
import java.util.PriorityQueue;

import static com.graphhopper.util.EdgeIterator.ANY_EDGE;

public abstract class AbstractBidirAlgo implements BidirRoutingAlgorithm {
    protected final TraversalMode traversalMode;
    protected int from;
    protected int to;
    protected int fromOutEdge;
    protected int toInEdge;
    protected IntObjectMap<SPTEntry> bestWeightMapFrom;
    protected IntObjectMap<SPTEntry> bestWeightMapTo;
    protected IntObjectMap<SPTEntry> bestWeightMapOther;
    protected SPTEntry currFrom;
    protected SPTEntry currTo;
    protected SPTEntry bestFwdEntry;
    protected SPTEntry bestBwdEntry;
    protected double bestWeight = Double.MAX_VALUE;
    protected NodeAccess nodeAccess;
    protected int maxVisitedNodes = Integer.MAX_VALUE;
    PriorityQueue<SPTEntry> pqOpenSetFrom;
    PriorityQueue<SPTEntry> pqOpenSetTo;
    protected boolean updateBestPath = true;
    protected boolean finishedFrom;
    protected boolean finishedTo;
    int visitedCountFrom;
    int visitedCountTo;
    private boolean alreadyRun;

    public AbstractBidirAlgo(TraversalMode traversalMode) {
        this.traversalMode = traversalMode;
        fromOutEdge = ANY_EDGE;
        toInEdge = ANY_EDGE;
    }

    protected void initCollections(int size) {
        pqOpenSetFrom = new PriorityQueue<>(size);
        bestWeightMapFrom = new GHIntObjectHashMap<>(size);

        pqOpenSetTo = new PriorityQueue<>(size);
        bestWeightMapTo = new GHIntObjectHashMap<>(size);
    }

    /**
     * Creates the root shortest path tree entry for the forward or backward search.
     */
    protected abstract SPTEntry createStartEntry(int node, double weight, boolean reverse);

    @Override
    public Path calcPath(int from, int to) {
        return calcPath(from, to, ANY_EDGE, ANY_EDGE);
    }

    @Override
    public Path calcPath(int from, int to, int fromOutEdge, int toInEdge) {
        if ((fromOutEdge != ANY_EDGE || toInEdge != ANY_EDGE) && !traversalMode.isEdgeBased()) {
            throw new IllegalArgumentException("Restricting the start/target edges is only possible for edge-based graph traversal");
        }
        this.fromOutEdge = fromOutEdge;
        this.toInEdge = toInEdge;
        checkAlreadyRun();
        init(from, 0, to, 0);
        runAlgo();
        return extractPath();
    }

    void init(int from, double fromWeight, int to, double toWeight) {
        initFrom(from, fromWeight);
        initTo(to, toWeight);
        postInit(from, to);
    }

    protected void initFrom(int from, double weight) {
        this.from = from;
        currFrom = createStartEntry(from, weight, false);
        pqOpenSetFrom.add(currFrom);
        if (!traversalMode.isEdgeBased()) {
            bestWeightMapFrom.put(from, currFrom);
        }
    }

    protected void initTo(int to, double weight) {
        this.to = to;
        currTo = createStartEntry(to, weight, true);
        pqOpenSetTo.add(currTo);
        if (!traversalMode.isEdgeBased()) {
            bestWeightMapTo.put(to, currTo);
        }
    }

    protected void postInit(int from, int to) {
        if (!traversalMode.isEdgeBased()) {
            if (updateBestPath) {
                bestWeightMapOther = bestWeightMapFrom;
                updateBestPath(Double.POSITIVE_INFINITY, currFrom, -1, to, true);
            }
        } else if (from == to && fromOutEdge == ANY_EDGE && toInEdge == ANY_EDGE) {
            // special handling if start and end are the same and no directions are restricted
            // the resulting weight should be zero
            if (currFrom.weight != 0 || currTo.weight != 0) {
                throw new IllegalStateException("If from=to, the starting weight must be zero for from and to");
            }
            bestFwdEntry = currFrom;
            bestBwdEntry = currTo;
            bestWeight = 0;
            finishedFrom = true;
            finishedTo = true;
            return;
        }
        postInitFrom();
        postInitTo();
    }

    protected abstract void postInitFrom();

    protected abstract void postInitTo();

    protected void runAlgo() {
        while (!finished() && !isMaxVisitedNodesExceeded()) {
            if (!finishedFrom)
                finishedFrom = !fillEdgesFrom();

            if (!finishedTo)
                finishedTo = !fillEdgesTo();
        }
    }

    // http://www.cs.princeton.edu/courses/archive/spr06/cos423/Handouts/EPP%20shortest%20path%20algorithms.pdf
    // a node from overlap may not be on the best path!
    // => when scanning an arc (v, w) in the forward search and w is scanned in the reverseOrder
    //    search, update extractPath = μ if df (v) + (v, w) + dr (w) < μ
    protected boolean finished() {
        if (finishedFrom || finishedTo)
            return true;

        return currFrom.weight + currTo.weight >= bestWeight;
    }

    abstract boolean fillEdgesFrom();

    abstract boolean fillEdgesTo();

    protected void updateBestPath(double edgeWeight, SPTEntry entry, int origEdgeId, int traversalId, boolean reverse) {
        assert traversalMode.isEdgeBased() != Double.isInfinite(edgeWeight);
        SPTEntry entryOther = bestWeightMapOther.get(traversalId);
        if (entryOther == null)
            return;

        // update μ
        double weight = entry.getWeightOfVisitedPath() + entryOther.getWeightOfVisitedPath();
        if (traversalMode.isEdgeBased()) {
            if (getIncomingEdge(entryOther) != getIncomingEdge(entry))
                throw new IllegalStateException("cannot happen for edge based execution of " + getName());

            // prevents the path to contain the edge at the meeting point twice and subtracts the weight (excluding turn weight => no previous edge)
            entry = entry.getParent();
            weight -= edgeWeight;
        }

        if (weight < bestWeight) {
            bestFwdEntry = reverse ? entryOther : entry;
            bestBwdEntry = reverse ? entry : entryOther;
            bestWeight = weight;
        }
    }

    protected abstract double getInEdgeWeight(SPTEntry entry);

    protected abstract int getOtherNode(int edge, int node);

    protected int getIncomingEdge(SPTEntry entry) {
        return entry.edge;
    }

    abstract protected Path extractPath();

    protected boolean fromEntryCanBeSkipped() {
        return false;
    }

    protected boolean fwdSearchCanBeStopped() {
        return false;
    }

    protected boolean toEntryCanBeSkipped() {
        return false;
    }

    protected boolean bwdSearchCanBeStopped() {
        return false;
    }

    protected double getCurrentFromWeight() {
        return currFrom.weight;
    }

    protected double getCurrentToWeight() {
        return currTo.weight;
    }

    IntObjectMap<SPTEntry> getBestFromMap() {
        return bestWeightMapFrom;
    }

    IntObjectMap<SPTEntry> getBestToMap() {
        return bestWeightMapTo;
    }

    void setBestOtherMap(IntObjectMap<SPTEntry> other) {
        bestWeightMapOther = other;
    }

    protected void setUpdateBestPath(boolean b) {
        updateBestPath = b;
    }

    @Override
    public int getVisitedNodes() {
        return visitedCountFrom + visitedCountTo;
    }

<<<<<<< HEAD
=======
    void setFromDataStructures(AbstractBidirAlgo other) {
        from = other.from;
        fromOutEdge = other.fromOutEdge;
        pqOpenSetFrom = other.pqOpenSetFrom;
        bestWeightMapFrom = other.bestWeightMapFrom;
        finishedFrom = other.finishedFrom;
        currFrom = other.currFrom;
        visitedCountFrom = other.visitedCountFrom;
        // outEdgeExplorer
    }

    void setToDataStructures(AbstractBidirAlgo other) {
        to = other.to;
        toInEdge = other.toInEdge;
        pqOpenSetTo = other.pqOpenSetTo;
        bestWeightMapTo = other.bestWeightMapTo;
        finishedTo = other.finishedTo;
        currTo = other.currTo;
        visitedCountTo = other.visitedCountTo;
        // inEdgeExplorer
    }

    @Override
    public void setMaxVisitedNodes(int numberOfNodes) {
        this.maxVisitedNodes = numberOfNodes;
    }

    protected void checkAlreadyRun() {
        if (alreadyRun)
            throw new IllegalStateException("Create a new instance per call");

        alreadyRun = true;
    }

    @Override
    public List<Path> calcPaths(int from, int to) {
        return Collections.singletonList(calcPath(from, to));
    }

    @Override
    public String getName() {
        return getClass().getSimpleName();
    }

    protected boolean isMaxVisitedNodesExceeded() {
        return maxVisitedNodes < getVisitedNodes();
    }

>>>>>>> 85f8801d
}<|MERGE_RESOLUTION|>--- conflicted
+++ resolved
@@ -246,30 +246,6 @@
         return visitedCountFrom + visitedCountTo;
     }
 
-<<<<<<< HEAD
-=======
-    void setFromDataStructures(AbstractBidirAlgo other) {
-        from = other.from;
-        fromOutEdge = other.fromOutEdge;
-        pqOpenSetFrom = other.pqOpenSetFrom;
-        bestWeightMapFrom = other.bestWeightMapFrom;
-        finishedFrom = other.finishedFrom;
-        currFrom = other.currFrom;
-        visitedCountFrom = other.visitedCountFrom;
-        // outEdgeExplorer
-    }
-
-    void setToDataStructures(AbstractBidirAlgo other) {
-        to = other.to;
-        toInEdge = other.toInEdge;
-        pqOpenSetTo = other.pqOpenSetTo;
-        bestWeightMapTo = other.bestWeightMapTo;
-        finishedTo = other.finishedTo;
-        currTo = other.currTo;
-        visitedCountTo = other.visitedCountTo;
-        // inEdgeExplorer
-    }
-
     @Override
     public void setMaxVisitedNodes(int numberOfNodes) {
         this.maxVisitedNodes = numberOfNodes;
@@ -296,5 +272,4 @@
         return maxVisitedNodes < getVisitedNodes();
     }
 
->>>>>>> 85f8801d
 }