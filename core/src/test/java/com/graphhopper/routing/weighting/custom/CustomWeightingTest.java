--- conflicted
+++ resolved
@@ -12,6 +12,7 @@
 import com.graphhopper.routing.weighting.Weighting;
 import com.graphhopper.storage.BaseGraph;
 import com.graphhopper.storage.Graph;
+import com.graphhopper.storage.IntsRef;
 import com.graphhopper.util.*;
 import org.junit.jupiter.api.BeforeEach;
 import org.junit.jupiter.api.Test;
@@ -132,14 +133,9 @@
         EdgeIteratorState edge = graph.edge(0, 1).set(accessEnc, true).setReverse(accessEnc, true).
                 set(avSpeedEnc, 15).set(specialEnc, false).setReverse(specialEnc, true).setDistance(10);
 
-<<<<<<< HEAD
-        CustomModel vehicleModel = new CustomModel();
-        Weighting weighting = CustomModelParser.createWeighting(graph, orientationEnc, accessEnc, avSpeedEnc, null,
-                encodingManager, NO_TURN_COST_PROVIDER, vehicleModel);
-=======
         CustomModel vehicleModel = new CustomModel().setDistanceInfluence(70d);
-        Weighting weighting = CustomModelParser.createWeighting(accessEnc, avSpeedEnc, null, encodingManager, NO_TURN_COST_PROVIDER, vehicleModel);
->>>>>>> 10eb6007
+        Weighting weighting = CustomModelParser.createWeighting(graph, orientationEnc,
+                accessEnc, avSpeedEnc, null, encodingManager, NO_TURN_COST_PROVIDER, vehicleModel);
         assertEquals(3.1, weighting.calcEdgeWeight(edge, false), 0.01);
         vehicleModel.addToPriority(If("special == true", MULTIPLY, "0.8"));
         vehicleModel.addToPriority(If("special == false", MULTIPLY, "0.4"));
@@ -407,7 +403,9 @@
 
         ReaderWay way = new ReaderWay(1);
         way.setTag("point_list", edge.fetchWayGeometry(FetchMode.ALL));
-        edge.setFlags(calc.handleWayTags(edge.getFlags(), way, null));
+        IntsRef intsRef = edge.getFlags();
+        calc.handleWayTags(intsRef, way, null);
+        edge.setFlags(intsRef);
         return edge;
     }
 
