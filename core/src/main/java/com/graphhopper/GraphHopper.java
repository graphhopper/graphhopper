--- conflicted
+++ resolved
@@ -679,19 +679,15 @@
                 new DouglasPeucker().setMaxDistance(minPathPrecision).simplify(points);
             debug.append(", simplify (").append(orig).append("->").append(points.getSize()).append("):").append(sw.stop().getSeconds()).append('s');
         }
-<<<<<<< HEAD
-        return rsp.setPoints(points).setDistance(distance).setTime(time).setDebugInfo(debug.toString());
-=======
 
         enableInstructions = request.getHint("instructions", enableInstructions);
         if (enableInstructions)
         {
             sw = new StopWatch().start();
             rsp.setInstructions(path.calcInstructions());
-            debug += ", instructions:" + sw.stop().getSeconds() + "s";
-        }
-        return rsp.setPoints(points).setDistance(path.getDistance()).setTime(path.getTime()).setDebugInfo(debug);
->>>>>>> 35c8605e
+            debug.append(", instructions:").append(sw.stop().getSeconds()).append('s');
+        }
+        return rsp.setPoints(points).setDistance(distance).setTime(time).setDebugInfo(debug.toString());
     }
 
     private void initIndex()
