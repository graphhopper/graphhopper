/*
 *  Licensed to GraphHopper GmbH under one or more contributor
 *  license agreements. See the NOTICE file distributed with this work for
 *  additional information regarding copyright ownership.
 *
 *  GraphHopper GmbH licenses this file to you under the Apache License,
 *  Version 2.0 (the "License"); you may not use this file except in
 *  compliance with the License. You may obtain a copy of the License at
 *
 *       http://www.apache.org/licenses/LICENSE-2.0
 *
 *  Unless required by applicable law or agreed to in writing, software
 *  distributed under the License is distributed on an "AS IS" BASIS,
 *  WITHOUT WARRANTIES OR CONDITIONS OF ANY KIND, either express or implied.
 *  See the License for the specific language governing permissions and
 *  limitations under the License.
 */
package com.graphhopper.routing.ev;

import com.graphhopper.util.PMap;

public class DefaultEncodedValueFactory implements EncodedValueFactory {

    @Override
    public EncodedValue create(String name, PMap properties) {
        if (Roundabout.KEY.equals(name)) {
            return Roundabout.create();
        } else if (GetOffBike.KEY.equals(name)) {
            return GetOffBike.create();
        } else if (RoadClass.KEY.equals(name)) {
            return RoadClass.create();
        } else if (RoadClassLink.KEY.equals(name)) {
            return RoadClassLink.create();
        } else if (RoadEnvironment.KEY.equals(name)) {
            return RoadEnvironment.create();
        } else if (RoadAccess.KEY.equals(name)) {
            return RoadAccess.create();
        } else if (MaxSpeed.KEY.equals(name)) {
            return MaxSpeed.create();
        } else if (MaxSpeedEstimated.KEY.equals(name)) {
            return MaxSpeedEstimated.create();
        } else if (MaxWeight.KEY.equals(name)) {
            return MaxWeight.create();
        } else if (MaxWeightExcept.KEY.equals(name)) {
            return MaxWeightExcept.create();
        } else if (MaxHeight.KEY.equals(name)) {
            return MaxHeight.create();
        } else if (MaxWidth.KEY.equals(name)) {
            return MaxWidth.create();
        } else if (MaxAxleLoad.KEY.equals(name)) {
            return MaxAxleLoad.create();
        } else if (MaxLength.KEY.equals(name)) {
            return MaxLength.create();
        } else if (Hgv.KEY.equals(name)) {
            return Hgv.create();
        } else if (Surface.KEY.equals(name)) {
            return Surface.create();
        } else if (Smoothness.KEY.equals(name)) {
            return Smoothness.create();
        } else if (Toll.KEY.equals(name)) {
            return Toll.create();
        } else if (TrackType.KEY.equals(name)) {
            return TrackType.create();
        } else if (BikeNetwork.KEY.equals(name) || FootNetwork.KEY.equals(name)) {
            return RouteNetwork.create(name);
        } else if (Hazmat.KEY.equals(name)) {
            return Hazmat.create();
        } else if (HazmatTunnel.KEY.equals(name)) {
            return HazmatTunnel.create();
        } else if (HazmatWater.KEY.equals(name)) {
            return HazmatWater.create();
        } else if (Lanes.KEY.equals(name)) {
            return Lanes.create();
        } else if (Footway.KEY.equals(name)) {
            return Footway.create();
        } else if (OSMWayID.KEY.equals(name)) {
            return OSMWayID.create();
        } else if (MtbRating.KEY.equals(name)) {
            return MtbRating.create();
        } else if (HikeRating.KEY.equals(name)) {
            return HikeRating.create();
        } else if (HorseRating.KEY.equals(name)) {
            return HorseRating.create();
        } else if (Country.KEY.equals(name)) {
            return Country.create();
        } else if (State.KEY.equals(name)) {
            return State.create();
        } else if (name.endsWith(Subnetwork.key(""))) {
            return Subnetwork.create(name);
        } else if (MaxSlope.KEY.equals(name)) {
            return MaxSlope.create();
        } else if (AverageSlope.KEY.equals(name)) {
            return AverageSlope.create();
        } else if (Curvature.KEY.equals(name)) {
<<<<<<< HEAD
            enc = Curvature.create();
        } else if (Orientation.KEY.equals(name)) {
            enc = Orientation.create();
=======
            return Curvature.create();
        } else if (Crossing.KEY.equals(name)) {
            return new EnumEncodedValue<>(Crossing.KEY, Crossing.class);
>>>>>>> 2410c3f0
        } else {
            throw new IllegalArgumentException("DefaultEncodedValueFactory cannot find EncodedValue " + name);
        }
    }
}<|MERGE_RESOLUTION|>--- conflicted
+++ resolved
@@ -92,15 +92,11 @@
         } else if (AverageSlope.KEY.equals(name)) {
             return AverageSlope.create();
         } else if (Curvature.KEY.equals(name)) {
-<<<<<<< HEAD
-            enc = Curvature.create();
+            return Curvature.create();
         } else if (Orientation.KEY.equals(name)) {
-            enc = Orientation.create();
-=======
-            return Curvature.create();
+            return Orientation.create();
         } else if (Crossing.KEY.equals(name)) {
             return new EnumEncodedValue<>(Crossing.KEY, Crossing.class);
->>>>>>> 2410c3f0
         } else {
             throw new IllegalArgumentException("DefaultEncodedValueFactory cannot find EncodedValue " + name);
         }
