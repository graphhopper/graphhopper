--- conflicted
+++ resolved
@@ -13,11 +13,7 @@
   road_class == STEPS: 0
   surface == SAND: 0.5
   # prefer better tracks
-<<<<<<< HEAD
-  track_type != OTHER && track_type != GRADE1: 0.9
-=======
-  track_type: { grade1: 1.0, "*": 0.9 }
->>>>>>> 1b505dd8
+  track_type != MISSING && track_type != GRADE1: 0.9
   # prefer official bike routes
   bike_network == OTHER: 0.5
   # avoid all situations where we have to get off the bike
