--- conflicted
+++ resolved
@@ -138,16 +138,11 @@
         }
 
         double speed = highwaySpeeds.getOrDefault(highwayValue, PUSHING_SECTION_SPEED);
+        String surfaceValue = way.getTag("surface");
+        String trackTypeValue = way.getTag("tracktype");
         boolean pushingRestriction = Arrays.stream(way.getTag("vehicle", "").split(";")).anyMatch(restrictedValues::contains);
-<<<<<<< HEAD
-        if (way.hasTag("bicycle", "dismount")
-                || way.hasTag("railway", "platform")
-                || pushingRestriction && !way.hasTag("bicycle", INTENDED)) {
-            speed = PUSHING_SECTION_SPEED;
-=======
         if ("steps".equals(highwayValue)) {
             // ignore
->>>>>>> b5edf206
         } else if (pushingSectionsHighways.contains(highwayValue)) {
             if (way.hasTag("bicycle", "designated") || way.hasTag("bicycle", "official") || way.hasTag("segregated", "yes")
                     || CYCLEWAY_KEYS.stream().anyMatch(k -> way.getTag(k, "").equals("track"))) {
@@ -161,19 +156,12 @@
         if (isValidSpeed(maxSpeed) && (speed < maxSpeed))
             speed = Math.min(maxSpeed, highwaySpeeds.get("tertiary"));
 
-<<<<<<< HEAD
-        Integer surfaceSpeed = surfaceSpeeds.get(way.getTag("surface"));
-        String trackTypeValue = way.getTag("tracktype");
-        if (way.hasTag("surface") && surfaceSpeed == null) {
-            speed = PUSHING_SECTION_SPEED; // unknown surface
-=======
         Integer surfaceSpeed = surfaceSpeeds.get(surfaceValue);
         if (way.hasTag("surface") && surfaceSpeed == null
                 || way.hasTag("bicycle", "dismount")
                 || way.hasTag("railway", "platform")
                 || pushingRestriction && !way.hasTag("bicycle", INTENDED)) {
             speed = PUSHING_SECTION_SPEED;
->>>>>>> b5edf206
         } else if (way.hasTag("service")) {
             speed = highwaySpeeds.get("living_street");
         } else if ("track".equals(highwayValue) ||
