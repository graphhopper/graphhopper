/*
 *  Licensed to GraphHopper GmbH under one or more contributor
 *  license agreements. See the NOTICE file distributed with this work for
 *  additional information regarding copyright ownership.
 *
 *  GraphHopper GmbH licenses this file to you under the Apache License,
 *  Version 2.0 (the "License"); you may not use this file except in
 *  compliance with the License. You may obtain a copy of the License at
 *
 *       http://www.apache.org/licenses/LICENSE-2.0
 *
 *  Unless required by applicable law or agreed to in writing, software
 *  distributed under the License is distributed on an "AS IS" BASIS,
 *  WITHOUT WARRANTIES OR CONDITIONS OF ANY KIND, either express or implied.
 *  See the License for the specific language governing permissions and
 *  limitations under the License.
 */
package com.graphhopper;

import com.bedatadriven.jackson.datatype.jts.JtsModule;
import com.fasterxml.jackson.databind.ObjectMapper;
import com.graphhopper.config.CHProfile;
import com.graphhopper.config.LMProfile;
import com.graphhopper.config.Profile;
import com.graphhopper.jackson.Jackson;
import com.graphhopper.reader.dem.*;
import com.graphhopper.reader.osm.OSMReader;
import com.graphhopper.reader.osm.RestrictionTagParser;
import com.graphhopper.reader.osm.conditional.DateRangeParser;
import com.graphhopper.routing.*;
import com.graphhopper.routing.ch.CHPreparationHandler;
import com.graphhopper.routing.ch.PrepareContractionHierarchies;
import com.graphhopper.routing.ev.*;
import com.graphhopper.routing.lm.LMConfig;
import com.graphhopper.routing.lm.LMPreparationHandler;
import com.graphhopper.routing.lm.LandmarkStorage;
import com.graphhopper.routing.lm.PrepareLandmarks;
import com.graphhopper.routing.subnetwork.PrepareRoutingSubnetworks;
import com.graphhopper.routing.subnetwork.PrepareRoutingSubnetworks.PrepareJob;
import com.graphhopper.routing.util.*;
import com.graphhopper.routing.util.countryrules.CountryRuleFactory;
import com.graphhopper.routing.util.parsers.*;
import com.graphhopper.routing.weighting.Weighting;
import com.graphhopper.routing.weighting.custom.CustomWeighting;
import com.graphhopper.storage.*;
import com.graphhopper.storage.index.LocationIndex;
import com.graphhopper.storage.index.LocationIndexTree;
import com.graphhopper.util.*;
import com.graphhopper.util.Parameters.Landmark;
import com.graphhopper.util.Parameters.Routing;
import com.graphhopper.util.details.PathDetailsBuilderFactory;
import org.slf4j.Logger;
import org.slf4j.LoggerFactory;

import java.io.*;
import java.nio.charset.StandardCharsets;
import java.nio.file.DirectoryStream;
import java.nio.file.Files;
import java.nio.file.Path;
import java.nio.file.Paths;
import java.text.DateFormat;
import java.util.*;
import java.util.stream.Collectors;

import static com.graphhopper.util.GHUtility.readCountries;
import static com.graphhopper.util.Helper.*;
import static com.graphhopper.util.Parameters.Algorithms.RoundTrip;

/**
 * Easy to use access point to configure import and (offline) routing.
 *
 * @author Peter Karich
 */
public class GraphHopper {
    private static final Logger logger = LoggerFactory.getLogger(GraphHopper.class);
    private MaxSpeedCalculator maxSpeedCalculator;
    private final Map<String, Profile> profilesByName = new LinkedHashMap<>();
    private final String fileLockName = "gh.lock";
    // utils
    private final TranslationMap trMap = new TranslationMap().doImport();
    boolean removeZipped = true;
    // for country rules:
    private CountryRuleFactory countryRuleFactory = null;
    // for custom areas:
    private String customAreasDirectory = "";
    // for graph:
    private BaseGraph baseGraph;
    private StorableProperties properties;
    private EncodingManager encodingManager;
    private OSMParsers osmParsers;
    private int defaultSegmentSize = -1;
    private String ghLocation = "";
    private DAType dataAccessDefaultType = DAType.RAM_STORE;
    private final LinkedHashMap<String, String> dataAccessConfig = new LinkedHashMap<>();
    private boolean sortGraph = false;
    private boolean elevation = false;
    private LockFactory lockFactory = new NativeFSLockFactory();
    private boolean allowWrites = true;
    private boolean fullyLoaded = false;
    private final OSMReaderConfig osmReaderConfig = new OSMReaderConfig();
    // for routing
    private final RouterConfig routerConfig = new RouterConfig();
    // for index
    private LocationIndex locationIndex;
    private int preciseIndexResolution = 300;
    private int maxRegionSearch = 4;
    // subnetworks
    private int minNetworkSize = 200;
    private int subnetworksThreads = 1;
    // residential areas
    private double residentialAreaRadius = 400;
    private double residentialAreaSensitivity = 6000;
    private double cityAreaRadius = 1500;
    private double cityAreaSensitivity = 1000;
    private int urbanDensityCalculationThreads = 0;

    // preparation handlers
    private final LMPreparationHandler lmPreparationHandler = new LMPreparationHandler();
    private final CHPreparationHandler chPreparationHandler = new CHPreparationHandler();
    private Map<String, RoutingCHGraph> chGraphs = Collections.emptyMap();
    private Map<String, LandmarkStorage> landmarks = Collections.emptyMap();

    // for data reader
    private String osmFile;
    private ElevationProvider eleProvider = ElevationProvider.NOOP;
    private VehicleEncodedValuesFactory vehicleEncodedValuesFactory = new DefaultVehicleEncodedValuesFactory();
    private VehicleTagParserFactory vehicleTagParserFactory = new DefaultVehicleTagParserFactory();
    private EncodedValueFactory encodedValueFactory = new DefaultEncodedValueFactory();
    private TagParserFactory tagParserFactory = new DefaultTagParserFactory();
    private PathDetailsBuilderFactory pathBuilderFactory = new PathDetailsBuilderFactory();

    private String dateRangeParserString = "";
    private String encodedValuesString = "";
    private String vehiclesString = "";

    public GraphHopper setEncodedValuesString(String encodedValuesString) {
        this.encodedValuesString = encodedValuesString;
        return this;
    }

    public String getEncodedValuesString() {
        return encodedValuesString;
    }

    public GraphHopper setVehiclesString(String vehiclesString) {
        this.vehiclesString = vehiclesString;
        return this;
    }

    public String getVehiclesString() {
        return vehiclesString;
    }

    public EncodingManager getEncodingManager() {
        if (encodingManager == null)
            throw new IllegalStateException("EncodingManager not yet built");
        return encodingManager;
    }

    public OSMParsers getOSMParsers() {
        if (osmParsers == null)
            throw new IllegalStateException("OSMParsers not yet built");
        return osmParsers;
    }

    public ElevationProvider getElevationProvider() {
        return eleProvider;
    }

    public GraphHopper setElevationProvider(ElevationProvider eleProvider) {
        if (eleProvider == null || eleProvider == ElevationProvider.NOOP)
            setElevation(false);
        else
            setElevation(true);
        this.eleProvider = eleProvider;
        return this;
    }

    public GraphHopper setPathDetailsBuilderFactory(PathDetailsBuilderFactory pathBuilderFactory) {
        this.pathBuilderFactory = pathBuilderFactory;
        return this;
    }

    public PathDetailsBuilderFactory getPathDetailsBuilderFactory() {
        return pathBuilderFactory;
    }

    /**
     * Precise location resolution index means also more space (disc/RAM) could be consumed and
     * probably slower query times, which would be e.g. not suitable for Android. The resolution
     * specifies the tile width (in meter).
     */
    public GraphHopper setPreciseIndexResolution(int precision) {
        ensureNotLoaded();
        preciseIndexResolution = precision;
        return this;
    }

    public GraphHopper setMinNetworkSize(int minNetworkSize) {
        ensureNotLoaded();
        this.minNetworkSize = minNetworkSize;
        return this;
    }

    /**
     * Configures the urban density classification. Each edge will be classified as 'rural','residential' or 'city', {@link UrbanDensity}
     *
     * @param residentialAreaRadius      in meters. The higher this value the longer the calculation will take and the bigger the area for
     *                                   which the road density used to identify residential areas is calculated.
     * @param residentialAreaSensitivity Use this to find a trade-off between too many roads being classified as residential (too high
     *                                   values) and not enough roads being classified as residential (too small values)
     * @param cityAreaRadius             in meters. The higher this value the longer the calculation will take and the bigger the area for
     *                                   which the road density used to identify city areas is calculated. Set this to zero
     *                                   to skip the city classification.
     * @param cityAreaSensitivity        Use this to find a trade-off between too many roads being classified as city (too high values)
     *                                   and not enough roads being classified as city (too small values)
     * @param threads                    the number of threads used for the calculation. If this is zero the urban density
     *                                   calculation is skipped entirely
     */
    public GraphHopper setUrbanDensityCalculation(double residentialAreaRadius, double residentialAreaSensitivity,
                                                  double cityAreaRadius, double cityAreaSensitivity, int threads) {
        ensureNotLoaded();
        this.residentialAreaRadius = residentialAreaRadius;
        this.residentialAreaSensitivity = residentialAreaSensitivity;
        this.cityAreaRadius = cityAreaRadius;
        this.cityAreaSensitivity = cityAreaSensitivity;
        this.urbanDensityCalculationThreads = threads;
        return this;
    }

    /**
     * Only valid option for in-memory graph and if you e.g. want to disable store on flush for unit
     * tests. Specify storeOnFlush to true if you want that existing data will be loaded FROM disc
     * and all in-memory data will be flushed TO disc after flush is called e.g. while OSM import.
     *
     * @param storeOnFlush true by default
     */
    public GraphHopper setStoreOnFlush(boolean storeOnFlush) {
        ensureNotLoaded();
        if (storeOnFlush)
            dataAccessDefaultType = DAType.RAM_STORE;
        else
            dataAccessDefaultType = DAType.RAM;
        return this;
    }

    /**
     * Sets the routing profiles that shall be supported by this GraphHopper instance. The (and only the) given profiles
     * can be used for routing without preparation and for CH/LM preparation.
     * <p>
     * Here is an example how to setup two CH profiles and one LM profile (via the Java API)
     *
     * <pre>
     * {@code
     *   hopper.setProfiles(
     *     new Profile("my_car").setVehicle("car"),
     *     new Profile("your_bike").setVehicle("bike")
     *   );
     *   hopper.getCHPreparationHandler().setCHProfiles(
     *     new CHProfile("my_car"),
     *     new CHProfile("your_bike")
     *   );
     *   hopper.getLMPreparationHandler().setLMProfiles(
     *     new LMProfile("your_bike")
     *   );
     * }
     * </pre>
     * <p>
     * See also https://github.com/graphhopper/graphhopper/pull/1922.
     *
     * @see CHPreparationHandler#setCHProfiles
     * @see LMPreparationHandler#setLMProfiles
     */
    public GraphHopper setProfiles(Profile... profiles) {
        return setProfiles(Arrays.asList(profiles));
    }

    public GraphHopper setProfiles(List<Profile> profiles) {
        if (!profilesByName.isEmpty())
            throw new IllegalArgumentException("Cannot initialize profiles multiple times");
        if (encodingManager != null)
            throw new IllegalArgumentException("Cannot set profiles after EncodingManager was built");
        for (Profile profile : profiles) {
            Profile previous = this.profilesByName.put(profile.getName(), profile);
            if (previous != null)
                throw new IllegalArgumentException("Profile names must be unique. Duplicate name: '" + profile.getName() + "'");
        }
        return this;
    }

    public List<Profile> getProfiles() {
        return new ArrayList<>(profilesByName.values());
    }

    /**
     * Returns the profile for the given profile name, or null if it does not exist
     */
    public Profile getProfile(String profileName) {
        return profilesByName.get(profileName);
    }

    /**
     * @return true if storing and fetching elevation data is enabled. Default is false
     */
    public boolean hasElevation() {
        return elevation;
    }

    /**
     * Enable storing and fetching elevation data. Default is false
     */
    public GraphHopper setElevation(boolean includeElevation) {
        this.elevation = includeElevation;
        return this;
    }

    public String getGraphHopperLocation() {
        return ghLocation;
    }

    /**
     * Sets the graphhopper folder.
     */
    public GraphHopper setGraphHopperLocation(String ghLocation) {
        ensureNotLoaded();
        if (ghLocation == null)
            throw new IllegalArgumentException("graphhopper location cannot be null");

        this.ghLocation = ghLocation;
        return this;
    }

    public String getOSMFile() {
        return osmFile;
    }

    /**
     * This file can be an osm xml (.osm), a compressed xml (.osm.zip or .osm.gz) or a protobuf file
     * (.pbf).
     */
    public GraphHopper setOSMFile(String osmFile) {
        ensureNotLoaded();
        if (isEmpty(osmFile))
            throw new IllegalArgumentException("OSM file cannot be empty.");

        this.osmFile = osmFile;
        return this;
    }

    /**
     * The underlying graph used in algorithms.
     *
     * @throws IllegalStateException if graph is not instantiated.
     */
    public BaseGraph getBaseGraph() {
        if (baseGraph == null)
            throw new IllegalStateException("GraphHopper storage not initialized");

        return baseGraph;
    }

    public void setBaseGraph(BaseGraph baseGraph) {
        this.baseGraph = baseGraph;
        setFullyLoaded();
    }

    public StorableProperties getProperties() {
        return properties;
    }

    /**
     * @return a mapping between profile names and according CH preparations. The map will be empty before loading
     * or import.
     */
    public Map<String, RoutingCHGraph> getCHGraphs() {
        return chGraphs;
    }

    /**
     * @return a mapping between profile names and according landmark preparations. The map will be empty before loading
     * or import.
     */
    public Map<String, LandmarkStorage> getLandmarks() {
        return landmarks;
    }

    /**
     * The location index created from the graph.
     *
     * @throws IllegalStateException if index is not initialized
     */
    public LocationIndex getLocationIndex() {
        if (locationIndex == null)
            throw new IllegalStateException("LocationIndex not initialized");

        return locationIndex;
    }

    protected void setLocationIndex(LocationIndex locationIndex) {
        this.locationIndex = locationIndex;
    }

    /**
     * Sorts the graph which requires more RAM while import. See #12
     */
    public GraphHopper setSortGraph(boolean sortGraph) {
        ensureNotLoaded();
        this.sortGraph = sortGraph;
        return this;
    }

    public boolean isAllowWrites() {
        return allowWrites;
    }

    /**
     * Specifies if it is allowed for GraphHopper to write. E.g. for read only filesystems it is not
     * possible to create a lock file and so we can avoid write locks.
     */
    public GraphHopper setAllowWrites(boolean allowWrites) {
        this.allowWrites = allowWrites;
        return this;
    }

    public TranslationMap getTranslationMap() {
        return trMap;
    }

    public GraphHopper setVehicleEncodedValuesFactory(VehicleEncodedValuesFactory factory) {
        this.vehicleEncodedValuesFactory = factory;
        return this;
    }

    public EncodedValueFactory getEncodedValueFactory() {
        return this.encodedValueFactory;
    }

    public GraphHopper setEncodedValueFactory(EncodedValueFactory factory) {
        this.encodedValueFactory = factory;
        return this;
    }

    public VehicleTagParserFactory getVehicleTagParserFactory() {
        return this.vehicleTagParserFactory;
    }

    public GraphHopper setVehicleTagParserFactory(VehicleTagParserFactory factory) {
        this.vehicleTagParserFactory = factory;
        return this;
    }

    public TagParserFactory getTagParserFactory() {
        return this.tagParserFactory;
    }

    public GraphHopper setTagParserFactory(TagParserFactory factory) {
        this.tagParserFactory = factory;
        return this;
    }

    public GraphHopper setCustomAreasDirectory(String customAreasDirectory) {
        this.customAreasDirectory = customAreasDirectory;
        return this;
    }

    public String getCustomAreasDirectory() {
        return this.customAreasDirectory;
    }

    /**
     * Sets the factory used to create country rules. Use `null` to disable country rules
     */
    public GraphHopper setCountryRuleFactory(CountryRuleFactory countryRuleFactory) {
        this.countryRuleFactory = countryRuleFactory;
        return this;
    }

    public CountryRuleFactory getCountryRuleFactory() {
        return this.countryRuleFactory;
    }

    /**
     * Reads the configuration from a {@link GraphHopperConfig} object which can be manually filled, or more typically
     * is read from `config.yml`.
     * <p>
     * Important note: Calling this method overwrites the configuration done in some of the setter methods of this class,
     * so generally it is advised to either use this method to configure GraphHopper or the different setter methods,
     * but not both. Unfortunately, this still does not cover all cases and sometimes you have to use both, but then you
     * should make sure there are no conflicts. If you need both it might also help to call the init before calling the
     * setters, because this way the init method won't apply defaults to configuration options you already chose using
     * the setters.
     */
    public GraphHopper init(GraphHopperConfig ghConfig) {
        ensureNotLoaded();
        // disabling_allowed config options were removed for GH 3.0
        if (ghConfig.has("routing.ch.disabling_allowed"))
            throw new IllegalArgumentException("The 'routing.ch.disabling_allowed' configuration option is no longer supported");
        if (ghConfig.has("routing.lm.disabling_allowed"))
            throw new IllegalArgumentException("The 'routing.lm.disabling_allowed' configuration option is no longer supported");
        if (ghConfig.has("osmreader.osm"))
            throw new IllegalArgumentException("Instead of osmreader.osm use datareader.file, for other changes see CHANGELOG.md");

        String tmpOsmFile = ghConfig.getString("datareader.file", "");
        if (!isEmpty(tmpOsmFile))
            osmFile = tmpOsmFile;

        String graphHopperFolder = ghConfig.getString("graph.location", "");
        if (isEmpty(graphHopperFolder) && isEmpty(ghLocation)) {
            if (isEmpty(osmFile))
                throw new IllegalArgumentException("If no graph.location is provided you need to specify an OSM file.");

            graphHopperFolder = pruneFileEnd(osmFile) + "-gh";
        }
        ghLocation = graphHopperFolder;

        countryRuleFactory = ghConfig.getBool("country_rules.enabled", false) ? new CountryRuleFactory() : null;
        customAreasDirectory = ghConfig.getString("custom_areas.directory", customAreasDirectory);

        defaultSegmentSize = ghConfig.getInt("graph.dataaccess.segment_size", defaultSegmentSize);

        String daTypeString = ghConfig.getString("graph.dataaccess.default_type", ghConfig.getString("graph.dataaccess", "RAM_STORE"));
        dataAccessDefaultType = DAType.fromString(daTypeString);
        for (Map.Entry<String, Object> entry : ghConfig.asPMap().toMap().entrySet()) {
            if (entry.getKey().startsWith("graph.dataaccess.type."))
                dataAccessConfig.put(entry.getKey().substring("graph.dataaccess.type.".length()), entry.getValue().toString());
            if (entry.getKey().startsWith("graph.dataaccess.mmap.preload."))
                dataAccessConfig.put(entry.getKey().substring("graph.dataaccess.mmap.".length()), entry.getValue().toString());
        }

        if (ghConfig.getBool("max_speed_calculator.enabled", false))
            maxSpeedCalculator = new MaxSpeedCalculator(MaxSpeedCalculator.createLegalDefaultSpeeds());

        sortGraph = ghConfig.getBool("graph.do_sort", sortGraph);
        removeZipped = ghConfig.getBool("graph.remove_zipped", removeZipped);

        if (!ghConfig.getString("spatial_rules.location", "").isEmpty())
            throw new IllegalArgumentException("spatial_rules.location has been deprecated. Please use custom_areas.directory instead and read the documentation for custom areas.");
        if (!ghConfig.getString("spatial_rules.borders_directory", "").isEmpty())
            throw new IllegalArgumentException("spatial_rules.borders_directory has been deprecated. Please use custom_areas.directory instead and read the documentation for custom areas.");
        // todo: maybe introduce custom_areas.max_bbox if this is needed later
        if (!ghConfig.getString("spatial_rules.max_bbox", "").isEmpty())
            throw new IllegalArgumentException("spatial_rules.max_bbox has been deprecated. There is no replacement, all custom areas will be considered.");

        String customAreasDirectory = ghConfig.getString("custom_areas.directory", "");
        JsonFeatureCollection globalAreas = GraphHopper.resolveCustomAreas(customAreasDirectory);
        String customModelFolder = ghConfig.getString("custom_models.directory", ghConfig.getString("custom_model_folder", ""));
        setProfiles(GraphHopper.resolveCustomModelFiles(customModelFolder, ghConfig.getProfiles(), globalAreas));

        if (ghConfig.has("graph.vehicles") && ghConfig.has("graph.flag_encoders"))
            throw new IllegalArgumentException("Remove graph.flag_encoders as it cannot be used in parallel with graph.vehicles");
        if (ghConfig.has("graph.flag_encoders"))
            logger.warn("The option graph.flag_encoders is deprecated and will be removed. Replace with graph.vehicles");
        vehiclesString = ghConfig.getString("graph.vehicles", ghConfig.getString("graph.flag_encoders", vehiclesString));

        encodedValuesString = ghConfig.getString("graph.encoded_values", encodedValuesString);
        dateRangeParserString = ghConfig.getString("datareader.date_range_parser_day", dateRangeParserString);

        if (ghConfig.getString("graph.locktype", "native").equals("simple"))
            lockFactory = new SimpleFSLockFactory();
        else
            lockFactory = new NativeFSLockFactory();

        // elevation
        if (ghConfig.has("graph.elevation.smoothing"))
            throw new IllegalArgumentException("Use 'graph.elevation.edge_smoothing: moving_average' or the new 'graph.elevation.edge_smoothing: ramer'. See #2634.");
        osmReaderConfig.setElevationSmoothing(ghConfig.getString("graph.elevation.edge_smoothing", osmReaderConfig.getElevationSmoothing()));
        osmReaderConfig.setSmoothElevationAverageWindowSize(ghConfig.getDouble("graph.elevation.edge_smoothing.moving_average.window_size", osmReaderConfig.getSmoothElevationAverageWindowSize()));
        osmReaderConfig.setElevationSmoothingRamerMax(ghConfig.getInt("graph.elevation.edge_smoothing.ramer.max_elevation", osmReaderConfig.getElevationSmoothingRamerMax()));
        osmReaderConfig.setLongEdgeSamplingDistance(ghConfig.getDouble("graph.elevation.long_edge_sampling_distance", osmReaderConfig.getLongEdgeSamplingDistance()));
        osmReaderConfig.setElevationMaxWayPointDistance(ghConfig.getDouble("graph.elevation.way_point_max_distance", osmReaderConfig.getElevationMaxWayPointDistance()));
        routerConfig.setElevationWayPointMaxDistance(ghConfig.getDouble("graph.elevation.way_point_max_distance", routerConfig.getElevationWayPointMaxDistance()));
        ElevationProvider elevationProvider = createElevationProvider(ghConfig);
        setElevationProvider(elevationProvider);

        if (osmReaderConfig.getLongEdgeSamplingDistance() < Double.MAX_VALUE && !elevationProvider.canInterpolate())
            logger.warn("Long edge sampling enabled, but bilinear interpolation disabled. See #1953");

        // optimizable prepare
        minNetworkSize = ghConfig.getInt("prepare.min_network_size", minNetworkSize);
        subnetworksThreads = ghConfig.getInt("prepare.subnetworks.threads", subnetworksThreads);

        // prepare CH&LM
        chPreparationHandler.init(ghConfig);
        lmPreparationHandler.init(ghConfig);

        // osm import
        // We do a few checks for import.osm.ignored_highways to prevent configuration errors when migrating from an older
        // GH version.
        if (!ghConfig.has("import.osm.ignored_highways"))
            throw new IllegalArgumentException("Missing 'import.osm.ignored_highways'. Not using this parameter can decrease performance, see config-example.yml for more details");
        String ignoredHighwaysString = ghConfig.getString("import.osm.ignored_highways", "");
        if ((ignoredHighwaysString.contains("footway") || ignoredHighwaysString.contains("path")) && ghConfig.getProfiles().stream().map(Profile::getName).anyMatch(p -> p.contains("foot") || p.contains("hike") || p.contains("wheelchair")))
            throw new IllegalArgumentException("You should not use import.osm.ignored_highways=footway or =path in conjunction with pedestrian profiles. This is probably an error in your configuration.");
        if ((ignoredHighwaysString.contains("cycleway") || ignoredHighwaysString.contains("path")) && ghConfig.getProfiles().stream().map(Profile::getName).anyMatch(p -> p.contains("mtb") || p.contains("bike")))
            throw new IllegalArgumentException("You should not use import.osm.ignored_highways=cycleway or =path in conjunction with bicycle profiles. This is probably an error in your configuration");

        osmReaderConfig.setIgnoredHighways(Arrays.stream(ghConfig.getString("import.osm.ignored_highways", String.join(",", osmReaderConfig.getIgnoredHighways()))
                .split(",")).map(String::trim).collect(Collectors.toList()));
        osmReaderConfig.setParseWayNames(ghConfig.getBool("datareader.instructions", osmReaderConfig.isParseWayNames()));
        osmReaderConfig.setPreferredLanguage(ghConfig.getString("datareader.preferred_language", osmReaderConfig.getPreferredLanguage()));
        osmReaderConfig.setMaxWayPointDistance(ghConfig.getDouble(Routing.INIT_WAY_POINT_MAX_DISTANCE, osmReaderConfig.getMaxWayPointDistance()));
        osmReaderConfig.setWorkerThreads(ghConfig.getInt("datareader.worker_threads", osmReaderConfig.getWorkerThreads()));

        // index
        preciseIndexResolution = ghConfig.getInt("index.high_resolution", preciseIndexResolution);
        maxRegionSearch = ghConfig.getInt("index.max_region_search", maxRegionSearch);

        // urban density calculation
        residentialAreaRadius = ghConfig.getDouble("graph.urban_density.residential_radius", residentialAreaRadius);
        residentialAreaSensitivity = ghConfig.getDouble("graph.urban_density.residential_sensitivity", residentialAreaSensitivity);
        cityAreaRadius = ghConfig.getDouble("graph.urban_density.city_radius", cityAreaRadius);
        cityAreaSensitivity = ghConfig.getDouble("graph.urban_density.city_sensitivity", cityAreaSensitivity);
        urbanDensityCalculationThreads = ghConfig.getInt("graph.urban_density.threads", urbanDensityCalculationThreads);

        // routing
        routerConfig.setMaxVisitedNodes(ghConfig.getInt(Routing.INIT_MAX_VISITED_NODES, routerConfig.getMaxVisitedNodes()));
        routerConfig.setTimeoutMillis(ghConfig.getLong(Routing.INIT_TIMEOUT_MS, routerConfig.getTimeoutMillis()));
        routerConfig.setMaxRoundTripRetries(ghConfig.getInt(RoundTrip.INIT_MAX_RETRIES, routerConfig.getMaxRoundTripRetries()));
        routerConfig.setNonChMaxWaypointDistance(ghConfig.getInt(Parameters.NON_CH.MAX_NON_CH_POINT_DISTANCE, routerConfig.getNonChMaxWaypointDistance()));
        routerConfig.setInstructionsEnabled(ghConfig.getBool(Routing.INIT_INSTRUCTIONS, routerConfig.isInstructionsEnabled()));
        int activeLandmarkCount = ghConfig.getInt(Landmark.ACTIVE_COUNT_DEFAULT, Math.min(8, lmPreparationHandler.getLandmarks()));
        if (activeLandmarkCount > lmPreparationHandler.getLandmarks())
            throw new IllegalArgumentException("Default value for active landmarks " + activeLandmarkCount
                    + " should be less or equal to landmark count of " + lmPreparationHandler.getLandmarks());
        routerConfig.setActiveLandmarkCount(activeLandmarkCount);

        return this;
    }

    protected EncodingManager buildEncodingManager(Map<String, String> vehiclesByName, List<String> encodedValueStrings,
                                                   boolean withUrbanDensity, boolean withMaxSpeedEst, Collection<Profile> profiles) {
        EncodingManager.Builder emBuilder = new EncodingManager.Builder();
        vehiclesByName.forEach((name, vehicleStr) -> emBuilder.add(vehicleEncodedValuesFactory.createVehicleEncodedValues(name, new PMap(vehicleStr))));
        profiles.forEach(profile -> emBuilder.add(Subnetwork.create(profile.getName())));
        if (withMaxSpeedEst)
            emBuilder.add(MaxSpeedEstimated.create());
        if (withUrbanDensity)
            emBuilder.add(UrbanDensity.create());
        encodedValueStrings.forEach(s -> emBuilder.add(encodedValueFactory.create(s, new PMap())));
        return emBuilder.build();
    }

    protected OSMParsers buildOSMParsers(Map<String, String> vehiclesByName, List<String> encodedValueStrings,
                                         List<String> ignoredHighways, String dateRangeParserString) {
        OSMParsers osmParsers = new OSMParsers();
        ignoredHighways.forEach(osmParsers::addIgnoredHighway);
        for (String s : encodedValueStrings) {
            TagParser tagParser = tagParserFactory.create(encodingManager, s, new PMap());
            if (tagParser != null)
                osmParsers.addWayTagParser(tagParser);
        }

        // this needs to be in sync with the default EVs added in EncodingManager.Builder#build. ideally I would like to remove
        // all these defaults and just use the config as the single source of truth
        if (!encodedValueStrings.contains(Roundabout.KEY))
            osmParsers.addWayTagParser(new OSMRoundaboutParser(encodingManager.getBooleanEncodedValue(Roundabout.KEY)));
        if (!encodedValueStrings.contains(RoadClass.KEY))
            osmParsers.addWayTagParser(new OSMRoadClassParser(encodingManager.getEnumEncodedValue(RoadClass.KEY, RoadClass.class)));
        if (!encodedValueStrings.contains(RoadClassLink.KEY))
            osmParsers.addWayTagParser(new OSMRoadClassLinkParser(encodingManager.getBooleanEncodedValue(RoadClassLink.KEY)));
        if (!encodedValueStrings.contains(RoadEnvironment.KEY))
            osmParsers.addWayTagParser(new OSMRoadEnvironmentParser(encodingManager.getEnumEncodedValue(RoadEnvironment.KEY, RoadEnvironment.class)));
        if (!encodedValueStrings.contains(MaxSpeed.KEY))
            osmParsers.addWayTagParser(new OSMMaxSpeedParser(encodingManager.getDecimalEncodedValue(MaxSpeed.KEY)));
        if (!encodedValueStrings.contains(RoadAccess.KEY))
            osmParsers.addWayTagParser(new OSMRoadAccessParser(encodingManager.getEnumEncodedValue(RoadAccess.KEY, RoadAccess.class), OSMRoadAccessParser.toOSMRestrictions(TransportationMode.CAR)));
        if (!encodedValueStrings.contains(FerrySpeed.KEY))
            osmParsers.addWayTagParser(new FerrySpeedCalculator(encodingManager.getDecimalEncodedValue(FerrySpeed.KEY)));
        if (encodingManager.hasEncodedValue(AverageSlope.KEY) || encodingManager.hasEncodedValue(MaxSlope.KEY)) {
            if (!encodingManager.hasEncodedValue(AverageSlope.KEY) || !encodingManager.hasEncodedValue(MaxSlope.KEY))
                throw new IllegalArgumentException("Enable both, average_slope and max_slope");
            osmParsers.addWayTagParser(new SlopeCalculator(encodingManager.getDecimalEncodedValue(MaxSlope.KEY),
                    encodingManager.getDecimalEncodedValue(AverageSlope.KEY)));
        }

        if (maxSpeedCalculator != null) {
            if (!encodingManager.hasEncodedValue(Country.KEY))
                throw new IllegalArgumentException("max_speed_calculator needs country");
            if (!encodingManager.hasEncodedValue(UrbanDensity.KEY))
                throw new IllegalArgumentException("max_speed_calculator needs urban_density");
            osmParsers.addWayTagParser(maxSpeedCalculator.getParser());
        }

        if (encodingManager.hasEncodedValue(Curvature.KEY))
            osmParsers.addWayTagParser(new CurvatureCalculator(encodingManager.getDecimalEncodedValue(Curvature.KEY)));

        DateRangeParser dateRangeParser = DateRangeParser.createInstance(dateRangeParserString);
        Set<String> added = new HashSet<>();
        vehiclesByName.forEach((name, vehicleStr) -> {
            VehicleTagParsers vehicleTagParsers = vehicleTagParserFactory.createParsers(encodingManager, name,
                    new PMap(vehicleStr).putObject("date_range_parser", dateRangeParser));
            if (vehicleTagParsers == null)
                return;
            vehicleTagParsers.getTagParsers().forEach(tagParser -> {
                if (tagParser == null) return;
                if (tagParser instanceof BikeCommonAccessParser) {
                    if (encodingManager.hasEncodedValue(BikeNetwork.KEY) && added.add(BikeNetwork.KEY))
                        osmParsers.addRelationTagParser(relConfig -> new OSMBikeNetworkTagParser(encodingManager.getEnumEncodedValue(BikeNetwork.KEY, RouteNetwork.class), relConfig));
                    if (encodingManager.hasEncodedValue(Smoothness.KEY) && added.add(Smoothness.KEY))
                        osmParsers.addWayTagParser(new OSMSmoothnessParser(encodingManager.getEnumEncodedValue(Smoothness.KEY, Smoothness.class)));
                } else if (tagParser instanceof FootAccessParser) {
                    if (encodingManager.hasEncodedValue(FootNetwork.KEY) && added.add(FootNetwork.KEY))
                        osmParsers.addRelationTagParser(relConfig -> new OSMFootNetworkTagParser(encodingManager.getEnumEncodedValue(FootNetwork.KEY, RouteNetwork.class), relConfig));
                }
<<<<<<< HEAD
                String turnCostKey = TurnCost.key(new PMap(vehicleStr).getString("name", name));
                if (encodingManager.hasTurnEncodedValue(turnCostKey)
=======
                String turnRestrictionKey = TurnRestriction.key(new PMap(vehicleStr).getString("name", name));
                if (encodingManager.hasEncodedValue(turnRestrictionKey)
>>>>>>> 97125c21
                        // need to make sure we do not add the same restriction parsers multiple times
                        && osmParsers.getRestrictionTagParsers().stream().noneMatch(r -> r.getTurnRestrictionEnc().getName().equals(turnRestrictionKey))) {
                    List<String> restrictions = tagParser instanceof AbstractAccessParser
                            ? ((AbstractAccessParser) tagParser).getRestrictions()
                            : OSMRoadAccessParser.toOSMRestrictions(TransportationMode.valueOf(new PMap(vehicleStr).getString("transportation_mode", "VEHICLE")));
<<<<<<< HEAD
                    osmParsers.addRestrictionTagParser(new RestrictionTagParser(restrictions, encodingManager.getTurnDecimalEncodedValue(turnCostKey)));
=======
                    osmParsers.addRestrictionTagParser(new RestrictionTagParser(restrictions, encodingManager.getBooleanEncodedValue(turnRestrictionKey)));
>>>>>>> 97125c21
                }
            });
            vehicleTagParsers.getTagParsers().forEach(tagParser -> {
                if (tagParser == null) return;
                osmParsers.addWayTagParser(tagParser);

                if (tagParser instanceof BikeCommonAccessParser && encodingManager.hasEncodedValue(GetOffBike.KEY) && added.add(GetOffBike.KEY))
                    osmParsers.addWayTagParser(new OSMGetOffBikeParser(encodingManager.getBooleanEncodedValue(GetOffBike.KEY), ((BikeCommonAccessParser) tagParser).getAccessEnc()));
            });
        });
        return osmParsers;
    }

    public static List<String> getEncodedValueStrings(String encodedValuesStr) {
        return Arrays.stream(encodedValuesStr.split(","))
                .map(String::trim)
                .filter(s -> !s.isEmpty())
                .collect(Collectors.toList());
    }

    public static Map<String, String> getVehiclesByName(String vehiclesStr, Collection<Profile> profiles) {
        Map<String, String> vehiclesMap = new LinkedHashMap<>();
        for (String encoderStr : vehiclesStr.split(",")) {
            String name = encoderStr.split("\\|")[0].trim();
            if (name.isEmpty())
                continue;
            if (vehiclesMap.containsKey(name))
                throw new IllegalArgumentException("Duplicate vehicle: " + name + " in: " + encoderStr);
            vehiclesMap.put(name, encoderStr);
        }
        Map<String, String> vehiclesFromProfiles = new LinkedHashMap<>();
        for (Profile profile : profiles) {
            // if a profile uses a vehicle with turn costs make sure we add that vehicle with turn costs
            String vehicle = profile.getVehicle().trim();
            if (!vehiclesFromProfiles.containsKey(vehicle) || profile.isTurnCosts())
                vehiclesFromProfiles.put(vehicle, vehicle + (profile.isTurnCosts() ? "|turn_costs=true" : ""));
        }
        // vehicles from profiles are only taken into account when they were not given explicitly
        vehiclesFromProfiles.forEach(vehiclesMap::putIfAbsent);
        return vehiclesMap;
    }

    private static ElevationProvider createElevationProvider(GraphHopperConfig ghConfig) {
        String eleProviderStr = toLowerCase(ghConfig.getString("graph.elevation.provider", "noop"));

        if (ghConfig.has("graph.elevation.calcmean"))
            throw new IllegalArgumentException("graph.elevation.calcmean is deprecated, use graph.elevation.interpolate");

        String cacheDirStr = ghConfig.getString("graph.elevation.cache_dir", "");
        if (cacheDirStr.isEmpty() && ghConfig.has("graph.elevation.cachedir"))
            throw new IllegalArgumentException("use graph.elevation.cache_dir not cachedir in configuration");

        ElevationProvider elevationProvider = ElevationProvider.NOOP;
        if (eleProviderStr.equalsIgnoreCase("hgt")) {
            elevationProvider = new HGTProvider(cacheDirStr);
        } else if (eleProviderStr.equalsIgnoreCase("srtm")) {
            elevationProvider = new SRTMProvider(cacheDirStr);
        } else if (eleProviderStr.equalsIgnoreCase("cgiar")) {
            elevationProvider = new CGIARProvider(cacheDirStr);
        } else if (eleProviderStr.equalsIgnoreCase("gmted")) {
            elevationProvider = new GMTEDProvider(cacheDirStr);
        } else if (eleProviderStr.equalsIgnoreCase("srtmgl1")) {
            elevationProvider = new SRTMGL1Provider(cacheDirStr);
        } else if (eleProviderStr.equalsIgnoreCase("multi")) {
            elevationProvider = new MultiSourceElevationProvider(cacheDirStr);
        } else if (eleProviderStr.equalsIgnoreCase("skadi")) {
            elevationProvider = new SkadiProvider(cacheDirStr);
        }

        if (elevationProvider instanceof TileBasedElevationProvider) {
            TileBasedElevationProvider provider = (TileBasedElevationProvider) elevationProvider;

            String baseURL = ghConfig.getString("graph.elevation.base_url", "");
            if (baseURL.isEmpty() && ghConfig.has("graph.elevation.baseurl"))
                throw new IllegalArgumentException("use graph.elevation.base_url not baseurl in configuration");

            DAType elevationDAType = DAType.fromString(ghConfig.getString("graph.elevation.dataaccess", "MMAP"));

            boolean interpolate = ghConfig.has("graph.elevation.interpolate")
                    ? "bilinear".equals(ghConfig.getString("graph.elevation.interpolate", "none"))
                    : ghConfig.getBool("graph.elevation.calc_mean", false);

            boolean removeTempElevationFiles = ghConfig.getBool("graph.elevation.cgiar.clear", true);
            removeTempElevationFiles = ghConfig.getBool("graph.elevation.clear", removeTempElevationFiles);

            provider
                    .setAutoRemoveTemporaryFiles(removeTempElevationFiles)
                    .setInterpolate(interpolate)
                    .setDAType(elevationDAType);
            if (!baseURL.isEmpty())
                provider.setBaseURL(baseURL);
        }
        return elevationProvider;
    }

    private void printInfo() {
        logger.info("version " + Constants.VERSION + "|" + Constants.BUILD_DATE + " (" + Constants.getVersions() + ")");
        if (baseGraph != null)
            logger.info("graph " + getBaseGraphString() + ", details:" + baseGraph.toDetailsString());
    }

    private String getBaseGraphString() {
        return encodingManager
                + "|" + baseGraph.getDirectory().getDefaultType()
                + "|" + baseGraph.getNodeAccess().getDimension() + "D"
                + "|" + (baseGraph.getTurnCostStorage() != null ? baseGraph.getTurnCostStorage() : "no_turn_cost")
                + "|" + getVersionsString();
    }

    private String getVersionsString() {
        return "nodes:" + Constants.VERSION_NODE +
                ",edges:" + Constants.VERSION_EDGE +
                ",geometry:" + Constants.VERSION_GEOMETRY +
                ",location_index:" + Constants.VERSION_LOCATION_IDX +
                ",string_index:" + Constants.VERSION_KV_STORAGE +
                ",nodesCH:" + Constants.VERSION_NODE_CH +
                ",shortcuts:" + Constants.VERSION_SHORTCUT;
    }

    /**
     * Imports provided data from disc and creates graph. Depending on the settings the resulting
     * graph will be stored to disc so on a second call this method will only load the graph from
     * disc which is usually a lot faster.
     */
    public GraphHopper importOrLoad() {
        if (!load()) {
            printInfo();
            process(false);
        } else {
            printInfo();
        }
        return this;
    }

    /**
     * Imports and processes data, storing it to disk when complete.
     */
    public void importAndClose() {
        if (!load()) {
            printInfo();
            process(true);
        } else {
            printInfo();
            logger.info("Graph already imported into " + ghLocation);
        }
        close();
    }

    /**
     * Creates the graph from OSM data.
     */
    protected void process(boolean closeEarly) {
        GHDirectory directory = new GHDirectory(ghLocation, dataAccessDefaultType);
        directory.configure(dataAccessConfig);
        boolean withUrbanDensity = urbanDensityCalculationThreads > 0;
        boolean withMaxSpeedEstimation = maxSpeedCalculator != null;
        Map<String, String> vehiclesByName = getVehiclesByName(vehiclesString, profilesByName.values());
        List<String> encodedValueStrings = getEncodedValueStrings(encodedValuesString);
        encodingManager = buildEncodingManager(vehiclesByName, encodedValueStrings, withUrbanDensity,
                withMaxSpeedEstimation, profilesByName.values());
        osmParsers = buildOSMParsers(vehiclesByName, encodedValueStrings, osmReaderConfig.getIgnoredHighways(), dateRangeParserString);
        baseGraph = new BaseGraph.Builder(getEncodingManager())
                .setDir(directory)
                .set3D(hasElevation())
                .withTurnCosts(encodingManager.needsTurnCostsSupport())
                .setSegmentSize(defaultSegmentSize)
                .build();
        properties = new StorableProperties(directory);
        checkProfilesConsistency();

        GHLock lock = null;
        try {
            if (directory.getDefaultType().isStoring()) {
                lockFactory.setLockDir(new File(ghLocation));
                lock = lockFactory.create(fileLockName, true);
                if (!lock.tryLock())
                    throw new RuntimeException("To avoid multiple writers we need to obtain a write lock but it failed. In " + ghLocation, lock.getObtainFailedReason());
            }
            ensureWriteAccess();
            importOSM();
            cleanUp();
            postImport();
            postProcessing(closeEarly);
            flush();
        } finally {
            if (lock != null)
                lock.release();
        }
    }

    protected void postImport() {
        // Important note: To deal with via-way turn restrictions we introduce artificial edges in OSMReader (#2689).
        // These are simply copies of real edges. Any further modifications of the graph edges must take care of keeping
        // the artificial edges in sync with their real counterparts. So if an edge attribute shall be changed this change
        // must also be applied to the corresponding artificial edge.
        if (sortGraph) {
            BaseGraph newGraph = GHUtility.newGraph(baseGraph);
            GHUtility.sortDFS(baseGraph, newGraph);
            logger.info("graph sorted (" + getMemInfo() + ")");
            baseGraph = newGraph;
        }

        if (hasElevation())
            interpolateBridgesTunnelsAndFerries();

        if (maxSpeedCalculator != null) {
            maxSpeedCalculator.fillMaxSpeed(getBaseGraph(), encodingManager);
            maxSpeedCalculator.close();
        }
    }

    protected void importOSM() {
        if (osmFile == null)
            throw new IllegalStateException("Couldn't load from existing folder: " + ghLocation
                    + " but also cannot use file for DataReader as it wasn't specified!");

        List<CustomArea> customAreas = readCountries();
        if (isEmpty(customAreasDirectory)) {
            logger.info("No custom areas are used, custom_areas.directory not given");
        } else {
            logger.info("Creating custom area index, reading custom areas from: '" + customAreasDirectory + "'");
            customAreas.addAll(readCustomAreas());
        }

        AreaIndex<CustomArea> areaIndex = new AreaIndex<>(customAreas);
        if (countryRuleFactory == null || countryRuleFactory.getCountryToRuleMap().isEmpty()) {
            logger.info("No country rules available");
        } else {
            logger.info("Applying rules for the following countries: {}", countryRuleFactory.getCountryToRuleMap().keySet());
        }

        logger.info("start creating graph from " + osmFile);
        OSMReader reader = new OSMReader(baseGraph.getBaseGraph(), osmParsers, osmReaderConfig).setFile(_getOSMFile()).
                setAreaIndex(areaIndex).
                setElevationProvider(eleProvider).
                setCountryRuleFactory(countryRuleFactory);
        logger.info("using " + getBaseGraphString() + ", memory:" + getMemInfo());

        createBaseGraphAndProperties();

        try {
            reader.readGraph();
        } catch (IOException ex) {
            throw new RuntimeException("Cannot read file " + getOSMFile(), ex);
        }
        DateFormat f = createFormatter();
        properties.put("datareader.import.date", f.format(new Date()));
        if (reader.getDataDate() != null)
            properties.put("datareader.data.date", f.format(reader.getDataDate()));

        calculateUrbanDensity();
        writeEncodingManagerToProperties();
    }

    protected void createBaseGraphAndProperties() {
        baseGraph.getDirectory().create();
        baseGraph.create(100);
        properties.create(100);
        if (maxSpeedCalculator != null)
            maxSpeedCalculator.createDataAccessForParser(baseGraph.getDirectory());
    }

    protected void calculateUrbanDensity() {
        if (encodingManager.hasEncodedValue(UrbanDensity.KEY)) {
            EnumEncodedValue<UrbanDensity> urbanDensityEnc = encodingManager.getEnumEncodedValue(UrbanDensity.KEY, UrbanDensity.class);
            if (!encodingManager.hasEncodedValue(RoadClass.KEY))
                throw new IllegalArgumentException("Urban density calculation requires " + RoadClass.KEY);
            if (!encodingManager.hasEncodedValue(RoadClassLink.KEY))
                throw new IllegalArgumentException("Urban density calculation requires " + RoadClassLink.KEY);
            EnumEncodedValue<RoadClass> roadClassEnc = encodingManager.getEnumEncodedValue(RoadClass.KEY, RoadClass.class);
            BooleanEncodedValue roadClassLinkEnc = encodingManager.getBooleanEncodedValue(RoadClassLink.KEY);
            UrbanDensityCalculator.calcUrbanDensity(baseGraph, urbanDensityEnc, roadClassEnc,
                    roadClassLinkEnc, residentialAreaRadius, residentialAreaSensitivity, cityAreaRadius, cityAreaSensitivity, urbanDensityCalculationThreads);
        }
    }

    protected void writeEncodingManagerToProperties() {
        EncodingManager.putEncodingManagerIntoProperties(encodingManager, properties);
    }

    private List<CustomArea> readCustomAreas() {
        ObjectMapper objectMapper = new ObjectMapper();
        objectMapper.registerModule(new JtsModule());
        final Path bordersDirectory = Paths.get(customAreasDirectory);
        List<JsonFeatureCollection> jsonFeatureCollections = new ArrayList<>();
        try (DirectoryStream<Path> stream = Files.newDirectoryStream(bordersDirectory, "*.{geojson,json}")) {
            for (Path borderFile : stream) {
                try (BufferedReader reader = Files.newBufferedReader(borderFile, StandardCharsets.UTF_8)) {
                    JsonFeatureCollection jsonFeatureCollection = objectMapper.readValue(reader, JsonFeatureCollection.class);
                    jsonFeatureCollections.add(jsonFeatureCollection);
                }
            }
        } catch (IOException e) {
            throw new UncheckedIOException(e);
        }
        return jsonFeatureCollections.stream().flatMap(j -> j.getFeatures().stream())
                .map(CustomArea::fromJsonFeature)
                .collect(Collectors.toList());
    }

    /**
     * Currently we use this for a few tests where the dataReaderFile is loaded from the classpath
     */
    protected File _getOSMFile() {
        return new File(osmFile);
    }

    /**
     * Load from existing graph folder.
     */
    public boolean load() {
        if (isEmpty(ghLocation))
            throw new IllegalStateException("GraphHopperLocation is not specified. Call setGraphHopperLocation or init before");

        if (fullyLoaded)
            throw new IllegalStateException("graph is already successfully loaded");

        File tmpFileOrFolder = new File(ghLocation);
        if (!tmpFileOrFolder.isDirectory() && tmpFileOrFolder.exists()) {
            throw new IllegalArgumentException("GraphHopperLocation cannot be an existing file. Has to be either non-existing or a folder.");
        } else {
            File compressed = new File(ghLocation + ".ghz");
            if (compressed.exists() && !compressed.isDirectory()) {
                try {
                    new Unzipper().unzip(compressed.getAbsolutePath(), ghLocation, removeZipped);
                } catch (IOException ex) {
                    throw new RuntimeException("Couldn't extract file " + compressed.getAbsolutePath()
                            + " to " + ghLocation, ex);
                }
            }
        }

        // todo: this does not really belong here, we abuse the load method to derive the dataAccessDefaultType setting from others
        if (!allowWrites && dataAccessDefaultType.isMMap())
            dataAccessDefaultType = DAType.MMAP_RO;

        if (!new File(ghLocation).exists())
            // there is just nothing to load
            return false;

        GHDirectory directory = new GHDirectory(ghLocation, dataAccessDefaultType);
        directory.configure(dataAccessConfig);
        GHLock lock = null;
        try {
            // create locks only if writes are allowed, if they are not allowed a lock cannot be created
            // (e.g. on a read only filesystem locks would fail)
            if (directory.getDefaultType().isStoring() && isAllowWrites()) {
                lockFactory.setLockDir(new File(ghLocation));
                lock = lockFactory.create(fileLockName, false);
                if (!lock.tryLock())
                    throw new RuntimeException("To avoid reading partial data we need to obtain the read lock but it failed. In " + ghLocation, lock.getObtainFailedReason());
            }
            properties = new StorableProperties(directory);
            if (!properties.loadExisting())
                // the -gh folder exists, but there is no properties file. it might be just empty, so let's act as if
                // the import did not run yet or is not complete for some reason
                return false;
            encodingManager = EncodingManager.fromProperties(properties);
            baseGraph = new BaseGraph.Builder(encodingManager)
                    .setDir(directory)
                    .set3D(hasElevation())
                    .withTurnCosts(encodingManager.needsTurnCostsSupport())
                    .setSegmentSize(defaultSegmentSize)
                    .build();
            baseGraph.loadExisting();
            String storedProfiles = properties.get("profiles");
            String configuredProfiles = getProfilesString();
            if (!storedProfiles.equals(configuredProfiles))
                throw new IllegalStateException("Profiles do not match:"
                        + "\nGraphhopper config: " + configuredProfiles
                        + "\nGraph: " + storedProfiles
                        + "\nChange configuration to match the graph or delete " + baseGraph.getDirectory().getLocation());
            checkProfilesConsistency();

            postProcessing(false);
            directory.loadMMap();
            setFullyLoaded();
            return true;
        } finally {
            if (lock != null)
                lock.release();
        }
    }

    private String getProfilesString() {
        return profilesByName.values().stream().map(p -> p.getName() + "|" + p.getVersion()).collect(Collectors.joining(","));
    }

    private void checkProfilesConsistency() {
        if (profilesByName.isEmpty())
            throw new IllegalArgumentException("There has to be at least one profile");
        EncodingManager encodingManager = getEncodingManager();
        for (Profile profile : profilesByName.values()) {
            if (!encodingManager.getVehicles().contains(profile.getVehicle()))
                throw new IllegalArgumentException("Unknown vehicle '" + profile.getVehicle() + "' in profile: " + profile + ". " +
                        "Available vehicles: " + String.join(",", encodingManager.getVehicles()));
<<<<<<< HEAD
            DecimalEncodedValue turnCostEnc = encodingManager.hasTurnEncodedValue(TurnCost.key(profile.getVehicle()))
                    ? encodingManager.getTurnDecimalEncodedValue(TurnCost.key(profile.getVehicle()))
=======
            BooleanEncodedValue turnRestrictionEnc = encodingManager.hasEncodedValue(TurnRestriction.key(profile.getVehicle()))
                    ? encodingManager.getBooleanEncodedValue(TurnRestriction.key(profile.getVehicle()))
>>>>>>> 97125c21
                    : null;
            if (profile.isTurnCosts() && turnRestrictionEnc == null) {
                throw new IllegalArgumentException("The profile '" + profile.getName() + "' was configured with " +
                        "'turn_costs=true', but the corresponding vehicle '" + profile.getVehicle() + "' does not support turn costs." +
                        "\nYou need to add `|turn_costs=true` to the vehicle in `graph.vehicles`");
            }
            try {
                createWeighting(profile, new PMap());
            } catch (IllegalArgumentException e) {
                throw new IllegalArgumentException("Could not create weighting for profile: '" + profile.getName() + "'.\n" +
                        "Profile: " + profile + "\n" +
                        "Error: " + e.getMessage());
            }

            if (CustomWeighting.NAME.equals(profile.getWeighting()) && profile.getCustomModel() == null)
                throw new IllegalArgumentException("custom model for profile '" + profile.getName() + "' was empty");
            if (!CustomWeighting.NAME.equals(profile.getWeighting()) && profile.getCustomModel() != null)
                throw new IllegalArgumentException("profile '" + profile.getName() + "' has a custom model but " +
                        "weighting=" + profile.getWeighting() + " was defined");
        }

        Set<String> chProfileSet = new LinkedHashSet<>(chPreparationHandler.getCHProfiles().size());
        for (CHProfile chProfile : chPreparationHandler.getCHProfiles()) {
            boolean added = chProfileSet.add(chProfile.getProfile());
            if (!added) {
                throw new IllegalArgumentException("Duplicate CH reference to profile '" + chProfile.getProfile() + "'");
            }
            if (!profilesByName.containsKey(chProfile.getProfile())) {
                throw new IllegalArgumentException("CH profile references unknown profile '" + chProfile.getProfile() + "'");
            }
        }
        Map<String, LMProfile> lmProfileMap = new LinkedHashMap<>(lmPreparationHandler.getLMProfiles().size());
        for (LMProfile lmProfile : lmPreparationHandler.getLMProfiles()) {
            LMProfile previous = lmProfileMap.put(lmProfile.getProfile(), lmProfile);
            if (previous != null) {
                throw new IllegalArgumentException("Multiple LM profiles are using the same profile '" + lmProfile.getProfile() + "'");
            }
            if (!profilesByName.containsKey(lmProfile.getProfile())) {
                throw new IllegalArgumentException("LM profile references unknown profile '" + lmProfile.getProfile() + "'");
            }
            if (lmProfile.usesOtherPreparation() && !profilesByName.containsKey(lmProfile.getPreparationProfile())) {
                throw new IllegalArgumentException("LM profile references unknown preparation profile '" + lmProfile.getPreparationProfile() + "'");
            }
        }
        for (LMProfile lmProfile : lmPreparationHandler.getLMProfiles()) {
            if (lmProfile.usesOtherPreparation() && !lmProfileMap.containsKey(lmProfile.getPreparationProfile())) {
                throw new IllegalArgumentException("Unknown LM preparation profile '" + lmProfile.getPreparationProfile() + "' in LM profile '" + lmProfile.getProfile() + "' cannot be used as preparation_profile");
            }
            if (lmProfile.usesOtherPreparation() && lmProfileMap.get(lmProfile.getPreparationProfile()).usesOtherPreparation()) {
                throw new IllegalArgumentException("Cannot use '" + lmProfile.getPreparationProfile() + "' as preparation_profile for LM profile '" + lmProfile.getProfile() + "', because it uses another profile for preparation itself.");
            }
        }
    }

    public final CHPreparationHandler getCHPreparationHandler() {
        return chPreparationHandler;
    }

    private List<CHConfig> createCHConfigs(List<CHProfile> chProfiles) {
        List<CHConfig> chConfigs = new ArrayList<>();
        for (CHProfile chProfile : chProfiles) {
            Profile profile = profilesByName.get(chProfile.getProfile());
            if (profile.isTurnCosts()) {
                chConfigs.add(CHConfig.edgeBased(profile.getName(), createWeighting(profile, new PMap())));
            } else {
                chConfigs.add(CHConfig.nodeBased(profile.getName(), createWeighting(profile, new PMap())));
            }
        }
        return chConfigs;
    }

    public final LMPreparationHandler getLMPreparationHandler() {
        return lmPreparationHandler;
    }

    private List<LMConfig> createLMConfigs(List<LMProfile> lmProfiles) {
        List<LMConfig> lmConfigs = new ArrayList<>();
        for (LMProfile lmProfile : lmProfiles) {
            if (lmProfile.usesOtherPreparation())
                continue;
            Profile profile = profilesByName.get(lmProfile.getProfile());
            // Note that we have to make sure the weighting used for LM preparation does not include turn costs, because
            // the LM preparation is running node-based and the landmark weights will be wrong if there are non-zero
            // turn costs, see discussion in #1960
            // Running the preparation without turn costs is also useful to allow e.g. changing the u_turn_costs per
            // request (we have to use the minimum weight settings (= no turn costs) for the preparation)
            Weighting weighting = createWeighting(profile, new PMap(), true);
            lmConfigs.add(new LMConfig(profile.getName(), weighting));
        }
        return lmConfigs;
    }

    /**
     * Runs both after the import and when loading an existing Graph
     *
     * @param closeEarly release resources as early as possible
     */
    protected void postProcessing(boolean closeEarly) {
        initLocationIndex();
        importPublicTransit();

        if (closeEarly) {
            boolean includesCustomProfiles = profilesByName.values().stream().anyMatch(p -> CustomWeighting.NAME.equals(p.getWeighting()));
            if (!includesCustomProfiles)
                // when there are custom profiles we must not close way geometry or KVStorage, because
                // they might be needed to evaluate the custom weightings for the following preparations
                baseGraph.flushAndCloseGeometryAndNameStorage();
        }

        if (lmPreparationHandler.isEnabled())
            loadOrPrepareLM(closeEarly);

        if (closeEarly)
            // we needed the location index for the LM preparation, but we don't need it for CH
            locationIndex.close();

        if (chPreparationHandler.isEnabled())
            loadOrPrepareCH(closeEarly);
    }

    protected void importPublicTransit() {
    }

    void interpolateBridgesTunnelsAndFerries() {
        if (encodingManager.hasEncodedValue(RoadEnvironment.KEY)) {
            EnumEncodedValue<RoadEnvironment> roadEnvEnc = encodingManager.getEnumEncodedValue(RoadEnvironment.KEY, RoadEnvironment.class);
            StopWatch sw = new StopWatch().start();
            new EdgeElevationInterpolator(baseGraph.getBaseGraph(), roadEnvEnc, RoadEnvironment.TUNNEL).execute();
            float tunnel = sw.stop().getSeconds();
            sw = new StopWatch().start();
            new EdgeElevationInterpolator(baseGraph.getBaseGraph(), roadEnvEnc, RoadEnvironment.BRIDGE).execute();
            float bridge = sw.stop().getSeconds();
            // The SkadiProvider contains bathymetric data. For ferries this can result in bigger elevation changes
            // See #2098 for mor information
            sw = new StopWatch().start();
            new EdgeElevationInterpolator(baseGraph.getBaseGraph(), roadEnvEnc, RoadEnvironment.FERRY).execute();
            logger.info("Bridge interpolation " + (int) bridge + "s, " + "tunnel interpolation " + (int) tunnel + "s, ferry interpolation " + (int) sw.stop().getSeconds() + "s");
        }
    }

    public final Weighting createWeighting(Profile profile, PMap hints) {
        return createWeighting(profile, hints, false);
    }

    public final Weighting createWeighting(Profile profile, PMap hints, boolean disableTurnCosts) {
        return createWeightingFactory().createWeighting(profile, hints, disableTurnCosts);
    }

    protected WeightingFactory createWeightingFactory() {
        return new DefaultWeightingFactory(baseGraph.getBaseGraph(), getEncodingManager());
    }

    public GHResponse route(GHRequest request) {
        return createRouter().route(request);
    }

    private Router createRouter() {
        if (baseGraph == null || !fullyLoaded)
            throw new IllegalStateException("Do a successful call to load or importOrLoad before routing");
        if (baseGraph.isClosed())
            throw new IllegalStateException("You need to create a new GraphHopper instance as it is already closed");
        if (locationIndex == null)
            throw new IllegalStateException("Location index not initialized");

        return doCreateRouter(baseGraph, encodingManager, locationIndex, profilesByName, pathBuilderFactory,
                trMap, routerConfig, createWeightingFactory(), chGraphs, landmarks);
    }

    protected Router doCreateRouter(BaseGraph baseGraph, EncodingManager encodingManager, LocationIndex locationIndex, Map<String, Profile> profilesByName,
                                    PathDetailsBuilderFactory pathBuilderFactory, TranslationMap trMap, RouterConfig routerConfig,
                                    WeightingFactory weightingFactory, Map<String, RoutingCHGraph> chGraphs, Map<String, LandmarkStorage> landmarks) {
        return new Router(baseGraph, encodingManager, locationIndex, profilesByName, pathBuilderFactory,
                trMap, routerConfig, weightingFactory, chGraphs, landmarks
        );
    }

    protected LocationIndex createLocationIndex(Directory dir) {
        LocationIndexTree tmpIndex = new LocationIndexTree(baseGraph, dir);
        tmpIndex.setResolution(preciseIndexResolution);
        tmpIndex.setMaxRegionSearch(maxRegionSearch);
        if (!tmpIndex.loadExisting()) {
            ensureWriteAccess();
            tmpIndex.prepareIndex();
        }

        return tmpIndex;
    }

    /**
     * Initializes the location index after the import is done.
     */
    protected void initLocationIndex() {
        if (locationIndex != null)
            throw new IllegalStateException("Cannot initialize locationIndex twice!");

        locationIndex = createLocationIndex(baseGraph.getDirectory());
    }

    private String getCHProfileVersion(String profile) {
        return properties.get("graph.profiles.ch." + profile + ".version");
    }

    private void setCHProfileVersion(String profile, int version) {
        properties.put("graph.profiles.ch." + profile + ".version", version);
    }

    private String getLMProfileVersion(String profile) {
        return properties.get("graph.profiles.lm." + profile + ".version");
    }

    private void setLMProfileVersion(String profile, int version) {
        properties.put("graph.profiles.lm." + profile + ".version", version);
    }

    protected void loadOrPrepareCH(boolean closeEarly) {
        for (CHProfile profile : chPreparationHandler.getCHProfiles())
            if (!getCHProfileVersion(profile.getProfile()).isEmpty()
                    && !getCHProfileVersion(profile.getProfile()).equals("" + profilesByName.get(profile.getProfile()).getVersion()))
                throw new IllegalArgumentException("CH preparation of " + profile.getProfile() + " already exists in storage and doesn't match configuration");

        // we load ch graphs that already exist and prepare the other ones
        List<CHConfig> chConfigs = createCHConfigs(chPreparationHandler.getCHProfiles());
        Map<String, RoutingCHGraph> loaded = chPreparationHandler.load(baseGraph.getBaseGraph(), chConfigs);
        List<CHConfig> configsToPrepare = chConfigs.stream().filter(c -> !loaded.containsKey(c.getName())).collect(Collectors.toList());
        Map<String, PrepareContractionHierarchies.Result> prepared = prepareCH(closeEarly, configsToPrepare);

        // we map all profile names for which there is CH support to the according CH graphs
        chGraphs = new LinkedHashMap<>();
        for (CHProfile profile : chPreparationHandler.getCHProfiles()) {
            if (loaded.containsKey(profile.getProfile()) && prepared.containsKey(profile.getProfile()))
                throw new IllegalStateException("CH graph should be either loaded or prepared, but not both: " + profile.getProfile());
            else if (prepared.containsKey(profile.getProfile())) {
                setCHProfileVersion(profile.getProfile(), profilesByName.get(profile.getProfile()).getVersion());
                PrepareContractionHierarchies.Result res = prepared.get(profile.getProfile());
                chGraphs.put(profile.getProfile(), RoutingCHGraphImpl.fromGraph(baseGraph.getBaseGraph(), res.getCHStorage(), res.getCHConfig()));
            } else if (loaded.containsKey(profile.getProfile())) {
                chGraphs.put(profile.getProfile(), loaded.get(profile.getProfile()));
            } else
                throw new IllegalStateException("CH graph should be either loaded or prepared: " + profile.getProfile());
        }
    }

    protected Map<String, PrepareContractionHierarchies.Result> prepareCH(boolean closeEarly, List<CHConfig> configsToPrepare) {
        if (!configsToPrepare.isEmpty())
            ensureWriteAccess();
        if (!baseGraph.isFrozen())
            baseGraph.freeze();
        return chPreparationHandler.prepare(baseGraph, properties, configsToPrepare, closeEarly);
    }

    /**
     * For landmarks it is required to always call this method: either it creates the landmark data or it loads it.
     */
    protected void loadOrPrepareLM(boolean closeEarly) {
        for (LMProfile profile : lmPreparationHandler.getLMProfiles())
            if (!getLMProfileVersion(profile.getProfile()).isEmpty()
                    && !getLMProfileVersion(profile.getProfile()).equals("" + profilesByName.get(profile.getProfile()).getVersion()))
                throw new IllegalArgumentException("LM preparation of " + profile.getProfile() + " already exists in storage and doesn't match configuration");

        // we load landmark storages that already exist and prepare the other ones
        List<LMConfig> lmConfigs = createLMConfigs(lmPreparationHandler.getLMProfiles());
        List<LandmarkStorage> loaded = lmPreparationHandler.load(lmConfigs, baseGraph, encodingManager);
        List<LMConfig> loadedConfigs = loaded.stream().map(LandmarkStorage::getLMConfig).collect(Collectors.toList());
        List<LMConfig> configsToPrepare = lmConfigs.stream().filter(c -> !loadedConfigs.contains(c)).collect(Collectors.toList());
        List<PrepareLandmarks> prepared = prepareLM(closeEarly, configsToPrepare);

        // we map all profile names for which there is LM support to the according LM storages
        landmarks = new LinkedHashMap<>();
        for (LMProfile lmp : lmPreparationHandler.getLMProfiles()) {
            // cross-querying
            String prepProfile = lmp.usesOtherPreparation() ? lmp.getPreparationProfile() : lmp.getProfile();
            Optional<LandmarkStorage> loadedLMS = loaded.stream().filter(lms -> lms.getLMConfig().getName().equals(prepProfile)).findFirst();
            Optional<PrepareLandmarks> preparedLMS = prepared.stream().filter(pl -> pl.getLandmarkStorage().getLMConfig().getName().equals(prepProfile)).findFirst();
            if (loadedLMS.isPresent() && preparedLMS.isPresent())
                throw new IllegalStateException("LM should be either loaded or prepared, but not both: " + prepProfile);
            else if (preparedLMS.isPresent()) {
                setLMProfileVersion(lmp.getProfile(), profilesByName.get(lmp.getProfile()).getVersion());
                landmarks.put(lmp.getProfile(), preparedLMS.get().getLandmarkStorage());
            } else
                loadedLMS.ifPresent(landmarkStorage -> landmarks.put(lmp.getProfile(), landmarkStorage));
        }
    }

    protected List<PrepareLandmarks> prepareLM(boolean closeEarly, List<LMConfig> configsToPrepare) {
        if (!configsToPrepare.isEmpty())
            ensureWriteAccess();
        if (!baseGraph.isFrozen())
            baseGraph.freeze();
        return lmPreparationHandler.prepare(configsToPrepare, baseGraph, encodingManager, properties, locationIndex, closeEarly);
    }

    /**
     * Internal method to clean up the graph.
     */
    protected void cleanUp() {
        PrepareRoutingSubnetworks preparation = new PrepareRoutingSubnetworks(baseGraph.getBaseGraph(), buildSubnetworkRemovalJobs());
        preparation.setMinNetworkSize(minNetworkSize);
        preparation.setThreads(subnetworksThreads);
        preparation.doWork();
        properties.put("profiles", getProfilesString());
        logger.info("nodes: " + Helper.nf(baseGraph.getNodes()) + ", edges: " + Helper.nf(baseGraph.getEdges()));
    }

    private List<PrepareJob> buildSubnetworkRemovalJobs() {
        List<PrepareJob> jobs = new ArrayList<>();
        for (Profile profile : profilesByName.values()) {
            // if turn costs are enabled use u-turn costs of zero as we only want to make sure the graph is fully connected assuming finite u-turn costs
            Weighting weighting = createWeighting(profile, new PMap().putObject(Parameters.Routing.U_TURN_COSTS, 0));
            jobs.add(new PrepareJob(encodingManager.getBooleanEncodedValue(Subnetwork.key(profile.getName())), weighting));
        }
        return jobs;
    }

    protected void flush() {
        logger.info("flushing graph " + getBaseGraphString() + ", details:" + baseGraph.toDetailsString() + ", "
                + getMemInfo() + ")");
        baseGraph.flush();
        properties.flush();
        logger.info("flushed graph " + getMemInfo() + ")");
        setFullyLoaded();
    }

    /**
     * Releases all associated resources like memory or files. But it does not remove them. To
     * remove the files created in graphhopperLocation you have to call clean().
     */
    public void close() {
        if (baseGraph != null)
            baseGraph.close();
        if (properties != null)
            properties.close();

        chGraphs.values().forEach(RoutingCHGraph::close);
        landmarks.values().forEach(LandmarkStorage::close);

        if (locationIndex != null)
            locationIndex.close();

        try {
            lockFactory.forceRemove(fileLockName, true);
        } catch (Exception ex) {
            // silently fail e.g. on Windows where we cannot remove an unreleased native lock
        }
    }

    /**
     * Removes the on-disc routing files. Call only after calling close or before importOrLoad or
     * load
     */
    public void clean() {
        if (getGraphHopperLocation().isEmpty())
            throw new IllegalStateException("Cannot clean GraphHopper without specified graphHopperLocation");

        File folder = new File(getGraphHopperLocation());
        removeDir(folder);
    }

    protected void ensureNotLoaded() {
        if (fullyLoaded)
            throw new IllegalStateException("No configuration changes are possible after loading the graph");
    }

    protected void ensureWriteAccess() {
        if (!allowWrites)
            throw new IllegalStateException("Writes are not allowed!");
    }

    private void setFullyLoaded() {
        fullyLoaded = true;
    }

    public boolean getFullyLoaded() {
        return fullyLoaded;
    }

    public RouterConfig getRouterConfig() {
        return routerConfig;
    }

    public OSMReaderConfig getReaderConfig() {
        return osmReaderConfig;
    }

    public static JsonFeatureCollection resolveCustomAreas(String customAreasDirectory) {
        JsonFeatureCollection globalAreas = new JsonFeatureCollection();
        if (!customAreasDirectory.isEmpty()) {
            ObjectMapper mapper = new ObjectMapper().registerModule(new JtsModule());
            try (DirectoryStream<Path> stream = Files.newDirectoryStream(Paths.get(customAreasDirectory), "*.{geojson,json}")) {
                for (Path customAreaFile : stream) {
                    try (BufferedReader reader = Files.newBufferedReader(customAreaFile, StandardCharsets.UTF_8)) {
                        globalAreas.getFeatures().addAll(mapper.readValue(reader, JsonFeatureCollection.class).getFeatures());
                    }
                }
                logger.info("Will make " + globalAreas.getFeatures().size() + " areas available to all custom profiles. Found in " + customAreasDirectory);
            } catch (IOException e) {
                throw new UncheckedIOException(e);
            }
        }
        return globalAreas;
    }

    public static List<Profile> resolveCustomModelFiles(String customModelFolder, List<Profile> profiles, JsonFeatureCollection globalAreas) {
        ObjectMapper jsonOM = Jackson.newObjectMapper();
        List<Profile> newProfiles = new ArrayList<>();
        for (Profile profile : profiles) {
            if (!CustomWeighting.NAME.equals(profile.getWeighting())) {
                newProfiles.add(profile);
                continue;
            }
            Object cm = profile.getHints().getObject(CustomModel.KEY, null);
            CustomModel customModel;
            if (cm != null) {
                if (!profile.getHints().getObject("custom_model_files", Collections.emptyList()).isEmpty())
                    throw new IllegalArgumentException("Do not use custom_model_files and custom_model together");
                try {
                    // custom_model can be an object tree (read from config) or an object (e.g. from tests)
                    customModel = jsonOM.readValue(jsonOM.writeValueAsBytes(cm), CustomModel.class);
                    newProfiles.add(profile.setCustomModel(customModel));
                } catch (Exception ex) {
                    throw new RuntimeException("Cannot load custom_model from " + cm + " for profile " + profile.getName()
                            + ". If you are trying to load from a file, use 'custom_model_files' instead.", ex);
                }
            } else {
                if (!profile.getHints().getString("custom_model_file", "").isEmpty())
                    throw new IllegalArgumentException("Since 8.0 you must use a custom_model_files array instead of custom_model_file string");
                List<String> customModelFileNames = profile.getHints().getObject("custom_model_files", null);
                if (customModelFileNames == null)
                    throw new IllegalArgumentException("Missing 'custom_model' or 'custom_model_files' field in profile '"
                            + profile.getName() + "'. To use default specify custom_model_files: []");
                if (customModelFileNames.isEmpty()) {
                    newProfiles.add(profile.setCustomModel(customModel = new CustomModel()));
                } else {
                    customModel = new CustomModel();
                    for (String file : customModelFileNames) {
                        if (file.contains(File.separator))
                            throw new IllegalArgumentException("Use custom_models.directory for the custom_model_files parent");
                        if (!file.endsWith(".json"))
                            throw new IllegalArgumentException("Yaml is no longer supported, see #2672. Use JSON with optional comments //");

                        try {
                            String string;
                            // 1. try to load custom model from jar
                            InputStream is = GHUtility.class.getResourceAsStream("/com/graphhopper/custom_models/" + file);
                            if (is != null) {
                                string = readJSONFileWithoutComments(new InputStreamReader(is));
                            } else {
                                // 2. try to load custom model file from external location
                                // dropwizard makes it very hard to find out the folder of config.yml -> use an extra parameter for the folder
                                string = readJSONFileWithoutComments(Paths.get(customModelFolder).
                                        resolve(file).toFile().getAbsolutePath());
                            }
                            customModel = CustomModel.merge(customModel, jsonOM.readValue(string, CustomModel.class));
                        } catch (IOException ex) {
                            throw new RuntimeException("Cannot load custom_model from location " + file + ", profile:" + profile.getName(), ex);
                        }
                    }

                    newProfiles.add(profile.setCustomModel(customModel));
                }
            }

            // we can fill in all areas here as in the created template we include only the areas that are used in
            // statements (see CustomModelParser)
            customModel.addAreas(globalAreas);
        }
        return newProfiles;
    }
}<|MERGE_RESOLUTION|>--- conflicted
+++ resolved
@@ -702,23 +702,14 @@
                     if (encodingManager.hasEncodedValue(FootNetwork.KEY) && added.add(FootNetwork.KEY))
                         osmParsers.addRelationTagParser(relConfig -> new OSMFootNetworkTagParser(encodingManager.getEnumEncodedValue(FootNetwork.KEY, RouteNetwork.class), relConfig));
                 }
-<<<<<<< HEAD
-                String turnCostKey = TurnCost.key(new PMap(vehicleStr).getString("name", name));
-                if (encodingManager.hasTurnEncodedValue(turnCostKey)
-=======
                 String turnRestrictionKey = TurnRestriction.key(new PMap(vehicleStr).getString("name", name));
-                if (encodingManager.hasEncodedValue(turnRestrictionKey)
->>>>>>> 97125c21
+                if (encodingManager.hasTurnEncodedValue(turnRestrictionKey)
                         // need to make sure we do not add the same restriction parsers multiple times
                         && osmParsers.getRestrictionTagParsers().stream().noneMatch(r -> r.getTurnRestrictionEnc().getName().equals(turnRestrictionKey))) {
                     List<String> restrictions = tagParser instanceof AbstractAccessParser
                             ? ((AbstractAccessParser) tagParser).getRestrictions()
                             : OSMRoadAccessParser.toOSMRestrictions(TransportationMode.valueOf(new PMap(vehicleStr).getString("transportation_mode", "VEHICLE")));
-<<<<<<< HEAD
-                    osmParsers.addRestrictionTagParser(new RestrictionTagParser(restrictions, encodingManager.getTurnDecimalEncodedValue(turnCostKey)));
-=======
-                    osmParsers.addRestrictionTagParser(new RestrictionTagParser(restrictions, encodingManager.getBooleanEncodedValue(turnRestrictionKey)));
->>>>>>> 97125c21
+                    osmParsers.addRestrictionTagParser(new RestrictionTagParser(restrictions, encodingManager.getTurnBooleanEncodedValue(turnRestrictionKey)));
                 }
             });
             vehicleTagParsers.getTagParsers().forEach(tagParser -> {
@@ -1115,13 +1106,8 @@
             if (!encodingManager.getVehicles().contains(profile.getVehicle()))
                 throw new IllegalArgumentException("Unknown vehicle '" + profile.getVehicle() + "' in profile: " + profile + ". " +
                         "Available vehicles: " + String.join(",", encodingManager.getVehicles()));
-<<<<<<< HEAD
-            DecimalEncodedValue turnCostEnc = encodingManager.hasTurnEncodedValue(TurnCost.key(profile.getVehicle()))
-                    ? encodingManager.getTurnDecimalEncodedValue(TurnCost.key(profile.getVehicle()))
-=======
-            BooleanEncodedValue turnRestrictionEnc = encodingManager.hasEncodedValue(TurnRestriction.key(profile.getVehicle()))
-                    ? encodingManager.getBooleanEncodedValue(TurnRestriction.key(profile.getVehicle()))
->>>>>>> 97125c21
+            BooleanEncodedValue turnRestrictionEnc = encodingManager.hasTurnEncodedValue(TurnRestriction.key(profile.getVehicle()))
+                    ? encodingManager.getTurnBooleanEncodedValue(TurnRestriction.key(profile.getVehicle()))
                     : null;
             if (profile.isTurnCosts() && turnRestrictionEnc == null) {
                 throw new IllegalArgumentException("The profile '" + profile.getName() + "' was configured with " +
