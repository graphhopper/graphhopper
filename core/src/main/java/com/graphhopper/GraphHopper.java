/*
 *  Licensed to GraphHopper and Peter Karich under one or more contributor
 *  license agreements. See the NOTICE file distributed with this work for
 *  additional information regarding copyright ownership.
 *
 *  GraphHopper licenses this file to you under the Apache License,
 *  Version 2.0 (the "License"); you may not use this file except in
 *  compliance with the License. You may obtain a copy of the License at
 *
 *       http://www.apache.org/licenses/LICENSE-2.0
 *
 *  Unless required by applicable law or agreed to in writing, software
 *  distributed under the License is distributed on an "AS IS" BASIS,
 *  WITHOUT WARRANTIES OR CONDITIONS OF ANY KIND, either express or implied.
 *  See the License for the specific language governing permissions and
 *  limitations under the License.
 */
package com.graphhopper;

import java.io.File;
import java.io.IOException;
import java.text.SimpleDateFormat;
import java.util.ArrayList;
import java.util.Collections;
import java.util.Date;
import java.util.List;
import java.util.Locale;
import java.util.concurrent.atomic.AtomicLong;

import org.slf4j.Logger;
import org.slf4j.LoggerFactory;

import com.graphhopper.reader.DataReader;
import com.graphhopper.reader.OSMReader;
import com.graphhopper.reader.dem.CGIARProvider;
import com.graphhopper.reader.dem.ElevationProvider;
import com.graphhopper.reader.dem.SRTMProvider;
import com.graphhopper.reader.osgb.dpn.OsDpnReader;
import com.graphhopper.reader.osgb.hn.OsHnReader;
import com.graphhopper.reader.osgb.itn.OsItnReader;
import com.graphhopper.routing.AlgorithmOptions;
import com.graphhopper.routing.Path;
import com.graphhopper.routing.QueryGraph;
import com.graphhopper.routing.RoutingAlgorithm;
import com.graphhopper.routing.RoutingAlgorithmFactory;
import com.graphhopper.routing.RoutingAlgorithmFactorySimple;
import com.graphhopper.routing.ch.PrepareContractionHierarchies;
import com.graphhopper.routing.util.DefaultEdgeFilter;
import com.graphhopper.routing.util.EdgeFilter;
import com.graphhopper.routing.util.EncodingManager;
import com.graphhopper.routing.util.FastestWeighting;
import com.graphhopper.routing.util.FastestWithAvoidancesWeighting;
import com.graphhopper.routing.util.FlagEncoder;
import com.graphhopper.routing.util.PrepareRoutingSubnetworks;
import com.graphhopper.routing.util.PriorityWeighting;
import com.graphhopper.routing.util.PriorityWithAvoidancesWeighting;
import com.graphhopper.routing.util.ShortestWeighting;
import com.graphhopper.routing.util.ShortestWithAvoidancesWeighting;
import com.graphhopper.routing.util.TraversalMode;
import com.graphhopper.routing.util.TurnWeighting;
import com.graphhopper.routing.util.Weighting;
import com.graphhopper.routing.util.WeightingMap;
import com.graphhopper.storage.DAType;
import com.graphhopper.storage.Directory;
import com.graphhopper.storage.GHDirectory;
import com.graphhopper.storage.Graph;
import com.graphhopper.storage.GraphHopperStorage;
import com.graphhopper.storage.GraphStorage;
import com.graphhopper.storage.LevelGraph;
import com.graphhopper.storage.LevelGraphStorage;
import com.graphhopper.storage.Lock;
import com.graphhopper.storage.LockFactory;
import com.graphhopper.storage.NativeFSLockFactory;
import com.graphhopper.storage.SimpleFSLockFactory;
import com.graphhopper.storage.TurnCostExtension;
import com.graphhopper.storage.index.LocationIndex;
import com.graphhopper.storage.index.LocationIndexTree;
import com.graphhopper.storage.index.QueryResult;
import com.graphhopper.util.CmdArgs;
import com.graphhopper.util.Constants;
import com.graphhopper.util.DouglasPeucker;
import com.graphhopper.util.GHUtility;
import com.graphhopper.util.Helper;
import com.graphhopper.util.PathMerger;
import com.graphhopper.util.StopWatch;
import com.graphhopper.util.TranslationMap;
import com.graphhopper.util.Unzipper;
import com.graphhopper.util.shapes.GHPoint;

/**
 * Easy to use access point to configure import and (offline) routing.
 * <p/>
 * 
 * @see GraphHopperAPI
 * @author Peter Karich
 */
public class GraphHopper implements GraphHopperAPI {
	private static final String READER_UNAVAILABLE = "DataReader implementation %s not available check your setting for reader.implementation.  Allowed options are OSM, OSITN or OSDPN";
	private final Logger logger = LoggerFactory.getLogger(getClass());
	// for graph:
	private GraphStorage graph;
	private EncodingManager encodingManager;
	private int defaultSegmentSize = -1;
	private String ghLocation = "";
	private DAType dataAccessType = DAType.RAM_STORE;
	private boolean sortGraph = false;
	boolean removeZipped = true;
	private boolean elevation = false;
	private LockFactory lockFactory = new NativeFSLockFactory();
	private final String fileLockName = "gh.lock";
	private boolean allowWrites = true;
	boolean enableInstructions = true;
	private boolean fullyLoaded = false;
	// for routing
	private double defaultWeightLimit = Double.MAX_VALUE;
	private boolean simplifyResponse = true;
	private TraversalMode traversalMode = TraversalMode.NODE_BASED;
	private String defaultVehicleStr;
	private RoutingAlgorithmFactory algoFactory;
	// for index
	private LocationIndex locationIndex;
	private int preciseIndexResolution = 300;
	private int maxRegionSearch = 4;
	// for prepare
	private int minNetworkSize = 200;
	private int minOneWayNetworkSize = 0;
	// for CH prepare
	private boolean doPrepare = true;
	private boolean chEnabled = true;
	private String chWeightingStr = "fastest";
	private int periodicUpdates = -1;
	private int lazyUpdates = -1;
	private int neighborUpdates = -1;
	private double logMessages = -1;
	// for OSM import
	private String dataReader = "OSM";
	private String osmFile;
	private double osmReaderWayPointMaxDistance = 1;
	private int workerThreads = -1;
	private boolean calcPoints = true;
	// utils
	private final TranslationMap trMap = new TranslationMap().doImport();
	private ElevationProvider eleProvider = ElevationProvider.NOOP;
	private final AtomicLong visitedSum = new AtomicLong(0);

	/**
	 * Certain readers require additional arguments so this can be passed to
	 * them as a constructor parameter
	 */
	private CmdArgs args;

	public GraphHopper() {
	}

	/**
	 * For testing only
	 */
	protected GraphHopper loadGraph(GraphStorage g) {
		this.graph = g;
		fullyLoaded = true;
		initLocationIndex();
		return this;
	}

	/**
	 * Specify which vehicles can be read by this GraphHopper instance. An
	 * encoding manager defines how data from every vehicle is written (und
	 * read) into edges of the graph.
	 */
	public GraphHopper setEncodingManager(EncodingManager em) {
		ensureNotLoaded();
		this.encodingManager = em;
		if (em.needsTurnCostsSupport())
			traversalMode = TraversalMode.EDGE_BASED_2DIR;

		return this;
	}

	FlagEncoder getDefaultVehicle() {
		if (encodingManager == null) {
			throw new IllegalStateException(
					"No encoding manager specified or loaded");
		}

		return encodingManager.fetchEdgeEncoders().get(0);
	}

	public EncodingManager getEncodingManager() {
		return encodingManager;
	}

	public GraphHopper setElevationProvider(ElevationProvider eleProvider) {
		if (eleProvider == null || eleProvider == ElevationProvider.NOOP)
			setElevation(false);
		else
			setElevation(true);
		this.eleProvider = eleProvider;
		return this;
	}

	/**
	 * Threads for data reading.
	 */
	protected int getWorkerThreads() {
		return workerThreads;
	}

	/**
	 * Return maximum distance (in meter) to reduce points via douglas peucker
	 * while OSM import.
	 */
	protected double getWayPointMaxDistance() {
		return osmReaderWayPointMaxDistance;
	}

	/**
	 * This parameter specifies how to reduce points via douglas peucker while
	 * OSM import. Higher value means more details, unit is meter. Default is 1.
	 * Disable via 0.
	 */
	public GraphHopper setWayPointMaxDistance(double wayPointMaxDistance) {
		this.osmReaderWayPointMaxDistance = wayPointMaxDistance;
		return this;
	}

	/**
	 * Sets the default traversal mode used for the algorithms and preparation.
	 */
	public GraphHopper setTraversalMode(TraversalMode traversalMode) {
		this.traversalMode = traversalMode;
		return this;
	}

	public TraversalMode getTraversalMode() {
		return traversalMode;
	}

	/**
	 * Configures the underlying storage and response to be used on a well
	 * equipped server. Result also optimized for usage in the web module i.e.
	 * try reduce network IO.
	 */
	public GraphHopper forServer() {
		setSimplifyResponse(true);
		return setInMemory();
	}

	/**
	 * Configures the underlying storage to be used on a Desktop computer or
	 * within another Java application with enough RAM but no network latency.
	 */
	public GraphHopper forDesktop() {
		setSimplifyResponse(false);
		return setInMemory();
	}

	/**
	 * Configures the underlying storage to be used on a less powerful machine
	 * like Android or Raspberry Pi with only few MB of RAM.
	 */
	public GraphHopper forMobile() {
		setSimplifyResponse(false);
		return setMemoryMapped();
	}

	/**
	 * Precise location resolution index means also more space (disc/RAM) could
	 * be consumed and probably slower query times, which would be e.g. not
	 * suitable for Android. The resolution specifies the tile width (in meter).
	 */
	public GraphHopper setPreciseIndexResolution(int precision) {
		ensureNotLoaded();
		preciseIndexResolution = precision;
		return this;
	}

	public void setMinNetworkSize(int minNetworkSize, int minOneWayNetworkSize) {
		this.minNetworkSize = minNetworkSize;
		this.minOneWayNetworkSize = minOneWayNetworkSize;
	}

	/**
	 * This method call results in an in-memory graph.
	 */
	public GraphHopper setInMemory() {
		ensureNotLoaded();
		dataAccessType = DAType.RAM_STORE;
		return this;
	}

	/**
	 * Only valid option for in-memory graph and if you e.g. want to disable
	 * store on flush for unit tests. Specify storeOnFlush to true if you want
	 * that existing data will be loaded FROM disc and all in-memory data will
	 * be flushed TO disc after flush is called e.g. while OSM import.
	 * <p>
	 * 
	 * @param storeOnFlush
	 *            true by default
	 */
	public GraphHopper setStoreOnFlush(boolean storeOnFlush) {
		ensureNotLoaded();
		if (storeOnFlush)
			dataAccessType = DAType.RAM_STORE;
		else
			dataAccessType = DAType.RAM;
		return this;
	}

	/**
	 * Enable memory mapped configuration if not enough memory is available on
	 * the target platform.
	 */
	public GraphHopper setMemoryMapped() {
		ensureNotLoaded();
		dataAccessType = DAType.MMAP;
		return this;
	}

	/**
	 * Not yet stable enough to offer it for everyone
	 */
	private GraphHopper setUnsafeMemory() {
		ensureNotLoaded();
		dataAccessType = DAType.UNSAFE_STORE;
		return this;
	}

	/**
	 * Enables the use of contraction hierarchies to reduce query times. Enabled
	 * by default.
	 * <p/>
	 * 
	 * @param weighting
	 *            can be "fastest", "shortest" or your own weight-calculation
	 *            type.
	 * @see #setCHEnable(boolean)
	 */
	public GraphHopper setCHWeighting(String weighting) {
		ensureNotLoaded();
		chWeightingStr = weighting;
		return this;
	}

	public String getCHWeighting() {
		return chWeightingStr;
	}

	/**
	 * Disables the "CH-preparation" preparation only. Use only if you know what
	 * you do. To disable the full usage of CH use setCHEnable(false) instead.
	 */
	public GraphHopper setDoPrepare(boolean doPrepare) {
		this.doPrepare = doPrepare;
		return this;
	}

	/**
	 * Enables or disables contraction hierarchies (CH). This speed-up mode is
	 * enabled by default. Disabling CH is only recommended for short routes or
	 * in combination with setDefaultWeightLimit and called flexibility mode
	 * <p>
	 * 
	 * @see #setDefaultWeightLimit(double)
	 */
	public GraphHopper setCHEnable(boolean enable) {
		ensureNotLoaded();
		algoFactory = null;
		chEnabled = enable;
		return this;
	}

	/**
	 * This methods stops the algorithm from searching further if the resulting
	 * path would go over specified weight, important if CH is disabled. The
	 * unit is defined by the used weighting created from createWeighting, e.g.
	 * distance for shortest or seconds for the standard FastestWeighting
	 * implementation.
	 */
	public void setDefaultWeightLimit(double defaultWeightLimit) {
		this.defaultWeightLimit = defaultWeightLimit;
	}

	public boolean isCHEnabled() {
		return chEnabled;
	}

	/**
	 * @return true if storing and fetching elevation data is enabled. Default
	 *         is false
	 */
	public boolean hasElevation() {
		return elevation;
	}

	/**
	 * Enable storing and fetching elevation data. Default is false
	 */
	public GraphHopper setElevation(boolean includeElevation) {
		this.elevation = includeElevation;
		return this;
	}

	/**
	 * This method specifies if the import should include way names to be able
	 * to return instructions for a route.
	 */
	public GraphHopper setEnableInstructions(boolean b) {
		ensureNotLoaded();
		enableInstructions = b;
		return this;
	}

	/**
	 * This methods enables gps point calculation. If disabled only distance
	 * will be calculated.
	 */
	public GraphHopper setEnableCalcPoints(boolean b) {
		calcPoints = b;
		return this;
	}

	/**
	 * This method specifies if the returned path should be simplified or not,
	 * via douglas-peucker or similar algorithm.
	 */
	private GraphHopper setSimplifyResponse(boolean doSimplify) {
		this.simplifyResponse = doSimplify;
		return this;
	}

	/**
	 * Sets the graphhopper folder.
	 */
	public GraphHopper setGraphHopperLocation(String ghLocation) {
		ensureNotLoaded();
		if (ghLocation == null)
			throw new IllegalArgumentException(
					"graphhopper location cannot be null");

		this.ghLocation = ghLocation;
		return this;
	}

	public String getGraphHopperLocation() {
		return ghLocation;
	}

	/**
	 * This file can be an osm xml (.osm), a compressed xml (.osm.zip or
	 * .osm.gz) or a protobuf file (.pbf).
	 */
	public GraphHopper setOSMFile(String osmFileStr) {
		ensureNotLoaded();
		if (Helper.isEmpty(osmFileStr))
			throw new IllegalArgumentException("OSM file cannot be empty.");

		osmFile = osmFileStr;
		return this;
	}

	public String getOSMFile() {
		return osmFile;
	}

	/**
	 * The underlying graph used in algorithms.
	 * <p>
	 * 
	 * @throws IllegalStateException
	 *             if graph is not instantiated.
	 */
	public GraphStorage getGraph() {
		if (graph == null)
			throw new IllegalStateException("Graph not initialized");

		return graph;
	}

	public void setGraph(GraphStorage graph) {
		this.graph = graph;
	}

	protected void setLocationIndex(LocationIndex locationIndex) {
		this.locationIndex = locationIndex;
	}

	/**
	 * The location index created from the graph.
	 * <p>
	 * 
	 * @throws IllegalStateException
	 *             if index is not initialized
	 */
	public LocationIndex getLocationIndex() {
		if (locationIndex == null)
			throw new IllegalStateException("Location index not initialized");

		return locationIndex;
	}

	/**
	 * Sorts the graph which requires more RAM while import. See #12
	 */
	public GraphHopper setSortGraph(boolean sortGraph) {
		ensureNotLoaded();
		this.sortGraph = sortGraph;
		return this;
	}

	/**
	 * Specifies if it is allowed for GraphHopper to write. E.g. for read only
	 * filesystems it is not possible to create a lock file and so we can avoid
	 * write locks.
	 */
	public GraphHopper setAllowWrites(boolean allowWrites) {
		this.allowWrites = allowWrites;
		return this;
	}

	public boolean isAllowWrites() {
		return allowWrites;
	}

	public TranslationMap getTranslationMap() {
		return trMap;
	}

	/**
	 * Reads configuration from a CmdArgs object. Which can be manually filled,
	 * or via main(String[] args) ala CmdArgs.read(args) or via configuration
	 * file ala CmdArgs.readFromConfig("config.properties",
	 * "graphhopper.config")
	 */
	public GraphHopper init(CmdArgs args) {
<<<<<<< HEAD
		this.args = CmdArgs.readFromConfigAndMerge(args, "config",
				"graphhopper.config");
=======
		args = CmdArgs.readFromConfigAndMerge(args, "config",
				"graphhopper.config");
		this.args=args;
>>>>>>> 9043e41b
		String tmpOsmFile = args.get("osmreader.osm", "");
		if (!Helper.isEmpty(tmpOsmFile))
			osmFile = tmpOsmFile;

		dataReader = args.get("reader.implementation", dataReader);

		String graphHopperFolder = args.get("graph.location", "");
		if (Helper.isEmpty(graphHopperFolder) && Helper.isEmpty(ghLocation)) {
			if (Helper.isEmpty(osmFile))
				throw new IllegalArgumentException(
						"You need to specify an OSM file.");

			graphHopperFolder = Helper.pruneFileEnd(osmFile) + "-gh";
		}

		// graph
		setGraphHopperLocation(graphHopperFolder);
		defaultSegmentSize = args.getInt("graph.dataaccess.segmentSize",
				defaultSegmentSize);

		String graphDATypeStr = args.get("graph.dataaccess", "RAM_STORE");
		dataAccessType = DAType.fromString(graphDATypeStr);

		sortGraph = args.getBool("graph.doSort", sortGraph);
		removeZipped = args.getBool("graph.removeZipped", removeZipped);
		int bytesForFlags = args.getInt("graph.bytesForFlags", 8);
		if (args.get("graph.locktype", "native").equals("simple"))
			lockFactory = new SimpleFSLockFactory();
		else
			lockFactory = new NativeFSLockFactory();

		// elevation
		String eleProviderStr = args.get("graph.elevation.provider", "noop")
				.toLowerCase();
		boolean eleCalcMean = args.getBool("graph.elevation.calcmean", false);
		String cacheDirStr = args.get("graph.elevation.cachedir", "");
		String baseURL = args.get("graph.elevation.baseurl", "");
		DAType elevationDAType = DAType.fromString(args.get(
				"graph.elevation.dataaccess", "MMAP"));
		ElevationProvider tmpProvider = ElevationProvider.NOOP;
		if (eleProviderStr.equalsIgnoreCase("srtm")) {
			tmpProvider = new SRTMProvider();
		} else if (eleProviderStr.equalsIgnoreCase("cgiar")) {
			CGIARProvider cgiarProvider = new CGIARProvider();
			cgiarProvider.setAutoRemoveTemporaryFiles(args.getBool(
					"graph.elevation.cgiar.clear", true));
			tmpProvider = cgiarProvider;
		}

		tmpProvider.setCalcMean(eleCalcMean);
		tmpProvider.setCacheDir(new File(cacheDirStr));
		if (!baseURL.isEmpty())
			tmpProvider.setBaseURL(baseURL);
		tmpProvider.setDAType(elevationDAType);
		setElevationProvider(tmpProvider);

		// optimizable prepare
		minNetworkSize = args.getInt("prepare.minNetworkSize", minNetworkSize);
		minOneWayNetworkSize = args.getInt("prepare.minOneWayNetworkSize",
				minOneWayNetworkSize);

		// prepare CH
		doPrepare = args.getBool("prepare.doPrepare", doPrepare);
		String tmpCHWeighting = args.get("prepare.chWeighting", "fastest");
		chEnabled = "fastest".equals(tmpCHWeighting)
				|| "shortest".equals(tmpCHWeighting);
		if (chEnabled)
			setCHWeighting(tmpCHWeighting);

		periodicUpdates = args.getInt("prepare.updates.periodic",
				periodicUpdates);
		lazyUpdates = args.getInt("prepare.updates.lazy", lazyUpdates);
		neighborUpdates = args.getInt("prepare.updates.neighbor",
				neighborUpdates);
		logMessages = args.getDouble("prepare.logmessages", logMessages);

		// osm import
		osmReaderWayPointMaxDistance = args.getDouble(
				"osmreader.wayPointMaxDistance", osmReaderWayPointMaxDistance);
		String flagEncoders = args.get("graph.flagEncoders", "");
		if (!flagEncoders.isEmpty())
			setEncodingManager(new EncodingManager(flagEncoders, bytesForFlags));

		workerThreads = args.getInt("osmreader.workerThreads", workerThreads);
		enableInstructions = args.getBool("osmreader.instructions",
				enableInstructions);

		// index
		preciseIndexResolution = args.getInt("index.highResolution",
				preciseIndexResolution);
		maxRegionSearch = args.getInt("index.maxRegionSearch", maxRegionSearch);

		// routing
		defaultWeightLimit = args.getDouble("routing.defaultWeightLimit",
				defaultWeightLimit);
		return this;
	}

	private void printInfo() {
		logger.info("version " + Constants.VERSION + "|" + Constants.BUILD_DATE
				+ " (" + Constants.getVersions() + ")");
		if (graph != null)
			logger.info("graph " + graph.toString() + ", details:"
					+ graph.toDetailsString());
	}

	/**
	 * Imports provided data from disc and creates graph. Depending on the
	 * settings the resulting graph will be stored to disc so on a second call
	 * this method will only load the graph from disc which is usually a lot
	 * faster.
	 */
	public GraphHopper importOrLoad() {
		if (!load(ghLocation)) {
			printInfo();
			process(ghLocation);
		} else {
			printInfo();
		}
		return this;
	}

	/**
	 * Creates the graph from OSM data.
	 */
	private GraphHopper process(String graphHopperLocation) {
		setGraphHopperLocation(graphHopperLocation);
		Lock lock = null;
		try {
			if (graph.getDirectory().getDefaultType().isStoring()) {
				lockFactory.setLockDir(new File(graphHopperLocation));
				lock = lockFactory.create(fileLockName, true);
				if (!lock.tryLock())
					throw new RuntimeException(
							"To avoid multiple writers we need to obtain a write lock but it failed. In "
									+ graphHopperLocation,
							lock.getObtainFailedReason());
			}

			try {
				importData();
				graph.getProperties().put("osmreader.import.date",
						formatDateTime(new Date()));
			} catch (IOException ex) {
				throw new RuntimeException("Cannot parse OSM file "
						+ getOSMFile(), ex);
			}
			cleanUp();
			optimize();
			postProcessing();
			flush();
		} finally {
			if (lock != null)
				lock.release();
		}
		return this;
	}

	protected DataReader importData() throws IOException {
		ensureWriteAccess();
		if (graph == null)
			throw new IllegalStateException(
					"Load graph before importing OSM data");

		if (osmFile == null)
			throw new IllegalStateException(
					"Couldn't load from existing folder: "
							+ ghLocation
							+ " but also cannot import from OSM file as it wasn't specified!");

		encodingManager.setEnableInstructions(enableInstructions);
		DataReader reader = createReader(graph);
		logger.info("using " + graph.toString() + ", memory:"
				+ Helper.getMemInfo());
		reader.readGraph();
		return reader;
	}

	protected DataReader createReader(GraphStorage tmpGraph) {
		DataReader reader;
		if ("OSM".equals(dataReader))
			reader = new OSMReader(tmpGraph);
		else if ("OSITN".equals(dataReader))
			reader = new OsItnReader(tmpGraph, args);
		else if ("OSDPN".equals(dataReader))
			reader = new OsDpnReader(tmpGraph);
		else if ("OSHN".equals(dataReader))
			reader = new OsHnReader(tmpGraph);
		else {
			String exceptionMessage = String.format(READER_UNAVAILABLE,
					dataReader);
			throw new IllegalArgumentException(exceptionMessage);
		}
		return initReader(reader);
	}

	protected DataReader initReader(DataReader reader) {
		if (osmFile == null)
			throw new IllegalArgumentException("No OSM file specified");

		logger.info("start creating graph from " + osmFile);
		File osmTmpFile = new File(osmFile);
		return reader.setOSMFile(osmTmpFile).setElevationProvider(eleProvider)
				.setWorkerThreads(workerThreads)
				.setEncodingManager(encodingManager)
				.setWayPointMaxDistance(osmReaderWayPointMaxDistance);
	}

	/**
	 * Opens existing graph.
	 * <p/>
	 * 
	 * @param graphHopperFolder
	 *            is the folder containing graphhopper files (which can be
	 *            compressed too)
	 */
	@Override
	public boolean load(String graphHopperFolder) {
		if (Helper.isEmpty(graphHopperFolder))
			throw new IllegalStateException(
					"graphHopperLocation is not specified. call init before");

		if (fullyLoaded)
			throw new IllegalStateException(
					"graph is already successfully loaded");

		if (graphHopperFolder.endsWith("-gh")) {
			// do nothing
		} else if (graphHopperFolder.endsWith(".osm")
				|| graphHopperFolder.endsWith(".xml")) {
			throw new IllegalArgumentException(
					"To import an osm file you need to use importOrLoad");
		} else if (!graphHopperFolder.contains(".")) {
			if (new File(graphHopperFolder + "-gh").exists())
				graphHopperFolder += "-gh";
		} else {
			File compressed = new File(graphHopperFolder + ".ghz");
			if (compressed.exists() && !compressed.isDirectory()) {
				try {
					new Unzipper().unzip(compressed.getAbsolutePath(),
							graphHopperFolder, removeZipped);
				} catch (IOException ex) {
					throw new RuntimeException("Couldn't extract file "
							+ compressed.getAbsolutePath() + " to "
							+ graphHopperFolder, ex);
				}
			}
		}

		setGraphHopperLocation(graphHopperFolder);

		if (encodingManager == null)
			setEncodingManager(EncodingManager.create(ghLocation));

		if (!allowWrites && dataAccessType.isMMap())
			dataAccessType = DAType.MMAP_RO;

		GHDirectory dir = new GHDirectory(ghLocation, dataAccessType);
		if (chEnabled)
			graph = new LevelGraphStorage(dir, encodingManager, hasElevation());
		else if (encodingManager.needsTurnCostsSupport())
			graph = new GraphHopperStorage(dir, encodingManager,
					hasElevation(), new TurnCostExtension());
		else
			graph = new GraphHopperStorage(dir, encodingManager, hasElevation());

		graph.setSegmentSize(defaultSegmentSize);

		Lock lock = null;
		try {
			// create locks only if writes are allowed, if they are not allowed
			// a lock cannot be created
			// (e.g. on a read only filesystem locks would fail)
			if (graph.getDirectory().getDefaultType().isStoring()
					&& isAllowWrites()) {
				lockFactory.setLockDir(new File(ghLocation));
				lock = lockFactory.create(fileLockName, false);
				if (!lock.tryLock())
					throw new RuntimeException(
							"To avoid reading partial data we need to obtain the read lock but it failed. In "
									+ ghLocation, lock.getObtainFailedReason());
			}

			if (!graph.loadExisting())
				return false;

			postProcessing();
			fullyLoaded = true;
			return true;
		} finally {
			if (lock != null)
				lock.release();
		}
	}

	public RoutingAlgorithmFactory getAlgorithmFactory() {
		if (algoFactory == null)
			this.algoFactory = new RoutingAlgorithmFactorySimple();

		return algoFactory;
	}

	public void setAlgorithmFactory(RoutingAlgorithmFactory algoFactory) {
		this.algoFactory = algoFactory;
	}

	/**
	 * Sets EncodingManager, does the preparation and creates the locationIndex
	 */
	protected void postProcessing() {
		initLocationIndex();
		if (chEnabled)
			algoFactory = createPrepare();
		else
			algoFactory = new RoutingAlgorithmFactorySimple();

		if (!isPrepared())
			prepare();
	}

	private boolean isPrepared() {
		return "true".equals(graph.getProperties().get("prepare.done"));
	}

	protected RoutingAlgorithmFactory createPrepare() {
		FlagEncoder defaultVehicle = getDefaultVehicle();
		Weighting weighting = createWeighting(new WeightingMap(chWeightingStr),
				defaultVehicle);
		PrepareContractionHierarchies tmpPrepareCH = new PrepareContractionHierarchies(
				new GHDirectory("", DAType.RAM_INT), (LevelGraph) graph,
				defaultVehicle, weighting, traversalMode);
		tmpPrepareCH.setPeriodicUpdates(periodicUpdates)
				.setLazyUpdates(lazyUpdates)
				.setNeighborUpdates(neighborUpdates)
				.setLogMessages(logMessages);

		return tmpPrepareCH;
	}

	/**
	 * Based on the weightingParameters and the specified vehicle a Weighting
	 * instance can be created. Note that all URL parameters are available in
	 * the weightingParameters as String if you use the GraphHopper Web module.
	 * <p>
	 * 
	 * @see WeightingMap
	 * @param weightingMap
	 *            all parameters influencing the weighting. E.g. parameters
	 *            coming via GHRequest.getHints or directly via "&api.xy=" from
	 *            the URL of the web UI
	 * @param encoder
	 *            the required vehicle
	 * @return the weighting to be used for route calculation
	 */
	public Weighting createWeighting(WeightingMap weightingMap,
			FlagEncoder encoder) {
		String weighting = weightingMap.getWeighting();
		Weighting result;

		if ("shortest".equalsIgnoreCase(weighting)) {
			result = new ShortestWeighting();
		} else if ("fastest".equalsIgnoreCase(weighting) || weighting.isEmpty()) {
			if (encoder.supports(PriorityWeighting.class))
				result = new PriorityWeighting(encoder);
			else
				result = new FastestWeighting(encoder);
		} else if ("fastavoid".equalsIgnoreCase(weighting)) {
<<<<<<< HEAD
			String avoidances = weightingMap.get("avoidances", "cliff");
=======
			String avoidanceString = weightingMap.get("avoidances", "cliff");
			String[] avoidances = avoidanceString.split(",");
>>>>>>> 9043e41b
			if (encoder.supports(PriorityWeighting.class))
				result = new PriorityWithAvoidancesWeighting(encoder, avoidances);
			else
				result = new FastestWithAvoidancesWeighting(encoder, avoidances);
		} else if ("shortavoid".equalsIgnoreCase(weighting)) {
<<<<<<< HEAD
			String avoidances = weightingMap.get("avoidances", "cliff");
=======
			String avoidanceString = weightingMap.get("avoidances", "cliff");
			String[] avoidances = avoidanceString.split(",");
>>>>>>> 9043e41b
			result = new ShortestWithAvoidancesWeighting(encoder, avoidances);
		} else {
			throw new UnsupportedOperationException("weighting " + weighting
					+ " not supported");
		}
<<<<<<< HEAD
		System.err.println("WEIGHTING:" + result.getClass());
=======
>>>>>>> 9043e41b
		return result;
	}

	/**
	 * Potentially wraps the specified weighting into a TurnWeighting instance.
	 */
	public Weighting createTurnWeighting(Weighting weighting, Graph graph,
			FlagEncoder encoder) {
		if (encoder.supports(TurnWeighting.class))
			return new TurnWeighting(weighting, encoder,
					(TurnCostExtension) graph.getExtension());
		return weighting;
	}

	@Override
	public GHResponse route(GHRequest request) {
		GHResponse response = new GHResponse();
		List<Path> paths = getPaths(request, response);
		if (response.hasErrors())
			return response;

		boolean tmpEnableInstructions = request.getHints().getBool(
				"instructions", enableInstructions);
		boolean tmpCalcPoints = request.getHints().getBool("calcPoints",
				calcPoints);
		double wayPointMaxDistance = request.getHints().getDouble(
				"wayPointMaxDistance", 1d);
		Locale locale = request.getLocale();
		DouglasPeucker peucker = new DouglasPeucker()
				.setMaxDistance(wayPointMaxDistance);

		new PathMerger()
				.setCalcPoints(tmpCalcPoints)
				.setDouglasPeucker(peucker)
				.setEnableInstructions(tmpEnableInstructions)
				.setSimplifyResponse(
						simplifyResponse && wayPointMaxDistance > 0)
				.doWork(response, paths, trMap.getWithFallBack(locale));
		return response;
	}

	protected List<Path> getPaths(GHRequest request, GHResponse rsp) {
		if (graph == null || !fullyLoaded)
			throw new IllegalStateException(
					"Call load or importOrLoad before routing");

		if (graph.isClosed())
			throw new IllegalStateException(
					"You need to create a new GraphHopper instance as it is already closed");

		String vehicle = request.getVehicle();
		if (vehicle.isEmpty())
			vehicle = getDefaultVehicle().toString();

		if (!encodingManager.supports(vehicle)) {
			rsp.addError(new IllegalArgumentException("Vehicle " + vehicle
					+ " unsupported. " + "Supported are: "
					+ getEncodingManager()));
			return Collections.emptyList();
		}

		TraversalMode tMode;
		String tModeStr = request.getHints().get("traversal_mode",
				traversalMode.toString());
		try {
			tMode = TraversalMode.fromString(tModeStr);
		} catch (Exception ex) {
			rsp.addError(ex);
			return Collections.emptyList();
		}

		List<GHPoint> points = request.getPoints();
		if (points.size() < 2) {
			rsp.addError(new IllegalStateException(
					"At least 2 points has to be specified, but was:"
							+ points.size()));
			return Collections.emptyList();
		}

		visitedSum.set(0);

		FlagEncoder encoder = encodingManager.getEncoder(vehicle);
		EdgeFilter edgeFilter = new DefaultEdgeFilter(encoder);

		StopWatch sw = new StopWatch().start();
		List<QueryResult> qResults = new ArrayList<QueryResult>(points.size());
		for (int placeIndex = 0; placeIndex < points.size(); placeIndex++) {
			GHPoint point = points.get(placeIndex);
			QueryResult res = locationIndex.findClosest(point.lat, point.lon,
					edgeFilter);
			if (!res.isValid())
				rsp.addError(new IllegalArgumentException("Cannot find point "
						+ placeIndex + ": " + point));

			qResults.add(res);
		}

		if (rsp.hasErrors())
			return Collections.emptyList();

		String debug = "idLookup:" + sw.stop().getSeconds() + "s";

		QueryGraph queryGraph;
		RoutingAlgorithmFactory tmpAlgoFactory = getAlgorithmFactory();
		if (chEnabled
				&& !vehicle.equalsIgnoreCase(getDefaultVehicle().toString())) {
			// fall back to normal traversing
			tmpAlgoFactory = new RoutingAlgorithmFactorySimple();
			queryGraph = new QueryGraph(graph.getBaseGraph());
		} else {
			queryGraph = new QueryGraph(graph);
		}

		queryGraph.lookup(qResults);

		List<Path> paths = new ArrayList<Path>(points.size() - 1);
		QueryResult fromQResult = qResults.get(0);
		Weighting weighting = createWeighting(request.getHints(), encoder);
		weighting = createTurnWeighting(weighting, queryGraph, encoder);

		double weightLimit = request.getHints().getDouble("defaultWeightLimit",
				defaultWeightLimit);
		String algoStr = request.getAlgorithm().isEmpty() ? AlgorithmOptions.DIJKSTRA_BI
				: request.getAlgorithm();
		AlgorithmOptions algoOpts = AlgorithmOptions.start().algorithm(algoStr)
				.traversalMode(tMode).flagEncoder(encoder).weighting(weighting)
				.build();

		for (int placeIndex = 1; placeIndex < points.size(); placeIndex++) {
			QueryResult toQResult = qResults.get(placeIndex);
			sw = new StopWatch().start();
			RoutingAlgorithm algo = tmpAlgoFactory.createAlgo(queryGraph,
					algoOpts);
			algo.setWeightLimit(weightLimit);
			debug += ", algoInit:" + sw.stop().getSeconds() + "s";

			sw = new StopWatch().start();
			Path path = algo.calcPath(fromQResult.getClosestNode(),
					toQResult.getClosestNode());
			if (path.getMillis() < 0)
				throw new RuntimeException(
						"Time was negative. Please report as bug and include:"
								+ request);

			paths.add(path);
			debug += ", " + algo.getName() + "-routing:"
					+ sw.stop().getSeconds() + "s, " + path.getDebugInfo();

			visitedSum.addAndGet(algo.getVisitedNodes());
			fromQResult = toQResult;
		}

		if (rsp.hasErrors())
			return Collections.emptyList();

		if (points.size() - 1 != paths.size())
			throw new RuntimeException(
					"There should be exactly one more places than paths. places:"
							+ points.size() + ", paths:" + paths.size());

		rsp.setDebugInfo(debug);
		return paths;
	}

	protected LocationIndex createLocationIndex(Directory dir) {
		LocationIndexTree tmpIndex = new LocationIndexTree(
				graph.getBaseGraph(), dir);
		tmpIndex.setResolution(preciseIndexResolution);
		tmpIndex.setMaxRegionSearch(maxRegionSearch);
		if (!tmpIndex.loadExisting()) {
			ensureWriteAccess();
			tmpIndex.prepareIndex();
		}

		return tmpIndex;
	}

	/**
	 * Initializes the location index after the import is done.
	 */
	protected void initLocationIndex() {
		if (locationIndex != null)
			throw new IllegalStateException(
					"Cannot initialize locationIndex twice!");

		locationIndex = createLocationIndex(graph.getDirectory());
	}

	protected void optimize() {
		logger.info("optimizing ... (" + Helper.getMemInfo() + ")");
		graph.optimize();
		logger.info("finished optimize (" + Helper.getMemInfo() + ")");

		// Later: move this into the GraphStorage.optimize method
		// Or: Doing it after preparation to optimize shortcuts too. But not
		// possible yet #12
		if (sortGraph) {
			if (graph instanceof LevelGraph && isPrepared())
				throw new IllegalArgumentException(
						"Sorting prepared LevelGraph is not possible yet. See #12");

			GraphStorage newGraph = GHUtility.newStorage(graph);
			GHUtility.sortDFS(graph, newGraph);
			logger.info("graph sorted (" + Helper.getMemInfo() + ")");
			graph = newGraph;
		}
	}

	protected void prepare() {
		boolean tmpPrepare = doPrepare
				&& algoFactory instanceof PrepareContractionHierarchies;
		if (tmpPrepare) {
			ensureWriteAccess();
			logger.info("calling prepare.doWork for " + getDefaultVehicle()
					+ " ... (" + Helper.getMemInfo() + ")");
			((PrepareContractionHierarchies) algoFactory).doWork();
			graph.getProperties().put("prepare.date",
					formatDateTime(new Date()));
		}
		graph.getProperties().put("prepare.done", tmpPrepare);
	}

	protected void cleanUp() {
		int prev = graph.getNodes();
		PrepareRoutingSubnetworks preparation = new PrepareRoutingSubnetworks(
				graph, encodingManager);
		preparation.setMinNetworkSize(minNetworkSize);
		preparation.setMinOneWayNetworkSize(minOneWayNetworkSize);
		logger.info("start finding subnetworks, " + Helper.getMemInfo());
		preparation.doWork();
		int n = graph.getNodes();
		// calculate remaining subnetworks
		int remainingSubnetworks = preparation.findSubnetworks().size();
		logger.info("edges: " + graph.getAllEdges().getCount() + ", nodes " + n
				+ ", there were " + preparation.getSubNetworks()
				+ " subnetworks. removed them => " + (prev - n)
				+ " less nodes. Remaining subnetworks:" + remainingSubnetworks);
	}

	protected void flush() {
		logger.info("flushing graph " + graph.toString() + ", details:"
				+ graph.toDetailsString() + ", " + Helper.getMemInfo() + ")");
		graph.flush();
		fullyLoaded = true;
	}

	/**
	 * Releases all associated resources like memory or files. But it does not
	 * remove them. To remove the files created in graphhopperLocation you have
	 * to call clean().
	 */
	public void close() {
		if (graph != null)
			graph.close();

		if (locationIndex != null)
			locationIndex.close();

		try {
			lockFactory.forceRemove(fileLockName, true);
		} catch (Exception ex) {
			// silently fail e.g. on Windows where we cannot remove an
			// unreleased native lock
		}
	}

	/**
	 * Removes the on-disc routing files. Call only after calling close or
	 * before importOrLoad or load
	 */
	public void clean() {
		if (getGraphHopperLocation().isEmpty())
			throw new IllegalStateException(
					"Cannot clean GraphHopper without specified graphHopperLocation");

		File folder = new File(getGraphHopperLocation());
		Helper.removeDir(folder);
	}

	// make sure this is identical to buildDate used in pom.xml
	// <maven.build.timestamp.format>yyyy-MM-dd'T'HH:mm:ssZ</maven.build.timestamp.format>
	private String formatDateTime(Date date) {
		return new SimpleDateFormat("yyyy-MM-dd'T'HH:mm:ssZ").format(date);
	}

	protected void ensureNotLoaded() {
		if (fullyLoaded)
			throw new IllegalStateException(
					"No configuration changes are possible after loading the graph");
	}

	protected void ensureWriteAccess() {
		if (!allowWrites)
			throw new IllegalStateException("Writes are not allowed!");
	}

	/**
	 * Returns the current sum of the visited nodes while routing. Mainly for
	 * statistic and debugging purposes.
	 */
	public long getVisitedSum() {
		return visitedSum.get();
	}

	public GraphHopper setAsOSMReader() {
		dataReader = "OSM";
		return this;
	}

	public GraphHopper setAsItnReader() {
		dataReader = "OSITN";
		return this;
	}

	public GraphHopper setAsHnReader() {
		dataReader = "OSHN";
		return this;
	}

	public GraphHopper setAsDpnReader() {
		dataReader = "OSDPN";
		return this;
	}
}<|MERGE_RESOLUTION|>--- conflicted
+++ resolved
@@ -533,14 +533,9 @@
 	 * "graphhopper.config")
 	 */
 	public GraphHopper init(CmdArgs args) {
-<<<<<<< HEAD
-		this.args = CmdArgs.readFromConfigAndMerge(args, "config",
-				"graphhopper.config");
-=======
 		args = CmdArgs.readFromConfigAndMerge(args, "config",
 				"graphhopper.config");
 		this.args=args;
->>>>>>> 9043e41b
 		String tmpOsmFile = args.get("osmreader.osm", "");
 		if (!Helper.isEmpty(tmpOsmFile))
 			osmFile = tmpOsmFile;
@@ -908,32 +903,20 @@
 			else
 				result = new FastestWeighting(encoder);
 		} else if ("fastavoid".equalsIgnoreCase(weighting)) {
-<<<<<<< HEAD
-			String avoidances = weightingMap.get("avoidances", "cliff");
-=======
 			String avoidanceString = weightingMap.get("avoidances", "cliff");
 			String[] avoidances = avoidanceString.split(",");
->>>>>>> 9043e41b
 			if (encoder.supports(PriorityWeighting.class))
 				result = new PriorityWithAvoidancesWeighting(encoder, avoidances);
 			else
 				result = new FastestWithAvoidancesWeighting(encoder, avoidances);
 		} else if ("shortavoid".equalsIgnoreCase(weighting)) {
-<<<<<<< HEAD
-			String avoidances = weightingMap.get("avoidances", "cliff");
-=======
 			String avoidanceString = weightingMap.get("avoidances", "cliff");
 			String[] avoidances = avoidanceString.split(",");
->>>>>>> 9043e41b
 			result = new ShortestWithAvoidancesWeighting(encoder, avoidances);
 		} else {
 			throw new UnsupportedOperationException("weighting " + weighting
 					+ " not supported");
 		}
-<<<<<<< HEAD
-		System.err.println("WEIGHTING:" + result.getClass());
-=======
->>>>>>> 9043e41b
 		return result;
 	}
 
