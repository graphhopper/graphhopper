/*
 *  Licensed to GraphHopper GmbH under one or more contributor
 *  license agreements. See the NOTICE file distributed with this work for
 *  additional information regarding copyright ownership.
 *
 *  GraphHopper GmbH licenses this file to you under the Apache License,
 *  Version 2.0 (the "License"); you may not use this file except in
 *  compliance with the License. You may obtain a copy of the License at
 *
 *       http://www.apache.org/licenses/LICENSE-2.0
 *
 *  Unless required by applicable law or agreed to in writing, software
 *  distributed under the License is distributed on an "AS IS" BASIS,
 *  WITHOUT WARRANTIES OR CONDITIONS OF ANY KIND, either express or implied.
 *  See the License for the specific language governing permissions and
 *  limitations under the License.
 */

package com.graphhopper.resources;

import com.fasterxml.jackson.databind.node.ObjectNode;
import com.graphhopper.GHResponse;
import com.graphhopper.gtfs.GHLocation;
import com.graphhopper.gtfs.PtRouter;
import com.graphhopper.gtfs.Request;
import com.graphhopper.http.DurationParam;
import com.graphhopper.http.GHLocationParam;
import com.graphhopper.http.OffsetDateTimeParam;
import com.graphhopper.jackson.ResponsePathSerializer;
import com.graphhopper.util.Helper;
import com.graphhopper.util.StopWatch;
import io.dropwizard.jersey.params.AbstractParam;
import org.glassfish.hk2.api.ServiceLocator;

import javax.inject.Inject;
import javax.validation.constraints.NotNull;
import javax.validation.constraints.Size;
import javax.ws.rs.*;
import javax.ws.rs.core.MediaType;
import java.time.Instant;
import java.util.List;
import java.util.Optional;

import static java.util.stream.Collectors.toList;

@Path("route-pt")
public class PtRouteResource {

    private final PtRouter ptRouter;

    @Inject
    ServiceLocator serviceLocator;

    @Inject
    public PtRouteResource(PtRouter ptRouter) {
        this.ptRouter = ptRouter;
    }

    @GET
    @Produces(MediaType.APPLICATION_JSON)
    public ObjectNode route(@QueryParam("point") @Size(min=2,max=2) List<GHLocationParam> requestPoints,
                            @QueryParam("pt.earliest_departure_time") @NotNull OffsetDateTimeParam departureTimeParam,
                            @QueryParam("pt.profile_duration") DurationParam profileDuration,
                            @QueryParam("pt.arrive_by") @DefaultValue("false") boolean arriveBy,
                            @QueryParam("locale") String localeStr,
                            @QueryParam("pt.ignore_transfers") Boolean ignoreTransfers,
                            @QueryParam("pt.profile") Boolean profileQuery,
                            @QueryParam("pt.limit_solutions") Integer limitSolutions,
                            @QueryParam("pt.limit_trip_time") DurationParam limitTripTime,
                            @QueryParam("pt.limit_street_time") DurationParam limitStreetTime,
                            @QueryParam("pt.access_profile") String accessProfile,
<<<<<<< HEAD
                            @QueryParam("pt.egress_profile") String egressProfile,
                            @QueryParam("pt.algorithm") String algorithm) {
        PtRouter ptRouter = serviceLocator.getService(PtRouter.class, algorithm);

=======
                            @QueryParam("pt.beta_access_time") Double betaAccessTime,
                            @QueryParam("pt.egress_profile") String egressProfile,
                            @QueryParam("pt.beta_egress_time") Double betaEgressTime) {
>>>>>>> 2410c3f0
        StopWatch stopWatch = new StopWatch().start();
        List<GHLocation> points = requestPoints.stream().map(AbstractParam::get).collect(toList());
        Instant departureTime = departureTimeParam.get().toInstant();

        Request request = new Request(points, departureTime);
        request.setArriveBy(arriveBy);
        Optional.ofNullable(profileQuery).ifPresent(request::setProfileQuery);
        Optional.ofNullable(profileDuration.get()).ifPresent(request::setMaxProfileDuration);
        Optional.ofNullable(ignoreTransfers).ifPresent(request::setIgnoreTransfers);
        Optional.ofNullable(localeStr).ifPresent(s -> request.setLocale(Helper.getLocale(s)));
        Optional.ofNullable(limitSolutions).ifPresent(request::setLimitSolutions);
        Optional.ofNullable(limitTripTime.get()).ifPresent(request::setLimitTripTime);
        Optional.ofNullable(limitStreetTime.get()).ifPresent(request::setLimitStreetTime);
        Optional.ofNullable(accessProfile).ifPresent(request::setAccessProfile);
        Optional.ofNullable(betaAccessTime).ifPresent(request::setBetaAccessTime);
        Optional.ofNullable(egressProfile).ifPresent(request::setEgressProfile);
        Optional.ofNullable(betaEgressTime).ifPresent(request::setBetaEgressTime);

        GHResponse route = ptRouter.route(request);
        return ResponsePathSerializer.jsonObject(route, false, false, false, false, stopWatch.stop().getMillis());
    }

}<|MERGE_RESOLUTION|>--- conflicted
+++ resolved
@@ -69,16 +69,12 @@
                             @QueryParam("pt.limit_trip_time") DurationParam limitTripTime,
                             @QueryParam("pt.limit_street_time") DurationParam limitStreetTime,
                             @QueryParam("pt.access_profile") String accessProfile,
-<<<<<<< HEAD
+                            @QueryParam("pt.beta_access_time") Double betaAccessTime,
                             @QueryParam("pt.egress_profile") String egressProfile,
+                            @QueryParam("pt.beta_egress_time") Double betaEgressTime,
                             @QueryParam("pt.algorithm") String algorithm) {
         PtRouter ptRouter = serviceLocator.getService(PtRouter.class, algorithm);
 
-=======
-                            @QueryParam("pt.beta_access_time") Double betaAccessTime,
-                            @QueryParam("pt.egress_profile") String egressProfile,
-                            @QueryParam("pt.beta_egress_time") Double betaEgressTime) {
->>>>>>> 2410c3f0
         StopWatch stopWatch = new StopWatch().start();
         List<GHLocation> points = requestPoints.stream().map(AbstractParam::get).collect(toList());
         Instant departureTime = departureTimeParam.get().toInstant();
