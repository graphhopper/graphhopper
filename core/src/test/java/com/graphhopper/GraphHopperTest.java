/*
 *  Licensed to GraphHopper GmbH under one or more contributor
 *  license agreements. See the NOTICE file distributed with this work for
 *  additional information regarding copyright ownership.
 *
 *  GraphHopper GmbH licenses this file to you under the Apache License,
 *  Version 2.0 (the "License"); you may not use this file except in
 *  compliance with the License. You may obtain a copy of the License at
 *
 *       http://www.apache.org/licenses/LICENSE-2.0
 *
 *  Unless required by applicable law or agreed to in writing, software
 *  distributed under the License is distributed on an "AS IS" BASIS,
 *  WITHOUT WARRANTIES OR CONDITIONS OF ANY KIND, either express or implied.
 *  See the License for the specific language governing permissions and
 *  limitations under the License.
 */
package com.graphhopper;

import com.graphhopper.config.CHProfile;
import com.graphhopper.config.LMProfile;
import com.graphhopper.config.Profile;
import com.graphhopper.util.TurnCostsConfig;
import com.graphhopper.reader.ReaderWay;
import com.graphhopper.reader.dem.SRTMProvider;
import com.graphhopper.reader.dem.SkadiProvider;
import com.graphhopper.routing.TestProfiles;
import com.graphhopper.routing.ev.*;
import com.graphhopper.routing.util.AllEdgesIterator;
import com.graphhopper.routing.util.DefaultSnapFilter;
import com.graphhopper.routing.util.EdgeFilter;
import com.graphhopper.routing.util.countryrules.CountryRuleFactory;
import com.graphhopper.routing.util.parsers.OSMRoadEnvironmentParser;
import com.graphhopper.routing.weighting.Weighting;
import com.graphhopper.storage.IntsRef;
import com.graphhopper.storage.index.LocationIndexTree;
import com.graphhopper.storage.index.Snap;
import com.graphhopper.util.*;
import com.graphhopper.util.Parameters.CH;
import com.graphhopper.util.Parameters.Landmark;
import com.graphhopper.util.Parameters.Routing;
import com.graphhopper.util.details.PathDetail;
import com.graphhopper.util.exceptions.ConnectionNotFoundException;
import com.graphhopper.util.exceptions.MaximumNodesExceededException;
import com.graphhopper.util.exceptions.PointDistanceExceededException;
import com.graphhopper.util.shapes.BBox;
import com.graphhopper.util.shapes.GHPoint;
import com.graphhopper.util.shapes.GHPoint3D;
import org.junit.jupiter.api.AfterEach;
import org.junit.jupiter.api.BeforeEach;
import org.junit.jupiter.api.Disabled;
import org.junit.jupiter.api.Test;
import org.junit.jupiter.params.ParameterizedTest;
import org.junit.jupiter.params.provider.CsvSource;
import org.junit.jupiter.params.provider.ValueSource;
import org.locationtech.jts.geom.Coordinate;
import org.locationtech.jts.geom.GeometryFactory;

import java.io.File;
import java.util.*;
import java.util.concurrent.atomic.AtomicInteger;

import static com.graphhopper.json.Statement.If;
import static com.graphhopper.json.Statement.Op.LIMIT;
import static com.graphhopper.json.Statement.Op.MULTIPLY;
import static com.graphhopper.util.GHUtility.createCircle;
import static com.graphhopper.util.GHUtility.createRectangle;
import static com.graphhopper.util.Parameters.Algorithms.*;
import static com.graphhopper.util.Parameters.Curbsides.*;
import static com.graphhopper.util.Parameters.Details.STREET_REF;
import static com.graphhopper.util.Parameters.Routing.TIMEOUT_MS;
import static com.graphhopper.util.Parameters.Routing.U_TURN_COSTS;
import static java.util.Arrays.asList;
import static org.junit.jupiter.api.Assertions.*;

/**
 * @author Peter Karich
 */
public class GraphHopperTest {

    public static final String DIR = "../core/files";

    // map locations
    private static final String BAYREUTH = DIR + "/north-bayreuth.osm.gz";
    private static final String BAUTZEN = DIR + "/bautzen.osm";
    private static final String BERLIN = DIR + "/berlin-siegessaeule.osm.gz";
    private static final String KREMS = DIR + "/krems.osm.gz";
    private static final String LAUF = DIR + "/Laufamholzstrasse.osm.xml";
    private static final String MONACO = DIR + "/monaco.osm.gz";
    private static final String MOSCOW = DIR + "/moscow.osm.gz";
    private static final String ESSEN = DIR + "/edge_based_subnetwork.osm.xml.gz";

    // when creating GH instances make sure to use this as the GH location such that it will be cleaned between tests
    private static final String GH_LOCATION = "target/graphhopper-test-gh";

    @BeforeEach
    @AfterEach
    public void setup() {
        Helper.removeDir(new File(GH_LOCATION));
    }

    @ParameterizedTest
    @CsvSource({
            DIJKSTRA + ",false,703",
            ASTAR + ",false,361",
            DIJKSTRA_BI + ",false,340",
            ASTAR_BI + ",false,192",
            ASTAR_BI + ",true,46",
            DIJKSTRA_BI + ",true,51"
    })
    public void testMonacoDifferentAlgorithms(String algo, boolean withCH, int expectedVisitedNodes) {
        GraphHopper hopper = new GraphHopper().
                setGraphHopperLocation(GH_LOCATION).
                setOSMFile(MONACO).
                setEncodedValuesString("car_access, car_average_speed").
                setProfiles(TestProfiles.accessAndSpeed("profile", "car")).
                setStoreOnFlush(true);
        hopper.getCHPreparationHandler()
                .setCHProfiles(new CHProfile("profile"));
        hopper.setMinNetworkSize(0);
        hopper.importOrLoad();
        GHRequest req = new GHRequest(43.727687, 7.418737, 43.74958, 7.436566)
                .setAlgorithm(algo)
                .setProfile("profile");
        req.putHint(CH.DISABLE, !withCH);
        GHResponse rsp = hopper.route(req);
        assertFalse(rsp.hasErrors(), rsp.getErrors().toString());
        assertEquals(expectedVisitedNodes, rsp.getHints().getLong("visited_nodes.sum", 0));

        ResponsePath res = rsp.getBest();
        assertEquals(3587.6, res.getDistance(), .1);
        assertEquals(274255, res.getTime(), 10);
        assertEquals(105, res.getPoints().size());

        assertEquals(43.7276852, res.getWaypoints().getLat(0), 1e-7);
        assertEquals(43.7495432, res.getWaypoints().getLat(1), 1e-7);

        // when we set a timeout no route is found, at least as long as it is negative
        req.putHint(TIMEOUT_MS, -1);
        rsp = hopper.route(req);
        assertTrue(rsp.hasErrors());
        assertTrue(rsp.getErrors().toString().contains("ConnectionNotFoundException"), rsp.getErrors().toString());
    }

    @Test
    public void testMonacoWithInstructions() {
        final String profile = "profile";

        GraphHopper hopper = new GraphHopper().
                setGraphHopperLocation(GH_LOCATION).
                setOSMFile(MONACO).
                setEncodedValuesString("foot_access, foot_priority, foot_average_speed").
                setProfiles(TestProfiles.accessSpeedAndPriority(profile, "foot")).
                setStoreOnFlush(true).
                importOrLoad();

        GHResponse rsp = hopper.route(new GHRequest(43.727687, 7.418737, 43.74958, 7.436566).
                setAlgorithm(ASTAR).setProfile(profile));

        // identify the number of counts to compare with CH foot route
        assertEquals(1033, rsp.getHints().getLong("visited_nodes.sum", 0));

        ResponsePath res = rsp.getBest();
        assertEquals(3536, res.getDistance(), 1);
        assertEquals(131, res.getPoints().size());

        assertEquals(43.7276852, res.getWaypoints().getLat(0), 1e-7);
        assertEquals(43.7495432, res.getWaypoints().getLat(1), 1e-7);

        InstructionList il = res.getInstructions();
        assertEquals(31, il.size());

        // TODO roundabout fine tuning -> enter + leave roundabout (+ two roundabouts -> is it necessary if we do not leave the street?)
        Translation tr = hopper.getTranslationMap().getWithFallBack(Locale.US);
        assertEquals("continue onto Avenue des Guelfes", il.get(0).getTurnDescription(tr));
        assertEquals("continue onto Avenue des Papalins", il.get(1).getTurnDescription(tr));
        assertEquals("turn sharp right onto Quai Jean-Charles Rey", il.get(4).getTurnDescription(tr));
        assertEquals("turn left", il.get(5).getTurnDescription(tr));
        assertEquals("turn right onto Avenue Albert II", il.get(6).getTurnDescription(tr));

        assertEquals(11, il.get(0).getDistance(), 1);
        assertEquals(96, il.get(1).getDistance(), 1);
        assertEquals(178, il.get(2).getDistance(), 1);
        assertEquals(13, il.get(3).getDistance(), 1);
        assertEquals(10, il.get(4).getDistance(), 1);
        assertEquals(42, il.get(5).getDistance(), 1);

        assertEquals(7, il.get(0).getTime() / 1000);
        assertEquals(69, il.get(1).getTime() / 1000);
        assertEquals(128, il.get(2).getTime() / 1000);
        assertEquals(9, il.get(3).getTime() / 1000);
        assertEquals(7, il.get(4).getTime() / 1000);
        assertEquals(30, il.get(5).getTime() / 1000);

        assertEquals(131, res.getPoints().size());
    }

    @Test
    public void withoutInstructions() {
        final String profile = "profile";

        GraphHopper hopper = new GraphHopper().
                setGraphHopperLocation(GH_LOCATION).
                setOSMFile(MONACO).
                setEncodedValuesString("foot_access, foot_priority, foot_average_speed").
                setProfiles(TestProfiles.accessSpeedAndPriority(profile, "foot")).
                setStoreOnFlush(true).
                importOrLoad();

        GHRequest request = new GHRequest().setAlgorithm(ASTAR).setProfile(profile);
        request.addPoint(new GHPoint(43.729584, 7.410965));
        request.addPoint(new GHPoint(43.732499, 7.426758));
        request.getHints().putObject("instructions", true);
        // no simplification
        hopper.getRouterConfig().setSimplifyResponse(false);
        GHResponse routeRsp = hopper.route(request);
        assertEquals(8, routeRsp.getBest().getInstructions().size());
        assertEquals(50, routeRsp.getBest().getPoints().size());

        // with simplification
        hopper.getRouterConfig().setSimplifyResponse(true);
        routeRsp = hopper.route(request);
        assertEquals(8, routeRsp.getBest().getInstructions().size());
        assertEquals(46, routeRsp.getBest().getPoints().size());

        // no instructions
        request.getHints().putObject("instructions", false);
        routeRsp = hopper.route(request);
        // the path is still simplified
        assertEquals(46, routeRsp.getBest().getPoints().size());
    }

    @Test
    public void testUTurnInstructions() {
        final String profile = "profile";
        GraphHopper hopper = new GraphHopper().
                setGraphHopperLocation(GH_LOCATION).
                setOSMFile(MONACO).
                setEncodedValuesString("car_access, car_average_speed").
                setProfiles(TestProfiles.accessAndSpeed(profile, "car").
                        setTurnCostsConfig(new TurnCostsConfig(List.of("motorcar", "motor_vehicle"), 20)));
        hopper.importOrLoad();
        Translation tr = hopper.getTranslationMap().getWithFallBack(Locale.US);

        {
            GHRequest request = new GHRequest();
            request.addPoint(new GHPoint(43.747418, 7.430371));
            request.addPoint(new GHPoint(43.746853, 7.42974));
            request.addPoint(new GHPoint(43.746929, 7.430458));
            request.setProfile(profile);
            request.setCurbsides(Arrays.asList("right", "any", "right"));
            GHResponse rsp = hopper.route(request);
            assertFalse(rsp.hasErrors(), rsp.getErrors().toString());
            ResponsePath res = rsp.getBest();
            assertEquals(286, res.getDistance(), 1);
            // note that this includes the u-turn time for the second u-turn, but not the first, because it's a waypoint!
            assertEquals(34358, res.getTime(), 1);
            // the route follows Avenue de l'Annonciade to the waypoint, u-turns there, then does a sharp right turn onto the parallel (dead-end) road,
            // does a u-turn at the dead-end and then arrives at the destination
            InstructionList il = res.getInstructions();
            assertEquals(6, il.size());
            assertEquals("continue", il.get(0).getTurnDescription(tr));
            assertEquals("waypoint 1", il.get(1).getTurnDescription(tr));
            assertEquals("make a U-turn", il.get(2).getTurnDescription(tr));
            assertEquals("turn sharp right", il.get(3).getTurnDescription(tr));
            assertEquals("make a U-turn", il.get(4).getTurnDescription(tr));
            assertEquals("arrive at destination", il.get(5).getTurnDescription(tr));
        }

        {
            GHRequest request = new GHRequest();
            request.addPoint(new GHPoint(43.743887, 7.431151));
            request.addPoint(new GHPoint(43.744007, 7.431076));
            //Force initial (two-lane) U-Turn
            request.setHeadings(Arrays.asList(200.));

            request.setProfile(profile);
            GHResponse rsp = hopper.route(request);

            assertFalse(rsp.hasErrors());
            ResponsePath res = rsp.getBest();
            InstructionList il = res.getInstructions();
            assertEquals(4, il.size());

            // Initial (two-lane) U-turn
            assertEquals("make a U-turn onto Avenue Princesse Grace", il.get(1).getTurnDescription(tr));
            // Second (two-lane) U-turn to get to destination
            assertEquals("make a U-turn onto Avenue Princesse Grace", il.get(2).getTurnDescription(tr));
        }
    }

    private void testImportCloseAndLoad(boolean ch, boolean lm) {
        final String profileName = "profile";
        GraphHopper hopper = new GraphHopper().
                setEncodedValuesString("foot_access, foot_priority, foot_average_speed").
                setGraphHopperLocation(GH_LOCATION).
                setOSMFile(MONACO).
                setStoreOnFlush(true);

        JsonFeature area51Feature = new JsonFeature();
        area51Feature.setId("area51");
        area51Feature.setGeometry(new GeometryFactory().createPolygon(new Coordinate[]{
                new Coordinate(7.4174, 43.7345),
                new Coordinate(7.4198, 43.7355),
                new Coordinate(7.4207, 43.7344),
                new Coordinate(7.4174, 43.7345)}));
        Profile profile = TestProfiles.accessSpeedAndPriority(profileName, "foot");
        CustomModel customModel = profile.getCustomModel();
        customModel.getPriority().add(If("in_area51", MULTIPLY, "0.1"));
        customModel.getAreas().getFeatures().add(area51Feature);
        hopper.setProfiles(profile);

        if (ch) {
            hopper.getCHPreparationHandler()
                    .setCHProfiles(new CHProfile(profileName));
        }
        if (lm) {
            hopper.getLMPreparationHandler()
                    .setLMProfiles(new LMProfile(profileName));
        }
        hopper.importAndClose();
        hopper = new GraphHopper().
                setGraphHopperLocation(GH_LOCATION).
                setOSMFile(MONACO).
                setProfiles(profile).
                setStoreOnFlush(true).
                setAllowWrites(false);
        if (ch) {
            hopper.getCHPreparationHandler()
                    .setCHProfiles(new CHProfile(profileName));
        }
        if (lm) {
            hopper.getLMPreparationHandler()
                    .setLMProfiles(new LMProfile(profileName));
        }
        hopper.importOrLoad();

        // same query as in testMonacoWithInstructions
        // visited nodes >700 for flexible, <125 for CH or LM

        if (ch) {
            GHRequest req = new GHRequest(43.727687, 7.418737, 43.74958, 7.436566).
                    setProfile(profileName);
            req.putHint(CH.DISABLE, false);
            req.putHint(Landmark.DISABLE, true);
            GHResponse rsp = hopper.route(req);

            ResponsePath bestPath = rsp.getBest();
            long sum = rsp.getHints().getLong("visited_nodes.sum", 0);
            assertNotEquals(sum, 0);
            assertTrue(sum < 155, "Too many nodes visited " + sum);
            assertEquals(3536, bestPath.getDistance(), 1);
            assertEquals(131, bestPath.getPoints().size());
        }

        if (lm) {
            GHRequest req = new GHRequest(43.727687, 7.418737, 43.74958, 7.436566).
                    setProfile(profileName).
                    setAlgorithm(Parameters.Algorithms.ASTAR_BI);
            req.putHint(CH.DISABLE, true);
            req.putHint(Landmark.DISABLE, false);
            GHResponse rsp = hopper.route(req);

            ResponsePath bestPath = rsp.getBest();
            long sum = rsp.getHints().getLong("visited_nodes.sum", 0);
            assertNotEquals(sum, 0);
            assertTrue(sum < 125, "Too many nodes visited " + sum);
            assertEquals(3536, bestPath.getDistance(), 1);
            assertEquals(131, bestPath.getPoints().size());
        }

        // flexible
        GHRequest req = new GHRequest(43.727687, 7.418737, 43.74958, 7.436566).
                setProfile(profileName);
        req.putHint(CH.DISABLE, true);
        req.putHint(Landmark.DISABLE, true);
        GHResponse rsp = hopper.route(req);

        ResponsePath bestPath = rsp.getBest();
        long sum = rsp.getHints().getLong("visited_nodes.sum", 0);
        assertNotEquals(sum, 0);
        assertTrue(sum > 120, "Too few nodes visited " + sum);
        assertEquals(3536, bestPath.getDistance(), 1);
        assertEquals(131, bestPath.getPoints().size());

        hopper.close();
    }

    @Test
    public void testImportThenLoadCH() {
        testImportCloseAndLoad(true, false);
    }

    @Test
    public void testImportThenLoadLM() {
        testImportCloseAndLoad(false, true);
    }

    @Test
    public void testImportThenLoadCHLM() {
        testImportCloseAndLoad(true, true);
    }

    @Test
    public void testImportThenLoadCHLMAndSort() {
        testImportCloseAndLoad(true, true);
    }

    @Test
    public void testImportThenLoadFlexible() {
        testImportCloseAndLoad(false, false);
    }

    @Test
    public void testAlternativeRoutes() {
        final String profile = "profile";

        GraphHopper hopper = new GraphHopper().
                setGraphHopperLocation(GH_LOCATION).
                setOSMFile(MONACO).
                setEncodedValuesString("car_access, car_average_speed, foot_access, foot_priority, foot_average_speed").
                setProfiles(TestProfiles.accessSpeedAndPriority(profile, "foot")).
                setStoreOnFlush(true).
                importOrLoad();

        GHRequest req = new GHRequest(43.729057, 7.41251, 43.740298, 7.423561).
                setAlgorithm(ALT_ROUTE).setProfile(profile);

        GHResponse rsp = hopper.route(req);
        assertFalse(rsp.hasErrors());
        assertEquals(2, rsp.getAll().size());

        assertEquals(1600, rsp.getAll().get(0).getTime() / 1000);
        assertEquals(1429, rsp.getAll().get(1).getTime() / 1000);

        req.putHint("alternative_route.max_paths", 3);
        req.putHint("alternative_route.min_plateau_factor", 0.1);
        rsp = hopper.route(req);
        assertFalse(rsp.hasErrors());
        assertEquals(3, rsp.getAll().size());

        assertEquals(1600, rsp.getAll().get(0).getTime() / 1000);
        assertEquals(1429, rsp.getAll().get(1).getTime() / 1000);
        assertEquals(1420, rsp.getAll().get(2).getTime() / 1000);
    }

    @Test
    public void testAlternativeRoutesBike() {
        final String profile = "profile";

        GraphHopper hopper = new GraphHopper().
                setGraphHopperLocation(GH_LOCATION).
                setOSMFile(BAYREUTH).
                setEncodedValuesString("car_access, car_average_speed, bike_access, bike_priority, bike_average_speed").
                setProfiles(TestProfiles.accessSpeedAndPriority(profile, "bike"));
        hopper.importOrLoad();

        GHRequest req = new GHRequest(50.028917, 11.496506, 49.982862, 11.598022).
                setAlgorithm(ALT_ROUTE).setProfile(profile);

        req.putHint("alternative_route.max_paths", 3);
        GHResponse rsp = hopper.route(req);
        assertFalse(rsp.hasErrors(), rsp.getErrors().toString());

        assertEquals(3, rsp.getAll().size());
        // via ramsenthal
<<<<<<< HEAD
        assertEquals(2603, rsp.getAll().get(0).getTime() / 1000);
        // via eselslohe -> theta;
        assertEquals(2694, rsp.getAll().get(1).getTime() / 1000);
        // via unterwaiz
        assertEquals(2957, rsp.getAll().get(2).getTime() / 1000);
=======
        assertEquals(2636, rsp.getAll().get(0).getTime() / 1000);
        // via eselslohe
        assertEquals(2783, rsp.getAll().get(1).getTime() / 1000);
        // via unterwaiz
        assertEquals(2985, rsp.getAll().get(2).getTime() / 1000);
>>>>>>> b5edf206
    }

    @Test
    public void testAlternativeRoutesCar() {
        final String profile = "profile";

        GraphHopper hopper = new GraphHopper().
                setGraphHopperLocation(GH_LOCATION).
                setOSMFile(BAYREUTH).
                setEncodedValuesString("car_access, car_average_speed").
                setProfiles(TestProfiles.accessAndSpeed(profile, "car"));
        hopper.importOrLoad();

        GHRequest req = new GHRequest(50.023513, 11.548862, 49.969441, 11.537876).
                setAlgorithm(ALT_ROUTE).setProfile(profile);
        req.putHint("alternative_route.max_paths", 3);
        req.putHint("alternative_route.max_exploration_factor", 1.2);
        GHResponse rsp = hopper.route(req);
        assertFalse(rsp.hasErrors(), rsp.getErrors().toString());

        assertEquals(3, rsp.getAll().size());
        // directly via obergräfenthal
        assertEquals(855, rsp.getAll().get(0).getTime() / 1000);
        // via ramsenthal -> lerchenhof
        assertEquals(910, rsp.getAll().get(1).getTime() / 1000);
        // via neudrossenfeld
        assertEquals(955, rsp.getAll().get(2).getTime() / 1000);
    }

    @Test
    public void testPointHint() {
        final String profile = "profile";

        GraphHopper hopper = new GraphHopper().
                setGraphHopperLocation(GH_LOCATION).
                setOSMFile(LAUF).
                setEncodedValuesString("car_access,car_average_speed").
                setProfiles(TestProfiles.accessAndSpeed(profile, "car"));
        hopper.importOrLoad();

        GHRequest req = new GHRequest(49.46553, 11.154669, 49.465244, 11.152577).
                setProfile(profile);
        req.setPointHints(new ArrayList<>(asList("Laufamholzstraße, 90482, Nürnberg, Deutschland", "")));
        GHResponse rsp = hopper.route(req);
        assertFalse(rsp.hasErrors(), rsp.getErrors().toString());
        GHPoint snappedPoint = rsp.getBest().getWaypoints().get(0);
        assertEquals(49.465686, snappedPoint.getLat(), .000001);
        assertEquals(11.154605, snappedPoint.getLon(), .000001);

        req.setPointHints(new ArrayList<>(asList("", "")));
        rsp = hopper.route(req);
        assertFalse(rsp.hasErrors(), rsp.getErrors().toString());
        snappedPoint = rsp.getBest().getWaypoints().get(0);
        assertEquals(49.465502, snappedPoint.getLat(), .000001);
        assertEquals(11.154498, snappedPoint.getLon(), .000001);

        // Match to closest edge, since hint was not found
        req.setPointHints(new ArrayList<>(asList("xy", "")));
        rsp = hopper.route(req);
        assertFalse(rsp.hasErrors(), rsp.getErrors().toString());
        snappedPoint = rsp.getBest().getWaypoints().get(0);
        assertEquals(49.465502, snappedPoint.getLat(), .000001);
        assertEquals(11.154498, snappedPoint.getLon(), .000001);
    }

    @Test
    public void testForwardBackwardDestination() {
        final String profile = "profile";
        GraphHopper hopper = new GraphHopper().
                setGraphHopperLocation(GH_LOCATION).
                setOSMFile(BAUTZEN).
                setEncodedValuesString("car_access, car_average_speed").
                setProfiles(TestProfiles.accessAndSpeed(profile, "car"));
        hopper.setMinNetworkSize(0);
        hopper.importOrLoad();

        Translation tr = hopper.getTranslationMap().getWithFallBack(Locale.US);

        GHResponse rsp = hopper.route(new GHRequest(51.1915, 14.416, 51.192, 14.412).setProfile(profile));
        assertFalse(rsp.hasErrors(), rsp.getErrors().toString());
        assertEquals("keep right and take B 96 toward Bautzen-West, Hoyerswerda",
                rsp.getBest().getInstructions().get(1).getTurnDescription(tr));
        assertEquals("Bautzen-West", rsp.getBest().getInstructions().get(1).getExtraInfoJSON().get("motorway_junction"));
        assertEquals("turn left onto Hoyerswerdaer Straße and drive toward Hoyerswerda, Kleinwelka",
                rsp.getBest().getInstructions().get(2).getTurnDescription(tr));

        rsp = hopper.route(new GHRequest(51.191, 14.414, 51.1884, 14.41).setProfile(profile));
        assertFalse(rsp.hasErrors(), rsp.getErrors().toString());
        assertEquals("turn left and take A 4 toward Dresden", rsp.getBest().getInstructions().get(1).getTurnDescription(tr));
    }

    @Test
    public void testNorthBayreuthAccessDestination() {
        final String profile = "profile";

        Profile p = TestProfiles.accessAndSpeed(profile, "car");
        p.getCustomModel().addToPriority(If("road_access == DESTINATION", MULTIPLY, ".1"));

        GraphHopper hopper = new GraphHopper().
                setGraphHopperLocation(GH_LOCATION).
                setOSMFile(BAYREUTH).
                setEncodedValuesString("car_access, road_access, car_average_speed").
                setProfiles(p);
        hopper.importOrLoad();

        GHRequest req = new GHRequest(49.985307, 11.50628, 49.985731, 11.507465).
                setProfile(profile);

        GHResponse rsp = hopper.route(req);
        assertFalse(rsp.hasErrors(), rsp.getErrors().toString());
        assertEquals(550, rsp.getBest().getDistance(), 1);
    }

    @Test
    public void testNorthBayreuthBlockedEdges() {
        final String profile = "profile";

        GraphHopper hopper = new GraphHopper().
                setGraphHopperLocation(GH_LOCATION).
                setOSMFile(BAYREUTH).
                setEncodedValuesString("car_access, car_average_speed").
                setProfiles(TestProfiles.accessAndSpeed(profile, "car"));
        hopper.importOrLoad();

        GHRequest req = new GHRequest(49.985272, 11.506151, 49.986107, 11.507202).
                setProfile(profile);

        GHResponse rsp = hopper.route(req);
        assertFalse(rsp.hasErrors(), rsp.getErrors().toString());
        assertEquals(122, rsp.getBest().getDistance(), 1);

        // block road at 49.985759,11.50687
        CustomModel customModel = new CustomModel().addToPriority(If("in_blocked_area", MULTIPLY, "0"));
        customModel.getAreas().getFeatures().add(createCircle("blocked_area", 49.985759, 11.50687, 5));
        req.setCustomModel(customModel);
        rsp = hopper.route(req);
        assertFalse(rsp.hasErrors(), rsp.getErrors().toString());
        assertEquals(365, rsp.getBest().getDistance(), 1);

        req = new GHRequest(49.975845, 11.522598, 50.026821, 11.497364).
                setProfile(profile);

        rsp = hopper.route(req);
        assertFalse(rsp.hasErrors(), rsp.getErrors().toString());
        assertEquals(6685, rsp.getBest().getDistance(), 1);

        // block rectangular area
        customModel.getAreas().getFeatures().clear();
        customModel.getAreas().getFeatures().add(createRectangle("blocked_area", 49.97986, 11.472902, 50.003946, 11.534357));
        req.setCustomModel(customModel);
        rsp = hopper.route(req);
        assertFalse(rsp.hasErrors(), rsp.getErrors().toString());
        assertEquals(13988, rsp.getBest().getDistance(), 1);

        // Add blocked point to above area, to increase detour
        customModel.getAreas().getFeatures().add(createCircle("blocked_point", 50.017578, 11.547527, 5));
        customModel.addToPriority(If("in_blocked_point", MULTIPLY, "0"));
        rsp = hopper.route(req);
        assertFalse(rsp.hasErrors(), rsp.getErrors().toString());
        assertEquals(14601, rsp.getBest().getDistance(), 1);

        // block by edge IDs -> i.e. use small circular area
        customModel = new CustomModel().addToPriority(If("in_blocked_area", MULTIPLY, "0"));
        customModel.getAreas().getFeatures().add(createCircle("blocked_area", 49.979929, 11.520066, 200));
        req.setCustomModel(customModel);
        rsp = hopper.route(req);
        assertFalse(rsp.hasErrors(), rsp.getErrors().toString());
        assertEquals(12173, rsp.getBest().getDistance(), 1);

        customModel.getAreas().getFeatures().clear();
        customModel.getAreas().getFeatures().add(createCircle("blocked_area", 49.980868, 11.516397, 150));
        rsp = hopper.route(req);
        assertFalse(rsp.hasErrors(), rsp.getErrors().toString());
        assertEquals(12173, rsp.getBest().getDistance(), 1);

        // block by edge IDs -> i.e. use small rectangular area
        customModel.getAreas().getFeatures().clear();
        customModel.getAreas().getFeatures().add(createRectangle("blocked_area", 49.981875, 11.515818, 49.979522, 11.521407));
        rsp = hopper.route(req);
        assertFalse(rsp.hasErrors(), rsp.getErrors().toString());
        assertEquals(12173, rsp.getBest().getDistance(), 1);

        req = new GHRequest(50.009504, 11.490669, 50.024726, 11.496162).
                setProfile(profile);
        rsp = hopper.route(req);
        assertFalse(rsp.hasErrors(), rsp.getErrors().toString());
        assertEquals(1807, rsp.getBest().getDistance(), 1);

        customModel.getAreas().getFeatures().clear();
        customModel.getAreas().getFeatures().add(createCircle("blocked_area", 50.018277, 11.492336, 5));
        req.setCustomModel(customModel);
        rsp = hopper.route(req);
        assertFalse(rsp.hasErrors(), rsp.getErrors().toString());
        assertEquals(3363, rsp.getBest().getDistance(), 1);

        // query point and snapped point are different => block snapped point only => show that blocking an area changes lookup
        req = new GHRequest(49.984465, 11.507009, 49.986107, 11.507202).
                setProfile(profile);
        rsp = hopper.route(req);
        assertEquals(11.506, rsp.getBest().getWaypoints().getLon(0), 0.001);
        assertFalse(rsp.hasErrors(), rsp.getErrors().toString());
        assertEquals(155, rsp.getBest().getDistance(), 10);

        customModel.getAreas().getFeatures().clear();
        customModel.getAreas().getFeatures().add(createRectangle("blocked_area", 49.984434, 11.505212, 49.985394, 11.506333));
        req.setCustomModel(customModel);
        rsp = hopper.route(req);
        // we do not snap onto Grüngraben (within the blocked area), but onto Lohweg and then we need to go to Hauptstraße
        // and turn left onto Waldhüttenstraße. Note that if we exclude footway we get an entirely different path, because
        // the start point snaps all the way to the East onto the end of Bergstraße (because Lohweg gets no longer split
        // into several edges...)
        assertEquals(11.506, rsp.getBest().getWaypoints().getLon(0), 0.001);
        assertFalse(rsp.hasErrors(), rsp.getErrors().toString());
        assertEquals(510, rsp.getBest().getDistance(), 10);

        // first point is contained in blocked area => error
        req = new GHRequest(49.979, 11.516, 49.986107, 11.507202).
                setProfile(profile);
        customModel.getAreas().getFeatures().clear();
        customModel.getAreas().getFeatures().add(createRectangle("blocked_area", 49.981875, 11.515818, 49.979522, 11.521407));
        req.setCustomModel(customModel);
        rsp = hopper.route(req);
        assertTrue(rsp.hasErrors(), "expected errors");
        assertEquals(1, rsp.getErrors().size());
        assertTrue(rsp.getErrors().get(0) instanceof ConnectionNotFoundException);
    }

    @Test
    public void testCustomModel() {
        final String customCar = "custom_car";
        final String emptyCar = "empty_car";
        Profile p1 = TestProfiles.accessAndSpeed(customCar, "car");
        p1.getCustomModel().addToSpeed(If("road_class == TERTIARY || road_class == TRACK", MULTIPLY, "0.1"));
        Profile p2 = TestProfiles.accessAndSpeed(emptyCar, "car");
        GraphHopper hopper = new GraphHopper().
                setEncodedValuesString("car_average_speed,car_access,road_class").
                setGraphHopperLocation(GH_LOCATION).
                setOSMFile(BAYREUTH).
                setProfiles(p1, p2).
                importOrLoad();

        // standard car route
        assertDistance(hopper, emptyCar, null, 8725);
        // the custom car takes a detour in the north to avoid tertiary roads
        assertDistance(hopper, customCar, null, 13223);
        // we can achieve the same by using the empty profile and using a client-side model, we just need to copy the model because of the internal flag
        assertDistance(hopper, emptyCar, new CustomModel(p1.getCustomModel()), 13223);
        // now we prevent using unclassified roads as well and the route goes even further north
        CustomModel strictCustomModel = new CustomModel().addToSpeed(
                If("road_class == TERTIARY || road_class == TRACK || road_class == UNCLASSIFIED", MULTIPLY, "0.1"));
        assertDistance(hopper, emptyCar, strictCustomModel, 19289);
        // we can achieve the same by 'adding' a rule to the server-side custom model
        CustomModel customModelWithUnclassifiedRule = new CustomModel().addToSpeed(
                If("road_class == UNCLASSIFIED", MULTIPLY, "0.1")
        );
        assertDistance(hopper, customCar, customModelWithUnclassifiedRule, 19289);
        // now we use distance influence to avoid the detour
        assertDistance(hopper, customCar, new CustomModel(customModelWithUnclassifiedRule).setDistanceInfluence(200d), 8725);
        assertDistance(hopper, customCar, new CustomModel(customModelWithUnclassifiedRule).setDistanceInfluence(100d), 14475);
    }

    private void assertDistance(GraphHopper hopper, String profile, CustomModel customModel, double expectedDistance) {
        GHRequest req = new GHRequest(50.008732, 11.596413, 49.974361, 11.514509);
        req.setProfile(profile);
        if (customModel != null)
            req.setCustomModel(customModel);
        GHResponse rsp = hopper.route(req);
        assertFalse(rsp.hasErrors(), rsp.getErrors().toString());
        assertEquals(expectedDistance, rsp.getBest().getDistance(), 1);
    }

    @Test
    public void testMonacoVia() {
        final String profile = "profile";
        Profile p = TestProfiles.accessSpeedAndPriority(profile, "foot");
        p.getCustomModel().setDistanceInfluence(10_000d);

        GraphHopper hopper = new GraphHopper().
                setGraphHopperLocation(GH_LOCATION).
                setOSMFile(MONACO).
                setEncodedValuesString("foot_access, foot_priority, foot_average_speed").
                setProfiles(p).
                setStoreOnFlush(true).
                importOrLoad();

        Translation tr = hopper.getTranslationMap().getWithFallBack(Locale.US);
        GHResponse rsp = hopper.route(new GHRequest().
                addPoint(new GHPoint(43.727687, 7.418737)).
                addPoint(new GHPoint(43.74958, 7.436566)).
                addPoint(new GHPoint(43.727687, 7.418737)).
                setAlgorithm(ASTAR).setProfile(profile));

        ResponsePath res = rsp.getBest();
        assertEquals(6874, res.getDistance(), 1);
        assertEquals(197, res.getPoints().size());

        InstructionList il = res.getInstructions();
        assertEquals(30, il.size());
        assertEquals("continue onto Avenue des Guelfes", il.get(0).getTurnDescription(tr));
        assertEquals("continue onto Avenue des Papalins", il.get(1).getTurnDescription(tr));
        assertEquals("turn sharp right onto Quai Jean-Charles Rey", il.get(4).getTurnDescription(tr));
        assertEquals("turn left", il.get(5).getTurnDescription(tr));
        assertEquals("turn right onto Avenue Albert II", il.get(6).getTurnDescription(tr));

        assertEquals("waypoint 1", il.get(15).getTurnDescription(tr));
        assertEquals(Instruction.U_TURN_UNKNOWN, il.get(16).getSign());

        assertEquals("continue onto Avenue Albert II", il.get(23).getTurnDescription(tr));
        assertEquals("turn left", il.get(24).getTurnDescription(tr));
        assertEquals("turn right onto Quai Jean-Charles Rey", il.get(25).getTurnDescription(tr));
        assertEquals("turn sharp left onto Avenue des Papalins", il.get(26).getTurnDescription(tr));
        assertEquals("continue onto Avenue des Guelfes", il.get(28).getTurnDescription(tr));
        assertEquals("arrive at destination", il.get(29).getTurnDescription(tr));

        assertEquals(11, il.get(0).getDistance(), 1);
        assertEquals(97, il.get(1).getDistance(), 1);
        assertEquals(178, il.get(2).getDistance(), 1);
        assertEquals(13, il.get(3).getDistance(), 1);
        assertEquals(10, il.get(4).getDistance(), 1);
        assertEquals(42, il.get(5).getDistance(), 1);

        assertEquals(7, il.get(0).getTime() / 1000);
        assertEquals(69, il.get(1).getTime() / 1000);
        assertEquals(128, il.get(2).getTime() / 1000);
        assertEquals(9, il.get(3).getTime() / 1000);
        assertEquals(7, il.get(4).getTime() / 1000);
        assertEquals(30, il.get(5).getTime() / 1000);

        // special case of identical start and end point
        rsp = hopper.route(new GHRequest().
                addPoint(new GHPoint(43.727687, 7.418737)).
                addPoint(new GHPoint(43.727687, 7.418737)).
                setAlgorithm(ASTAR).setProfile(profile));

        res = rsp.getBest();
        assertEquals(0, res.getDistance(), .1);
        assertEquals(0, res.getRouteWeight(), .1);
        assertEquals(1, res.getPoints().size());
        assertEquals(1, res.getInstructions().size());
        assertEquals("arrive at destination", res.getInstructions().get(0).getTurnDescription(tr));
        assertEquals(Instruction.FINISH, res.getInstructions().get(0).getSign());

        rsp = hopper.route(new GHRequest().
                setPoints(Arrays.asList(
                        new GHPoint(43.727687, 7.418737),
                        new GHPoint(43.727687, 7.418737),
                        new GHPoint(43.727687, 7.418737)
                )).
                setAlgorithm(ASTAR).setProfile(profile));

        res = rsp.getBest();
        assertEquals(0, res.getDistance(), .1);
        assertEquals(0, res.getRouteWeight(), .1);
        assertEquals(1, res.getPoints().size());
        assertEquals(2, res.getInstructions().size());
        assertEquals(Instruction.REACHED_VIA, res.getInstructions().get(0).getSign());
        assertEquals(Instruction.FINISH, res.getInstructions().get(1).getSign());
    }

    @Test
    public void testMonacoPathDetails() {
        final String profile = "profile";

        GraphHopper hopper = new GraphHopper().
                setGraphHopperLocation(GH_LOCATION).
                setOSMFile(MONACO).
                setEncodedValuesString("foot_access, foot_priority, foot_average_speed").
                setProfiles(TestProfiles.accessSpeedAndPriority(profile, "foot")).
                setStoreOnFlush(true).
                importOrLoad();

        GHRequest request = new GHRequest();
        request.addPoint(new GHPoint(43.727687, 7.418737));
        request.addPoint(new GHPoint(43.74958, 7.436566));
        request.addPoint(new GHPoint(43.727687, 7.418737));
        request.setAlgorithm(ASTAR).setProfile(profile);
        request.setPathDetails(Collections.singletonList(Parameters.Details.AVERAGE_SPEED));

        GHResponse rsp = hopper.route(request);

        ResponsePath res = rsp.getBest();
        Map<String, List<PathDetail>> details = res.getPathDetails();
        assertEquals(1, details.size());
        List<PathDetail> detailList = details.get(Parameters.Details.AVERAGE_SPEED);
        assertEquals(18, detailList.size());
        assertEquals(5.0, detailList.get(0).getValue());
        assertEquals(0, detailList.get(0).getFirst());
        assertEquals(3.0, detailList.get(1).getValue());
        assertEquals(res.getPoints().size() - 1, detailList.get(17).getLast());
    }

    @Test
    public void testMonacoEnforcedDirection() {
        final String profile = "profile";

        GraphHopper hopper = new GraphHopper().
                setGraphHopperLocation(GH_LOCATION).
                setOSMFile(MONACO).
                setEncodedValuesString("foot_access, foot_priority, foot_average_speed").
                setProfiles(TestProfiles.accessSpeedAndPriority(profile, "foot")).
                setStoreOnFlush(true).
                importOrLoad();

        GHRequest req = new GHRequest().
                addPoint(new GHPoint(43.741069, 7.426854)).
                addPoint(new GHPoint(43.744445, 7.429483)).
                setHeadings(Arrays.asList(0., 190.)).
                setProfile(profile);
        req.putHint(Routing.HEADING_PENALTY, "400");
        GHResponse rsp = hopper.route(req);

        ResponsePath res = rsp.getBest();
        assertEquals(575, res.getDistance(), 10.);
        assertEquals(26, res.getPoints().size());

        // headings must be in [0, 360)
        req = new GHRequest().
                addPoint(new GHPoint(43.741069, 7.426854)).
                addPoint(new GHPoint(43.744445, 7.429483)).
                setHeadings(Arrays.asList(10., 370.)).
                setProfile(profile);
        rsp = hopper.route(req);
        assertTrue(rsp.hasErrors());
        assertTrue(rsp.getErrors().toString().contains("Heading for point 1 must be in range [0,360) or NaN, but was: 370"),
                rsp.getErrors().toString());

        // the number of headings must match the number of points
        req = new GHRequest().
                addPoint(new GHPoint(43.741069, 7.426854)).
                addPoint(new GHPoint(43.742069, 7.427854)).
                addPoint(new GHPoint(43.744445, 7.429483)).
                setHeadings(Arrays.asList(0., 190.)).
                setProfile(profile);
        rsp = hopper.route(req);
        assertTrue(rsp.hasErrors());
        assertTrue(rsp.getErrors().toString().contains("The number of 'heading' parameters must be zero, one or equal to the number of points"),
                rsp.getErrors().toString());
    }

    @Test
    public void testHeading() {
        final String profile = "profile";
        GraphHopper hopper = new GraphHopper().
                setGraphHopperLocation(GH_LOCATION).
                setOSMFile(BAYREUTH).
                setEncodedValuesString("car_access, car_average_speed").
                setProfiles(TestProfiles.accessAndSpeed(profile, "car")).
                setStoreOnFlush(true).
                importOrLoad();

        // the heading affects the weight, but not the time
        GHRequest req = new GHRequest().
                addPoint(new GHPoint(49.985917, 11.510603)).
                addPoint(new GHPoint(49.98669, 11.509482)).
                setProfile(profile);
        GHResponse rsp = hopper.route(req);
        assertFalse(rsp.hasErrors());
        assertEquals(138, rsp.getBest().getDistance(), 1);
        assertEquals(17, rsp.getBest().getRouteWeight(), 1);
        assertEquals(17000, rsp.getBest().getTime(), 1000);
        // with heading
        req.setHeadings(Arrays.asList(100., 0.));
        rsp = hopper.route(req);
        assertFalse(rsp.hasErrors());
        assertEquals(138, rsp.getBest().getDistance(), 1);
        assertEquals(317, rsp.getBest().getRouteWeight(), 1);
        assertEquals(17000, rsp.getBest().getTime(), 1000);
    }

    @Test
    public void testMonacoMaxVisitedNodes() {
        final String profile = "profile";

        GraphHopper hopper = new GraphHopper().
                setGraphHopperLocation(GH_LOCATION).
                setOSMFile(MONACO).
                setEncodedValuesString("foot_access, foot_priority, foot_average_speed").
                setProfiles(TestProfiles.accessSpeedAndPriority(profile, "foot")).
                setStoreOnFlush(true).
                importOrLoad();

        GHPoint from = new GHPoint(43.741069, 7.426854);
        GHPoint to = new GHPoint(43.744445, 7.429483);
        GHRequest req = new GHRequest(from, to).setProfile(profile);
        req.putHint(Routing.MAX_VISITED_NODES, 5);
        GHResponse rsp = hopper.route(req);

        assertTrue(rsp.hasErrors());
        Throwable throwable = rsp.getErrors().get(0);
        assertInstanceOf(MaximumNodesExceededException.class, throwable);
        Object nodesDetail = ((MaximumNodesExceededException) throwable).getDetails().get(MaximumNodesExceededException.NODES_KEY);
        assertEquals(5, nodesDetail);

        req = new GHRequest(from, to).setProfile(profile);
        rsp = hopper.route(req);

        assertFalse(rsp.hasErrors(), rsp.getErrors().toString());
    }

    @Test
    public void testMonacoNonChMaxWaypointDistance() {
        final String profile = "profile";

        GraphHopper hopper = new GraphHopper().
                setGraphHopperLocation(GH_LOCATION).
                setOSMFile(MONACO).
                setProfiles(TestProfiles.constantSpeed(profile)).
                setStoreOnFlush(true).
                importOrLoad();

        GHPoint from = new GHPoint(43.741069, 7.426854);
        GHPoint to = new GHPoint(43.727697, 7.419199);

        GHRequest req = new GHRequest(from, to).setProfile(profile);

        // Fail since points are too far apart
        hopper.getRouterConfig().setNonChMaxWaypointDistance(1000);
        GHResponse rsp = hopper.route(req);

        assertTrue(rsp.hasErrors());
        String errorString = rsp.getErrors().toString();
        assertTrue(errorString.contains("Point 1 is too far from Point 0"), errorString);

        // Succeed since points are not far anymore
        hopper.getRouterConfig().setNonChMaxWaypointDistance(Integer.MAX_VALUE);
        rsp = hopper.route(req);

        assertFalse(rsp.hasErrors(), rsp.getErrors().toString());
    }

    @Test
    public void testMonacoNonChMaxWaypointDistanceMultiplePoints() {
        final String profile = "profile";

        GraphHopper hopper = new GraphHopper().
                setGraphHopperLocation(GH_LOCATION).
                setOSMFile(MONACO).
                setProfiles(TestProfiles.constantSpeed(profile)).
                setStoreOnFlush(true).
                importOrLoad();

        GHPoint from = new GHPoint(43.741069, 7.426854);
        GHPoint via = new GHPoint(43.744445, 7.429483);
        GHPoint to = new GHPoint(43.727697, 7.419199);

        GHRequest req = new GHRequest().
                setPoints(Arrays.asList(from, via, to)).
                setProfile(profile);

        // Fail since points are too far
        hopper.getRouterConfig().setNonChMaxWaypointDistance(1000);
        GHResponse rsp = hopper.route(req);

        assertTrue(rsp.hasErrors());
        String errorString = rsp.getErrors().toString();
        assertTrue(errorString.contains("Point 2 is too far from Point 1"), errorString);

        PointDistanceExceededException exception = (PointDistanceExceededException) rsp.getErrors().get(0);
        assertEquals(1, exception.getDetails().get("from"));
        assertEquals(2, exception.getDetails().get("to"));

        // Succeed since points are not far anymore
        hopper.getRouterConfig().setNonChMaxWaypointDistance(Integer.MAX_VALUE);
        rsp = hopper.route(req);

        assertFalse(rsp.hasErrors(), rsp.getErrors().toString());
    }

    @Test
    public void testMonacoStraightVia() {
        final String profile = "profile";

        GraphHopper hopper = new GraphHopper().
                setGraphHopperLocation(GH_LOCATION).
                setOSMFile(MONACO).
                setEncodedValuesString("foot_access, foot_priority, foot_average_speed").
                setProfiles(TestProfiles.accessSpeedAndPriority(profile, "foot")).
                setStoreOnFlush(true).
                importOrLoad();

        GHRequest rq = new GHRequest().
                addPoint(new GHPoint(43.741069, 7.426854)).
                addPoint(new GHPoint(43.740371, 7.426946)).
                addPoint(new GHPoint(43.740794, 7.427294)).
                setProfile(profile);
        rq.putHint(Routing.PASS_THROUGH, true);
        GHResponse rsp = hopper.route(rq);

        ResponsePath res = rsp.getBest();
        assertEquals(297, res.getDistance(), 5.);
        assertEquals(25, res.getPoints().size());

        // test if start and first point are identical leading to an empty path, #788
        rq = new GHRequest().
                addPoint(new GHPoint(43.741069, 7.426854)).
                addPoint(new GHPoint(43.741069, 7.426854)).
                addPoint(new GHPoint(43.740371, 7.426946)).
                setProfile(profile);
        rq.putHint(Routing.PASS_THROUGH, true);
        rsp = hopper.route(rq);
        assertEquals(91, rsp.getBest().getDistance(), 5.);
    }

    @Test
    public void testSRTMWithInstructions() {
        final String profile = "profile";

        GraphHopper hopper = new GraphHopper().
                setGraphHopperLocation(GH_LOCATION).
                setOSMFile(MONACO).
                setEncodedValuesString("foot_access, foot_priority, foot_average_speed").
                setProfiles(TestProfiles.accessSpeedAndPriority(profile, "foot")).
                setStoreOnFlush(true);

        hopper.setElevationProvider(new SRTMProvider(DIR));
        hopper.importOrLoad();

        GHResponse rsp = hopper.route(new GHRequest(43.730729, 7.421288, 43.727697, 7.419199).
                setAlgorithm(ASTAR).setProfile(profile));

        ResponsePath res = rsp.getBest();
        assertEquals(1617.5, res.getDistance(), .1);
        assertEquals(68, res.getPoints().size());
        assertTrue(res.getPoints().is3D());

        InstructionList il = res.getInstructions();
        assertEquals(12, il.size());
        assertTrue(il.get(0).getPoints().is3D());

        assertEquals(Helper.createPointList3D(43.730684662577524, 7.421283725164733, 62.0, 43.7306797, 7.4213823, 66.0, 43.730949, 7.4214948, 66.0,
                43.731098, 7.4215463, 45.0, 43.7312269, 7.4215824, 45.0, 43.7312991, 7.42159, 45.0, 43.7313271, 7.4214147, 45.0,
                43.7312506, 7.4213664, 45.0, 43.7312546, 7.4212741, 52.0, 43.7312822, 7.4211156, 52.0, 43.7313624, 7.4211455, 52.0,
                43.7313714, 7.4211233, 52.0, 43.7314858, 7.4211734, 52.0, 43.7315522, 7.4209778, 52.0, 43.7315753, 7.4208688, 52.0,
                43.7316061, 7.4208249, 52.0, 43.7316404, 7.4208503, 52.0, 43.7316741, 7.4210502, 52.0, 43.7316276, 7.4214636, 45.0,
                43.7316391, 7.4215065, 45.0, 43.7316664, 7.4214904, 45.0, 43.7316981, 7.4212652, 52.0, 43.7317185, 7.4211861, 52.0,
                43.7319676, 7.4206159, 19.0, 43.732038, 7.4203936, 20.0, 43.732173, 7.4198886, 20.0, 43.7322266, 7.4196414, 26.0,
                43.732266, 7.4194654, 26.0, 43.7323236, 7.4192656, 26.0, 43.7323374, 7.4191503, 26.0, 43.7323374, 7.4190461, 26.0,
                43.7323875, 7.4189195, 26.0, 43.7323444, 7.4188579, 26.0, 43.731974, 7.4181688, 29.0, 43.7316421, 7.4173042, 23.0,
                43.7315686, 7.4170356, 31.0, 43.7314269, 7.4166815, 31.0, 43.7312401, 7.4163184, 49.0, 43.7308286, 7.4157613, 29.4,
                43.730662, 7.4155599, 22.0, 43.7303643, 7.4151193, 51.0, 43.729579, 7.4137274, 40.0, 43.7295167, 7.4137244, 40.0, 43.7294669, 7.4137725, 40.0,
                43.7285987, 7.4149068, 23.0, 43.7285167, 7.4149272, 22.0, 43.7283974, 7.4148646, 22.0, 43.7285619, 7.4151365, 23.0, 43.7285774, 7.4152444, 23.0,
                43.7285863, 7.4157656, 21.0, 43.7285763, 7.4159759, 21.0, 43.7285238, 7.4161982, 20.0, 43.7284592, 7.4163655, 18.0, 43.72838, 7.4165003, 18.0,
                43.7281669, 7.4168192, 18.0, 43.7281442, 7.4169449, 18.0, 43.7281477, 7.4170695, 18.0, 43.7281684, 7.4172435, 14.0, 43.7282784, 7.4179606, 14.0,
                43.7282757, 7.418175, 11.0, 43.7282319, 7.4183683, 11.0, 43.7281482, 7.4185473, 11.0, 43.7280654, 7.4186535, 11.0, 43.7279259, 7.418748, 11.0,
                43.7278398, 7.4187697, 11.0, 43.727779, 7.4187731, 11.0, 43.7276825, 7.4190072, 11.0, 43.72767974015672, 7.419198523220426, 11.0), res.getPoints());

        assertEquals(84, res.getAscend(), 1e-1);
        assertEquals(135, res.getDescend(), 1e-1);

        assertEquals(68, res.getPoints().size());
        assertEquals(new GHPoint3D(43.73068455771767, 7.421283689825812, 62.0), res.getPoints().get(0));
        assertEquals(new GHPoint3D(43.727679637988224, 7.419198521975086, 11.0), res.getPoints().get(res.getPoints().size() - 1));

        assertEquals(62, res.getPoints().get(0).getEle(), 1e-2);
        assertEquals(66, res.getPoints().get(1).getEle(), 1e-2);
        assertEquals(52, res.getPoints().get(10).getEle(), 1e-2);
    }

    @ParameterizedTest
    @ValueSource(booleans = {true, false})
    public void testSRTMWithTunnelInterpolation(boolean withTunnelInterpolation) {
        final String profile = "profile";

        GraphHopper hopper = new GraphHopper().
                setGraphHopperLocation(GH_LOCATION).
                setOSMFile(MONACO).
                setEncodedValuesString("foot_access, foot_priority, foot_average_speed").
                setProfiles(TestProfiles.accessSpeedAndPriority(profile, "foot")).
                setStoreOnFlush(true);

        if (!withTunnelInterpolation) {
            hopper.setImportRegistry(new DefaultImportRegistry() {
                @Override
                public ImportUnit createImportUnit(String name) {
                    ImportUnit importUnit = super.createImportUnit(name);
                    if ("road_environment".equals(name))
                        importUnit = ImportUnit.create(name, props -> RoadEnvironment.create(),
                                (lookup, props) -> new OSMRoadEnvironmentParser(lookup.getEnumEncodedValue(RoadEnvironment.KEY, RoadEnvironment.class)) {
                                    @Override
                                    public void handleWayTags(int edgeId, EdgeIntAccess edgeIntAccess, ReaderWay readerWay, IntsRef relationFlags) {
                                        // do not change RoadEnvironment to avoid triggering tunnel interpolation
                                    }
                                });
                    return importUnit;
                }
            });
        }

        hopper.setElevationProvider(new SRTMProvider(DIR));
        hopper.importOrLoad();

        GHPoint from = new GHPoint(43.7405647, 7.4299266);
        GHPoint to = new GHPoint(43.7378990, 7.4279780);

        // make sure we hit tower nodes, because all we really want is test the elevation interpolation
        assertEquals(Snap.Position.TOWER, hopper.getLocationIndex().findClosest(from.lat, from.lon, EdgeFilter.ALL_EDGES).getSnappedPosition());
        assertEquals(Snap.Position.TOWER, hopper.getLocationIndex().findClosest(to.lat, to.lon, EdgeFilter.ALL_EDGES).getSnappedPosition());

        GHResponse rsp = hopper.route(new GHRequest(from, to)
                .setProfile(profile));
        ResponsePath res = rsp.getBest();
        PointList pointList = res.getPoints();
        assertEquals(6, pointList.size());
        assertTrue(pointList.is3D());

        if (withTunnelInterpolation) {
            assertEquals(351.8, res.getDistance(), .1);
            assertEquals(17, pointList.getEle(0), .1);
            assertEquals(19.04, pointList.getEle(1), .1);
            assertEquals(21.67, pointList.getEle(2), .1);
            assertEquals(25.03, pointList.getEle(3), .1);
            assertEquals(28.65, pointList.getEle(4), .1);
            assertEquals(34.00, pointList.getEle(5), .1);
        } else {
            assertEquals(358.3, res.getDistance(), .1);
            assertEquals(17.0, pointList.getEle(0), .1);
            assertEquals(23.0, pointList.getEle(1), .1);
            assertEquals(23.0, pointList.getEle(2), .1);
            assertEquals(41.0, pointList.getEle(3), .1);
            assertEquals(19.0, pointList.getEle(4), .1);
            assertEquals(34.0, pointList.getEle(5), .1);
        }
    }

    @Test
    public void testSRTMWithLongEdgeSampling() {
        final String profile = "profile";

        GraphHopper hopper = new GraphHopper().
                setGraphHopperLocation(GH_LOCATION).
                setOSMFile(MONACO).
                setStoreOnFlush(true).
                setEncodedValuesString("foot_access, foot_priority, foot_average_speed").
                setProfiles(TestProfiles.accessSpeedAndPriority("profile", "foot"));
        hopper.getRouterConfig().setElevationWayPointMaxDistance(1.);
        hopper.getReaderConfig().
                setElevationMaxWayPointDistance(1.).
                setLongEdgeSamplingDistance(30);

        SRTMProvider elevationProvider = new SRTMProvider(DIR);
        elevationProvider.setInterpolate(true);
        hopper.setElevationProvider(elevationProvider);
        hopper.importOrLoad();

        GHResponse rsp = hopper.route(new GHRequest(43.730729, 7.421288, 43.727697, 7.419199).
                setAlgorithm(ASTAR).setProfile(profile));

        ResponsePath arsp = rsp.getBest();
        assertEquals(1570, arsp.getDistance(), 1);
        assertEquals(74, arsp.getPoints().size());
        assertTrue(arsp.getPoints().is3D());

        InstructionList il = arsp.getInstructions();
        assertEquals(12, il.size());
        assertTrue(il.get(0).getPoints().is3D());

        assertEquals(23.8, arsp.getAscend(), 1e-1);
        assertEquals(67.4, arsp.getDescend(), 1e-1);

        assertEquals(74, arsp.getPoints().size());
        assertEquals(new GHPoint3D(43.73068455771767, 7.421283689825812, 55.83), arsp.getPoints().get(0));
        assertEquals(new GHPoint3D(43.727679637988224, 7.419198521975086, 12.27), arsp.getPoints().get(arsp.getPoints().size() - 1));

        assertEquals(55.83, arsp.getPoints().get(0).getEle(), 1e-2);
        assertEquals(57.78, arsp.getPoints().get(1).getEle(), 1e-2);
        assertEquals(53.62, arsp.getPoints().get(10).getEle(), 1e-2);
    }

    @Disabled
    @Test
    public void testSkadiElevationProvider() {
        final String profile = "profile";

        GraphHopper hopper = new GraphHopper().
                setGraphHopperLocation(GH_LOCATION).
                setOSMFile(MONACO).
                setProfiles(TestProfiles.accessSpeedAndPriority(profile, "foot")).
                setStoreOnFlush(true);

        hopper.setElevationProvider(new SkadiProvider(DIR));
        hopper.importOrLoad();

        GHResponse rsp = hopper.route(new GHRequest(43.730729, 7.421288, 43.727697, 7.419199)
                .setProfile(profile));

        ResponsePath res = rsp.getBest();
        assertEquals(1601.6, res.getDistance(), .1);
        assertEquals(55, res.getPoints().size());
        assertTrue(res.getPoints().is3D());
        assertEquals(69, res.getAscend(), 1e-1);
        assertEquals(121, res.getDescend(), 1e-1);
        assertEquals(64.5, res.getPoints().get(0).getEle(), 1e-2);
    }

    @Test
    public void testKremsCyclewayInstructionsWithWayTypeInfo() {
        final String footProfile = "foot_profile";
        final String bikeProfile = "bike_profile";

        GraphHopper hopper = new GraphHopper().
                setGraphHopperLocation(GH_LOCATION).
                setOSMFile(KREMS).
                setEncodedValuesString("foot_access, foot_priority, foot_average_speed, bike_access, bike_priority, bike_average_speed").
                setProfiles(
                        TestProfiles.accessSpeedAndPriority(footProfile, "foot"),
                        TestProfiles.accessSpeedAndPriority(bikeProfile, "bike")).
                setStoreOnFlush(true).
                importOrLoad();

        Translation tr = hopper.getTranslationMap().getWithFallBack(Locale.US);
        GHResponse rsp = hopper.route(new GHRequest(48.410987, 15.599492, 48.383419, 15.659294).
                setProfile(bikeProfile));
        assertFalse(rsp.hasErrors());
        ResponsePath res = rsp.getBest();
        assertEquals(6932.2, res.getDistance(), .1);
        assertEquals(117, res.getPoints().size());

        InstructionList il = res.getInstructions();
        assertEquals(19, il.size());

        assertEquals("continue onto Obere Landstraße", il.get(0).getTurnDescription(tr));
        assertEquals(69.28, (Double) il.get(0).getExtraInfoJSON().get("heading"), .01);
        assertEquals("turn left onto Kirchengasse", il.get(1).getTurnDescription(tr));

        assertEquals("turn right onto Pfarrplatz", il.get(2).getTurnDescription(tr));
        assertEquals("turn right onto Margarethenstraße", il.get(3).getTurnDescription(tr));
        assertEquals("keep left onto Hoher Markt", il.get(4).getTurnDescription(tr));
        assertEquals("turn right onto Wegscheid", il.get(6).getTurnDescription(tr));
        assertEquals("continue onto Wegscheid", il.get(7).getTurnDescription(tr));
        assertEquals("turn right onto Ringstraße", il.get(8).getTurnDescription(tr));
        assertEquals("keep left onto Eyblparkstraße", il.get(9).getTurnDescription(tr));
        assertEquals("keep left onto Austraße", il.get(10).getTurnDescription(tr));
        assertEquals("keep left onto Rechte Kremszeile", il.get(11).getTurnDescription(tr));
        //..
        assertEquals("turn right onto Treppelweg", il.get(15).getTurnDescription(tr));

        rsp = hopper.route(new GHRequest(48.410987, 15.599492, 48.411172, 15.600371).
                setAlgorithm(ASTAR).setProfile(footProfile));
        assertFalse(rsp.hasErrors());
        il = rsp.getBest().getInstructions();
        assertEquals("continue onto Obere Landstraße", il.get(0).getTurnDescription(tr));
    }

    @Test
    public void testRoundaboutInstructionsWithCH() {
        final String profile1 = "my_profile";
        final String profile2 = "your_profile";

        GraphHopper hopper = new GraphHopper().
                setGraphHopperLocation(GH_LOCATION).
                setOSMFile(MONACO).
                setEncodedValuesString("car_access, car_average_speed, bike_access, bike_priority, bike_average_speed").
                setProfiles(Arrays.asList(
                        TestProfiles.accessAndSpeed(profile1, "car"),
                        TestProfiles.accessSpeedAndPriority(profile2, "bike"))
                ).
                setStoreOnFlush(true);
        hopper.getCHPreparationHandler().setCHProfiles(
                new CHProfile(profile1),
                new CHProfile(profile2)
        );
        hopper.setMinNetworkSize(0);
        hopper.importOrLoad();

        assertEquals(2, hopper.getCHGraphs().size());

        GHResponse rsp = hopper.route(new GHRequest(43.745084, 7.430513, 43.745247, 7.430347)
                .setProfile(profile1));

        ResponsePath res = rsp.getBest();
        assertEquals(2, ((RoundaboutInstruction) res.getInstructions().get(1)).getExitNumber());

        rsp = hopper.route(new GHRequest(43.745968, 7.42907, 43.745832, 7.428614)
                .setProfile(profile1));
        res = rsp.getBest();
        assertEquals(2, ((RoundaboutInstruction) res.getInstructions().get(1)).getExitNumber());

        rsp = hopper.route(new GHRequest(43.745948, 7.42914, 43.746173, 7.428834)
                .setProfile(profile1));
        res = rsp.getBest();
        assertEquals(1, ((RoundaboutInstruction) res.getInstructions().get(1)).getExitNumber());

        rsp = hopper.route(new GHRequest(43.735817, 7.417096, 43.735666, 7.416587)
                .setProfile(profile1));
        res = rsp.getBest();
        assertEquals(2, ((RoundaboutInstruction) res.getInstructions().get(1)).getExitNumber());
    }

    @Test
    public void testCircularJunctionInstructionsWithCH() {
        String profile1 = "profile1";
        String profile2 = "profile2";

        GraphHopper hopper = new GraphHopper().
                setGraphHopperLocation(GH_LOCATION).
                setOSMFile(BERLIN).
                setEncodedValuesString("car_access, car_average_speed, bike_access, bike_priority, bike_average_speed").
                setProfiles(
                        TestProfiles.accessAndSpeed(profile1, "car"),
                        TestProfiles.accessSpeedAndPriority(profile2, "bike")
                ).
                setStoreOnFlush(true);
        hopper.getCHPreparationHandler().setCHProfiles(
                new CHProfile(profile1),
                new CHProfile(profile2)
        );
        hopper.setMinNetworkSize(0);
        hopper.importOrLoad();

        assertEquals(2, hopper.getCHGraphs().size());
        GHResponse rsp = hopper.route(new GHRequest(52.513505, 13.350443, 52.513505, 13.350245)
                .setProfile(profile1));

        assertFalse(rsp.hasErrors(), rsp.getErrors().toString());
        Instruction instr = rsp.getBest().getInstructions().get(1);
        assertTrue(instr instanceof RoundaboutInstruction);
        assertEquals(5, ((RoundaboutInstruction) instr).getExitNumber());
    }

    @Test
    public void testMultipleVehiclesWithCH() {
        final String bikeProfile = "bike_profile";
        final String carProfile = "car_profile";
        List<Profile> profiles = asList(
                TestProfiles.accessSpeedAndPriority(bikeProfile, "bike"),
                TestProfiles.accessAndSpeed(carProfile, "car")
        );
        GraphHopper hopper = new GraphHopper().
                setGraphHopperLocation(GH_LOCATION).
                setOSMFile(MONACO).
                setEncodedValuesString("bike_access, bike_priority, bike_average_speed, car_access, car_average_speed").
                setProfiles(profiles).
                setStoreOnFlush(true);
        hopper.getCHPreparationHandler().setCHProfiles(
                new CHProfile(bikeProfile),
                new CHProfile(carProfile)
        );
        hopper.importOrLoad();
        GHResponse rsp = hopper.route(new GHRequest(43.73005, 7.415707, 43.741522, 7.42826)
                .setProfile(carProfile));
        ResponsePath res = rsp.getBest();
        assertFalse(rsp.hasErrors(), rsp.getErrors().toString());
        assertEquals(205, res.getTime() / 1000f, 1);
        assertEquals(2837, res.getDistance(), 1);

        rsp = hopper.route(new GHRequest(43.73005, 7.415707, 43.741522, 7.42826)
                .setProfile(bikeProfile));
        res = rsp.getBest();
        assertFalse(rsp.hasErrors(), rsp.getErrors().toString());
        assertEquals(536, res.getTime() / 1000f, 1);
        assertEquals(2522, res.getDistance(), 1);

        rsp = hopper.route(new GHRequest(43.73005, 7.415707, 43.741522, 7.42826)
                .setProfile("profile3"));
        assertTrue(rsp.hasErrors(), "only car_profile and bike_profile exist, request for profile3 should fail");

        GHRequest req = new GHRequest().
                addPoint(new GHPoint(43.741069, 7.426854)).
                addPoint(new GHPoint(43.744445, 7.429483)).
                setHeadings(Arrays.asList(0., 190.)).
                setProfile(bikeProfile);

        rsp = hopper.route(req);
        assertTrue(rsp.hasErrors(), "heading not allowed for CH enabled graph");
    }

    @Test
    public void testIfCHIsUsed() {
        // route directly after import
        executeCHFootRoute();

        // now only load is called
        executeCHFootRoute();
    }

    private void executeCHFootRoute() {
        final String profile = "profile";

        GraphHopper hopper = new GraphHopper().
                setGraphHopperLocation(GH_LOCATION).
                setOSMFile(MONACO).
                setEncodedValuesString("car_access, car_average_speed, foot_access, foot_priority, foot_average_speed").
                setProfiles(TestProfiles.accessSpeedAndPriority(profile, "foot")).
                setStoreOnFlush(true);
        hopper.getCHPreparationHandler().setCHProfiles(new CHProfile(profile));
        hopper.importOrLoad();

        // same query as in testMonacoWithInstructions
        GHResponse rsp = hopper.route(new GHRequest(43.727687, 7.418737, 43.74958, 7.436566).
                setProfile(profile));

        ResponsePath bestPath = rsp.getBest();
        // identify the number of counts to compare with none-CH foot route which had nearly 700 counts
        long sum = rsp.getHints().getLong("visited_nodes.sum", 0);
        assertNotEquals(sum, 0);
        assertTrue(sum < 147, "Too many nodes visited " + sum);
        assertEquals(3536, bestPath.getDistance(), 1);
        assertEquals(131, bestPath.getPoints().size());

        hopper.close();
    }

    @Test
    public void testRoundTour() {
        final String profile = "profile";

        GraphHopper hopper = new GraphHopper().
                setGraphHopperLocation(GH_LOCATION).
                setOSMFile(MONACO).
                setEncodedValuesString("foot_access, foot_priority, foot_average_speed").
                setProfiles(TestProfiles.accessSpeedAndPriority(profile, "foot")).
                setStoreOnFlush(true).
                importOrLoad();

        GHRequest rq = new GHRequest().
                addPoint(new GHPoint(43.741069, 7.426854)).
                setHeadings(Collections.singletonList(50.)).
                setProfile(profile).
                setAlgorithm(ROUND_TRIP);
        rq.putHint(RoundTrip.DISTANCE, 1000);
        rq.putHint(RoundTrip.SEED, 0);

        GHResponse rsp = hopper.route(rq);

        assertEquals(1, rsp.getAll().size());
        ResponsePath res = rsp.getBest();
        assertEquals(1.47, rsp.getBest().getDistance() / 1000f, .01);
        assertEquals(19, rsp.getBest().getTime() / 1000f / 60, 1);
        assertEquals(68, res.getPoints().size());
    }

    @Test
    public void testPathDetails1216() {
        final String profile = "profile";

        GraphHopper hopper = new GraphHopper().
                setGraphHopperLocation(GH_LOCATION).
                setOSMFile(BAYREUTH).
                setEncodedValuesString("car_access, car_average_speed").
                setProfiles(TestProfiles.accessAndSpeed(profile, "car"));
        hopper.importOrLoad();

        GHRequest req = new GHRequest().
                setPoints(Arrays.asList(
                        new GHPoint(49.984352, 11.498802),
                        // This is exactly between two edges with different speed values
                        new GHPoint(49.984565, 11.499188),
                        new GHPoint(49.9847, 11.499612)
                )).
                setProfile(profile).
                setPathDetails(Collections.singletonList(Parameters.Details.AVERAGE_SPEED));

        GHResponse rsp = hopper.route(req);
        assertFalse(rsp.hasErrors(), rsp.getErrors().toString());
    }

    @Test
    public void testPathDetailsSamePoint() {
        final String profile = "profile";

        GraphHopper hopper = new GraphHopper().
                setGraphHopperLocation(GH_LOCATION).
                setOSMFile(BAYREUTH).
                setProfiles(TestProfiles.constantSpeed(profile));
        hopper.importOrLoad();

        GHRequest req = new GHRequest().
                addPoint(new GHPoint(49.984352, 11.498802)).
                addPoint(new GHPoint(49.984352, 11.498802)).
                setProfile(profile).
                setPathDetails(Collections.singletonList(Parameters.Details.AVERAGE_SPEED));

        GHResponse rsp = hopper.route(req);

        assertFalse(rsp.hasErrors());
    }

    @Test
    public void testFlexMode_631() {
        final String profile = "car_profile";

        GraphHopper hopper = new GraphHopper().
                setGraphHopperLocation(GH_LOCATION).
                setOSMFile(MONACO).
                setEncodedValuesString("car_access, car_average_speed").
                setProfiles(TestProfiles.accessAndSpeed(profile, "car")).
                setStoreOnFlush(true);

        hopper.getCHPreparationHandler().
                setCHProfiles(new CHProfile(profile));

        hopper.getLMPreparationHandler().
                setLMProfiles(new LMProfile(profile).setMaximumLMWeight(2000));

        hopper.importOrLoad();

        GHRequest req = new GHRequest(43.727687, 7.418737, 43.74958, 7.436566).
                setProfile(profile);
        // request speed mode
        req.putHint(Landmark.DISABLE, true);
        req.putHint(CH.DISABLE, false);

        GHResponse rsp = hopper.route(req);
        long chSum = rsp.getHints().getLong("visited_nodes.sum", 0);
        assertTrue(chSum < 70, "Too many visited nodes for ch mode " + chSum);
        ResponsePath bestPath = rsp.getBest();
        assertEquals(3587, bestPath.getDistance(), 1);
        assertEquals(105, bestPath.getPoints().size());

        // request flex mode
        req.setAlgorithm(Parameters.Algorithms.ASTAR_BI);
        req.putHint(Landmark.DISABLE, true);
        req.putHint(CH.DISABLE, true);
        rsp = hopper.route(req);
        long flexSum = rsp.getHints().getLong("visited_nodes.sum", 0);
        assertTrue(flexSum > 60, "Too few visited nodes for flex mode " + flexSum);

        bestPath = rsp.getBest();
        assertEquals(3587, bestPath.getDistance(), 1);
        assertEquals(105, bestPath.getPoints().size());

        // request hybrid mode
        req.putHint(Landmark.DISABLE, false);
        req.putHint(CH.DISABLE, true);
        rsp = hopper.route(req);

        long hSum = rsp.getHints().getLong("visited_nodes.sum", 0);
        // hybrid is better than CH: 40 vs. 42 !
        assertTrue(hSum != chSum, "Visited nodes for hybrid mode should be different to CH but " + hSum + "==" + chSum);
        assertTrue(hSum < flexSum, "Too many visited nodes for hybrid mode " + hSum + ">=" + flexSum);

        bestPath = rsp.getBest();
        assertEquals(3587, bestPath.getDistance(), 1);
        assertEquals(105, bestPath.getPoints().size());

        // note: combining hybrid & speed mode is currently not possible and should be avoided: #1082
    }

    @Test
    public void testCrossQuery() {
        final String profile1 = "p1";
        final String profile2 = "p2";
        final String profile3 = "p3";
        Profile p1 = TestProfiles.accessAndSpeed(profile1, "car");
        Profile p2 = TestProfiles.accessAndSpeed(profile2, "car");
        Profile p3 = TestProfiles.accessAndSpeed(profile3, "car");
        p1.getCustomModel().setDistanceInfluence(70d);
        p2.getCustomModel().setDistanceInfluence(100d);
        p3.getCustomModel().setDistanceInfluence(150d);
        GraphHopper hopper = new GraphHopper().
                setGraphHopperLocation(GH_LOCATION).
                setOSMFile(MONACO).
                setEncodedValuesString("car_access, car_average_speed").
                setProfiles(p1, p2, p3).
                setStoreOnFlush(true);

        hopper.getLMPreparationHandler().
                setLMProfiles(
                        // we have an LM setup for each profile, but only one LM preparation that we use for all of them!
                        // this works because profile1's weight is the lowest for every edge
                        new LMProfile(profile1),
                        new LMProfile(profile2).setPreparationProfile(profile1),
                        new LMProfile(profile3).setPreparationProfile(profile1)
                );
        hopper.setMinNetworkSize(0);
        hopper.importOrLoad();

        // flex
        testCrossQueryAssert(profile1, hopper, 525.3, 196, true);
        testCrossQueryAssert(profile2, hopper, 633.0, 198, true);
        testCrossQueryAssert(profile3, hopper, 812.4, 198, true);

        // LM (should be the same as flex, but with less visited nodes!)
        testCrossQueryAssert(profile1, hopper, 525.3, 108, false);
        testCrossQueryAssert(profile2, hopper, 633.0, 126, false);
        testCrossQueryAssert(profile3, hopper, 812.4, 192, false);
    }

    private void testCrossQueryAssert(String profile, GraphHopper hopper, double expectedWeight, int expectedVisitedNodes, boolean disableLM) {
        GHResponse response = hopper.route(new GHRequest(43.727687, 7.418737, 43.74958, 7.436566).
                setProfile(profile).putHint("lm.disable", disableLM));
        assertEquals(expectedWeight, response.getBest().getRouteWeight(), 0.1);
        int visitedNodes = response.getHints().getInt("visited_nodes.sum", 0);
        assertEquals(expectedVisitedNodes, visitedNodes);
    }

    @Test
    public void testLMConstraints() {
        Profile p1 = TestProfiles.accessAndSpeed("p1", "car");
        Profile p2 = TestProfiles.accessAndSpeed("p2", "car");
        p1.getCustomModel().setDistanceInfluence(100d);
        p2.getCustomModel().setDistanceInfluence(100d);
        GraphHopper hopper = new GraphHopper().
                setGraphHopperLocation(GH_LOCATION).
                setOSMFile(MONACO).
                setEncodedValuesString("car_access, car_average_speed").
                setProfiles(p1, p2).
                setStoreOnFlush(true);

        hopper.getLMPreparationHandler().setLMProfiles(new LMProfile("p1"));
        hopper.setMinNetworkSize(0);
        hopper.importOrLoad();

        GHResponse response = hopper.route(new GHRequest(43.727687, 7.418737, 43.74958, 7.436566).
                setProfile("p1").putHint("lm.disable", false));
        assertEquals(3587, response.getBest().getDistance(), 1);

        // use smaller distance influence to force violating the LM constraint
        final CustomModel customModel = new CustomModel().setDistanceInfluence(0d);
        response = hopper.route(new GHRequest(43.727687, 7.418737, 43.74958, 7.436566).
                setCustomModel(customModel).
                setProfile("p1").putHint("lm.disable", false));
        assertTrue(response.hasErrors(), response.getErrors().toString());
        assertEquals(IllegalArgumentException.class, response.getErrors().get(0).getClass());

        // but disabling LM must make it working as no LM is used
        response = hopper.route(new GHRequest(43.727687, 7.418737, 43.74958, 7.436566).
                setCustomModel(customModel).
                setProfile("p1").putHint("lm.disable", true));
        assertFalse(response.hasErrors(), response.getErrors().toString());
        assertEquals(3587, response.getBest().getDistance(), 1);

        // currently required to disable LM for p2 too, see #1904 (default is LM for *all* profiles once LM preparation is enabled for any profile)
        response = hopper.route(new GHRequest(43.727687, 7.418737, 43.74958, 7.436566).
                setCustomModel(customModel).
                setProfile("p2"));
        assertTrue(response.getErrors().get(0).toString().contains("Cannot find LM preparation for the requested profile: 'p2'"), response.getErrors().toString());
        assertEquals(IllegalArgumentException.class, response.getErrors().get(0).getClass());

        response = hopper.route(new GHRequest(43.727687, 7.418737, 43.74958, 7.436566).
                setCustomModel(customModel).
                setProfile("p2").putHint("lm.disable", true));
        assertFalse(response.hasErrors(), response.getErrors().toString());
        assertEquals(3587, response.getBest().getDistance(), 1);
    }

    @Test
    public void testCreateWeightingHintsMerging() {
        GraphHopper hopper = new GraphHopper().
                setGraphHopperLocation(GH_LOCATION).
                setOSMFile(MONACO).
                setEncodedValuesString("car_access, car_average_speed, mtb_access, mtb_priority, mtb_average_speed").
                setProfiles(TestProfiles.accessSpeedAndPriority("profile", "mtb").setTurnCostsConfig(new TurnCostsConfig(List.of("bicycle"), 123)));
        hopper.importOrLoad();

        // if we do not pass u_turn_costs with the request hints we get those from the profile
        Weighting w = hopper.createWeighting(hopper.getProfiles().get(0), new PMap());
        assertEquals(123.0, w.calcTurnWeight(5, 6, 5));

        // we can no longer overwrite the u_turn_costs
        w = hopper.createWeighting(hopper.getProfiles().get(0), new PMap().putObject(U_TURN_COSTS, 46));
        assertEquals(46.0, w.calcTurnWeight(5, 6, 5));
    }

    @Test
    public void testPreparedProfileNotAvailable() {
        final String profile1 = "fast_profile";
        final String profile2 = "short_fast_profile";

        GraphHopper hopper = new GraphHopper().
                setGraphHopperLocation(GH_LOCATION).
                setOSMFile(MONACO).
                setEncodedValuesString("car_access, car_average_speed").
                setProfiles(
                        TestProfiles.accessAndSpeed(profile1, "car"),
                        TestProfiles.accessAndSpeed(profile2, "car")
                ).
                setStoreOnFlush(true);

        hopper.getCHPreparationHandler().
                setCHProfiles(new CHProfile(profile1));

        hopper.getLMPreparationHandler().
                setLMProfiles(new LMProfile(profile1).setMaximumLMWeight(2000));

        hopper.importOrLoad();
        // request a profile that was not prepared
        GHRequest req = new GHRequest(43.727687, 7.418737, 43.74958, 7.436566).
                setProfile(profile2);

        // try with CH
        req.putHint(CH.DISABLE, false);
        req.putHint(Landmark.DISABLE, false);
        GHResponse res = hopper.route(req);
        assertTrue(res.hasErrors(), res.getErrors().toString());
        assertTrue(res.getErrors().get(0).getMessage().contains("Cannot find CH preparation for the requested profile: 'short_fast_profile'"), res.getErrors().toString());

        // try with LM
        req.putHint(CH.DISABLE, true);
        req.putHint(Landmark.DISABLE, false);
        res = hopper.route(req);
        assertTrue(res.hasErrors(), res.getErrors().toString());
        assertTrue(res.getErrors().get(0).getMessage().contains("Cannot find LM preparation for the requested profile: 'short_fast_profile'"), res.getErrors().toString());

        // falling back to non-prepared algo works
        req.putHint(CH.DISABLE, true);
        req.putHint(Landmark.DISABLE, true);
        res = hopper.route(req);
        assertFalse(res.hasErrors(), res.getErrors().toString());
        assertEquals(3587, res.getBest().getDistance(), 1);
    }

    @Test
    public void testDisablingLM() {
        // setup GH with LM preparation but no CH preparation

        // note that the pure presence of the bike profile leads to 'ghost' junctions with the bike network even for
        // cars such that the number of visited nodes depends on the bike profile added here or not, #1910
        GraphHopper hopper = new GraphHopper().
                setGraphHopperLocation(GH_LOCATION).
                setOSMFile(MONACO).
                setProfiles(TestProfiles.constantSpeed("car")).
                setStoreOnFlush(true);
        hopper.getLMPreparationHandler().
                setLMProfiles(new LMProfile("car").setMaximumLMWeight(2000));
        hopper.importOrLoad();

        // we can switch LM on/off
        GHRequest req = new GHRequest(43.727687, 7.418737, 43.74958, 7.436566).
                setProfile("car");

        req.putHint(Landmark.DISABLE, false);
        GHResponse res = hopper.route(req);
        assertTrue(res.getHints().getInt("visited_nodes.sum", 0) < 150);

        req.putHint(Landmark.DISABLE, true);
        res = hopper.route(req);
        assertTrue(res.getHints().getInt("visited_nodes.sum", 0) > 170);
    }

    @ParameterizedTest
    @ValueSource(booleans = {true, false})
    public void testCompareAlgos(boolean turnCosts) {
        GraphHopper hopper = new GraphHopper().
                setGraphHopperLocation(GH_LOCATION).
                setOSMFile(MOSCOW).
                setEncodedValuesString("car_access, car_average_speed").
                setProfiles(TestProfiles.accessAndSpeed("car").setTurnCostsConfig(turnCosts ? TurnCostsConfig.car() : null));
        hopper.getCHPreparationHandler().setCHProfiles(new CHProfile("car"));
        hopper.getLMPreparationHandler().setLMProfiles(new LMProfile("car"));
        hopper.importOrLoad();

        long seed = System.nanoTime();
        Random rnd = new Random(seed);
        for (int i = 0; i < 100; i++) {
            BBox bounds = hopper.getBaseGraph().getBounds();
            double lat1 = bounds.minLat + rnd.nextDouble() * (bounds.maxLat - bounds.minLat);
            double lat2 = bounds.minLat + rnd.nextDouble() * (bounds.maxLat - bounds.minLat);
            double lon1 = bounds.minLon + rnd.nextDouble() * (bounds.maxLon - bounds.minLon);
            double lon2 = bounds.minLon + rnd.nextDouble() * (bounds.maxLon - bounds.minLon);
            GHRequest req = new GHRequest(lat1, lon1, lat2, lon2);
            req.setProfile("car");
            req.getHints().putObject(CH.DISABLE, false).putObject(Landmark.DISABLE, true);
            ResponsePath pathCH = hopper.route(req).getBest();
            req.getHints().putObject(CH.DISABLE, true).putObject(Landmark.DISABLE, false);
            ResponsePath pathLM = hopper.route(req).getBest();
            req.getHints().putObject(CH.DISABLE, true).putObject(Landmark.DISABLE, true);
            ResponsePath path = hopper.route(req).getBest();

            String failMessage = "seed: " + seed + ", i=" + i;
            assertEquals(path.hasErrors(), pathCH.hasErrors(), failMessage);
            assertEquals(path.hasErrors(), pathLM.hasErrors(), failMessage);

            if (!path.hasErrors()) {
                assertEquals(path.getDistance(), pathCH.getDistance(), 0.1, failMessage);
                assertEquals(path.getDistance(), pathLM.getDistance(), 0.1, failMessage);

                assertEquals(path.getTime(), pathCH.getTime(), failMessage);
                assertEquals(path.getTime(), pathLM.getTime(), failMessage);
            }
        }
    }

    @ParameterizedTest
    @ValueSource(booleans = {true, false})
    public void testAStarCHBug(boolean turnCosts) {
        GraphHopper hopper = new GraphHopper().
                setGraphHopperLocation(GH_LOCATION).
                setOSMFile(MOSCOW).
                setEncodedValuesString("car_access, car_average_speed").
                setProfiles(TestProfiles.accessAndSpeed("car").setTurnCostsConfig(turnCosts ? TurnCostsConfig.car() : null));
        hopper.getCHPreparationHandler().setCHProfiles(new CHProfile("car"));
        hopper.importOrLoad();

        GHRequest req = new GHRequest(55.821744463888116, 37.60380604129401, 55.82608197039734, 37.62055856655137);
        req.setProfile("car");
        req.getHints().putObject(CH.DISABLE, false);
        ResponsePath pathCH = hopper.route(req).getBest();
        req.getHints().putObject(CH.DISABLE, true);
        ResponsePath path = hopper.route(req).getBest();

        assertFalse(path.hasErrors());
        assertFalse(pathCH.hasErrors());
        assertEquals(path.getDistance(), pathCH.getDistance(), 0.1);
        assertEquals(path.getTime(), pathCH.getTime());
    }

    @Test
    public void testIssue1960() {
        GraphHopper hopper = new GraphHopper().
                setGraphHopperLocation(GH_LOCATION).
                setOSMFile(MOSCOW).
                setEncodedValuesString("car_access, car_average_speed").
                setProfiles(TestProfiles.accessAndSpeed("car").setTurnCostsConfig(TurnCostsConfig.car()));
        hopper.getCHPreparationHandler().setCHProfiles(new CHProfile("car"));
        hopper.getLMPreparationHandler().setLMProfiles(new LMProfile("car"));

        hopper.importOrLoad();

        GHRequest req = new GHRequest(55.815670, 37.604613, 55.806151, 37.617823);
        req.setProfile("car");
        req.getHints().putObject(CH.DISABLE, false).putObject(Landmark.DISABLE, true);
        ResponsePath pathCH = hopper.route(req).getBest();
        req.getHints().putObject(CH.DISABLE, true).putObject(Landmark.DISABLE, false);
        ResponsePath pathLM = hopper.route(req).getBest();
        req.getHints().putObject(CH.DISABLE, true).putObject(Landmark.DISABLE, true);
        ResponsePath path = hopper.route(req).getBest();

        assertEquals(1995.18, pathCH.getDistance(), 0.1);
        assertEquals(1995.18, pathLM.getDistance(), 0.1);
        assertEquals(1995.18, path.getDistance(), 0.1);

        assertEquals(149482, pathCH.getTime());
        assertEquals(149482, pathLM.getTime());
        assertEquals(149482, path.getTime());
    }

    @Test
    public void testTurnCostsOnOff() {
        final String profile1 = "profile_no_turn_costs";
        final String profile2 = "profile_turn_costs";

        GraphHopper hopper = new GraphHopper().
                setGraphHopperLocation(GH_LOCATION).
                setOSMFile(MOSCOW).
                setEncodedValuesString("car_access, car_average_speed").
                // add profile with turn costs first when no flag encoder is explicitly added
                        setProfiles(
                        TestProfiles.accessAndSpeed(profile2, "car").
                                setTurnCostsConfig(new TurnCostsConfig(List.of("motorcar", "motor_vehicle"), 30)),
                        TestProfiles.accessAndSpeed(profile1, "car")
                ).
                setStoreOnFlush(true);
        hopper.importOrLoad();

        GHRequest req = new GHRequest(55.813357, 37.5958585, 55.811042, 37.594689);
        req.setPathDetails(Arrays.asList("distance", "time")).getHints().putObject("instructions", true);
        req.setProfile("profile_no_turn_costs");
        ResponsePath best = hopper.route(req).getBest();
        assertEquals(400, best.getDistance(), 1);
        consistenceCheck(best);

        req.setProfile("profile_turn_costs");
        best = hopper.route(req).getBest();
        assertEquals(476, best.getDistance(), 1);
        consistenceCheck(best);
    }

    @Test
    public void testTurnCostsOnOffCH() {
        final String profile1 = "profile_turn_costs";
        final String profile2 = "profile_no_turn_costs";

        GraphHopper hopper = new GraphHopper().
                setGraphHopperLocation(GH_LOCATION).
                setOSMFile(MOSCOW).
                setEncodedValuesString("car_access, car_average_speed").
                setProfiles(List.of(
                        TestProfiles.accessAndSpeed(profile1, "car").setTurnCostsConfig(TurnCostsConfig.car()),
                        TestProfiles.accessAndSpeed(profile2, "car")
                )).
                setStoreOnFlush(true);
        hopper.getCHPreparationHandler().setCHProfiles(
                new CHProfile(profile1),
                new CHProfile(profile2)
        );
        hopper.importOrLoad();

        GHRequest req = new GHRequest(55.813357, 37.5958585, 55.811042, 37.594689);
        req.setProfile("profile_no_turn_costs");
        assertEquals(400, hopper.route(req).getBest().getDistance(), 1);
        req.setProfile("profile_turn_costs");
        assertEquals(1044, hopper.route(req).getBest().getDistance(), 1);
    }

    @Test
    public void testCHOnOffWithTurnCosts() {
        final String profile = "my_car";

        GraphHopper hopper = new GraphHopper().
                setGraphHopperLocation(GH_LOCATION).
                setOSMFile(MOSCOW).
                setEncodedValuesString("car_access, car_average_speed").
                setProfiles(TestProfiles.accessAndSpeed(profile, "car").setTurnCostsConfig(TurnCostsConfig.car())).
                setStoreOnFlush(true);
        hopper.getCHPreparationHandler()
                .setCHProfiles(new CHProfile(profile));
        hopper.importOrLoad();

        GHRequest req = new GHRequest(55.81358, 37.598616, 55.809915, 37.5947);
        req.setProfile("my_car");
        // with CH
        req.putHint(CH.DISABLE, true);
        GHResponse rsp1 = hopper.route(req);
        assertEquals(1350, rsp1.getBest().getDistance(), 1);
        // without CH
        req.putHint(CH.DISABLE, false);
        GHResponse rsp2 = hopper.route(req);
        assertEquals(1350, rsp2.getBest().getDistance(), 1);
        // just a quick check that we did not run the same algorithm twice
        assertNotEquals(rsp1.getHints().getInt("visited_nodes.sum", -1), rsp2.getHints().getInt("visited_nodes.sum", -1));
    }

    @Test
    public void testNodeBasedCHOnlyButTurnCostForNonCH() {
        final String profile1 = "car_profile_tc";
        final String profile2 = "car_profile_notc";

        // before edge-based CH was added a common case was to use edge-based without CH and CH for node-based
        GraphHopper hopper = new GraphHopper().
                setGraphHopperLocation(GH_LOCATION).
                setOSMFile(MOSCOW).
                setEncodedValuesString("car_access, car_average_speed").
                setProfiles(List.of(
                        TestProfiles.accessAndSpeed(profile1, "car").setTurnCostsConfig(TurnCostsConfig.car()),
                        TestProfiles.accessAndSpeed(profile2, "car")
                )).
                setStoreOnFlush(true);
        hopper.getCHPreparationHandler()
                // we only do the CH preparation for the profile without turn costs
                .setCHProfiles(new CHProfile(profile2));
        hopper.importOrLoad();

        GHRequest req = new GHRequest(55.813357, 37.5958585, 55.811042, 37.594689);
        // without CH, turn turn costs on and off
        req.putHint(CH.DISABLE, true);
        req.setProfile(profile1);
        assertEquals(1044, hopper.route(req).getBest().getDistance(), 1);
        req.setProfile(profile2);
        assertEquals(400, hopper.route(req).getBest().getDistance(), 1);

        // with CH, turn turn costs on and off, since turn costs not supported for CH throw an error
        req.putHint(CH.DISABLE, false);
        req.setProfile(profile2);
        assertEquals(400, hopper.route(req).getBest().getDistance(), 1);
        req.setProfile(profile1);
        GHResponse rsp = hopper.route(req);
        assertEquals(1, rsp.getErrors().size());
        String expected = "Cannot find CH preparation for the requested profile: 'car_profile_tc'" +
                "\nYou can try disabling CH using ch.disable=true" +
                "\navailable CH profiles: [car_profile_notc]";
        assertTrue(rsp.getErrors().toString().contains(expected), "unexpected error:\n" + rsp.getErrors().toString() + "\nwhen expecting an error containing:\n" + expected
        );
    }

    @Test
    public void testProfileWithTurnCostSupport_stillAllows_nodeBasedRouting() {
        // see #1698
        GraphHopper hopper = new GraphHopper().
                setGraphHopperLocation(GH_LOCATION).
                setOSMFile(MOSCOW).
                setEncodedValuesString("foot_access, foot_priority, foot_average_speed, car_access, car_average_speed").
                setProfiles(
                        TestProfiles.accessSpeedAndPriority("foot"),
                        TestProfiles.accessAndSpeed("car").setTurnCostsConfig(TurnCostsConfig.car())
                );

        hopper.importOrLoad();
        GHPoint p = new GHPoint(55.813357, 37.5958585);
        GHPoint q = new GHPoint(55.811042, 37.594689);
        GHRequest req = new GHRequest(p, q);
        req.setProfile("foot");
        GHResponse rsp = hopper.route(req);
        assertEquals(0, rsp.getErrors().size(), "there should not be an error, but was: " + rsp.getErrors());
    }

    @Test
    public void testOneWaySubnetwork_issue1807() {
        // There is a straight-only turn restriction at the junction of Franziskastraße and Gudulastraße, which restricts
        // turning onto Gudulastraße. However, Gudulastraße can also not be accessed from the south/west, because
        // it is a one-way. This creates a subnetwork that is not accessible at all. We can only detect this if we
        // consider the turn restrictions during the subnetwork search.
        GraphHopper hopper = new GraphHopper().
                setGraphHopperLocation(GH_LOCATION).
                setOSMFile(ESSEN).
                setMinNetworkSize(50).
                setEncodedValuesString("foot_access, foot_priority, foot_average_speed, car_access, car_average_speed").
                setProfiles(
                        TestProfiles.accessSpeedAndPriority("foot"),
                        TestProfiles.accessAndSpeed("car").setTurnCostsConfig(TurnCostsConfig.car())
                );

        hopper.importOrLoad();
        GHPoint p = new GHPoint(51.433417, 7.009395);
        GHPoint q = new GHPoint(51.432872, 7.010066);
        GHRequest req = new GHRequest(p, q);
        // using the foot profile we do not care about the turn restriction
        req.setProfile("foot");
        GHResponse rsp = hopper.route(req);
        assertFalse(rsp.hasErrors(), rsp.getErrors().toString());
        assertEquals(95, rsp.getBest().getDistance(), 1);

        // Using the car profile there is no way we can reach the destination and the subnetwork is supposed to be removed
        // such that the destination snaps to a point that can be reached.
        req.setProfile("car");
        rsp = hopper.route(req);
        assertFalse(rsp.hasErrors(), rsp.getErrors().toString());
        assertEquals(658, rsp.getBest().getDistance(), 1);
    }

    @Test
    public void testTagParserProcessingOrder() {
        // it does not matter when the OSMBikeNetworkTagParser is added (before or even after BikeCommonPriorityParser)
        // as it is a different type but it is important that OSMSmoothnessParser is added before smoothnessEnc is used
        // in BikeCommonAverageSpeedParser
        GraphHopper hopper = new GraphHopper().
                setGraphHopperLocation(GH_LOCATION).
                setOSMFile(BAYREUTH).
                setMinNetworkSize(0).
                setEncodedValuesString("bike_access, bike_priority, bike_average_speed").
                setProfiles(TestProfiles.accessSpeedAndPriority("bike"));

        hopper.importOrLoad();
        GHRequest req = new GHRequest(new GHPoint(49.98021, 11.50730), new GHPoint(49.98026, 11.50795));
        req.setProfile("bike");
        GHResponse rsp = hopper.route(req);
        assertFalse(rsp.hasErrors(), rsp.getErrors().toString());
        // due to smoothness=bad => 7 seconds longer
        assertEquals(21, rsp.getBest().getTime() / 1000.0, 1);

        req = new GHRequest(new GHPoint(50.015067, 11.502093), new GHPoint(50.014694, 11.499748));
        req.setProfile("bike");
        rsp = hopper.route(req);
        assertFalse(rsp.hasErrors(), rsp.getErrors().toString());
        // due to bike network (relation 2247905) a lower route weight => otherwise 29.0
        assertEquals(23.2, rsp.getBest().getRouteWeight(), .1);
    }

    @Test
    public void testEdgeCount() {
        GraphHopper hopper = new GraphHopper().
                setGraphHopperLocation(GH_LOCATION).
                setOSMFile(BAYREUTH).
                setMinNetworkSize(50).
                setProfiles(TestProfiles.constantSpeed("bike"));
        hopper.importOrLoad();
        int count = 0;
        AllEdgesIterator iter = hopper.getBaseGraph().getAllEdges();
        while (iter.next())
            count++;
        assertEquals(hopper.getBaseGraph().getEdges(), count);
    }

    @Test
    public void testCurbsides() {
        GraphHopper h = new GraphHopper().
                setGraphHopperLocation(GH_LOCATION).
                setOSMFile(BAYREUTH).
                setEncodedValuesString("car_access, car_average_speed").
                setProfiles(TestProfiles.accessAndSpeed("car").setTurnCostsConfig(TurnCostsConfig.car()));
        h.getCHPreparationHandler()
                .setCHProfiles(new CHProfile("car"));
        h.importOrLoad();

        // depending on the curbside parameters we take very different routes
        GHPoint p = new GHPoint(50.015072, 11.499145);
        GHPoint q = new GHPoint(50.014141, 11.497552);
        final String itz = "Itzgrund";
        final String rotmain = "An den Rotmainauen";
        final String bayreuth = "Bayreuther Straße";
        final String kulmbach = "Kulmbacher Straße";
        final String adamSeiler = "Adam-Seiler-Straße";
        final String friedhof = "Friedhofsweg";
        assertCurbsidesPath(h, p, q, asList(CURBSIDE_RIGHT, CURBSIDE_RIGHT), 344, asList(itz, rotmain, rotmain));
        assertCurbsidesPath(h, p, q, asList(CURBSIDE_RIGHT, CURBSIDE_LEFT), 1564, asList(itz, rotmain, rotmain, bayreuth, adamSeiler, adamSeiler, friedhof, kulmbach, rotmain));
        assertCurbsidesPath(h, p, q, asList(CURBSIDE_LEFT, CURBSIDE_RIGHT), 1199, asList(itz, bayreuth, adamSeiler, adamSeiler, friedhof, kulmbach, itz, rotmain, rotmain));
        assertCurbsidesPath(h, p, q, asList(CURBSIDE_LEFT, CURBSIDE_LEFT), 266, asList(itz, bayreuth, rotmain));
        // without restricting anything we get the shortest path
        assertCurbsidesPath(h, p, q, asList(CURBSIDE_ANY, CURBSIDE_ANY), 266, asList(itz, bayreuth, rotmain));
        assertCurbsidesPath(h, p, q, asList(CURBSIDE_ANY, ""), 266, asList(itz, bayreuth, rotmain));
        assertCurbsidesPath(h, p, q, Collections.<String>emptyList(), 266, asList(itz, bayreuth, rotmain));

        // when the start/target is the same its a bit unclear how to interpret the curbside parameters. here we decided
        // to return an empty path if the curbsides of start/target are the same or one of the is not specified
        assertCurbsidesPath(h, p, p, asList(CURBSIDE_RIGHT, CURBSIDE_RIGHT), 0, Collections.<String>emptyList());
        assertCurbsidesPath(h, p, p, asList(CURBSIDE_RIGHT, CURBSIDE_ANY), 0, Collections.<String>emptyList());
        assertCurbsidesPath(h, p, p, asList(CURBSIDE_RIGHT, ""), 0, Collections.<String>emptyList());
        assertCurbsidesPath(h, p, p, asList(CURBSIDE_ANY, CURBSIDE_RIGHT), 0, Collections.<String>emptyList());
        assertCurbsidesPath(h, p, p, asList("", CURBSIDE_RIGHT), 0, Collections.<String>emptyList());
        assertCurbsidesPath(h, p, p, asList(CURBSIDE_LEFT, CURBSIDE_LEFT), 0, Collections.<String>emptyList());
        assertCurbsidesPath(h, p, p, asList(CURBSIDE_LEFT, CURBSIDE_ANY), 0, Collections.<String>emptyList());
        assertCurbsidesPath(h, p, p, asList(CURBSIDE_LEFT, ""), 0, Collections.<String>emptyList());
        assertCurbsidesPath(h, p, p, asList(CURBSIDE_ANY, CURBSIDE_LEFT), 0, Collections.<String>emptyList());
        assertCurbsidesPath(h, p, p, asList("", CURBSIDE_LEFT), 0, Collections.<String>emptyList());

        // when going from p to p and one curbside is right and the other is left, we expect driving a loop back to
        // where we came from
        assertCurbsidesPath(h, p, p, asList(CURBSIDE_RIGHT, CURBSIDE_LEFT), 1908, asList(itz, rotmain, rotmain, bayreuth, adamSeiler, adamSeiler, friedhof, kulmbach, rotmain, rotmain, itz));
        assertCurbsidesPath(h, p, p, asList(CURBSIDE_LEFT, CURBSIDE_RIGHT), 855, asList(itz, bayreuth, adamSeiler, adamSeiler, friedhof, kulmbach, itz));
    }

    @Test
    public void testForceCurbsides() {
        GraphHopper h = new GraphHopper().
                setGraphHopperLocation(GH_LOCATION).
                setOSMFile(MONACO).
                setEncodedValuesString("car_access, car_average_speed").
                setProfiles(TestProfiles.accessAndSpeed("car").setTurnCostsConfig(TurnCostsConfig.car()));
        h.getCHPreparationHandler()
                .setCHProfiles(new CHProfile("car"));
        h.importOrLoad();

        // depending on the curbside parameters we take very different routes
        //    p
        //    ---->----
        //            q
        GHPoint p = new GHPoint(43.738399, 7.420782);
        GHPoint q = new GHPoint(43.737949, 7.423523);
        final String boulevard = "Boulevard de Suisse";
        final String avenue = "Avenue de la Costa";
        assertCurbsidesPathError(h, p, q, asList(CURBSIDE_RIGHT, CURBSIDE_RIGHT), "Impossible curbside constraint: 'curbside=right' at point 0", "strict");
        assertCurbsidesPathError(h, p, q, asList(CURBSIDE_RIGHT, CURBSIDE_LEFT), "Impossible curbside constraint: 'curbside=right' at point 0", "strict");
        assertCurbsidesPath(h, p, q, asList(CURBSIDE_LEFT, CURBSIDE_RIGHT), 463, asList(boulevard, avenue));
        assertCurbsidesPathError(h, p, q, asList(CURBSIDE_LEFT, CURBSIDE_LEFT), "Impossible curbside constraint: 'curbside=left' at point 1", "strict");
        // without restricting anything we get the shortest path
        assertCurbsidesPath(h, p, q, asList(CURBSIDE_ANY, CURBSIDE_ANY), 463, asList(boulevard, avenue));
        assertCurbsidesPath(h, p, q, Collections.<String>emptyList(), 463, asList(boulevard, avenue));
        // if we set curbside_strictness to "soft" then impossible curbside constraints will be ignored
        assertCurbsidesPath(h, p, q, asList(CURBSIDE_RIGHT, CURBSIDE_RIGHT), 463, asList(boulevard, avenue), "soft");
        assertCurbsidesPath(h, p, q, asList(CURBSIDE_RIGHT, CURBSIDE_LEFT), 463, asList(boulevard, avenue), "soft");
        assertCurbsidesPath(h, p, q, asList(CURBSIDE_LEFT, CURBSIDE_RIGHT), 463, asList(boulevard, avenue), "soft");
        assertCurbsidesPath(h, p, q, asList(CURBSIDE_LEFT, CURBSIDE_LEFT), 463, asList(boulevard, avenue), "soft");
    }

    private void assertCurbsidesPath(GraphHopper hopper, GHPoint source, GHPoint target, List<String> curbsides,
                                     int expectedDistance, List<String> expectedStreets) {
        assertCurbsidesPath(hopper, source, target, curbsides, expectedDistance, expectedStreets, "strict");
    }

    private void assertCurbsidesPath(GraphHopper hopper, GHPoint source, GHPoint target, List<String> curbsides,
                                     int expectedDistance, List<String> expectedStreets, String curbsideStrictness) {
        GHResponse rsp = calcCurbsidePath(hopper, source, target, curbsides, curbsideStrictness);
        assertFalse(rsp.hasErrors(), rsp.getErrors().toString());
        ResponsePath path = rsp.getBest();
        List<String> streets = new ArrayList<>(path.getInstructions().size());
        for (Instruction instruction : path.getInstructions()) {
            if (!Helper.isEmpty(instruction.getName())) {
                streets.add(instruction.getName());
            }
        }
        assertEquals(expectedStreets, streets);
        assertEquals(expectedDistance, path.getDistance(), 1);
    }

    private void assertCurbsidesPathError(GraphHopper hopper, GHPoint source, GHPoint target,
                                          List<String> curbsides, String errorMessage, String curbsideStrictness) {
        GHResponse rsp = calcCurbsidePath(hopper, source, target, curbsides, curbsideStrictness);
        assertTrue(rsp.hasErrors());
        assertTrue(rsp.getErrors().toString().contains(errorMessage), "unexpected error. expected message containing: " + errorMessage + ", but got: " +
                rsp.getErrors());
    }

    private GHResponse calcCurbsidePath(GraphHopper hopper, GHPoint source, GHPoint target, List<String> curbsides, String curbsideStrictness) {
        GHRequest req = new GHRequest(source, target);
        req.putHint(Routing.CURBSIDE_STRICTNESS, curbsideStrictness);
        req.setProfile("car");
        req.setCurbsides(curbsides);
        return hopper.route(req);
    }

    @Test
    public void testCHWithFiniteUTurnCosts() {
        GraphHopper h = new GraphHopper().
                setGraphHopperLocation(GH_LOCATION).
                setOSMFile(MONACO).
                setEncodedValuesString("car_access, car_average_speed").
                setProfiles(TestProfiles.accessAndSpeed("my_profile", "car").setTurnCostsConfig(new TurnCostsConfig(List.of("motorcar", "motor_vehicle"), 40)));
        h.getCHPreparationHandler()
                .setCHProfiles(new CHProfile("my_profile"));
        h.importOrLoad();

        GHPoint p = new GHPoint(43.73397, 7.414173);
        GHPoint q = new GHPoint(43.73222, 7.415557);
        GHRequest req = new GHRequest(p, q);
        req.setProfile("my_profile");
        // we force the start/target directions such that there are u-turns right after we start and right before
        // we reach the target. at the start location we do a u-turn at the crossing with the *steps* ('ghost junction')
        req.setCurbsides(Arrays.asList("right", "right"));
        GHResponse res = h.route(req);
        assertFalse(res.hasErrors(), "routing should not fail but had errors: " + res.getErrors());
        assertEquals(242.5, res.getBest().getRouteWeight(), 0.1);
        assertEquals(1917, res.getBest().getDistance(), 1);
        assertEquals(163000, res.getBest().getTime(), 1000);
    }

    @Test
    public void simplifyWithInstructionsAndPathDetails() {
        final String profile = "profile";
        GraphHopper hopper = new GraphHopper();
        hopper.setOSMFile(BAYREUTH).
                setEncodedValuesString("car_access, car_average_speed").
                setProfiles(TestProfiles.accessAndSpeed(profile, "car")).
                setGraphHopperLocation(GH_LOCATION);
        hopper.importOrLoad();

        GHRequest req = new GHRequest()
                .addPoint(new GHPoint(50.026932, 11.493201))
                .addPoint(new GHPoint(50.016895, 11.4923))
                .addPoint(new GHPoint(50.003464, 11.49157))
                .setProfile(profile)
                .setPathDetails(Arrays.asList(STREET_REF, "max_speed"));
        req.putHint("elevation", true);

        GHResponse rsp = hopper.route(req);
        assertFalse(rsp.hasErrors(), rsp.getErrors().toString());

        ResponsePath path = rsp.getBest();

        // check path was simplified (without it would be more like 58)
        assertEquals(55, path.getPoints().size());

        // check instructions
        InstructionList instructions = path.getInstructions();
        int totalLength = 0;
        for (Instruction instruction : instructions) {
            totalLength += instruction.getLength();
        }
        assertEquals(54, totalLength);
        assertInstruction(instructions.get(0), "KU 11", "[0, 4[", 4, 4);
        assertInstruction(instructions.get(1), "B 85", "[4, 24[", 20, 20);
        // via instructions have length = 0, but the point list must not be empty!
        assertInstruction(instructions.get(2), null, "[24, 25[", 0, 1);
        assertInstruction(instructions.get(3), "B 85", "[24, 45[", 21, 21);
        assertInstruction(instructions.get(4), null, "[45, 48[", 3, 3);
        assertInstruction(instructions.get(5), "KU 18", "[48, 51[", 3, 3);
        assertInstruction(instructions.get(6), "St 2189", "[51, 52[", 1, 1);
        assertInstruction(instructions.get(7), null, "[52, 54[", 2, 2);
        // finish instructions have length = 0, but the point list must not be empty!
        assertInstruction(instructions.get(8), null, "[54, 55[", 0, 1);

        // check max speeds
        List<PathDetail> speeds = path.getPathDetails().get("max_speed");
        assertDetail(speeds.get(0), "null [0, 4]");
        assertDetail(speeds.get(1), "70.0 [4, 8]");
        assertDetail(speeds.get(2), "100.0 [8, 24]");
        assertDetail(speeds.get(3), "100.0 [24, 42]"); // we do not merge path details at via points
        assertDetail(speeds.get(4), "80.0 [42, 45]");
        assertDetail(speeds.get(5), "null [45, 51]");
        assertDetail(speeds.get(6), "50.0 [51, 52]");
        assertDetail(speeds.get(7), "null [52, 54]");

        // check street names
        List<PathDetail> streetNames = path.getPathDetails().get(STREET_REF);
        assertDetail(streetNames.get(0), "KU 11 [0, 4]");
        assertDetail(streetNames.get(1), "B 85 [4, 24]");
        assertDetail(streetNames.get(2), "B 85 [24, 45]");
        assertDetail(streetNames.get(3), "null [45, 48]");
        assertDetail(streetNames.get(4), "KU 18 [48, 51]");
        assertDetail(streetNames.get(5), "St 2189 [51, 52]");
        assertDetail(streetNames.get(6), "null [52, 54]");
    }

    private void assertInstruction(Instruction instruction, String expectedRef, String expectedInterval, int expectedLength, int expectedPoints) {
        assertEquals(expectedRef, instruction.getExtraInfoJSON().get(STREET_REF));
        assertEquals(expectedInterval, ((ShallowImmutablePointList) instruction.getPoints()).getIntervalString());
        assertEquals(expectedLength, instruction.getLength());
        assertEquals(expectedPoints, instruction.getPoints().size());
    }

    private void assertDetail(PathDetail detail, String expected) {
        assertEquals(expected, detail.toString());
    }

    @ParameterizedTest
    @CsvSource(value = {"true,true", "true,false", "false,true", "false,false"})
    public void simplifyKeepsWaypoints(boolean elevation, boolean instructions) {
        GraphHopper h = new GraphHopper().
                setGraphHopperLocation(GH_LOCATION).
                setOSMFile(MONACO).
                setEncodedValuesString("car_access, car_average_speed").
                setProfiles(TestProfiles.accessAndSpeed("car"));
        if (elevation)
            h.setElevationProvider(new SRTMProvider(DIR));
        h.importOrLoad();

        List<GHPoint> reqPoints = asList(
                new GHPoint(43.741736, 7.428043),
                new GHPoint(43.741248, 7.4274),
                new GHPoint(43.73906, 7.426694),
                new GHPoint(43.736337, 7.420592),
                new GHPoint(43.735585, 7.419734),
                new GHPoint(43.734857, 7.41909),
                new GHPoint(43.73389, 7.418578),
                new GHPoint(43.733204, 7.418755),
                new GHPoint(43.731969, 7.416949)
        );
        GHRequest req = new GHRequest(reqPoints).setProfile("car");
        req.putHint("instructions", instructions);
        GHResponse res = h.route(req);
        assertFalse(res.hasErrors());
        assertEquals(elevation ? 1829 : 1794, res.getBest().getDistance(), 1);
        PointList points = res.getBest().getPoints();
        PointList wayPoints = res.getBest().getWaypoints();
        assertEquals(reqPoints.size(), wayPoints.size());
        assertEquals(points.is3D(), wayPoints.is3D());
        assertPointlistContainsSublist(points, wayPoints);
    }

    private static void assertPointlistContainsSublist(PointList pointList, PointList subList) {
        // we check if all points in sublist exist in pointlist, in the order given by sublist
        int j = 0;
        for (int i = 0; i < pointList.size(); i++)
            if (pointList.getLat(i) == subList.getLat(j) && pointList.getLon(i) == subList.getLon(j) && (!pointList.is3D() || pointList.getEle(i) == subList.getEle(j)))
                j++;
        if (j != subList.size())
            fail("point list does not contain point " + j + " of sublist: " + subList.get(j) +
                    "\npoint list: " + pointList +
                    "\nsublist   : " + subList);
    }

    @Test
    public void testNoLoad() {
        String profile = "profile";
        final GraphHopper hopper = new GraphHopper().setProfiles(TestProfiles.constantSpeed(profile));
        IllegalStateException e = assertThrows(IllegalStateException.class, () -> hopper.route(new GHRequest(42, 10.4, 42, 10).setProfile(profile)));
        assertTrue(e.getMessage().startsWith("Do a successful call to load or importOrLoad before routing"), e.getMessage());
    }

    @Test
    public void connectionNotFound() {
        final String profile = "profile";
        GraphHopper hopper = new GraphHopper().
                setGraphHopperLocation(GH_LOCATION).
                setOSMFile(BAYREUTH).
                setEncodedValuesString("car_access, car_average_speed").
                setProfiles(TestProfiles.accessAndSpeed(profile, "car")).
                setStoreOnFlush(true);
        hopper.getCHPreparationHandler()
                .setCHProfiles(new CHProfile(profile));
        hopper.setMinNetworkSize(0);
        hopper.importOrLoad();
        // here from and to both snap to small subnetworks that are disconnected from the main graph and
        // since we set min network size to 0 we expect a connection not found error
        GHPoint from = new GHPoint(49.97964, 11.539593);
        GHPoint to = new GHPoint(50.029247, 11.582851);
        GHRequest req = new GHRequest(from, to).setProfile(profile);
        GHResponse res = hopper.route(req);
        assertEquals("[com.graphhopper.util.exceptions.ConnectionNotFoundException: Connection between locations not found]",
                res.getErrors().toString());
    }

    @Test
    public void testDoNotInterpolateTwice1645() {
        final AtomicInteger counter = new AtomicInteger(0);
        {
            GraphHopper hopper = new GraphHopper() {
                @Override
                void interpolateBridgesTunnelsAndFerries() {
                    counter.incrementAndGet();
                    super.interpolateBridgesTunnelsAndFerries();
                }
            }.
                    setGraphHopperLocation(GH_LOCATION).
                    setOSMFile(BAYREUTH).
                    setProfiles(new Profile("profile").setCustomModel(new CustomModel().addToSpeed(If("true", LIMIT, "100")))).
                    setElevation(true).
                    setStoreOnFlush(true);
            hopper.importOrLoad();
            hopper.flush();
            hopper.close();
        }
        assertEquals(1, counter.get());
        {
            GraphHopper hopper = new GraphHopper() {
                @Override
                void interpolateBridgesTunnelsAndFerries() {
                    counter.incrementAndGet();
                    super.interpolateBridgesTunnelsAndFerries();
                }
            }.
                    setProfiles(new Profile("profile").setCustomModel(new CustomModel().addToSpeed(If("true", LIMIT, "100")))).
                    setElevation(true).
                    setGraphHopperLocation(GH_LOCATION);
            hopper.load();
        }
        assertEquals(1, counter.get());
    }

    @Test
    public void issue2306_1() {
        final String profile = "profile";
        GraphHopper hopper = new GraphHopper().
                setGraphHopperLocation(GH_LOCATION).
                setOSMFile("../map-matching/files/leipzig_germany.osm.pbf").
                setEncodedValuesString("car_access, car_average_speed").
                setProfiles(TestProfiles.accessAndSpeed(profile, "car")).
                setMinNetworkSize(200);
        hopper.importOrLoad();
        Weighting weighting = hopper.createWeighting(hopper.getProfile(profile), new PMap());
        EdgeFilter edgeFilter = new DefaultSnapFilter(weighting, hopper.getEncodingManager().getBooleanEncodedValue(Subnetwork.key(profile)));
        LocationIndexTree locationIndex = ((LocationIndexTree) hopper.getLocationIndex());
        locationIndex.setMaxRegionSearch(6); // have to increase the default search radius to find our snap
        Snap snap = locationIndex.findClosest(51.229248, 12.328892, edgeFilter);
        assertTrue(snap.isValid());
        assertTrue(snap.getQueryDistance() < 3_000);
    }

    @Test
    public void issue2306_2() {
        // This is the same test as above, but without increasing the search radius.
        // As I am writing this, we find _no_ match here. But since the search radius
        // is a meta-parameter that could go away at some point, I say that _if_ we find a match,
        // it should be a close one. (And not a far away one, as happened in issue2306.)
        final String profile = "profile";
        GraphHopper hopper = new GraphHopper().
                setGraphHopperLocation(GH_LOCATION).
                setOSMFile("../map-matching/files/leipzig_germany.osm.pbf").
                setEncodedValuesString("car_access, car_average_speed").
                setProfiles(TestProfiles.accessAndSpeed(profile, "car")).
                setMinNetworkSize(200);
        hopper.importOrLoad();
        Weighting weighting = hopper.createWeighting(hopper.getProfile(profile), new PMap());
        EdgeFilter edgeFilter = new DefaultSnapFilter(weighting, hopper.getEncodingManager().getBooleanEncodedValue(Subnetwork.key(profile)));
        Snap snap = hopper.getLocationIndex().findClosest(51.229248, 12.328892, edgeFilter);
        if (snap.isValid()) {
            assertTrue(snap.getQueryDistance() < 3_000);
        }
    }

    @Test
    public void testBarriers() {
        GraphHopper hopper = new GraphHopper().
                setGraphHopperLocation(GH_LOCATION).
                setOSMFile("../map-matching/files/leipzig_germany.osm.pbf").
                setEncodedValuesString("car_access|block_private=false,road_access,car_average_speed, bike_access, bike_priority, bike_average_speed, foot_access, foot_priority, foot_average_speed").
                setProfiles(
                        TestProfiles.accessAndSpeed("car"),
                        TestProfiles.accessSpeedAndPriority("bike"),
                        TestProfiles.accessSpeedAndPriority("foot")
                ).
                setMinNetworkSize(0);
        hopper.importOrLoad();

        {
            // the bollard blocks the road for bikes, and we need to take a big detour. note that this bollard connects
            // two ways
            GHResponse bikeRsp = hopper.route(new GHRequest(51.257709, 12.309269, 51.257594, 12.308882).setProfile("bike"));
            assertEquals(1185, bikeRsp.getBest().getDistance(), 1);
            // pedestrians can just pass the bollard
            GHResponse footRsp = hopper.route(new GHRequest(51.257709, 12.309269, 51.257594, 12.308882).setProfile("foot"));
            assertEquals(28, footRsp.getBest().getDistance(), 1);
        }

        {
            // here the bollard blocks the road for cars
            GHResponse carRsp = hopper.route(new GHRequest(51.301113, 12.432168, 51.30123, 12.431728).setProfile("car"));
            assertEquals(368, carRsp.getBest().getDistance(), 1);
            // ... but not for bikes
            GHResponse bikeRsp = hopper.route(new GHRequest(51.301113, 12.432168, 51.30123, 12.431728).setProfile("bike"));
            assertEquals(48, bikeRsp.getBest().getDistance(), 1);
        }

        {
            // cars need to take a detour to the south (on newer maps an even bigger detour going north is necessary)
            GHResponse carRsp = hopper.route(new GHRequest(51.350105, 12.289968, 51.350246, 12.287779).setProfile("car"));
            assertEquals(285, carRsp.getBest().getDistance(), 1);
            // ... bikes can just pass the bollard
            GHResponse bikeRsp = hopper.route(new GHRequest(51.350105, 12.289968, 51.350246, 12.287779).setProfile("bike"));
            assertEquals(152, bikeRsp.getBest().getDistance(), 1);
        }

        {
            // these are bollards that are located right on a junction. this should never happen according to OSM mapping
            // rules, but it still does. the problem with such barriers is that we can only block one direction and it
            // is unclear which one is right. therefore we simply ignore such barriers.

            // here the barrier node actually disconnected a dead-end road that should rather be connected before we
            // started ignoring barriers at junctions.
            GHResponse carRsp = hopper.route(new GHRequest(51.327121, 12.572396, 51.327173, 12.574038).setProfile("car"));
            assertEquals(124, carRsp.getBest().getDistance(), 1);
            GHResponse bikeRsp = hopper.route(new GHRequest(51.327121, 12.572396, 51.327173, 12.574038).setProfile("bike"));
            assertEquals(124, bikeRsp.getBest().getDistance(), 1);

            // Here the barrier could prevent us from travelling straight along Pufendorfstraße. But it could also
            // prevent us from turning from Pufendorfstraße onto 'An der Streuobstwiese' (or vice versa). What should
            // be allowed depends on whether the barrier is before or behind the junction. And since we can't tell
            // we just ignore this barrier. Note that the mapping was fixed in newer OSM versions, so the barrier is no
            // longer at the junction
            carRsp = hopper.route(new GHRequest(51.344134, 12.317986, 51.344231, 12.317482).setProfile("car"));
            assertEquals(36, carRsp.getBest().getDistance(), 1);
            bikeRsp = hopper.route(new GHRequest(51.344134, 12.317986, 51.344231, 12.317482).setProfile("bike"));
            assertEquals(36, bikeRsp.getBest().getDistance(), 1);

            // Here we'd have to go all the way around, but the bollard node could also mean that continuing on Adenauerallee
            // is fine, and we just cannot enter the little path. Since we cannot tell we just ignore this barrier.
            carRsp = hopper.route(new GHRequest(51.355455, 12.40202, 51.355318, 12.401741).setProfile("car"));
            assertEquals(24, carRsp.getBest().getDistance(), 1);
            bikeRsp = hopper.route(new GHRequest(51.355455, 12.40202, 51.355318, 12.401741).setProfile("bike"));
            assertEquals(24, bikeRsp.getBest().getDistance(), 1);
        }

        {
            // node tag "ford" should be recognized in road_environment
            GHResponse footRsp = hopper.route(new GHRequest(51.290141, 12.365849, 51.290996, 12.366155).setProfile("foot"));
            assertEquals(105, footRsp.getBest().getDistance(), 1);

            footRsp = hopper.route(new GHRequest(51.290141, 12.365849, 51.290996, 12.366155).
                    setCustomModel(new CustomModel().addToPriority(If("road_environment == FORD", MULTIPLY, "0"))).setProfile("foot"));
            assertEquals(330, footRsp.getBest().getDistance(), 1);
        }

        {
            // private access restriction as node tag
            GHResponse rsp = hopper.route(new GHRequest(51.327411, 12.429598, 51.32723, 12.429979).setProfile("car"));
            assertEquals(39, rsp.getBest().getDistance(), 1);

            rsp = hopper.route(new GHRequest(51.327411, 12.429598, 51.32723, 12.429979).
                    setCustomModel(new CustomModel().addToPriority(If("road_access == PRIVATE", MULTIPLY, "0"))).
                    setProfile("car"));
            assertFalse(rsp.hasErrors(), rsp.getErrors().toString());
            assertEquals(20, rsp.getBest().getDistance(), 1);
        }
    }

    @Test
    public void turnRestrictionWithSnapToViaEdge_issue2996() {
        final String profile = "profile";
        GraphHopper hopper = new GraphHopper().
                setGraphHopperLocation(GH_LOCATION).
                setOSMFile("../map-matching/files/leipzig_germany.osm.pbf").
                setEncodedValuesString("car_access, car_average_speed").
                setProfiles(TestProfiles.accessAndSpeed(profile, "car").setTurnCostsConfig(TurnCostsConfig.car())).
                setMinNetworkSize(200);
        hopper.importOrLoad();
        // doing a simple left-turn is allowed
        GHResponse res = hopper.route(new GHRequest(51.34665, 12.391847, 51.346254, 12.39256).setProfile(profile));
        assertEquals(81, res.getBest().getDistance(), 1);
        // if we stop right after the left-turn on the via-edge the turn should still be allowed of course (there should be no detour that avoids the turn)
        res = hopper.route(new GHRequest(51.34665, 12.391847, 51.346306, 12.392091).setProfile(profile));
        assertEquals(48, res.getBest().getDistance(), 1);
    }

    @Test
    public void germanyCountryRuleAvoidsTracks() {
        final String profile = "profile";
        Profile p = TestProfiles.accessAndSpeed(profile, "car");
        p.getCustomModel().addToPriority(If("road_access == DESTINATION", MULTIPLY, ".1"));

        // first we try without country rules (the default)
        GraphHopper hopper = new GraphHopper()
                .setEncodedValuesString("car_access, car_average_speed, road_access")
                .setProfiles(p)
                .setCountryRuleFactory(null)
                .setGraphHopperLocation(GH_LOCATION)
                .setOSMFile(BAYREUTH);
        hopper.importOrLoad();
        GHRequest request = new GHRequest(50.010373, 11.51792, 50.005146, 11.516633);
        request.setProfile(profile);
        GHResponse response = hopper.route(request);
        assertFalse(response.hasErrors());
        double distance = response.getBest().getDistance();
        // The route takes a shortcut through the forest
        assertEquals(1447, distance, 1);

        // this time we enable country rules
        hopper.clean();
        hopper = new GraphHopper()
                .setEncodedValuesString("car_access, car_average_speed, road_access")
                .setProfiles(p)
                .setGraphHopperLocation(GH_LOCATION)
                .setCountryRuleFactory(new CountryRuleFactory())
                .setOSMFile(BAYREUTH);
        hopper.importOrLoad();
        request = new GHRequest(50.010373, 11.51792, 50.005146, 11.516633);
        request.setProfile(profile);
        response = hopper.route(request);
        assertFalse(response.hasErrors());
        distance = response.getBest().getDistance();
        // since GermanyCountryRule avoids TRACK roads the route will now be much longer as it goes around the forest
        assertEquals(4186, distance, 1);
    }

    @Test
    void curbsideWithSubnetwork_issue2502() {
        GraphHopper hopper = new GraphHopper()
                .setEncodedValuesString("car_access, car_average_speed")
                .setProfiles(TestProfiles.accessAndSpeed("car").setTurnCostsConfig(TurnCostsConfig.car()))
                .setGraphHopperLocation(GH_LOCATION)
                .setMinNetworkSize(200)
                .setOSMFile(DIR + "/one_way_dead_end.osm.pbf");
        hopper.importOrLoad();
        GHPoint pointA = new GHPoint(28.77428, -81.61593);
        GHPoint pointB = new GHPoint(28.773038, -81.611595);
        {
            // A->B
            GHRequest request = new GHRequest(pointA, pointB);
            request.setProfile("car");
            request.setCurbsides(Arrays.asList("right", "right"));
            GHResponse response = hopper.route(request);
            assertFalse(response.hasErrors(), response.getErrors().toString());
            double distance = response.getBest().getDistance();
            assertEquals(382, distance, 1);
        }
        {
            // B->A
            // point B is close to a tiny one-way dead end street. it should be marked as subnetwork and excluded
            // when the curbside constraints are evaluated. this should make the snap a tower snap such that the curbside
            // constraint won't result in a connection not found error
            GHRequest request = new GHRequest(pointB, pointA);
            request.setProfile("car");
            request.setCurbsides(Arrays.asList("right", "right"));
            GHResponse response = hopper.route(request);
            assertFalse(response.hasErrors(), response.getErrors().toString());
            double distance = response.getBest().getDistance();
            assertEquals(2318, distance, 1);
        }
    }

    @Test
    void averageSpeedPathDetailBug() {
        GraphHopper hopper = new GraphHopper()
                .setEncodedValuesString("car_access, car_average_speed")
                .setProfiles(TestProfiles.accessAndSpeed("car").setTurnCostsConfig(TurnCostsConfig.car()))
                .setGraphHopperLocation(GH_LOCATION)
                .setMinNetworkSize(200)
                .setOSMFile(BAYREUTH);
        hopper.importOrLoad();
        GHPoint pointA = new GHPoint(50.020562, 11.500196);
        GHPoint pointB = new GHPoint(50.019935, 11.500567);
        GHPoint pointC = new GHPoint(50.022027, 11.498255);
        GHRequest request = new GHRequest(Arrays.asList(pointA, pointB, pointC));
        request.setProfile("car");
        request.setPathDetails(Collections.singletonList("average_speed"));
        // this used to fail, because we did not wrap the weighting for query graph and so we tried calculating turn costs for virtual nodes
        GHResponse response = hopper.route(request);
        assertFalse(response.hasErrors(), response.getErrors().toString());
        double distance = response.getBest().getDistance();
        assertEquals(467, distance, 1);
    }

    @Test
    void timeDetailBug() {
        GraphHopper hopper = new GraphHopper()
                .setEncodedValuesString("car_access, car_average_speed")
                .setProfiles(TestProfiles.accessAndSpeed("car").setTurnCostsConfig(TurnCostsConfig.car()))
                .setGraphHopperLocation(GH_LOCATION)
                .setMinNetworkSize(200)
                .setOSMFile(BAYREUTH);
        hopper.importOrLoad();
        GHRequest request = new GHRequest(Arrays.asList(
                new GHPoint(50.020838, 11.494918),
                new GHPoint(50.024795, 11.498973),
                new GHPoint(50.023141, 11.496441)));
        request.setProfile("car");
        request.getHints().putObject("instructions", true);
        request.setPathDetails(Arrays.asList("distance", "time"));
        GHResponse response = hopper.route(request);
        assertFalse(response.hasErrors(), response.getErrors().toString());

        consistenceCheck(response.getBest());
    }

    private void consistenceCheck(ResponsePath path) {
        double distance = path.getDistance();
        long time = path.getTime();

        double instructionDistance = 0;
        long instructionTime = 0;
        for (Instruction i : path.getInstructions()) {
            instructionDistance += i.getDistance();
            instructionTime += i.getTime();
        }

        assertEquals(time, instructionTime);
        assertEquals(distance, instructionDistance, 1e-3);

        double pathDetailDistance = 0;
        for (PathDetail pd : path.getPathDetails().get("distance")) {
            pathDetailDistance += (Double) pd.getValue();
        }
        assertEquals(distance, pathDetailDistance, 1e-3);

        long pathDetailTime = 0;
        for (PathDetail pd : path.getPathDetails().get("time")) {
            pathDetailTime += (Long) pd.getValue();
        }
        assertEquals(time, pathDetailTime);
    }

    @Test
    public void testLoadGraph_implicitEncodedValues_issue1862() {
        GraphHopper hopper = new GraphHopper()
                .setProfiles(
                        TestProfiles.constantSpeed("p_car"),
                        TestProfiles.constantSpeed("p_bike")
                )
                .setGraphHopperLocation(GH_LOCATION)
                .setOSMFile(BAYREUTH);
        hopper.importOrLoad();
        int nodes = hopper.getBaseGraph().getNodes();
        hopper.close();

        hopper = new GraphHopper()
                .setProfiles(
                        TestProfiles.constantSpeed("p_car"),
                        TestProfiles.constantSpeed("p_bike")
                )
                .setGraphHopperLocation(GH_LOCATION);
        assertTrue(hopper.load());
        hopper.getBaseGraph();
        assertEquals(nodes, hopper.getBaseGraph().getNodes());
        hopper.close();

        hopper = new GraphHopper()
                .setProfiles(
                        TestProfiles.constantSpeed("p_car"),
                        TestProfiles.constantSpeed("p_bike")
                )
                .setGraphHopperLocation(GH_LOCATION);
        assertTrue(hopper.load());
        assertEquals(nodes, hopper.getBaseGraph().getNodes());
        hopper.close();
    }

    @Test
    void testLoadingWithAnotherSpeedFactorWorks() {
        {
            GraphHopper hopper = new GraphHopper()
                    .setEncodedValuesString("car_average_speed|speed_factor=3, car_access")
                    .setProfiles(TestProfiles.accessAndSpeed("car"))
                    .setGraphHopperLocation(GH_LOCATION)
                    .setOSMFile(BAYREUTH);
            hopper.importOrLoad();
        }
        {
            // now we use another speed_factor, but changing the encoded value string has no effect when we are loading
            // a graph. This API is a bit confusing, but we have been mixing configuration options that only matter
            // during import with those that only matter when routing for some time already. At some point we should
            // separate the 'import' from the 'routing' config (and split the GraphHopper class).
            GraphHopper hopper = new GraphHopper()
                    .setEncodedValuesString("car_average_speed|speed_factor=9")
                    .setProfiles(TestProfiles.accessAndSpeed("car"))
                    .setGraphHopperLocation(GH_LOCATION);
            hopper.load();
            assertEquals(2969, hopper.getBaseGraph().getNodes());
        }
    }

    @ParameterizedTest()
    @ValueSource(booleans = {true, false})
    void legDistanceWithDuplicateEndpoint(boolean simplifyResponse) {
        // see #3007
        GraphHopper hopper = new GraphHopper().
                setGraphHopperLocation(GH_LOCATION).
                setOSMFile(MONACO).
                setEncodedValuesString("car_access, car_average_speed").
                setProfiles(TestProfiles.accessAndSpeed("car")).
                importOrLoad();
        hopper.getRouterConfig().setSimplifyResponse(simplifyResponse);
        GHRequest request = new GHRequest().setProfile("car");
        request.addPoint(new GHPoint(43.732496, 7.427231));
        request.addPoint(new GHPoint(43.732499, 7.426758));
        request.addPoint(new GHPoint(43.732499, 7.426758));
        request.setPathDetails(List.of("leg_distance"));
        GHResponse routeRsp = hopper.route(request);
        assertEquals(4, routeRsp.getBest().getPoints().size());
        assertEquals(40.080, routeRsp.getBest().getDistance(), 1.e-3);
        List<PathDetail> p = routeRsp.getBest().getPathDetails().get("leg_distance");
        // there should be two consecutive leg_distance intervals, even though the second is empty: [0,3] and [3,3], see #2915
        assertEquals(2, p.size());
        assertEquals(0, p.get(0).getFirst());
        assertEquals(3, p.get(0).getLast());
        assertEquals(40.080, (double) p.get(0).getValue(), 1.e-3);
        assertEquals(3, p.get(1).getFirst());
        assertEquals(3, p.get(1).getLast());
        assertEquals(0.0, (double) p.get(1).getValue(), 1.e-3);
    }

    @ParameterizedTest()
    @ValueSource(booleans = {true, false})
    void legDistanceWithDuplicateEndpoint_onlyTwoPoints(boolean simplifyResponse) {
        // see #3007
        GraphHopper hopper = new GraphHopper().
                setGraphHopperLocation(GH_LOCATION).
                setOSMFile(MONACO).
                setEncodedValuesString("car_access, car_average_speed").
                setProfiles(TestProfiles.accessAndSpeed("car")).
                importOrLoad();
        hopper.getRouterConfig().setSimplifyResponse(simplifyResponse);
        GHRequest request = new GHRequest().setProfile("car");
        // special case where the points are so close to each other that the resulting route contains only two points total
        request.addPoint(new GHPoint(43.732399, 7.426658));
        request.addPoint(new GHPoint(43.732499, 7.426758));
        request.addPoint(new GHPoint(43.732499, 7.426758));
        request.setPathDetails(List.of("leg_distance"));
        GHResponse routeRsp = hopper.route(request);
        assertEquals(2, routeRsp.getBest().getPoints().size());
        assertEquals(10.439, routeRsp.getBest().getDistance(), 1.e-3);
        List<PathDetail> p = routeRsp.getBest().getPathDetails().get("leg_distance");
        // there should be two consecutive leg_distance intervals, even though the second is empty: [0,3] and [3,3], see #2915
        assertEquals(2, p.size());
        assertEquals(0, p.get(0).getFirst());
        assertEquals(1, p.get(0).getLast());
        assertEquals(10.439, (double) p.get(0).getValue(), 1.e-3);
        assertEquals(1, p.get(1).getFirst());
        assertEquals(1, p.get(1).getLast());
        assertEquals(0.0, (double) p.get(1).getValue(), 1.e-3);
    }

}<|MERGE_RESOLUTION|>--- conflicted
+++ resolved
@@ -455,7 +455,7 @@
                 setProfiles(TestProfiles.accessSpeedAndPriority(profile, "bike"));
         hopper.importOrLoad();
 
-        GHRequest req = new GHRequest(50.028917, 11.496506, 49.982862, 11.598022).
+        GHRequest req = new GHRequest(50.028917, 11.496506, 49.982089,11.599224).
                 setAlgorithm(ALT_ROUTE).setProfile(profile);
 
         req.putHint("alternative_route.max_paths", 3);
@@ -464,19 +464,11 @@
 
         assertEquals(3, rsp.getAll().size());
         // via ramsenthal
-<<<<<<< HEAD
-        assertEquals(2603, rsp.getAll().get(0).getTime() / 1000);
-        // via eselslohe -> theta;
-        assertEquals(2694, rsp.getAll().get(1).getTime() / 1000);
-        // via unterwaiz
-        assertEquals(2957, rsp.getAll().get(2).getTime() / 1000);
-=======
         assertEquals(2636, rsp.getAll().get(0).getTime() / 1000);
         // via eselslohe
         assertEquals(2783, rsp.getAll().get(1).getTime() / 1000);
         // via unterwaiz
         assertEquals(2985, rsp.getAll().get(2).getTime() / 1000);
->>>>>>> b5edf206
     }
 
     @Test
