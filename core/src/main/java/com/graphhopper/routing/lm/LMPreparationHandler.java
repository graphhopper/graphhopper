/*
 *  Licensed to GraphHopper GmbH under one or more contributor
 *  license agreements. See the NOTICE file distributed with this work for
 *  additional information regarding copyright ownership.
 *
 *  GraphHopper GmbH licenses this file to you under the Apache License,
 *  Version 2.0 (the "License"); you may not use this file except in
 *  compliance with the License. You may obtain a copy of the License at
 *
 *       http://www.apache.org/licenses/LICENSE-2.0
 *
 *  Unless required by applicable law or agreed to in writing, software
 *  distributed under the License is distributed on an "AS IS" BASIS,
 *  WITHOUT WARRANTIES OR CONDITIONS OF ANY KIND, either express or implied.
 *  See the License for the specific language governing permissions and
 *  limitations under the License.
 */
package com.graphhopper.routing.lm;

import com.graphhopper.GraphHopperConfig;
import com.graphhopper.routing.RoutingAlgorithmFactory;
import com.graphhopper.routing.ch.CHPreparationHandler;
import com.graphhopper.routing.util.HintsMap;
import com.graphhopper.routing.weighting.AbstractWeighting;
import com.graphhopper.routing.weighting.Weighting;
import com.graphhopper.storage.Graph;
import com.graphhopper.storage.GraphHopperStorage;
import com.graphhopper.storage.StorableProperties;
import com.graphhopper.storage.index.LocationIndex;
import com.graphhopper.util.PMap;
import com.graphhopper.util.Parameters;
import com.graphhopper.util.Parameters.Landmark;
import org.slf4j.Logger;
import org.slf4j.LoggerFactory;

import java.io.IOException;
import java.util.*;
import java.util.concurrent.ExecutorCompletionService;
import java.util.concurrent.ExecutorService;
import java.util.concurrent.atomic.AtomicBoolean;

import static com.graphhopper.util.Helper.*;

/**
 * This class deals with the A*, landmark and triangulation (ALT) preparations.
 *
 * @author Peter Karich
 */
public class LMPreparationHandler {
    private Logger LOGGER = LoggerFactory.getLogger(LMPreparationHandler.class);
    private int landmarkCount = 16;
    private int activeLandmarkCount = 8;

    private final List<PrepareLandmarks> preparations = new ArrayList<>();
    // input weighting list from configuration file
    // one such entry can result into multiple Weighting objects e.g. fastest & car,foot => fastest|car and fastest|foot
    private final List<String> lmProfileStrings = new ArrayList<>();
    private final List<LMProfile> lmProfiles = new ArrayList<>();
    private final Map<String, Double> maximumWeights = new HashMap<>();
    private int minNodes = -1;
    private boolean disablingAllowed = false;
    private final List<String> lmSuggestionsLocations = new ArrayList<>(5);
    private int preparationThreads;
    private ExecutorService threadPool;
    private boolean logDetails = false;

    public LMPreparationHandler() {
        setPreparationThreads(1);
    }

    public void init(GraphHopperConfig ghConfig) {
        setPreparationThreads(ghConfig.getInt(Parameters.Landmark.PREPARE + "threads", getPreparationThreads()));

        landmarkCount = ghConfig.getInt(Parameters.Landmark.COUNT, landmarkCount);
        activeLandmarkCount = ghConfig.getInt(Landmark.ACTIVE_COUNT_DEFAULT, Math.min(8, landmarkCount));
        if (activeLandmarkCount > landmarkCount)
            throw new IllegalArgumentException("Default value for active landmarks " + activeLandmarkCount
                    + " should be less or equal to landmark count of " + landmarkCount);
        logDetails = ghConfig.getBool(Landmark.PREPARE + "log_details", false);
        minNodes = ghConfig.getInt(Landmark.PREPARE + "min_network_size", -1);

        for (String loc : ghConfig.get(Landmark.PREPARE + "suggestions_location", "").split(",")) {
            if (!loc.trim().isEmpty())
                lmSuggestionsLocations.add(loc.trim());
        }
        String lmWeightingsStr = ghConfig.get(Landmark.PREPARE + "weightings", "");
        if (!lmWeightingsStr.isEmpty() && !lmWeightingsStr.equalsIgnoreCase("no") && !lmWeightingsStr.equalsIgnoreCase("false")) {
            List<String> tmpLMWeightingList = Arrays.asList(lmWeightingsStr.split(","));
            setLMProfileStrings(tmpLMWeightingList);
        }

        setDisablingAllowed(ghConfig.getBool(Landmark.INIT_DISABLING_ALLOWED, isDisablingAllowed()));
    }

    public int getLandmarks() {
        return landmarkCount;
    }

    public LMPreparationHandler setDisablingAllowed(boolean disablingAllowed) {
        this.disablingAllowed = disablingAllowed;
        return this;
    }

    public final boolean isDisablingAllowed() {
        return disablingAllowed || !isEnabled();
    }

    public final boolean isEnabled() {
        return !lmProfileStrings.isEmpty() || !lmProfiles.isEmpty() || !preparations.isEmpty();
    }

    public int getPreparationThreads() {
        return preparationThreads;
    }

    /**
     * This method changes the number of threads used for preparation on import. Default is 1. Make
     * sure that you have enough memory when increasing this number!
     */
    public void setPreparationThreads(int preparationThreads) {
        this.preparationThreads = preparationThreads;
        this.threadPool = java.util.concurrent.Executors.newFixedThreadPool(preparationThreads);
    }

    /**
     * Enables the use of landmarks to reduce query times.
     *
     * @param lmProfilesStrings A list containing multiple lm profiles like: "fastest", "shortest" or
     *                          your own weight-calculation type.
     */
    public LMPreparationHandler setLMProfileStrings(List<String> lmProfilesStrings) {
        lmProfileStrings.clear();
        for (String profileStr : lmProfilesStrings) {
            profileStr = toLowerCase(profileStr);
            profileStr = profileStr.trim();
            addLMProfileAsString(profileStr);
        }
        return this;
    }

    public List<String> getLMProfileStrings() {
        return lmProfileStrings;
    }

    public LMPreparationHandler addLMProfileAsString(String profile) {
        String[] str = profile.split("\\|");
        double value = -1;
        if (str.length > 1) {
            PMap map = new PMap(profile);
            value = map.getDouble("maximum", -1);
        }

        lmProfileStrings.add(str[0]);
        maximumWeights.put(str[0], value);
        return this;
    }

    /**
     * Decouple weightings from PrepareLandmarks as we need weightings for the graphstorage and the
     * graphstorage for the preparation.
     */
    public LMPreparationHandler addLMProfile(LMProfile lmProfile) {
        lmProfiles.add(lmProfile);
        return this;
    }

    public LMPreparationHandler addPreparation(PrepareLandmarks plm) {
        preparations.add(plm);
        int lastIndex = preparations.size() - 1;
        if (lastIndex >= lmProfiles.size())
            throw new IllegalStateException("Cannot access profile for PrepareLandmarks with " + plm.getLMProfile()
                    + ". Call add(LMProfile) before");

        if (preparations.get(lastIndex).getLMProfile() != lmProfiles.get(lastIndex))
            throw new IllegalArgumentException("LMProfile of PrepareLandmarks " + preparations.get(lastIndex).getLMProfile()
                    + " needs to be identical to previously added " + lmProfiles.get(lastIndex));
        return this;
    }

    public boolean hasLMProfiles() {
        return !lmProfiles.isEmpty();
    }

    public int size() {
        return preparations.size();
    }

    public List<LMProfile> getLMProfiles() {
        return lmProfiles;
    }

    public List<PrepareLandmarks> getPreparations() {
        return preparations;
    }

    /**
     * @return a {@link RoutingAlgorithmFactory} for LM or throw an error if no preparation is available for the given
     * hints
     */
    public RoutingAlgorithmFactory getAlgorithmFactory(HintsMap map) {
        PrepareLandmarks preparation = getPreparation(map);
        return new LMRoutingAlgorithmFactory(preparation.getLandmarkStorage(), activeLandmarkCount, preparation.getBaseNodes());
    }

    private PrepareLandmarks getPreparation(HintsMap map) {
        if (preparations.isEmpty())
            throw new IllegalStateException("No LM preparations added yet");

        // if no weighting or vehicle is specified for this request and there is only one preparation, use it
        if ((map.getWeighting().isEmpty() || map.getVehicle().isEmpty()) && preparations.size() == 1) {
            return preparations.get(0);
        }

        List<String> lmProfiles = new ArrayList<>(preparations.size());
        for (final PrepareLandmarks p : preparations) {
            lmProfiles.add(p.getLMProfile().getName());
            if (p.getLMProfile().getWeighting().matches(map))
                return p;
        }

        // There are situations where we can use the requested encoder/weighting with an existing LM preparation, even
        // though the preparation was done with a different weighting. For example this works when the new weighting
        // only yields higher (but never lower) weights than the one that was used for the preparation. However, its not
        // trivial to check whether or not this is the case so we do not allow this for now.
        String requestedString = (map.getWeighting().isEmpty() ? "*" : map.getWeighting()) + "|" +
                (map.getVehicle().isEmpty() ? "*" : map.getVehicle());
        throw new IllegalArgumentException("Cannot find matching LM profile for your request. Please check your parameters." +
                "\nYou can try disabling LM by setting " + Parameters.Landmark.DISABLE + "=true" +
                "\nrequested: " + requestedString + "\navailable: " + lmProfiles);
    }

<<<<<<< HEAD
=======
    private static class LMRoutingAlgorithmFactory implements RoutingAlgorithmFactory {
        private RoutingAlgorithmFactory defaultAlgoFactory;
        private PrepareLandmarks p;

        public LMRoutingAlgorithmFactory(PrepareLandmarks p, RoutingAlgorithmFactory defaultAlgoFactory) {
            this.defaultAlgoFactory = defaultAlgoFactory;
            this.p = p;
        }

        public RoutingAlgorithmFactory getDefaultAlgoFactory() {
            return defaultAlgoFactory;
        }

        @Override
        public RoutingAlgorithm createAlgo(Graph g, AlgorithmOptions opts) {
            RoutingAlgorithm algo = defaultAlgoFactory.createAlgo(g, opts);
            return p.getPreparedRoutingAlgorithm(g, algo, opts);
        }
    }

>>>>>>> 32cfae25
    /**
     * This method calculates the landmark data for all profiles (optionally in parallel) or if already existent loads it.
     *
     * @return true if the preparation data for at least one profile was calculated.
     * @see CHPreparationHandler#prepare(StorableProperties, boolean) for a very similar method
     */
    public boolean loadOrDoWork(final StorableProperties properties, final boolean closeEarly) {
        ExecutorCompletionService<String> completionService = new ExecutorCompletionService<>(threadPool);
        int counter = 0;
        final AtomicBoolean prepared = new AtomicBoolean(false);
        for (final PrepareLandmarks plm : preparations) {
            counter++;
            final int tmpCounter = counter;
            final String name = plm.getLMProfile().getName();
            completionService.submit(new Runnable() {
                @Override
                public void run() {
                    if (plm.loadExisting())
                        return;

                    LOGGER.info(tmpCounter + "/" + getPreparations().size() + " calling LM prepare.doWork for " + plm.getLMProfile().getWeighting() + " ... (" + getMemInfo() + ")");
                    prepared.set(true);
                    Thread.currentThread().setName(name);
                    plm.doWork();
                    if (closeEarly) {
                        plm.close();
                    }
                    properties.put(Landmark.PREPARE + "date." + name, createFormatter().format(new Date()));
                }
            }, name);
        }

        threadPool.shutdown();

        try {
            for (int i = 0; i < preparations.size(); i++) {
                completionService.take().get();
            }
        } catch (Exception e) {
            threadPool.shutdownNow();
            throw new RuntimeException(e);
        }
        return prepared.get();
    }

    /**
     * This method creates the landmark storages ready for landmark creation.
     */
    public void createPreparations(GraphHopperStorage ghStorage, LocationIndex locationIndex) {
        if (!isEnabled() || !preparations.isEmpty())
            return;
        if (lmProfiles.isEmpty())
            throw new IllegalStateException("No landmark weightings found");

        List<LandmarkSuggestion> lmSuggestions = new ArrayList<>(lmSuggestionsLocations.size());
        if (!lmSuggestionsLocations.isEmpty()) {
            try {
                for (String loc : lmSuggestionsLocations) {
                    lmSuggestions.add(LandmarkSuggestion.readLandmarks(loc, locationIndex));
                }
            } catch (IOException ex) {
                throw new RuntimeException(ex);
            }
        }

        for (LMProfile lmProfile : lmProfiles) {
            Double maximumWeight = maximumWeights.get(lmProfile.getWeighting().getName());
            if (maximumWeight == null)
                throw new IllegalStateException("maximumWeight cannot be null. Default should be just negative. " +
                        "Couldn't find " + lmProfile.getName() + " in " + maximumWeights);

            PrepareLandmarks tmpPrepareLM = new PrepareLandmarks(ghStorage.getDirectory(), ghStorage,
                    lmProfile, landmarkCount).
                    setLandmarkSuggestions(lmSuggestions).
                    setMaximumWeight(maximumWeight).
                    setLogDetails(logDetails);
            if (minNodes > 1)
                tmpPrepareLM.setMinimumNodes(minNodes);
            addPreparation(tmpPrepareLM);
        }
    }
}<|MERGE_RESOLUTION|>--- conflicted
+++ resolved
@@ -21,9 +21,6 @@
 import com.graphhopper.routing.RoutingAlgorithmFactory;
 import com.graphhopper.routing.ch.CHPreparationHandler;
 import com.graphhopper.routing.util.HintsMap;
-import com.graphhopper.routing.weighting.AbstractWeighting;
-import com.graphhopper.routing.weighting.Weighting;
-import com.graphhopper.storage.Graph;
 import com.graphhopper.storage.GraphHopperStorage;
 import com.graphhopper.storage.StorableProperties;
 import com.graphhopper.storage.index.LocationIndex;
@@ -229,29 +226,6 @@
                 "\nrequested: " + requestedString + "\navailable: " + lmProfiles);
     }
 
-<<<<<<< HEAD
-=======
-    private static class LMRoutingAlgorithmFactory implements RoutingAlgorithmFactory {
-        private RoutingAlgorithmFactory defaultAlgoFactory;
-        private PrepareLandmarks p;
-
-        public LMRoutingAlgorithmFactory(PrepareLandmarks p, RoutingAlgorithmFactory defaultAlgoFactory) {
-            this.defaultAlgoFactory = defaultAlgoFactory;
-            this.p = p;
-        }
-
-        public RoutingAlgorithmFactory getDefaultAlgoFactory() {
-            return defaultAlgoFactory;
-        }
-
-        @Override
-        public RoutingAlgorithm createAlgo(Graph g, AlgorithmOptions opts) {
-            RoutingAlgorithm algo = defaultAlgoFactory.createAlgo(g, opts);
-            return p.getPreparedRoutingAlgorithm(g, algo, opts);
-        }
-    }
-
->>>>>>> 32cfae25
     /**
      * This method calculates the landmark data for all profiles (optionally in parallel) or if already existent loads it.
      *
