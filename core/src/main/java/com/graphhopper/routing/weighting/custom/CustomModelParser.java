/*
 *  Licensed to GraphHopper GmbH under one or more contributor
 *  license agreements. See the NOTICE file distributed with this work for
 *  additional information regarding copyright ownership.
 *
 *  GraphHopper GmbH licenses this file to you under the Apache License,
 *  Version 2.0 (the "License"); you may not use this file except in
 *  compliance with the License. You may obtain a copy of the License at
 *
 *       http://www.apache.org/licenses/LICENSE-2.0
 *
 *  Unless required by applicable law or agreed to in writing, software
 *  distributed under the License is distributed on an "AS IS" BASIS,
 *  WITHOUT WARRANTIES OR CONDITIONS OF ANY KIND, either express or implied.
 *  See the License for the specific language governing permissions and
 *  limitations under the License.
 */
package com.graphhopper.routing.weighting.custom;

import com.graphhopper.json.Statement;
import com.graphhopper.routing.ev.*;
import com.graphhopper.routing.util.EncodingManager;
import com.graphhopper.routing.util.FlagEncoder;
import com.graphhopper.routing.weighting.TurnCostProvider;
import com.graphhopper.util.CustomModel;
import com.graphhopper.util.EdgeIteratorState;
import com.graphhopper.util.GHUtility;
import com.graphhopper.util.JsonFeature;
import com.graphhopper.util.shapes.BBox;
import com.graphhopper.util.shapes.Polygon;
import org.codehaus.commons.compiler.CompileException;
import org.codehaus.commons.compiler.Location;
import org.codehaus.commons.compiler.io.Readers;
import org.codehaus.janino.Scanner;
import org.codehaus.janino.*;
import org.codehaus.janino.util.DeepCopier;
import org.locationtech.jts.geom.Polygonal;
import org.locationtech.jts.geom.prep.PreparedPolygon;
import org.slf4j.LoggerFactory;

import java.io.*;
import java.util.*;
import java.util.concurrent.atomic.AtomicLong;

public class CustomModelParser {
    private static final AtomicLong longVal = new AtomicLong(1);
    static final String IN_AREA_PREFIX = "in_";
    private static final Set<String> allowedNames = new HashSet<>(Arrays.asList("edge", "Math"));
    private static final boolean JANINO_DEBUG = Boolean.getBoolean(Scanner.SYSTEM_PROPERTY_SOURCE_DEBUGGING_ENABLE);
    private static final String SCRIPT_FILE_DIR = System.getProperty(Scanner.SYSTEM_PROPERTY_SOURCE_DEBUGGING_DIR, "./src/main/java/com/graphhopper/routing/weighting/custom");

    // Without a cache the class creation takes 10-40ms which makes routingLM8 requests 20% slower on average.
    // CH requests and preparation is unaffected as cached weighting from preparation is used.
    // Use accessOrder==true to remove oldest accessed entry, not oldest inserted.
    private static final int CACHE_SIZE = Integer.getInteger("graphhopper.custom_weighting.cache_size", 1000);
    private static final Map<String, Class<?>> CACHE = Collections.synchronizedMap(
            new LinkedHashMap<String, Class<?>>(CACHE_SIZE, 0.75f, true) {
                protected boolean removeEldestEntry(Map.Entry eldest) {
                    return size() > CACHE_SIZE;
                }
            });

    // This internal cache ensures that the "internal" Weighting classes specified in the profiles, are never removed regardless
    // of how frequent other Weightings are created and accessed. We only need to synchronize the get and put methods alone.
    // E.g. we do not care for the race condition where two identical classes are requested and one of them is overwritten.
    // TODO perf compare with ConcurrentHashMap, but I guess, if there is a difference at all, it is not big for small maps
    private static final Map<String, Class<?>> INTERNAL_CACHE = Collections.synchronizedMap(new HashMap<>());

    private CustomModelParser() {
        // utility class
    }

    public static CustomWeighting createWeighting(FlagEncoder baseFlagEncoder, EncodedValueLookup lookup, TurnCostProvider turnCostProvider,
                                                  CustomModel customModel) {
        if (customModel == null)
            throw new IllegalStateException("CustomModel cannot be null");
        CustomWeighting.Parameters parameters = createWeightingParameters(customModel, lookup, baseFlagEncoder.getMaxSpeed(), baseFlagEncoder.toString());
        return new CustomWeighting(baseFlagEncoder, turnCostProvider, parameters);
    }

    /**
     * This method compiles a new subclass of CustomWeightingHelper composed from the provided CustomModel caches this
     * and returns an instance.
     */
<<<<<<< HEAD
    static CustomWeighting.Parameters createWeightingParameters(CustomModel customModel, EncodedValueLookup lookup, double globalMaxSpeed,
                                                                String baseEncoderName) {
        String key = customModel.toString() + ",global:" + globalMaxSpeed;
=======
    static CustomWeighting.Parameters createWeightingParameters(CustomModel customModel, EncodedValueLookup lookup,
                                                                double globalMaxSpeed, DecimalEncodedValue avgSpeedEnc) {
        final double maxSpeed = customModel.findMaxSpeed(globalMaxSpeed);
        final double maxPriority = customModel.findMaxPriority(1);
        String key = customModel.toString() + ",maxSpeed:" + maxSpeed + ",maxPriority:" + maxPriority;
>>>>>>> eace9b01
        if (key.length() > 100_000) throw new IllegalArgumentException("Custom Model too big: " + key.length());

        Class<?> clazz = customModel.isInternal() ? INTERNAL_CACHE.get(key) : null;
        if (CACHE_SIZE > 0 && clazz == null)
            clazz = CACHE.get(key);
        if (clazz == null) {
            clazz = createClazz(customModel, lookup, maxSpeed);
            if (customModel.isInternal()) {
                INTERNAL_CACHE.put(key, clazz);
                if (INTERNAL_CACHE.size() > 100) {
                    CACHE.putAll(INTERNAL_CACHE);
                    INTERNAL_CACHE.clear();
                    LoggerFactory.getLogger(CustomModelParser.class).warn("Internal cache must stay small but was "
                            + INTERNAL_CACHE.size() + ". Cleared it. Misuse of CustomModel::__internal_cache?");
                }
            } else if (CACHE_SIZE > 0) {
                CACHE.put(key, clazz);
            }
        }

        try {
            // The class does not need to be thread-safe as we create an instance per request
            CustomWeightingHelper prio = (CustomWeightingHelper) clazz.getDeclaredConstructor().newInstance();
<<<<<<< HEAD
            DecimalEncodedValue avgSpeedEnc = lookup.getDecimalEncodedValue(EncodingManager.getKey(baseEncoderName, "average_speed"));
            final String pKey = EncodingManager.getKey(baseEncoderName, "priority");
            DecimalEncodedValue priorityEnc = lookup.hasEncodedValue(pKey) ? lookup.getDecimalEncodedValue(pKey) : null;
            prio.init(lookup, avgSpeedEnc, priorityEnc, customModel.getAreas());
            return new CustomWeighting.Parameters(prio::getSpeed, prio::getPriority, findMaxSpeed(customModel, globalMaxSpeed),
=======
            prio.init(lookup, avgSpeedEnc, customModel.getAreas());
            return new CustomWeighting.Parameters(prio::getSpeed, prio::getPriority, maxSpeed, maxPriority,
>>>>>>> eace9b01
                    customModel.getDistanceInfluence(), customModel.getHeadingPenalty());
        } catch (ReflectiveOperationException ex) {
            throw new IllegalArgumentException("Cannot compile expression " + ex.getMessage(), ex);
        }
    }

    private static Class<?> createClazz(CustomModel customModel, EncodedValueLookup lookup, double globalMaxSpeed) {
        try {
            HashSet<String> priorityVariables = new LinkedHashSet<>();
            List<Java.BlockStatement> priorityStatements = createGetPriorityStatements(priorityVariables, customModel, lookup);
            HashSet<String> speedVariables = new LinkedHashSet<>();
            List<Java.BlockStatement> speedStatements = createGetSpeedStatements(speedVariables, customModel, lookup, globalMaxSpeed);
            // Create different class name, which is required only for debugging.
            // TODO does it improve performance too? I.e. it could be that the JIT is confused if different classes
            //  have the same name and it mixes performance stats. See https://github.com/janino-compiler/janino/issues/137
            long counter = longVal.incrementAndGet();
            String classTemplate = createClassTemplate(counter, priorityVariables, speedVariables, lookup, customModel);
            Java.CompilationUnit cu = (Java.CompilationUnit) new Parser(new Scanner("source", new StringReader(classTemplate))).
                    parseAbstractCompilationUnit();
            cu = injectStatements(priorityStatements, speedStatements, cu);
            SimpleCompiler sc = createCompiler(counter, cu);
            return sc.getClassLoader().loadClass("com.graphhopper.routing.weighting.custom.JaninoCustomWeightingHelperSubclass" + counter);
        } catch (Exception ex) {
            String errString = "Cannot compile expression";
            if (ex instanceof CompileException)
                errString += ", in " + ((CompileException) ex).getLocation().getFileName();
            throw new IllegalArgumentException(errString + ": " + ex.getMessage(), ex);
        }
    }

    /**
     * Parse the expressions from CustomModel relevant for the method getSpeed - see createClassTemplate.
     *
     * @return the created statements (parsed expressions)
     */
    private static List<Java.BlockStatement> createGetSpeedStatements(Set<String> speedVariables,
                                                                      CustomModel customModel, EncodedValueLookup lookup,
                                                                      double globalMaxSpeed) throws Exception {
        List<Java.BlockStatement> speedStatements = new ArrayList<>();
        speedStatements.addAll(verifyExpressions(new StringBuilder(), "in 'speed' entry, ", speedVariables,
                customModel.getSpeed(), lookup, "return Math.min(value, " + globalMaxSpeed + ");\n"));
        String speedMethodStartBlock = "double value = super.getRawSpeed(edge, reverse);\n";
        // a bit inefficient to possibly define variables twice, but for now we have two separate methods
        for (String arg : speedVariables) {
            speedMethodStartBlock += getVariableDeclaration(lookup, arg);
        }
        speedStatements.addAll(0, new Parser(new org.codehaus.janino.Scanner("getSpeed", new StringReader(speedMethodStartBlock))).
                parseBlockStatements());
        return speedStatements;
    }

    /**
     * Parse the expressions from CustomModel relevant for the method getPriority - see createClassTemplate.
     *
     * @return the created statements (parsed expressions)
     */
    private static List<Java.BlockStatement> createGetPriorityStatements(Set<String> priorityVariables,
                                                                         CustomModel customModel, EncodedValueLookup lookup) throws Exception {
        List<Java.BlockStatement> priorityStatements = new ArrayList<>();
        priorityStatements.addAll(verifyExpressions(new StringBuilder(), "in 'priority' entry, ",
                priorityVariables, customModel.getPriority(), lookup, "return value;"));
        String priorityMethodStartBlock = "double value = super.getRawPriority(edge, reverse);\n";
        for (String arg : priorityVariables) {
            priorityMethodStartBlock += getVariableDeclaration(lookup, arg);
        }
        priorityStatements.addAll(0, new Parser(new org.codehaus.janino.Scanner("getPriority", new StringReader(priorityMethodStartBlock))).
                parseBlockStatements());
        return priorityStatements;
    }

    static boolean isValidVariableName(String name) {
        return name.startsWith(IN_AREA_PREFIX) || allowedNames.contains(name);
    }

    /**
     * For the methods getSpeed and getPriority we declare variables that contain the encoded value of the current edge
     * or if an area contains the current edge.
     */
    private static String getVariableDeclaration(EncodedValueLookup lookup, String arg) {
        if (lookup.hasEncodedValue(arg)) {
            EncodedValue enc = lookup.getEncodedValue(arg, EncodedValue.class);
            return getReturnType(enc) + " " + arg + " = reverse ? " +
                    "edge.getReverse((" + getInterface(enc) + ") this." + arg + "_enc) : " +
                    "edge.get((" + getInterface(enc) + ") this." + arg + "_enc);\n";
        } else if (isValidVariableName(arg)) {
            return "";
        } else {
            throw new IllegalArgumentException("Not supported " + arg);
        }
    }

    /**
     * @return the interface as string of the provided EncodedValue, e.g. IntEncodedValue (only interface) or
     * BooleanEncodedValue (first interface). For StringEncodedValue we return IntEncodedValue to return the index
     * instead of the String for faster comparison.
     */
    private static String getInterface(EncodedValue enc) {
        if (enc instanceof StringEncodedValue) return IntEncodedValue.class.getSimpleName();
        if (enc.getClass().getInterfaces().length == 0) return enc.getClass().getSimpleName();
        return enc.getClass().getInterfaces()[0].getSimpleName();
    }

    private static String getReturnType(EncodedValue encodedValue) {
        String name = encodedValue.getClass().getSimpleName();
        if (name.contains("Enum")) return "Enum";
        if (name.contains("String")) return "int"; // we use indexOf
        if (name.contains("Decimal")) return "double";
        if (name.contains("Int")) return "int";
        if (name.contains("Boolean")) return "boolean";
        throw new IllegalArgumentException("Unsupported EncodedValue: " + encodedValue.getClass());
    }

    /**
     * Create the class source file from the detected variables (priorityVariables and speedVariables). We assume that
     * these variables are safe although they are user input because we collected them from parsing via Janino. This
     * means that the source file is free from user input and could be directly compiled. Before we do this we still
     * have to inject that parsed and safe user expressions in a later step.
     */
    private static String createClassTemplate(long counter, Set<String> priorityVariables, Set<String> speedVariables,
                                              EncodedValueLookup lookup, CustomModel customModel) {
        final StringBuilder importSourceCode = new StringBuilder("import com.graphhopper.routing.ev.*;\n");
        importSourceCode.append("import java.util.Map;\n");
        final StringBuilder classSourceCode = new StringBuilder(100);
        boolean includedAreaImports = false;

        final StringBuilder initSourceCode = new StringBuilder("this.avg_speed_enc = avgSpeedEnc;\n");
        initSourceCode.append("this.priority_enc = priorityEnc;\n");
        Set<String> set = new HashSet<>(priorityVariables);
        set.addAll(speedVariables);
        for (String arg : set) {
            if (lookup.hasEncodedValue(arg)) {
                EncodedValue enc = lookup.getEncodedValue(arg, EncodedValue.class);
                classSourceCode.append("protected " + getInterface(enc) + " " + arg + "_enc;\n");
                initSourceCode.append("if (lookup.hasEncodedValue(\"" + arg + "\")) ");
                initSourceCode.append("this." + arg + "_enc = (" + getInterface(enc)
                        + ") lookup.getEncodedValue(\"" + arg + "\", EncodedValue.class);\n");
            } else if (arg.startsWith(IN_AREA_PREFIX)) {
                if (!includedAreaImports) {
                    importSourceCode.append("import " + BBox.class.getName() + ";\n");
                    importSourceCode.append("import " + GHUtility.class.getName() + ";\n");
                    importSourceCode.append("import " + PreparedPolygon.class.getName() + ";\n");
                    importSourceCode.append("import " + Polygonal.class.getName() + ";\n");
                    importSourceCode.append("import " + JsonFeature.class.getName() + ";\n");
                    importSourceCode.append("import " + Polygon.class.getName() + ";\n");
                    includedAreaImports = true;
                }

                String id = arg.substring(IN_AREA_PREFIX.length());
                if (!EncodingManager.isValidEncodedValue(id))
                    throw new IllegalArgumentException("Area has invalid name: " + arg);
                JsonFeature feature = customModel.getAreas().get(id);
                if (feature == null)
                    throw new IllegalArgumentException("Area '" + id + "' wasn't found");
                if (feature.getGeometry() == null)
                    throw new IllegalArgumentException("Area '" + id + "' does not contain a geometry");
                if (!(feature.getGeometry() instanceof Polygonal))
                    throw new IllegalArgumentException("Currently only type=Polygon is supported for areas but was " + feature.getGeometry().getGeometryType());
                if (feature.getProperties() != null && !feature.getProperties().isEmpty() || feature.getBBox() != null)
                    throw new IllegalArgumentException("Bounding box and properties of area " + id + " must be empty");
                classSourceCode.append("protected " + Polygon.class.getSimpleName() + " " + arg + ";\n");
                initSourceCode.append("JsonFeature feature_" + id + " = (JsonFeature) areas.get(\"" + id + "\");\n");
                initSourceCode.append("this." + arg + " = new Polygon(new PreparedPolygon((Polygonal) feature_" + id + ".getGeometry()));\n");
            } else {
                if (!isValidVariableName(arg))
                    throw new IllegalArgumentException("Variable not supported: " + arg);
            }
        }

        return ""
                + "package com.graphhopper.routing.weighting.custom;"
                + "import " + CustomWeightingHelper.class.getName() + ";\n"
                + "import " + EncodedValueLookup.class.getName() + ";\n"
                + "import " + EdgeIteratorState.class.getName() + ";\n"
                + importSourceCode
                + "\npublic class JaninoCustomWeightingHelperSubclass" + counter + " extends " + CustomWeightingHelper.class.getSimpleName() + " {\n"
                + classSourceCode
                + "   @Override\n"
                + "   public void init(EncodedValueLookup lookup, " + DecimalEncodedValue.class.getName() + " avgSpeedEnc, "
                + DecimalEncodedValue.class.getName() + " priorityEnc, Map<String, " + JsonFeature.class.getName() + "> areas) {\n"
                + initSourceCode
                + "   }\n\n"
                // we need these placeholder methods so that the hooks in DeepCopier are invoked
                + "   @Override\n"
                + "   public double getPriority(EdgeIteratorState edge, boolean reverse) {\n"
                + "      return 1; //will be overwritten by code injected in DeepCopier\n"
                + "   }\n"
                + "   @Override\n"
                + "   public double getSpeed(EdgeIteratorState edge, boolean reverse) {\n"
                + "      return getRawSpeed(edge, reverse); //will be overwritten by code injected in DeepCopier\n"
                + "   }\n"
                + "}";
    }

    /**
     * This method does:
     * 1. check user expressions via Parser.parseConditionalExpression and only allow whitelisted variables and methods.
     * 2. while this check it also guesses the variable names and stores it in createObjects
     * 3. creates if-then-elseif expressions from the checks and returns them as BlockStatements
     *
     * @return the created if-then, else and elseif statements
     */
    private static List<Java.BlockStatement> verifyExpressions(StringBuilder expressions, String info, Set<String> createObjects,
                                                               List<Statement> list, EncodedValueLookup lookup,
                                                               String lastStmt) throws Exception {
        // allow variables, all encoded values, constants
        ExpressionVisitor.NameValidator nameInConditionValidator = name -> lookup.hasEncodedValue(name)
                || name.toUpperCase(Locale.ROOT).equals(name) || isValidVariableName(name);
        ExpressionVisitor.parseExpressions(expressions, nameInConditionValidator, info, createObjects, list, lookup, lastStmt);
        return new Parser(new org.codehaus.janino.Scanner(info, new StringReader(expressions.toString()))).
                parseBlockStatements();
    }

    /**
     * Injects the already parsed expressions (converted to BlockStatement) via janinos DeepCopier to the provided
     * CompilationUnit cu (a class file).
     */
    private static Java.CompilationUnit injectStatements(List<Java.BlockStatement> priorityStatements,
                                                         List<Java.BlockStatement> speedStatements,
                                                         Java.CompilationUnit cu) throws CompileException {
        cu = new DeepCopier() {
            boolean speedInjected = false;
            boolean priorityInjected = false;

            @Override
            public Java.FieldDeclaration copyFieldDeclaration(Java.FieldDeclaration subject) throws CompileException {
                // for https://github.com/janino-compiler/janino/issues/135
                Java.FieldDeclaration fd = super.copyFieldDeclaration(subject);
                fd.setEnclosingScope(subject.getEnclosingScope());
                return fd;
            }

            @Override
            public Java.MethodDeclarator copyMethodDeclarator(Java.MethodDeclarator subject) throws CompileException {
                if (subject.name.equals("getSpeed") && !speedStatements.isEmpty() && !speedInjected) {
                    speedInjected = true;
                    return injectStatements(subject, this, speedStatements);
                } else if (subject.name.equals("getPriority") && !priorityStatements.isEmpty() && !priorityInjected) {
                    priorityInjected = true;
                    return injectStatements(subject, this, priorityStatements);
                } else {
                    return super.copyMethodDeclarator(subject);
                }
            }
        }.copyCompilationUnit(cu);
        return cu;
    }

    private static Java.MethodDeclarator injectStatements(Java.MethodDeclarator subject, DeepCopier deepCopier,
                                                          List<Java.BlockStatement> statements) {
        try {
            if (statements.isEmpty())
                throw new IllegalArgumentException("Statements cannot be empty when copying method");
            Java.MethodDeclarator methodDecl = new Java.MethodDeclarator(
                    new Location("m1", 1, 1),
                    subject.getDocComment(),
                    deepCopier.copyModifiers(subject.getModifiers()),
                    deepCopier.copyOptionalTypeParameters(subject.typeParameters),
                    deepCopier.copyType(subject.type),
                    subject.name,
                    deepCopier.copyFormalParameters(subject.formalParameters),
                    deepCopier.copyTypes(subject.thrownExceptions),
                    deepCopier.copyOptionalElementValue(subject.defaultValue),
                    deepCopier.copyOptionalStatements(statements)
            );
            statements.forEach(st -> st.setEnclosingScope(methodDecl));
            return methodDecl;
        } catch (Exception ex) {
            throw new RuntimeException(ex);
        }
    }

    private static SimpleCompiler createCompiler(long counter, Java.AbstractCompilationUnit cu) throws CompileException {
        if (JANINO_DEBUG) {
            try {
                StringWriter sw = new StringWriter();
                Unparser.unparse(cu, sw);
                // System.out.println(sw.toString());
                File dir = new File(SCRIPT_FILE_DIR);
                File temporaryFile = new File(dir, "JaninoCustomWeightingHelperSubclass" + counter + ".java");
                Reader reader = Readers.teeReader(
                        new StringReader(sw.toString()), // in
                        new FileWriter(temporaryFile),   // out
                        true               // closeWriterOnEoi
                );
                return new SimpleCompiler(temporaryFile.getAbsolutePath(), reader);
            } catch (Exception ex) {
                throw new RuntimeException(ex);
            }
        } else {
            SimpleCompiler compiler = new SimpleCompiler();
            // compiler.setWarningHandler((handle, message, location) -> System.out.println(handle + ", " + message + ", " + location));
            compiler.cook(cu);
            return compiler;
        }
    }
}<|MERGE_RESOLUTION|>--- conflicted
+++ resolved
@@ -70,29 +70,31 @@
         // utility class
     }
 
-    public static CustomWeighting createWeighting(FlagEncoder baseFlagEncoder, EncodedValueLookup lookup, TurnCostProvider turnCostProvider,
-                                                  CustomModel customModel) {
+    public static CustomWeighting createWeighting(FlagEncoder baseFlagEncoder, EncodedValueLookup lookup,
+                                                  TurnCostProvider turnCostProvider, CustomModel customModel) {
         if (customModel == null)
             throw new IllegalStateException("CustomModel cannot be null");
-        CustomWeighting.Parameters parameters = createWeightingParameters(customModel, lookup, baseFlagEncoder.getMaxSpeed(), baseFlagEncoder.toString());
+        DecimalEncodedValue avgSpeedEnc = lookup.getDecimalEncodedValue(EncodingManager.getKey(baseFlagEncoder.toString(), "average_speed"));
+        final String pKey = EncodingManager.getKey(baseFlagEncoder.toString(), "priority");
+        DecimalEncodedValue priorityEnc = lookup.hasEncodedValue(pKey) ? lookup.getDecimalEncodedValue(pKey) : null;
+
+        CustomWeighting.Parameters parameters = createWeightingParameters(customModel, lookup,
+                avgSpeedEnc, baseFlagEncoder.getMaxSpeed(), priorityEnc);
         return new CustomWeighting(baseFlagEncoder, turnCostProvider, parameters);
     }
 
     /**
      * This method compiles a new subclass of CustomWeightingHelper composed from the provided CustomModel caches this
      * and returns an instance.
-     */
-<<<<<<< HEAD
-    static CustomWeighting.Parameters createWeightingParameters(CustomModel customModel, EncodedValueLookup lookup, double globalMaxSpeed,
-                                                                String baseEncoderName) {
-        String key = customModel.toString() + ",global:" + globalMaxSpeed;
-=======
+     * @param priorityEnc can be null
+     */
     static CustomWeighting.Parameters createWeightingParameters(CustomModel customModel, EncodedValueLookup lookup,
-                                                                double globalMaxSpeed, DecimalEncodedValue avgSpeedEnc) {
-        final double maxSpeed = customModel.findMaxSpeed(globalMaxSpeed);
-        final double maxPriority = customModel.findMaxPriority(1);
+                                                                DecimalEncodedValue avgSpeedEnc, double globalMaxSpeed,
+                                                                DecimalEncodedValue priorityEnc) {
+
+        final double maxSpeed = customModel.findMaxSpeed(globalMaxSpeed); // globalMaxSpeed can be lower than avgSpeedEnc.getMaxDecimal()
+        final double maxPriority = customModel.findMaxPriority(priorityEnc == null ? 1 : priorityEnc.getMaxDecimal());
         String key = customModel.toString() + ",maxSpeed:" + maxSpeed + ",maxPriority:" + maxPriority;
->>>>>>> eace9b01
         if (key.length() > 100_000) throw new IllegalArgumentException("Custom Model too big: " + key.length());
 
         Class<?> clazz = customModel.isInternal() ? INTERNAL_CACHE.get(key) : null;
@@ -116,16 +118,8 @@
         try {
             // The class does not need to be thread-safe as we create an instance per request
             CustomWeightingHelper prio = (CustomWeightingHelper) clazz.getDeclaredConstructor().newInstance();
-<<<<<<< HEAD
-            DecimalEncodedValue avgSpeedEnc = lookup.getDecimalEncodedValue(EncodingManager.getKey(baseEncoderName, "average_speed"));
-            final String pKey = EncodingManager.getKey(baseEncoderName, "priority");
-            DecimalEncodedValue priorityEnc = lookup.hasEncodedValue(pKey) ? lookup.getDecimalEncodedValue(pKey) : null;
             prio.init(lookup, avgSpeedEnc, priorityEnc, customModel.getAreas());
-            return new CustomWeighting.Parameters(prio::getSpeed, prio::getPriority, findMaxSpeed(customModel, globalMaxSpeed),
-=======
-            prio.init(lookup, avgSpeedEnc, customModel.getAreas());
             return new CustomWeighting.Parameters(prio::getSpeed, prio::getPriority, maxSpeed, maxPriority,
->>>>>>> eace9b01
                     customModel.getDistanceInfluence(), customModel.getHeadingPenalty());
         } catch (ReflectiveOperationException ex) {
             throw new IllegalArgumentException("Cannot compile expression " + ex.getMessage(), ex);
