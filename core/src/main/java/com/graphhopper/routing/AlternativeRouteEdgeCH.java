/*
 *  Licensed to GraphHopper GmbH under one or more contributor
 *  license agreements. See the NOTICE file distributed with this work for
 *  additional information regarding copyright ownership.
 *
 *  GraphHopper GmbH licenses this file to you under the Apache License,
 *  Version 2.0 (the "License"); you may not use this file except in
 *  compliance with the License. You may obtain a copy of the License at
 *
 *       http://www.apache.org/licenses/LICENSE-2.0
 *
 *  Unless required by applicable law or agreed to in writing, software
 *  distributed under the License is distributed on an "AS IS" BASIS,
 *  WITHOUT WARRANTIES OR CONDITIONS OF ANY KIND, either express or implied.
 *  See the License for the specific language governing permissions and
 *  limitations under the License.
 */

package com.graphhopper.routing;

import com.carrotsearch.hppc.IntIndexedContainer;
import com.carrotsearch.hppc.predicates.IntObjectPredicate;
<<<<<<< HEAD
import com.graphhopper.routing.ch.ShortcutUnpacker;
import com.graphhopper.storage.Graph;
import com.graphhopper.storage.RoutingCHEdgeIteratorState;
=======
import com.graphhopper.storage.Graph;
>>>>>>> 8a014cb8
import com.graphhopper.storage.RoutingCHGraph;
import com.graphhopper.util.EdgeIteratorState;
import com.graphhopper.util.PMap;

import java.util.*;

import static com.graphhopper.util.EdgeIterator.ANY_EDGE;

/**
 * Minimum number-of-moving-parts implementation of alternative route search with
 * contraction hierarchies.
 * <p>
 * "Alternative Routes in Road Networks" (Abraham et al.)
 *
 * @author michaz
 */
public class AlternativeRouteEdgeCH extends DijkstraBidirectionEdgeCHNoSOD {

    private final double maxWeightFactor;
    private final double maxShareFactor;
    private final double localOptimalityFactor;
    private final int maxPaths;
    private int extraVisitedNodes = 0;
    private List<AlternativeInfo> alternatives = new ArrayList<>();

    public AlternativeRouteEdgeCH(RoutingCHGraph graph, PMap hints) {
        super(graph);
        maxWeightFactor = hints.getDouble("alternative_route.max_weight_factor", 1.25);
        maxShareFactor = hints.getDouble("alternative_route.max_share_factor", 0.8);
        localOptimalityFactor = hints.getDouble("alternative_route.local_optimality_factor", 0.25);
        maxPaths = hints.getInt("alternative_route.max_paths", 3);
    }

    @Override
    public boolean finished() {
        if (finishedFrom && finishedTo)
            return true;

        // Continue search longer than for point to point search -- not sure if makes a difference at all
        return currFrom.weight >= bestWeight * maxWeightFactor && currTo.weight >= bestWeight * maxWeightFactor;
    }

    @Override
    public int getVisitedNodes() {
        return visitedCountFrom + visitedCountTo + extraVisitedNodes;
    }

    List<AlternativeInfo> calcAlternatives(final int s, final int t) {
        // First, do a regular bidirectional route search
        checkAlreadyRun();
        init(s, 0, t, 0);
        runAlgo();
        final Path bestPath = extractPath();
        if (!bestPath.isFound()) {
            return Collections.emptyList();
        }

        alternatives.add(new AlternativeInfo(bestPath, 0));

        final ArrayList<PotentialAlternativeInfo> potentialAlternativeInfos = new ArrayList<>();

        final Map<Integer, SPTEntry> bestWeightMapByNode = new HashMap<>();
        bestWeightMapTo.forEach(new IntObjectPredicate<SPTEntry>() {
            @Override
            public boolean apply(int key, SPTEntry value) {
                bestWeightMapByNode.put(value.adjNode, value);
                return true;
            }
        });

        bestWeightMapFrom.forEach(new IntObjectPredicate<SPTEntry>() {
            @Override
            public boolean apply(final int wurst, final SPTEntry fromSPTEntry) {
                SPTEntry toSPTEntry = bestWeightMapByNode.get(fromSPTEntry.adjNode);
                if (toSPTEntry == null)
                    return true;

                if (fromSPTEntry.getWeightOfVisitedPath() + toSPTEntry.getWeightOfVisitedPath() > bestPath.getWeight() * maxWeightFactor)
                    return true;

                // This gives us a path s -> v -> t, but since we are using contraction hierarchies,
                // s -> v and v -> t need not be shortest paths. In fact, they can sometimes be pretty strange.
                // We still use this preliminary path to filter for shared path length with other alternatives,
                // so we don't have to work so much.
                Path preliminaryRoute = createPathExtractor(graph).extract(fromSPTEntry, toSPTEntry, fromSPTEntry.getWeightOfVisitedPath() + toSPTEntry.getWeightOfVisitedPath());
                double preliminaryShare = calculateShare(preliminaryRoute);
                if (preliminaryShare > maxShareFactor) {
                    return true;
                }
                assert fromSPTEntry.adjNode == toSPTEntry.adjNode;
                PotentialAlternativeInfo potentialAlternativeInfo = new PotentialAlternativeInfo();
                potentialAlternativeInfo.v = fromSPTEntry.adjNode;
                potentialAlternativeInfo.edgeIn = getIncomingEdge(fromSPTEntry);
                potentialAlternativeInfo.edgeOut = getIncomingEdge(toSPTEntry);
                potentialAlternativeInfo.weight = 2 * (fromSPTEntry.getWeightOfVisitedPath() + toSPTEntry.getWeightOfVisitedPath()) + preliminaryShare;
                potentialAlternativeInfos.add(potentialAlternativeInfo);
                return true;
            }

        });

        Collections.sort(potentialAlternativeInfos, new Comparator<PotentialAlternativeInfo>() {
            @Override
            public int compare(PotentialAlternativeInfo o1, PotentialAlternativeInfo o2) {
                return Double.compare(o1.weight, o2.weight);
            }
        });

        for (PotentialAlternativeInfo potentialAlternativeInfo : potentialAlternativeInfos) {
            int v = potentialAlternativeInfo.v;
            int tailSv = potentialAlternativeInfo.edgeIn;
            int headVt = potentialAlternativeInfo.edgeOut;

            // Okay, now we want the s -> v -> t shortest via-path, so we route s -> v and v -> t
            // and glue them together.
            DijkstraBidirectionEdgeCHNoSOD svRouter = new DijkstraBidirectionEdgeCHNoSOD(graph);
            final Path svPath = svRouter.calcPath(s, v, ANY_EDGE, tailSv);
            extraVisitedNodes += svRouter.getVisitedNodes();

            DijkstraBidirectionEdgeCHNoSOD vtRouter = new DijkstraBidirectionEdgeCHNoSOD(graph);
<<<<<<< HEAD
            final Path vtPath = vtRouter.calcPath(v, t, headVt.getEdge(), ANY_EDGE);
=======
            final Path vtPath = vtRouter.calcPath(v, t, headVt, ANY_EDGE);
>>>>>>> 8a014cb8
            Path path = concat(graph.getBaseGraph(), svPath, vtPath);
            extraVisitedNodes += vtRouter.getVisitedNodes();

            double sharedDistanceWithShortest = sharedDistanceWithShortest(path);
            double detourLength = path.getDistance() - sharedDistanceWithShortest;
            double directLength = bestPath.getDistance() - sharedDistanceWithShortest;
            if (detourLength > directLength * maxWeightFactor) {
                continue;
            }

            double share = calculateShare(path);
            if (share > maxShareFactor) {
                continue;
            }

            // This is the final test we need: Discard paths that are not "locally shortest" around v.
            // So move a couple of nodes to the left and right from v on our path,
            // route, and check if v is on the shortest path.
            final IntIndexedContainer svNodes = svPath.calcNodes();
            int vIndex = svNodes.size() - 1;
            if (!tTest(path, vIndex))
                continue;

            alternatives.add(new AlternativeInfo(path, share));
            if (alternatives.size() >= maxPaths)
                break;
        }
        return alternatives;
    }

    private double calculateShare(final Path path) {
        double sharedDistance = sharedDistance(path);
        return sharedDistance / path.getDistance();
    }

    private double sharedDistance(Path path) {
        double sharedDistance = 0.0;
        List<EdgeIteratorState> edges = path.calcEdges();
        for (EdgeIteratorState edge : edges) {
            if (nodesInCurrentAlternativeSetContains(edge.getBaseNode()) && nodesInCurrentAlternativeSetContains(edge.getAdjNode())) {
                sharedDistance += edge.getDistance();
            }
        }
        return sharedDistance;
    }

    private double sharedDistanceWithShortest(Path path) {
        double sharedDistance = 0.0;
        List<EdgeIteratorState> edges = path.calcEdges();
        for (EdgeIteratorState edge : edges) {
            if (alternatives.get(0).nodes.contains(edge.getBaseNode()) && alternatives.get(0).nodes.contains(edge.getAdjNode())) {
                sharedDistance += edge.getDistance();
            }
        }
        return sharedDistance;
    }

    private boolean nodesInCurrentAlternativeSetContains(int v) {
        for (AlternativeInfo alternative : alternatives) {
            if (alternative.nodes.contains(v)) {
                return true;
            }
        }
        return false;
    }

    private boolean tTest(Path path, int vIndex) {
        if (path.getEdgeCount() == 0) return true;
        double detourDistance = detourDistance(path);
        double T = 0.5 * localOptimalityFactor * detourDistance;
        EdgeIteratorState fromNode = getPreviousNodeTMetersAway(path, vIndex, T);
        EdgeIteratorState toNode = getNextNodeTMetersAway(path, vIndex, T);
        DijkstraBidirectionEdgeCHNoSOD tRouter = new DijkstraBidirectionEdgeCHNoSOD(graph);
        Path tPath = tRouter.calcPath(fromNode.getBaseNode(), toNode.getAdjNode(), fromNode.getEdge(), toNode.getEdge());
        extraVisitedNodes += tRouter.getVisitedNodes();
        IntIndexedContainer tNodes = tPath.calcNodes();
        int v = path.calcNodes().get(vIndex);
        return tNodes.contains(v);
    }

    private double detourDistance(Path path) {
        return path.getDistance() - sharedDistanceWithShortest(path);
    }

    private EdgeIteratorState getPreviousNodeTMetersAway(Path path, int vIndex, double T) {
        List<EdgeIteratorState> edges = path.calcEdges();
        double distance = 0.0;
        int i = vIndex;
        while (i > 0 && distance < T) {
            distance += edges.get(i - 1).getDistance();
            i--;
        }
        return edges.get(i);
    }

    private EdgeIteratorState getNextNodeTMetersAway(Path path, int vIndex, double T) {
        List<EdgeIteratorState> edges = path.calcEdges();
        double distance = 0.0;
        int i = vIndex;
        while (i < edges.size() - 1 && distance < T) {
            distance += edges.get(i).getDistance();
            i++;
        }
        return edges.get(i - 1);
    }

    private static Path concat(Graph graph, Path svPath, Path vtPath) {
        assert svPath.isFound();
        assert vtPath.isFound();
        Path path = new Path(graph);
        path.setFromNode(svPath.calcNodes().get(0));
        for (EdgeIteratorState edge : svPath.calcEdges()) {
            path.addEdge(edge.getEdge());
        }
        for (EdgeIteratorState edge : vtPath.calcEdges()) {
            path.addEdge(edge.getEdge());
        }
        path.setEndNode(vtPath.getEndNode());
        path.setWeight(svPath.getWeight() + vtPath.getWeight());
        path.setDistance(svPath.getDistance() + vtPath.getDistance());
        path.addTime(svPath.time + vtPath.time);
        path.setFound(true);
        return path;
    }

    @Override
    public List<Path> calcPaths(int from, int to) {
        List<AlternativeInfo> alts = calcAlternatives(from, to);
        if (alts.isEmpty()) {
            return Collections.singletonList(createEmptyPath());
        }
        List<Path> paths = new ArrayList<>(alts.size());
        for (AlternativeInfo a : alts) {
            paths.add(a.path);
        }
        return paths;
    }

    public static class PotentialAlternativeInfo {
        public int v;
        public int edgeIn;
        public int edgeOut;
        double weight;
    }

    public static class AlternativeInfo {
        final double shareWeight;
        final Path path;
        final IntIndexedContainer nodes;

        AlternativeInfo(Path path, double shareWeight) {
            this.path = path;
            this.shareWeight = shareWeight;
            this.nodes = path.calcNodes();
        }

        @Override
        public String toString() {
            return "AlternativeInfo{" +
                    "shareWeight=" + shareWeight +
                    ", path=" + path.calcNodes() +
                    '}';
        }

        public Path getPath() {
            return path;
        }

    }

}<|MERGE_RESOLUTION|>--- conflicted
+++ resolved
@@ -20,13 +20,7 @@
 
 import com.carrotsearch.hppc.IntIndexedContainer;
 import com.carrotsearch.hppc.predicates.IntObjectPredicate;
-<<<<<<< HEAD
-import com.graphhopper.routing.ch.ShortcutUnpacker;
 import com.graphhopper.storage.Graph;
-import com.graphhopper.storage.RoutingCHEdgeIteratorState;
-=======
-import com.graphhopper.storage.Graph;
->>>>>>> 8a014cb8
 import com.graphhopper.storage.RoutingCHGraph;
 import com.graphhopper.util.EdgeIteratorState;
 import com.graphhopper.util.PMap;
@@ -147,11 +141,7 @@
             extraVisitedNodes += svRouter.getVisitedNodes();
 
             DijkstraBidirectionEdgeCHNoSOD vtRouter = new DijkstraBidirectionEdgeCHNoSOD(graph);
-<<<<<<< HEAD
-            final Path vtPath = vtRouter.calcPath(v, t, headVt.getEdge(), ANY_EDGE);
-=======
             final Path vtPath = vtRouter.calcPath(v, t, headVt, ANY_EDGE);
->>>>>>> 8a014cb8
             Path path = concat(graph.getBaseGraph(), svPath, vtPath);
             extraVisitedNodes += vtRouter.getVisitedNodes();
 
