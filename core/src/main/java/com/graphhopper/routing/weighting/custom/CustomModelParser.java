/*
 *  Licensed to GraphHopper GmbH under one or more contributor
 *  license agreements. See the NOTICE file distributed with this work for
 *  additional information regarding copyright ownership.
 *
 *  GraphHopper GmbH licenses this file to you under the Apache License,
 *  Version 2.0 (the "License"); you may not use this file except in
 *  compliance with the License. You may obtain a copy of the License at
 *
 *       http://www.apache.org/licenses/LICENSE-2.0
 *
 *  Unless required by applicable law or agreed to in writing, software
 *  distributed under the License is distributed on an "AS IS" BASIS,
 *  WITHOUT WARRANTIES OR CONDITIONS OF ANY KIND, either express or implied.
 *  See the License for the specific language governing permissions and
 *  limitations under the License.
 */
package com.graphhopper.routing.weighting.custom;

import com.graphhopper.json.Statement;
import com.graphhopper.routing.ev.*;
import com.graphhopper.routing.util.EncodingManager;
import com.graphhopper.routing.weighting.TurnCostProvider;
import com.graphhopper.util.*;
import com.graphhopper.util.shapes.BBox;
import com.graphhopper.util.shapes.Polygon;
import org.codehaus.commons.compiler.CompileException;
import org.codehaus.commons.compiler.Location;
import org.codehaus.commons.compiler.io.Readers;
import org.codehaus.janino.Scanner;
import org.codehaus.janino.*;
import org.codehaus.janino.util.DeepCopier;
import org.locationtech.jts.geom.Polygonal;
import org.locationtech.jts.geom.prep.PreparedPolygon;
import org.slf4j.LoggerFactory;

import java.io.*;
import java.util.*;
import java.util.concurrent.atomic.AtomicLong;

import static com.graphhopper.json.Statement.Keyword.IF;

public class CustomModelParser {
    private static final AtomicLong longVal = new AtomicLong(1);
    static final String IN_AREA_PREFIX = "in_";
    static final String BACKWARD_PREFIX = "backward_";
    private static final boolean JANINO_DEBUG = Boolean.getBoolean(Scanner.SYSTEM_PROPERTY_SOURCE_DEBUGGING_ENABLE);
    private static final String SCRIPT_FILE_DIR = System.getProperty(Scanner.SYSTEM_PROPERTY_SOURCE_DEBUGGING_DIR, "./src/main/java/com/graphhopper/routing/weighting/custom");

    // Without a cache the class creation takes 10-40ms which makes routingLM8 requests 20% slower on average.
    // CH requests and preparation is unaffected as cached weighting from preparation is used.
    // Use accessOrder==true to remove oldest accessed entry, not oldest inserted.
    private static final int CACHE_SIZE = Integer.getInteger("graphhopper.custom_weighting.cache_size", 1000);
    private static final Map<String, Class<?>> CACHE = Collections.synchronizedMap(
            new LinkedHashMap<>(CACHE_SIZE, 0.75f, true) {
                protected boolean removeEldestEntry(Map.Entry eldest) {
                    return size() > CACHE_SIZE;
                }
            });

    // This internal cache ensures that the "internal" Weighting classes specified in the profiles, are never removed regardless
    // of how frequent other Weightings are created and accessed. We only need to synchronize the get and put methods alone.
    // E.g. we do not care for the race condition where two identical classes are requested and one of them is overwritten.
    // TODO perf compare with ConcurrentHashMap, but I guess, if there is a difference at all, it is not big for small maps
    private static final Map<String, Class<?>> INTERNAL_CACHE = Collections.synchronizedMap(new HashMap<>());

    private CustomModelParser() {
        // utility class
    }

<<<<<<< HEAD
    public static CustomWeighting createWeighting(BooleanEncodedValue accessEnc, DecimalEncodedValue speedEnc,
                                                  DecimalEncodedValue priorityEnc, EncodedValueLookup lookup,
                                                  TurnCostProvider turnCostProvider, CustomModel customModel) {
=======
    /**
     * This method creates a weighting from a CustomModel that must limit the speed. Either as an
     * unconditional statement <code>{ "if": "true", "limit_to": "car_average_speed" }<code/> or as
     * an if-else block.
     */
    public static CustomWeighting createWeighting(EncodedValueLookup lookup, TurnCostProvider turnCostProvider, CustomModel customModel) {
>>>>>>> c64febe4
        if (customModel == null)
            throw new IllegalStateException("CustomModel cannot be null");
        CustomWeighting.Parameters parameters = createWeightingParameters(customModel, lookup);
        return new CustomWeighting(turnCostProvider, parameters);
    }

    /**
     * This method compiles a new subclass of CustomWeightingHelper composed from the provided CustomModel caches this
     * and returns an instance.
     */
    public static CustomWeighting.Parameters createWeightingParameters(CustomModel customModel, EncodedValueLookup lookup) {
        String key = customModel.toString();
        if (key.length() > 100_000)
            throw new IllegalArgumentException("Custom Model too big: " + key.length());

        Class<?> clazz = customModel.isInternal() ? INTERNAL_CACHE.get(key) : null;
        if (CACHE_SIZE > 0 && clazz == null)
            clazz = CACHE.get(key);
        if (clazz == null) {
            clazz = createClazz(customModel, lookup);
            if (customModel.isInternal()) {
                INTERNAL_CACHE.put(key, clazz);
                if (INTERNAL_CACHE.size() > 100) {
                    CACHE.putAll(INTERNAL_CACHE);
                    INTERNAL_CACHE.clear();
                    LoggerFactory.getLogger(CustomModelParser.class).warn("Internal cache must stay small but was "
                            + INTERNAL_CACHE.size() + ". Cleared it. Misuse of CustomModel::internal?");
                }
            } else if (CACHE_SIZE > 0) {
                CACHE.put(key, clazz);
            }
        }

        try {
            // The class does not need to be thread-safe as we create an instance per request
            CustomWeightingHelper prio = (CustomWeightingHelper) clazz.getDeclaredConstructor().newInstance();
            prio.init(customModel, lookup, CustomModel.getAreasAsMap(customModel.getAreas()));
            return new CustomWeighting.Parameters(
                    prio::getSpeed, prio::calcMaxSpeed,
                    prio::getPriority, prio::calcMaxPriority,
                    customModel.getTurnCostsConfig(),
                    customModel.getDistanceInfluence() == null ? 0 : customModel.getDistanceInfluence(),
                    customModel.getHeadingPenalty() == null ? Parameters.Routing.DEFAULT_HEADING_PENALTY : customModel.getHeadingPenalty());
        } catch (ReflectiveOperationException ex) {
            throw new IllegalArgumentException("Cannot compile expression " + ex.getMessage(), ex);
        }
    }

    /**
     * This method does the following:
     * <ul>
     * <li>
     *     1. parse the value expressions (RHS) to know about additional encoded values ('findVariables')
     *     and check for multiplications with negative values.
     * </li>
     * <li>2. parse conditional expression of priority and speed statements -> done in ConditionalExpressionVisitor (don't parse RHS expressions again)
     * </li>
     * <li>3. create class template as String, inject the created statements and create the Class
     * </li>
     * </ul>
     */
    private static Class<?> createClazz(CustomModel customModel, EncodedValueLookup lookup) {
        try {
            Set<String> priorityVariables = ValueExpressionVisitor.findVariables(customModel.getPriority(), lookup);
            List<Java.BlockStatement> priorityStatements = createGetPriorityStatements(priorityVariables, customModel, lookup);

            if (customModel.getSpeed().isEmpty())
                throw new IllegalArgumentException("At least one initial statement under 'speed' is required.");

            List<Statement> firstBlock = splitIntoBlocks(customModel.getSpeed()).get(0);
            if (firstBlock.size() > 1) {
                Statement lastSt = firstBlock.get(firstBlock.size() - 1);
                if (lastSt.getOperation() != Statement.Op.LIMIT || lastSt.getKeyword() != Statement.Keyword.ELSE)
                    throw new IllegalArgumentException("The first block needs to end with an 'else' (or contain a single unconditional 'if' statement).");
            } else {
                Statement firstSt = firstBlock.get(0);
                if (!"true".equals(firstSt.getCondition()) || firstSt.getOperation() != Statement.Op.LIMIT || firstSt.getKeyword() != Statement.Keyword.IF)
                    throw new IllegalArgumentException("The first block needs to contain a single unconditional 'if' statement (or end with an 'else').");
            }

            Set<String> speedVariables = ValueExpressionVisitor.findVariables(customModel.getSpeed(), lookup);
            List<Java.BlockStatement> speedStatements = createGetSpeedStatements(speedVariables, customModel, lookup);

            // Create different class name, which is required only for debugging.
            // TODO does it improve performance too? I.e. it could be that the JIT is confused if different classes
            //  have the same name and it mixes performance stats. See https://github.com/janino-compiler/janino/issues/137
            long counter = longVal.incrementAndGet();
            String classTemplate = createClassTemplate(counter, priorityVariables, speedVariables, lookup, CustomModel.getAreasAsMap(customModel.getAreas()));
            Java.CompilationUnit cu = (Java.CompilationUnit) new Parser(new Scanner("source", new StringReader(classTemplate))).
                    parseAbstractCompilationUnit();
            cu = injectStatements(priorityStatements, speedStatements, cu);
            SimpleCompiler sc = createCompiler(counter, cu);
            return sc.getClassLoader().loadClass("com.graphhopper.routing.weighting.custom.JaninoCustomWeightingHelperSubclass" + counter);
        } catch (Exception ex) {
            String errString = "Cannot compile expression";
            throw new IllegalArgumentException(errString + ": " + ex.getMessage(), ex);
        }
    }

    public static List<String> findVariablesForEncodedValuesString(CustomModel model, NameValidator nameValidator, ClassHelper classHelper) {
        Set<String> variables = new LinkedHashSet<>();
        // avoid parsing exception for backward_xy or in_xy ...
        NameValidator nameValidatorIntern = s -> {
            // some literals are no variables and would throw an exception (encoded value not found)
            if (Character.isUpperCase(s.charAt(0)) || s.startsWith(BACKWARD_PREFIX) || s.startsWith(IN_AREA_PREFIX))
                return true;
            if (nameValidator.isValid(s)) {
                variables.add(s);
                return true;
            }
            return false;
        };
        findVariablesForEncodedValuesString(model.getPriority(), nameValidatorIntern, classHelper);
        findVariablesForEncodedValuesString(model.getSpeed(), nameValidatorIntern, classHelper);
        return new ArrayList<>(variables);
    }

    private static void findVariablesForEncodedValuesString(List<Statement> statements, NameValidator nameValidator, ClassHelper classHelper) {
        List<List<Statement>> blocks = CustomModelParser.splitIntoBlocks(statements);
        for (List<Statement> block : blocks) {
            for (Statement statement : block) {
                // ignore potential problems; collect only variables in this step
                ConditionalExpressionVisitor.parse(statement.getCondition(), nameValidator, classHelper);
                ValueExpressionVisitor.parse(statement.getValue(), nameValidator);
            }
        }
    }

    /**
     * Splits the specified list into several list of statements starting with if
     */
    static List<List<Statement>> splitIntoBlocks(List<Statement> statements) {
        List<List<Statement>> result = new ArrayList<>();
        List<Statement> block = null;
        for (Statement st : statements) {
            if (IF.equals(st.getKeyword())) result.add(block = new ArrayList<>());
            if (block == null)
                throw new IllegalArgumentException("Every block must start with an if-statement");
            block.add(st);
        }
        return result;
    }

    /**
     * Parse the expressions from CustomModel relevant for the method getSpeed - see createClassTemplate.
     *
     * @return the created statements (parsed expressions)
     */
    private static List<Java.BlockStatement> createGetSpeedStatements(Set<String> speedVariables,
                                                                      CustomModel customModel, EncodedValueLookup lookup) throws Exception {
        List<Java.BlockStatement> speedStatements = new ArrayList<>(verifyExpressions(new StringBuilder(),
                "speed entry", speedVariables, customModel.getSpeed(), lookup));
        String speedMethodStartBlock = "double value = " + CustomWeightingHelper.GLOBAL_MAX_SPEED + ";\n";
        // potentially we fetch EncodedValues twice (one time here and one time for priority)
        for (String arg : speedVariables) {
            speedMethodStartBlock += getVariableDeclaration(lookup, arg);
        }
        speedStatements.addAll(0, new Parser(new org.codehaus.janino.Scanner("getSpeed", new StringReader(speedMethodStartBlock))).
                parseBlockStatements());
        return speedStatements;
    }

    /**
     * Parse the expressions from CustomModel relevant for the method getPriority - see createClassTemplate.
     *
     * @return the created statements (parsed expressions)
     */
    private static List<Java.BlockStatement> createGetPriorityStatements(Set<String> priorityVariables,
                                                                         CustomModel customModel, EncodedValueLookup lookup) throws Exception {
        List<Java.BlockStatement> priorityStatements = new ArrayList<>(verifyExpressions(new StringBuilder(),
                "priority entry", priorityVariables, customModel.getPriority(), lookup));
        String priorityMethodStartBlock = "double value = " + CustomWeightingHelper.GLOBAL_PRIORITY + ";\n";
        for (String arg : priorityVariables) {
            priorityMethodStartBlock += getVariableDeclaration(lookup, arg);
        }
        priorityStatements.addAll(0, new Parser(new org.codehaus.janino.Scanner("getPriority", new StringReader(priorityMethodStartBlock))).
                parseBlockStatements());
        return priorityStatements;
    }

    /**
     * For the methods getSpeed and getPriority we declare variables that contain the encoded value of the current edge
     * or if an area contains the current edge.
     */
    private static String getVariableDeclaration(EncodedValueLookup lookup, final String arg) {
        if (lookup.hasEncodedValue(arg)) {
            EncodedValue enc = lookup.getEncodedValue(arg, EncodedValue.class);
            return getReturnType(enc) + " " + arg + " = (" + getReturnType(enc) + ") (reverse ? " +
                    "edge.getReverse((" + getInterface(enc) + ") this." + arg + "_enc) : " +
                    "edge.get((" + getInterface(enc) + ") this." + arg + "_enc));\n";
        } else if (arg.startsWith(BACKWARD_PREFIX)) {
            final String argSubstr = arg.substring(BACKWARD_PREFIX.length());
            if (lookup.hasEncodedValue(argSubstr)) {
                EncodedValue enc = lookup.getEncodedValue(argSubstr, EncodedValue.class);
                return getReturnType(enc) + " " + arg + " = (" + getReturnType(enc) + ") (reverse ? " +
                        "edge.get((" + getInterface(enc) + ") this." + argSubstr + "_enc) : " +
                        "edge.getReverse((" + getInterface(enc) + ") this." + argSubstr + "_enc));\n";
            } else {
                throw new IllegalArgumentException("Not supported for backward: " + argSubstr);
            }
        } else if (arg.startsWith(IN_AREA_PREFIX)) {
            return "";
        } else {
            throw new IllegalArgumentException("Not supported " + arg);
        }
    }

    /**
     * @return the interface as string of the provided EncodedValue, e.g. IntEncodedValue (only interface) or
     * BooleanEncodedValue (first interface). For StringEncodedValue we return IntEncodedValue to return the index
     * instead of the String for faster comparison.
     */
    private static String getInterface(EncodedValue enc) {
        if (enc instanceof StringEncodedValue) return IntEncodedValue.class.getSimpleName();
        if (enc.getClass().getInterfaces().length == 0) return enc.getClass().getSimpleName();
        return enc.getClass().getInterfaces()[0].getSimpleName();
    }

    private static String getReturnType(EncodedValue encodedValue) {
        // order is important
        if (encodedValue instanceof EnumEncodedValue) {
            Class cl = ((EnumEncodedValue) encodedValue).getEnumType();
            // use getSimpleName for inbuilt EncodedValues and more readability of generated source
            return cl.getPackage().equals(EnumEncodedValue.class.getPackage()) ? cl.getSimpleName() : cl.getName();
        }
        if (encodedValue instanceof StringEncodedValue) return "int"; // we use indexOf
        if (encodedValue instanceof DecimalEncodedValue) return "double";
        if (encodedValue instanceof BooleanEncodedValue) return "boolean";
        if (encodedValue instanceof IntEncodedValue) return "int";
        throw new IllegalArgumentException("Unsupported EncodedValue: " + encodedValue.getClass());
    }

    /**
     * Create the class source file from the detected variables (priorityVariables and speedVariables). We assume that
     * these variables are safe although they are user input because we collected them from parsing via Janino. This
     * means that the source file is free from user input and could be directly compiled. Before we do this we still
     * have to inject that parsed and safe user expressions in a later step.
     */
    private static String createClassTemplate(long counter,
                                              Set<String> priorityVariables, Set<String> speedVariables,
                                              EncodedValueLookup lookup, Map<String, JsonFeature> areas) {
        final StringBuilder importSourceCode = new StringBuilder("import com.graphhopper.routing.ev.*;\n");
        importSourceCode.append("import java.util.Map;\n");
        importSourceCode.append("import " + CustomModel.class.getName() + ";\n");
        final StringBuilder classSourceCode = new StringBuilder(100);
        boolean includedAreaImports = false;

        final StringBuilder initSourceCode = new StringBuilder("this.lookup = lookup;\n");
        initSourceCode.append("this.customModel = customModel;\n");
        Set<String> set = new HashSet<>();
        for (String prioVar : priorityVariables)
            set.add(prioVar.startsWith(BACKWARD_PREFIX) ? prioVar.substring(BACKWARD_PREFIX.length()) : prioVar);
        for (String speedVar : speedVariables)
            set.add(speedVar.startsWith(BACKWARD_PREFIX) ? speedVar.substring(BACKWARD_PREFIX.length()) : speedVar);

        for (String arg : set) {
            if (lookup.hasEncodedValue(arg)) {
                EncodedValue enc = lookup.getEncodedValue(arg, EncodedValue.class);
                classSourceCode.append("protected " + getInterface(enc) + " " + arg + "_enc;\n");
                initSourceCode.append("this." + arg + "_enc = (" + getInterface(enc)
                        + ") lookup.getEncodedValue(\"" + arg + "\", EncodedValue.class);\n");
            } else if (arg.startsWith(IN_AREA_PREFIX)) {
                if (!includedAreaImports) {
                    importSourceCode.append("import " + BBox.class.getName() + ";\n");
                    importSourceCode.append("import " + GHUtility.class.getName() + ";\n");
                    importSourceCode.append("import " + PreparedPolygon.class.getName() + ";\n");
                    importSourceCode.append("import " + Polygonal.class.getName() + ";\n");
                    importSourceCode.append("import " + JsonFeature.class.getName() + ";\n");
                    importSourceCode.append("import " + Polygon.class.getName() + ";\n");
                    includedAreaImports = true;
                }

                if (!JsonFeature.isValidId(arg))
                    throw new IllegalArgumentException("Area has invalid name: " + arg);
                String id = arg.substring(IN_AREA_PREFIX.length());
                JsonFeature feature = areas.get(id);
                if (feature == null)
                    throw new IllegalArgumentException("Area '" + id + "' wasn't found");
                if (feature.getGeometry() == null)
                    throw new IllegalArgumentException("Area '" + id + "' does not contain a geometry");
                if (!(feature.getGeometry() instanceof Polygonal))
                    throw new IllegalArgumentException("Currently only type=Polygon is supported for areas but was " + feature.getGeometry().getGeometryType());
                if (feature.getBBox() != null)
                    throw new IllegalArgumentException("Bounding box of area " + id + " must be empty");
                classSourceCode.append("protected " + Polygon.class.getSimpleName() + " " + arg + ";\n");
                initSourceCode.append("JsonFeature feature_" + id + " = (JsonFeature) areas.get(\"" + id + "\");\n");
                initSourceCode.append("this." + arg + " = new Polygon(new PreparedPolygon((Polygonal) feature_" + id + ".getGeometry()));\n");
            } else {
                if (!arg.startsWith(IN_AREA_PREFIX))
                    throw new IllegalArgumentException("Variable not supported: " + arg);
            }
        }

        return ""
                + "package com.graphhopper.routing.weighting.custom;\n"
                + "import " + CustomWeightingHelper.class.getName() + ";\n"
                + "import " + EncodedValueLookup.class.getName() + ";\n"
                + "import " + EdgeIteratorState.class.getName() + ";\n"
                + importSourceCode
                + "\npublic class JaninoCustomWeightingHelperSubclass" + counter + " extends " + CustomWeightingHelper.class.getSimpleName() + " {\n"
                + classSourceCode
                + "   @Override\n"
                + "   public void init(CustomModel customModel, EncodedValueLookup lookup, Map<String, " + JsonFeature.class.getName() + "> areas) {\n"
                + initSourceCode
                + "   }\n\n"
                // we need these placeholder methods so that the hooks in DeepCopier are invoked
                + "   @Override\n"
                + "   public double getPriority(EdgeIteratorState edge, boolean reverse) {\n"
                + "      return 1; //will be overwritten by code injected in DeepCopier\n"
                + "   }\n"
                + "   @Override\n"
                + "   public double getSpeed(EdgeIteratorState edge, boolean reverse) {\n"
                + "      return 1; //will be overwritten by code injected in DeepCopier\n"
                + "   }\n"
                + "}";
    }

    /**
     * This method does:
     * 1. check user expressions via Parser.parseConditionalExpression and only allow whitelisted variables and methods.
     * 2. while this check it also guesses the variable names and stores it in createObjects
     * 3. creates if-then-elseif expressions from the checks and returns them as BlockStatements
     *
     * @return the created if-then, else and elseif statements
     */
    private static List<Java.BlockStatement> verifyExpressions(StringBuilder expressions, String info, Set<String> createObjects,
                                                               List<Statement> list, EncodedValueLookup lookup) throws Exception {
        // allow variables, all encoded values, constants and special variables like in_xyarea or backward_car_access
        NameValidator nameInConditionValidator = name -> lookup.hasEncodedValue(name)
                || name.toUpperCase(Locale.ROOT).equals(name) || name.startsWith(IN_AREA_PREFIX)
                || name.startsWith(BACKWARD_PREFIX) && lookup.hasEncodedValue(name.substring(BACKWARD_PREFIX.length()));
        ClassHelper helper = key -> getReturnType(lookup.getEncodedValue(key, EncodedValue.class));

        parseExpressions(expressions, nameInConditionValidator, info, createObjects, list, helper);
        return new Parser(new org.codehaus.janino.Scanner(info, new StringReader(expressions.toString()))).
                parseBlockStatements();
    }

    static void parseExpressions(StringBuilder expressions, NameValidator nameInConditionValidator,
                                 String exceptionInfo, Set<String> createObjects, List<Statement> list,
                                 ClassHelper classHelper) {

        for (Statement statement : list) {
            // avoid parsing the RHS value expression again as we just did it to get the maximum values in createClazz
            if (statement.getKeyword() == Statement.Keyword.ELSE) {
                if (!Helper.isEmpty(statement.getCondition()))
                    throw new IllegalArgumentException("condition must be empty but was " + statement.getCondition());

                expressions.append("else {").append(statement.getOperation().build(statement.getValue())).append("; }\n");
            } else if (statement.getKeyword() == Statement.Keyword.ELSEIF || statement.getKeyword() == Statement.Keyword.IF) {
                ParseResult parseResult = ConditionalExpressionVisitor.parse(statement.getCondition(), nameInConditionValidator, classHelper);
                if (!parseResult.ok)
                    throw new IllegalArgumentException(exceptionInfo + " invalid condition \"" + statement.getCondition() + "\"" +
                            (parseResult.invalidMessage == null ? "" : ": " + parseResult.invalidMessage));
                createObjects.addAll(parseResult.guessedVariables);
                if (statement.getKeyword() == Statement.Keyword.ELSEIF)
                    expressions.append("else ");
                expressions.append("if (").append(parseResult.converted).append(") {").append(statement.getOperation().build(statement.getValue())).append(";}\n");
            } else {
                throw new IllegalArgumentException("The statement must be either 'if', 'else_if' or 'else'");
            }
        }
        expressions.append("return value;\n");
    }

    /**
     * Injects the already parsed expressions (converted to BlockStatement) via Janino's DeepCopier to the provided
     * CompilationUnit cu (a class file).
     */
    private static Java.CompilationUnit injectStatements(List<Java.BlockStatement> priorityStatements,
                                                         List<Java.BlockStatement> speedStatements,
                                                         Java.CompilationUnit cu) throws CompileException {
        cu = new DeepCopier() {
            boolean speedInjected = false;
            boolean priorityInjected = false;

            @Override
            public Java.MethodDeclarator copyMethodDeclarator(Java.MethodDeclarator subject) throws CompileException {
                if (subject.name.equals("getSpeed") && !speedStatements.isEmpty() && !speedInjected) {
                    speedInjected = true;
                    return injectStatements(subject, this, speedStatements);
                } else if (subject.name.equals("getPriority") && !priorityStatements.isEmpty() && !priorityInjected) {
                    priorityInjected = true;
                    return injectStatements(subject, this, priorityStatements);
                } else {
                    return super.copyMethodDeclarator(subject);
                }
            }
        }.copyCompilationUnit(cu);
        return cu;
    }

    private static Java.MethodDeclarator injectStatements(Java.MethodDeclarator subject, DeepCopier deepCopier,
                                                          List<Java.BlockStatement> statements) {
        try {
            if (statements.isEmpty())
                throw new IllegalArgumentException("Statements cannot be empty when copying method");
            Java.MethodDeclarator methodDecl = new Java.MethodDeclarator(
                    new Location("m1", 1, 1),
                    subject.getDocComment(),
                    deepCopier.copyModifiers(subject.getModifiers()),
                    deepCopier.copyOptionalTypeParameters(subject.typeParameters),
                    deepCopier.copyType(subject.type),
                    subject.name,
                    deepCopier.copyFormalParameters(subject.formalParameters),
                    deepCopier.copyTypes(subject.thrownExceptions),
                    deepCopier.copyOptionalElementValue(subject.defaultValue),
                    deepCopier.copyOptionalStatements(statements)
            );
            statements.forEach(st -> st.setEnclosingScope(methodDecl));
            return methodDecl;
        } catch (Exception ex) {
            throw new RuntimeException(ex);
        }
    }

    private static SimpleCompiler createCompiler(long counter, Java.AbstractCompilationUnit cu) throws CompileException {
        if (JANINO_DEBUG) {
            try {
                StringWriter sw = new StringWriter();
                Unparser.unparse(cu, sw);
                // System.out.println(sw.toString());
                File dir = new File(SCRIPT_FILE_DIR);
                File temporaryFile = new File(dir, "JaninoCustomWeightingHelperSubclass" + counter + ".java");
                Reader reader = Readers.teeReader(
                        new StringReader(sw.toString()), // in
                        new FileWriter(temporaryFile),   // out
                        true               // closeWriterOnEoi
                );
                return new SimpleCompiler(temporaryFile.getAbsolutePath(), reader);
            } catch (Exception ex) {
                throw new RuntimeException(ex);
            }
        } else {
            SimpleCompiler compiler = new SimpleCompiler();
            // compiler.setWarningHandler((handle, message, location) -> System.out.println(handle + ", " + message + ", " + location));
            compiler.cook(cu);
            return compiler;
        }
    }
}<|MERGE_RESOLUTION|>--- conflicted
+++ resolved
@@ -68,18 +68,12 @@
         // utility class
     }
 
-<<<<<<< HEAD
-    public static CustomWeighting createWeighting(BooleanEncodedValue accessEnc, DecimalEncodedValue speedEnc,
-                                                  DecimalEncodedValue priorityEnc, EncodedValueLookup lookup,
-                                                  TurnCostProvider turnCostProvider, CustomModel customModel) {
-=======
     /**
      * This method creates a weighting from a CustomModel that must limit the speed. Either as an
      * unconditional statement <code>{ "if": "true", "limit_to": "car_average_speed" }<code/> or as
      * an if-else block.
      */
     public static CustomWeighting createWeighting(EncodedValueLookup lookup, TurnCostProvider turnCostProvider, CustomModel customModel) {
->>>>>>> c64febe4
         if (customModel == null)
             throw new IllegalStateException("CustomModel cannot be null");
         CustomWeighting.Parameters parameters = createWeightingParameters(customModel, lookup);
@@ -120,7 +114,6 @@
             return new CustomWeighting.Parameters(
                     prio::getSpeed, prio::calcMaxSpeed,
                     prio::getPriority, prio::calcMaxPriority,
-                    customModel.getTurnCostsConfig(),
                     customModel.getDistanceInfluence() == null ? 0 : customModel.getDistanceInfluence(),
                     customModel.getHeadingPenalty() == null ? Parameters.Routing.DEFAULT_HEADING_PENALTY : customModel.getHeadingPenalty());
         } catch (ReflectiveOperationException ex) {
