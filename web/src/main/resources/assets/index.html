--- conflicted
+++ resolved
@@ -1,14 +1,4 @@
 <!DOCTYPE html>
-<<<<<<< HEAD
-<html lang="en" xmlns:th="http://www.thymeleaf.org" ng-app="FarmyVrpApp">
-<head>
-    <meta charset="UTF-8">
-    <title>FarmyVRP</title>
-</head>
-<body>
-<farmy-index></farmy-index>
-<script src="dist/main.js"></script>
-=======
 <!--
   ~  Licensed to GraphHopper GmbH under one or more contributor
   ~  license agreements. See the NOTICE file distributed with this work for
@@ -150,6 +140,5 @@
 </script>
 <noscript><p><img src="https://matomo.graphhopper.com/matomo.php?idsite=1&amp;rec=1" style="border:0;" alt=""/></p></noscript>
 <!-- End Matomo Code -->
->>>>>>> 18e89feb
 </body>
 </html>