/*
 *  Licensed to GraphHopper and Peter Karich under one or more contributor
 *  license agreements. See the NOTICE file distributed with this work for 
 *  additional information regarding copyright ownership.
 * 
 *  GraphHopper licenses this file to you under the Apache License, 
 *  Version 2.0 (the "License"); you may not use this file except in 
 *  compliance with the License. You may obtain a copy of the License at
 * 
 *       http://www.apache.org/licenses/LICENSE-2.0
 * 
 *  Unless required by applicable law or agreed to in writing, software
 *  distributed under the License is distributed on an "AS IS" BASIS,
 *  WITHOUT WARRANTIES OR CONDITIONS OF ANY KIND, either express or implied.
 *  See the License for the specific language governing permissions and
 *  limitations under the License.
 */
package com.graphhopper.reader.osgb;

import gnu.trove.list.TLongList;
import gnu.trove.list.array.TLongArrayList;
<<<<<<< HEAD
import gnu.trove.map.TDoubleLongMap;
import gnu.trove.map.TDoubleObjectMap;
import gnu.trove.map.TLongObjectMap;
import gnu.trove.map.hash.TObjectLongHashMap;
=======
>>>>>>> 2bd9e786

import java.util.ArrayList;
import java.util.Arrays;
import java.util.List;

import javax.xml.stream.XMLStreamException;
import javax.xml.stream.XMLStreamReader;

import org.slf4j.Logger;
import org.slf4j.LoggerFactory;

import com.graphhopper.reader.Way;

/**
 * Represents an OSM Way
 * <p/>
 * 
 * @author Nop
 */
public class OSITNWay extends OSITNElement implements Way {
<<<<<<< HEAD
    private static final long WAY_NODE_PREFIX_MOD = 100000000000000000L;
    protected final TLongList nodes = new TLongArrayList(5);
    protected String[] wayCoords;
    private static final Logger logger = LoggerFactory.getLogger(OSITNWay.class);

    /**
     * Constructor for XML Parser
     */
    public static OSITNWay create(long id, XMLStreamReader parser) throws XMLStreamException {
        OSITNWay way = new OSITNWay(id);
        parser.nextTag();
        way.readTags(parser);
        logger.info(way.toString());
        return way;
    }

    public OSITNWay(long id) {
        super(id, WAY);
    }

    public TLongList getNodes() {
        return nodes;
    }

    @Override
    public String toString() {
        return "Way (" + getId() + ", " + nodes.size() + " nodes)";
    }

    @Override
    protected void parseCoords(String lineDefinition) {
        String[] lineSegments = lineDefinition.split(" ");
        wayCoords = Arrays.copyOfRange(lineSegments, 1, lineSegments.length - 1);
        logger.info(toString() + " " + ((wayCoords.length == 0) ? "0" : wayCoords[0]));
    }

    @Override
    protected void parseCoords(int dimensions, String lineDefinition) {
        String[] lineSegments = lineDefinition.split(" ");
        wayCoords = new String[lineSegments.length / dimensions];
        StringBuilder curString = null;
        for (int i = 0; i < lineSegments.length; i++) {
            String string = lineSegments[i];
            switch (i % dimensions) {
            case 0: {
                int coordNumber = i / dimensions;
                if (coordNumber > 0) {
                    wayCoords[coordNumber - 1] = curString.toString();
                }
                curString = new StringBuilder();
                curString.append(string);
                break;
            }

            case 1:
            case 2: {
                curString.append(',');
                curString.append(string);
            }
            }
        }
        wayCoords[wayCoords.length - 1] = curString.toString();
        logger.info(toString() + " " + ((wayCoords.length == 0) ? "0" : wayCoords[0]));
    }

    @Override
    protected void parseNetworkMember(String elementText) {
        throw new UnsupportedOperationException();
    }

    @Override
    protected void addDirectedNode(String nodeId, String grade, String orientation) {
        String idStr = nodeId.substring(5);
        if (null != grade) {
            idStr = grade + idStr;
        }
        long id = Long.parseLong(idStr);

        if (0 == nodes.size()) {
            nodes.add(id);
        } else {
            addWayNodes();
            nodes.add(id);
        }
        logger.info(toString());
    }

    protected void addWayNodes() {
        for (int i = 1; i <= wayCoords.length; i++) {
            long idPrefix = i * WAY_NODE_PREFIX_MOD;
            long extraId = idPrefix + getId();
            nodes.add(extraId);
        }
    }

    @Override
    protected void addDirectedLink(String nodeId, String orientation) {
        throw new UnsupportedOperationException();

    }

    /**
     * Look for coords and directed link id in our new map. if it exists then
     * set the barriers tag to "noentry" barrier flag as defined in
     * CarFlagEncoder absoluteBarriers.add("noentry");
     * edgeIdCoordsToNodeFlagsMap = new TObjectLongHashMap<String>()
     * 
     * @return
     */
    public List<OSITNNode> evaluateWayNodes(TLongObjectMap<TDoubleObjectMap<TDoubleLongMap>> edgeIdToXToYToNodeFlagsMap) {
        List<OSITNNode> wayNodes = new ArrayList<OSITNNode>();

        for (int i = 0; i < wayCoords.length; i++) {
            String wayCoord = wayCoords[i];

            long idPrefix = (i + 1) * WAY_NODE_PREFIX_MOD;
            long id = idPrefix + getId();
            OSITNNode wayNode = new OSITNNode(id);
            wayNode.parseCoords(wayCoord);

            // Here we need to check the ItnReader edgeIdCoordsToNodeFlagsMap
            // for this id-coord pair
            long key = getId();
            TDoubleObjectMap<TDoubleLongMap> xToYToNodeFlagsMap = edgeIdToXToYToNodeFlagsMap.get(key);
            if (xToYToNodeFlagsMap != null) {
                String[] coordParts = wayCoord.split(",");
                double xCoord = Double.parseDouble(coordParts[0]);
                double yCoord = Double.parseDouble(coordParts[1]);
                TDoubleLongMap yToNodeFlagsMap = xToYToNodeFlagsMap.get(xCoord);
                if (yToNodeFlagsMap != null) {
                    if (yToNodeFlagsMap.containsKey(yCoord)) {
                        long direction = yToNodeFlagsMap.remove(yCoord);
                        // Tidy Up so we reduce memory usage as the ingestion
                        // progresses
                        if (yToNodeFlagsMap.size() == 0) {
                            // Remove empty yCoord map from xCoord Map
                            xToYToNodeFlagsMap.remove(xCoord);
                            if (xToYToNodeFlagsMap.size() == 0) {
                                // We have no more x coords for this key so this
                                // way has been handled
                                edgeIdToXToYToNodeFlagsMap.remove(key);
                            }
                        }
                        wayNode.setTag(TAG_KEY_NOENTRY_ORIENTATION, "true");
                        if (direction > 0l) {
                            wayNode.setTag(TAG_KEY_ONEWAY_ORIENTATION, "true");
                        } else {
                            wayNode.setTag(TAG_KEY_ONEWAY_ORIENTATION, "-1");
                        }
                    }
                }
            }
            logger.info("Node " + getId() + " coords: " + wayCoord + " tags: ");
            for (String tagKey : wayNode.getTags().keySet()) {
                logger.info("\t " + tagKey + " : " + wayNode.getTag(tagKey));
            }

            wayNodes.add(wayNode);
        }
        return wayNodes;
    }

    public void clearWayNodes() {
        wayCoords = null;
    }

    @Override
    protected void parseCoordinateString(String elementText, String elementSeparator) {
        throw new UnsupportedOperationException();

    }
=======
	private static final long WAY_NODE_PREFIX_MOD = 100000000000000000L;
	protected final TLongList nodes = new TLongArrayList(5);
	protected String[] wayCoords;
	private static final Logger logger = LoggerFactory
			.getLogger(OSITNWay.class);

	/**
	 * Constructor for XML Parser
	 */
	public static OSITNWay create(long id, XMLStreamReader parser)
			throws XMLStreamException {
		OSITNWay way = new OSITNWay(id);
		parser.nextTag();
		way.readTags(parser);
		logger.info(way.toString());
		return way;
	}

	public OSITNWay(long id) {
		super(id, WAY);
	}

	public TLongList getNodes() {
		return nodes;
	}

	@Override
	public String toString() {
		return "Way (" + getId() + ", " + nodes.size() + " nodes)";
	}

	@Override
	protected void parseCoords(String lineDefinition) {
		String[] lineSegments = lineDefinition.split(" ");
		wayCoords = Arrays
				.copyOfRange(lineSegments, 1, lineSegments.length -1);
		logger.info(toString() + " "  + ((wayCoords.length == 0)?"0":wayCoords[0]));
	}

	
	@Override
	protected void parseCoords(int dimensions, String lineDefinition) {
		String[] lineSegments = lineDefinition.split(" ");
		wayCoords = new String[lineSegments.length/dimensions];
		StringBuilder curString = null;
		for (int i = 0; i < lineSegments.length; i++) {
			String string = lineSegments[i];
			switch (i % dimensions) {
			case 0: {
				int coordNumber = i/dimensions;
				if(coordNumber >0) {
					wayCoords[coordNumber-1] = curString.toString();
				}
				curString = new StringBuilder();
				curString.append(string);
				break;
			}
					
			case 1:	
			case 2: {
				curString.append(',');
				curString.append(string); 
			}
			}
		}
		wayCoords[wayCoords.length-1] = curString.toString();
		logger.info(toString() + " "  + ((wayCoords.length == 0)?"0":wayCoords[0]));
	}
	@Override
	protected void parseNetworkMember(String elementText) {
		throw new UnsupportedOperationException();
	}

	@Override
	protected void addDirectedNode(String nodeId, String grade,
			String orientation) {
		String idStr = nodeId.substring(5);
		if (null != grade) {
			idStr = grade + idStr;
		}
		long id = Long.parseLong(idStr);

		if (0 == nodes.size()) {
			nodes.add(id);
		} else {
			addWayNodes();
			nodes.add(id);
		}
		logger.info(toString());
	}

	protected void addWayNodes() {
		for (int i = 1; i <= wayCoords.length; i++) {
			long idPrefix = i * WAY_NODE_PREFIX_MOD;
			long extraId = idPrefix + getId();
			nodes.add(extraId);
		}
	}

	@Override
	protected void addDirectedLink(String nodeId, String orientation) {
		throw new UnsupportedOperationException();

	}

	public List<OSITNNode> evaluateWayNodes() {
		List<OSITNNode> wayNodes = new ArrayList<OSITNNode>();

		for (int i = 0; i < wayCoords.length; i++) {
			String wayCoord = wayCoords[i];
			long idPrefix = (i+1) * WAY_NODE_PREFIX_MOD;
			long id = idPrefix + getId();
			OSITNNode wayNode = new OSITNNode(id);
			wayNode.parseCoords(wayCoord);
			wayNodes.add(wayNode);
		}
		return wayNodes;
	}

	public void clearWayNodes() {
		wayCoords = null;
	}

	@Override
	protected void parseCoordinateString(String elementText,
			String elementSeparator) {
		throw new UnsupportedOperationException();
		
	}
>>>>>>> 2bd9e786
}<|MERGE_RESOLUTION|>--- conflicted
+++ resolved
@@ -19,13 +19,10 @@
 
 import gnu.trove.list.TLongList;
 import gnu.trove.list.array.TLongArrayList;
-<<<<<<< HEAD
 import gnu.trove.map.TDoubleLongMap;
 import gnu.trove.map.TDoubleObjectMap;
 import gnu.trove.map.TLongObjectMap;
 import gnu.trove.map.hash.TObjectLongHashMap;
-=======
->>>>>>> 2bd9e786
 
 import java.util.ArrayList;
 import java.util.Arrays;
@@ -46,7 +43,6 @@
  * @author Nop
  */
 public class OSITNWay extends OSITNElement implements Way {
-<<<<<<< HEAD
     private static final long WAY_NODE_PREFIX_MOD = 100000000000000000L;
     protected final TLongList nodes = new TLongArrayList(5);
     protected String[] wayCoords;
@@ -218,135 +214,5 @@
         throw new UnsupportedOperationException();
 
     }
-=======
-	private static final long WAY_NODE_PREFIX_MOD = 100000000000000000L;
-	protected final TLongList nodes = new TLongArrayList(5);
-	protected String[] wayCoords;
-	private static final Logger logger = LoggerFactory
-			.getLogger(OSITNWay.class);
-
-	/**
-	 * Constructor for XML Parser
-	 */
-	public static OSITNWay create(long id, XMLStreamReader parser)
-			throws XMLStreamException {
-		OSITNWay way = new OSITNWay(id);
-		parser.nextTag();
-		way.readTags(parser);
-		logger.info(way.toString());
-		return way;
-	}
-
-	public OSITNWay(long id) {
-		super(id, WAY);
-	}
-
-	public TLongList getNodes() {
-		return nodes;
-	}
-
-	@Override
-	public String toString() {
-		return "Way (" + getId() + ", " + nodes.size() + " nodes)";
-	}
-
-	@Override
-	protected void parseCoords(String lineDefinition) {
-		String[] lineSegments = lineDefinition.split(" ");
-		wayCoords = Arrays
-				.copyOfRange(lineSegments, 1, lineSegments.length -1);
-		logger.info(toString() + " "  + ((wayCoords.length == 0)?"0":wayCoords[0]));
-	}
-
-	
-	@Override
-	protected void parseCoords(int dimensions, String lineDefinition) {
-		String[] lineSegments = lineDefinition.split(" ");
-		wayCoords = new String[lineSegments.length/dimensions];
-		StringBuilder curString = null;
-		for (int i = 0; i < lineSegments.length; i++) {
-			String string = lineSegments[i];
-			switch (i % dimensions) {
-			case 0: {
-				int coordNumber = i/dimensions;
-				if(coordNumber >0) {
-					wayCoords[coordNumber-1] = curString.toString();
-				}
-				curString = new StringBuilder();
-				curString.append(string);
-				break;
-			}
-					
-			case 1:	
-			case 2: {
-				curString.append(',');
-				curString.append(string); 
-			}
-			}
-		}
-		wayCoords[wayCoords.length-1] = curString.toString();
-		logger.info(toString() + " "  + ((wayCoords.length == 0)?"0":wayCoords[0]));
-	}
-	@Override
-	protected void parseNetworkMember(String elementText) {
-		throw new UnsupportedOperationException();
-	}
-
-	@Override
-	protected void addDirectedNode(String nodeId, String grade,
-			String orientation) {
-		String idStr = nodeId.substring(5);
-		if (null != grade) {
-			idStr = grade + idStr;
-		}
-		long id = Long.parseLong(idStr);
-
-		if (0 == nodes.size()) {
-			nodes.add(id);
-		} else {
-			addWayNodes();
-			nodes.add(id);
-		}
-		logger.info(toString());
-	}
-
-	protected void addWayNodes() {
-		for (int i = 1; i <= wayCoords.length; i++) {
-			long idPrefix = i * WAY_NODE_PREFIX_MOD;
-			long extraId = idPrefix + getId();
-			nodes.add(extraId);
-		}
-	}
-
-	@Override
-	protected void addDirectedLink(String nodeId, String orientation) {
-		throw new UnsupportedOperationException();
-
-	}
-
-	public List<OSITNNode> evaluateWayNodes() {
-		List<OSITNNode> wayNodes = new ArrayList<OSITNNode>();
-
-		for (int i = 0; i < wayCoords.length; i++) {
-			String wayCoord = wayCoords[i];
-			long idPrefix = (i+1) * WAY_NODE_PREFIX_MOD;
-			long id = idPrefix + getId();
-			OSITNNode wayNode = new OSITNNode(id);
-			wayNode.parseCoords(wayCoord);
-			wayNodes.add(wayNode);
-		}
-		return wayNodes;
-	}
-
-	public void clearWayNodes() {
-		wayCoords = null;
-	}
-
-	@Override
-	protected void parseCoordinateString(String elementText,
-			String elementSeparator) {
-		throw new UnsupportedOperationException();
-		
-	}
->>>>>>> 2bd9e786
+
 }