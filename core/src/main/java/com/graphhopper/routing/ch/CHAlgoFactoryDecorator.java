--- conflicted
+++ resolved
@@ -17,6 +17,8 @@
  */
 package com.graphhopper.routing.ch;
 
+import com.carrotsearch.hppc.IntObjectHashMap;
+import com.carrotsearch.hppc.IntObjectMap;
 import com.graphhopper.routing.RoutingAlgorithmFactory;
 import com.graphhopper.routing.RoutingAlgorithmFactoryDecorator;
 import com.graphhopper.routing.util.HintsMap;
@@ -252,63 +254,37 @@
     }
 
     public PrepareContractionHierarchies getPreparation(HintsMap map) {
-<<<<<<< HEAD
-        boolean edgeBased = map.getBool(Parameters.Routing.EDGE_BASED, false);
-        int uTurnCosts = map.getInt(Parameters.Routing.UTURN_COSTS, INFINITE_UTURN_COSTS);
         List<String> entriesStrs = new ArrayList<>();
-        boolean weightingMatchesButNotEdgeBased = false;
-        boolean weightingEdgeMatchesButNotUTurns = false;
-=======
-        List<String> entriesStrs = new ArrayList<>();
-        PrepareContractionHierarchies edgeBasedPCH = null;
+        IntObjectMap<PrepareContractionHierarchies> edgeBasedPCHs = new IntObjectHashMap<>(3);
         PrepareContractionHierarchies nodeBasedPCH = null;
->>>>>>> dbdf9948
         for (PrepareContractionHierarchies p : getPreparations()) {
-            // todonow: not sure how strict this should be ? e.g. should we sometimes fall back to whatever preparation
-            // we have ? e.g. when specifying the wrong u-turn costs and there is only one CHGraph should we just take
-            // it ? see also: #1637
             boolean weightingMatches = p.getCHProfile().getWeighting().matches(map);
-<<<<<<< HEAD
-            if (weightingMatches && p.isEdgeBased() == edgeBased && p.getCHProfile().getUTurnCostsInt() == uTurnCosts)
-                return p;
-            else if (weightingMatches && p.isEdgeBased() == edgeBased)
-                weightingEdgeMatchesButNotUTurns = true;
-            else if (weightingMatches)
-                weightingMatchesButNotEdgeBased = true;
-
-            entriesStrs.add(p.getCHProfile().toString());
-        }
-
-        String hint;
-        if (weightingEdgeMatchesButNotUTurns) {
-            hint = "The '" + Parameters.Routing.UTURN_COSTS + "' url parameter is missing or does not fit the weightings. Its value was: '" + uTurnCosts + "'";
-        } else if (weightingMatchesButNotEdgeBased) {
-            hint = "The '" + Parameters.Routing.EDGE_BASED + "' url parameter is missing or does not fit the weightings. Its value was: '" + edgeBased + "'";
-        } else {
-            hint = "";
-        }
-        throw new IllegalArgumentException("Cannot find CH RoutingAlgorithmFactory for weighting map " + map + " in entries: " + entriesStrs + ". " + hint);
-=======
             if (weightingMatches) {
                 if (p.isEdgeBased()) {
-                    edgeBasedPCH = p;
+                    edgeBasedPCHs.put(p.getCHProfile().getUTurnCostsInt(), p);
                 } else {
                     nodeBasedPCH = p;
                 }
             }
-            entriesStrs.add(p.getCHProfile().getWeighting() + "|" + (p.getCHProfile().isEdgeBased() ? "edge" : "node"));
-        }
-
-        if (edgeBasedPCH == null && nodeBasedPCH == null) {
+            entriesStrs.add(p.getCHProfile().toString());
+        }
+
+        if (edgeBasedPCHs.isEmpty() && nodeBasedPCH == null) {
             throw new IllegalArgumentException("Cannot find CH RoutingAlgorithmFactory for weighting map " + map + " in entries: " + entriesStrs + ".");
         }
-        if (map.has(Parameters.Routing.EDGE_BASED)) {
+        if (map.has(Parameters.Routing.EDGE_BASED) && map.has(Parameters.Routing.UTURN_COSTS)) {
             boolean edgeBased = map.getBool(Parameters.Routing.EDGE_BASED, false);
+            int uTurnCosts = map.getInt(Parameters.Routing.UTURN_COSTS, INFINITE_UTURN_COSTS);
             if (edgeBased) {
+                PrepareContractionHierarchies edgeBasedPCH = edgeBasedPCHs.get(uTurnCosts);
                 if (edgeBasedPCH != null) {
                     return edgeBasedPCH;
+                } else if (!edgeBasedPCHs.isEmpty()) {
+                    throw new IllegalArgumentException("Found edge-based CH preparations for weighting map " + map + " but none for requested u-turn costs: " +
+                            uTurnCosts + ", available: " + edgeBasedPCHs.keys() + ". You need to configure edge-based CH preparation for this value of u-turn costs or" +
+                            " choose another value using the '" + Parameters.Routing.UTURN_COSTS + "' request parameter.");
                 } else {
-                    throw new IllegalArgumentException("Found a node-based CH preparation for weighting map " + map + ", but requested edge-based CH. " +
+                    throw new IllegalArgumentException("Found " + edgeBasedPCHs.size() + " node-based CH preparations for weighting map " + map + ", but requested edge-based CH. " +
                             "You either need to configure edge-based CH preparation or set the '" + Parameters.Routing.EDGE_BASED + "' " +
                             "request parameter to 'false' (was 'true'). all entries: " + entriesStrs);
                 }
@@ -321,15 +297,21 @@
                             "request parameter to 'true' (was 'false'). all entries: " + entriesStrs);
                 }
             }
-        } else {
+        } else if (map.has(Parameters.Routing.EDGE_BASED)){
+          // todonow: finish this
+        } else if (map.has(Parameters.Routing.UTURN_COSTS)){
             // no edge_based parameter was set, we determine the CH preparation based on what is there
-            if (edgeBasedPCH != null) {
-                return edgeBasedPCH;
+            if (!edgeBasedPCHs.isEmpty()) {
+                if (edgeBasedPCHs.size() == 1) {
+                    return edgeBasedPCHs.values().iterator().next().value;
+                } else {
+                    throw new IllegalArgumentException("Found edge-based CH preparations for multiple values of u-turn costs: " + edgeBasedPCHs.keys() +
+                            ". You need to specify which one to use using the `" + Parameters.Routing.UTURN_COSTS + "' parameter");
+                }
             } else {
                 return nodeBasedPCH;
             }
         }
->>>>>>> dbdf9948
     }
 
     public int getPreparationThreads() {
