/*
 *  Licensed to GraphHopper GmbH under one or more contributor
 *  license agreements. See the NOTICE file distributed with this work for
 *  additional information regarding copyright ownership.
 *
 *  GraphHopper GmbH licenses this file to you under the Apache License,
 *  Version 2.0 (the "License"); you may not use this file except in
 *  compliance with the License. You may obtain a copy of the License at
 *
 *       http://www.apache.org/licenses/LICENSE-2.0
 *
 *  Unless required by applicable law or agreed to in writing, software
 *  distributed under the License is distributed on an "AS IS" BASIS,
 *  WITHOUT WARRANTIES OR CONDITIONS OF ANY KIND, either express or implied.
 *  See the License for the specific language governing permissions and
 *  limitations under the License.
 */
package com.graphhopper.storage;

import com.graphhopper.routing.ev.BooleanEncodedValue;
import com.graphhopper.routing.ev.DecimalEncodedValue;
import com.graphhopper.routing.ev.EdgeIntAccess;
import com.graphhopper.routing.ev.IntsRefEdgeIntAccess;
import com.graphhopper.util.Constants;
import com.graphhopper.util.EdgeIterator;
import com.graphhopper.util.GHUtility;

import java.util.ArrayList;

/**
 * A key/value store, where the unique keys are triples (fromEdge, viaNode, toEdge) and the values
 * are integers that can be used to store encoded values.
 *
 * @author Karl Hübner
 * @author Peter Karich
 * @author Michael Zilske
 */
public class TurnCostStorage {
    static final int NO_TURN_ENTRY = -1;
    // we store each turn cost entry in the format |from_edge|to_edge|flags|next|. each entry has 4 bytes -> 16 bytes total
    private static final int W_TC_FROM = 0;
    private static final int W_TC_TO = 4;
    private static final int W_TC_FLAGS = 8;
    private static final int W_TC_NEXT = 12;
    private static final int W_BYTES_PER_ENTRY = 16;

    // after freeze() store turn cost sorted by via node to avoid linked list: count|from_edge|to_edge|flags| [repeat]
    private static final int R_TC_FROM = 0;
    private static final int R_TC_TO = 4;
    private static final int R_TC_FLAGS = 8;
    private static final int R_BYTES_PER_ENTRY = 12;

    private final BaseGraph baseGraph;
    private final NodeAccess nodeAccess;

    private final DataAccess writeTmpTurnCosts;
    private int turnCostsWritePtr = 0;

    private final DataAccess readTurnCosts;
    private boolean frozen = false;

    public TurnCostStorage(BaseGraph baseGraph, DataAccess readDataAccess, DataAccess writeTmpTurnCosts) {
        this.baseGraph = baseGraph;
        this.readTurnCosts = readDataAccess;
        this.writeTmpTurnCosts = writeTmpTurnCosts;
        this.nodeAccess = baseGraph.getNodeAccess();
    }

    public TurnCostStorage create(long initBytes) {
        writeTmpTurnCosts.create(initBytes);
        readTurnCosts.create(initBytes);
        return this;
    }

    public void flush() {
        if (!frozen) throw new RuntimeException("Cannot flush turn cost storage if not yet frozen");
        readTurnCosts.setHeader(0, Constants.VERSION_TURN_COSTS);
        readTurnCosts.setHeader(4, R_BYTES_PER_ENTRY);
        readTurnCosts.flush();
    }

    public void close() {
        // if (!frozen) throw new RuntimeException("Cannot close turn cost storage if not yet frozen");
        writeTmpTurnCosts.close();
        readTurnCosts.close();
    }

    public long getCapacity() {
        return frozen ? readTurnCosts.getCapacity() : writeTmpTurnCosts.getCapacity();
    }

    public boolean loadExisting() {
        frozen = true;
        if (!readTurnCosts.loadExisting())
            return false;

        GHUtility.checkDAVersion(readTurnCosts.getName(), Constants.VERSION_TURN_COSTS, readTurnCosts.getHeader(0));
        if (readTurnCosts.getHeader(4) != R_BYTES_PER_ENTRY)
            throw new IllegalStateException("Number of bytes per turn cost entry does not match the current configuration: " + readTurnCosts.getHeader(0) + " vs. " + R_BYTES_PER_ENTRY);

        return true;
    }

    public void set(BooleanEncodedValue bev, int fromEdge, int viaNode, int toEdge, boolean value) {
        long pointer = findOrCreateTurnCostEntry(fromEdge, viaNode, toEdge);
        if (pointer < 0)
            throw new IllegalStateException("Invalid pointer: " + pointer + " at (" + fromEdge + ", " + viaNode + ", " + toEdge + ")");
        bev.setBool(false, -1, createWriteIntAccess(pointer), value);
    }

    /**
     * Sets the turn cost at the viaNode when going from "fromEdge" to "toEdge"
     */
    public void set(DecimalEncodedValue turnCostEnc, int fromEdge, int viaNode, int toEdge, double cost) {
        long pointer = findOrCreateTurnCostEntry(fromEdge, viaNode, toEdge);
        if (pointer < 0)
            throw new IllegalStateException("Invalid pointer: " + pointer + " at (" + fromEdge + ", " + viaNode + ", " + toEdge + ")");
        turnCostEnc.setDecimal(false, -1, createWriteIntAccess(pointer), cost);
    }

    private EdgeIntAccess createWriteIntAccess(long pointer) {
        return new EdgeIntAccess() {
            @Override
            public int getInt(int edgeId, int index) {
                return writeTmpTurnCosts.getInt(pointer + W_TC_FLAGS);
            }

            @Override
            public void setInt(int edgeId, int index, int value) {
                writeTmpTurnCosts.setInt(pointer + W_TC_FLAGS, value);
            }
        };
    }

    private long findOrCreateTurnCostEntry(int fromEdge, int viaNode, int toEdge) {
        if (frozen) throw new IllegalStateException("TurnCostsStorage already frozen");
        long pointer = findWriteTmpPointer(fromEdge, viaNode, toEdge);
        if (pointer < 0) {
            // create a new entry
            writeTmpTurnCosts.ensureCapacity(turnCostsWritePtr + 4 + W_BYTES_PER_ENTRY);
            int prevIndex = nodeAccess.getTurnCostIndex(viaNode);
            nodeAccess.setTurnCostIndex(viaNode, turnCostsWritePtr);
            writeTmpTurnCosts.setInt(turnCostsWritePtr + W_TC_FROM, fromEdge);
            writeTmpTurnCosts.setInt(turnCostsWritePtr + W_TC_TO, toEdge);
            writeTmpTurnCosts.setInt(turnCostsWritePtr + W_TC_NEXT, prevIndex);
            pointer = turnCostsWritePtr;
            turnCostsWritePtr += W_BYTES_PER_ENTRY;
            if (turnCostsWritePtr < 0)
                throw new IllegalStateException("Too many turn cost entries");
        }
        return pointer;
    }

    public double get(DecimalEncodedValue dev, int fromEdge, int viaNode, int toEdge) {
        return dev.getDecimal(false, -1, createReadIntAccess(findReadPointer(fromEdge, viaNode, toEdge)));
    }

    public boolean get(BooleanEncodedValue bev, int fromEdge, int viaNode, int toEdge) {
        return bev.getBool(false, -1, createReadIntAccess(findReadPointer(fromEdge, viaNode, toEdge)));
    }

    private EdgeIntAccess createReadIntAccess(long pointer) {
        return new EdgeIntAccess() {
            @Override
            public int getInt(int edgeId, int index) {
                return pointer < 0 ? 0 : readTurnCosts.getInt(pointer + R_TC_FLAGS);
            }

            @Override
            public void setInt(int edgeId, int index, int value) {
                throw new IllegalArgumentException("turn cost EdgeIntAccess cannot write to readTurnCosts");
            }
        };
    }

<<<<<<< HEAD
    public void freeze() {
        record TmpEntry(int from, int to, int flags) {
        }
        int nextReadPointer = 4;
        final int maxEntries = 1000;

        for (int nodeIdx = 0; nodeIdx < baseGraph.getNodes(); nodeIdx++) {
            int pointer = nodeAccess.getTurnCostIndex(nodeIdx);

            ArrayList<TmpEntry> list = new ArrayList<>();
            for (int i = 0; i < maxEntries; ++i) {
                if (pointer == NO_TURN_ENTRY) break;
                list.add(new TmpEntry(writeTmpTurnCosts.getInt(pointer + W_TC_FROM),
                        writeTmpTurnCosts.getInt(pointer + W_TC_TO),
                        writeTmpTurnCosts.getInt(pointer + W_TC_FLAGS)));
                pointer = writeTmpTurnCosts.getInt(pointer + W_TC_NEXT);
            }
            if (pointer != NO_TURN_ENTRY)
                throw new IllegalStateException("Too many turn cost entries for node:" + nodeIdx);

            if (list.isEmpty()) continue;
            // System.out.println("node " + nodeIdx + ", " + list.size() + ", " + nextReadPointer);
            nodeAccess.setTurnCostIndex(nodeIdx, nextReadPointer);
            readTurnCosts.ensureCapacity(nextReadPointer + 4 + (long) list.size() * R_BYTES_PER_ENTRY);
            readTurnCosts.setInt(nextReadPointer, list.size());
            nextReadPointer += 4;

            for (TmpEntry tmpEntry : list) {
                readTurnCosts.setInt(nextReadPointer + R_TC_FROM, tmpEntry.from);
                readTurnCosts.setInt(nextReadPointer + R_TC_TO, tmpEntry.to);
                readTurnCosts.setInt(nextReadPointer + R_TC_FLAGS, tmpEntry.flags);

                nextReadPointer += R_BYTES_PER_ENTRY;
            }

            if (nextReadPointer + R_BYTES_PER_ENTRY < 0)
                throw new RuntimeException("turn cost storage too large. node: " + nodeIdx + ", of:" + baseGraph.getNodes());
        }

        writeTmpTurnCosts.close();
        // nodeAccess and readTurnCosts will be flushed later
        frozen = true;
=======
    private void ensureTurnCostIndex(int nodeIndex) {
        turnCosts.ensureCapacity(((long) nodeIndex + 1) * BYTES_PER_ENTRY);
>>>>>>> 6b1995c5
    }

    private long findWriteTmpPointer(int fromEdge, int viaNode, int toEdge) {
        if (!EdgeIterator.Edge.isValid(fromEdge) || !EdgeIterator.Edge.isValid(toEdge))
            throw new IllegalArgumentException("from and to edge cannot be NO_EDGE");
        if (viaNode < 0)
            throw new IllegalArgumentException("via node cannot be negative");

        final int maxEntries = 1000;
        int pointer = nodeAccess.getTurnCostIndex(viaNode);
        for (int i = 0; i < maxEntries; ++i) {
            if (pointer == NO_TURN_ENTRY) return -1;
            if (fromEdge == writeTmpTurnCosts.getInt(pointer + W_TC_FROM) && toEdge == writeTmpTurnCosts.getInt(pointer + W_TC_TO))
                return pointer;
            pointer = writeTmpTurnCosts.getInt(pointer + W_TC_NEXT);
        }
        throw new IllegalStateException("Turn cost list for node: " + viaNode + " is longer than expected, max: " + maxEntries);
    }

    private long findReadPointer(int fromEdge, int viaNode, int toEdge) {
        if (!frozen) throw new IllegalStateException("TurnCostsStorage not yet frozen");
        if (!EdgeIterator.Edge.isValid(fromEdge) || !EdgeIterator.Edge.isValid(toEdge))
            throw new IllegalArgumentException("from and to edge cannot be NO_EDGE");
        if (viaNode < 0)
            throw new IllegalArgumentException("via node cannot be negative");

        int pointer = nodeAccess.getTurnCostIndex(viaNode);
        if (pointer == NO_TURN_ENTRY) return -1; // empty
        int count = readTurnCosts.getInt(pointer);
        pointer += 4;
        for (int i = 0; i < count; ++i) {
            if (fromEdge == readTurnCosts.getInt(pointer + R_TC_FROM) && toEdge == readTurnCosts.getInt(pointer + R_TC_TO))
                return pointer;
            pointer += R_BYTES_PER_ENTRY;
        }
        return -1; // specific edge not found
    }

    public boolean isClosed() {
        return frozen ? readTurnCosts.isClosed() : false;
    }

    @Override
    public String toString() {
        return "turn_cost";
    }

    /**
     * Returns an iterator over all entries.
     *
     * @return an iterator over all entries.
     */
    public Iterator getAllTurnCosts() {
        return new Itr();
    }

    public interface Iterator {
        int getFromEdge();

        int getViaNode();

        int getToEdge();

        boolean get(BooleanEncodedValue booleanEncodedValue);

        double getCost(DecimalEncodedValue encodedValue);

        boolean next();
    }

    private class Itr implements Iterator {
        private int viaNode = -1;
        private long pointer = -1;
        private int count = 0;
        private final IntsRef intsRef = new IntsRef(1);
        private final EdgeIntAccess edgeIntAccess = new IntsRefEdgeIntAccess(intsRef);

        @Override
        public int getFromEdge() {
            return readTurnCosts.getInt(pointer + R_TC_FROM);
        }

        @Override
        public int getViaNode() {
            return viaNode;
        }

        @Override
        public int getToEdge() {
            return readTurnCosts.getInt(pointer + R_TC_TO);
        }

        @Override
        public boolean get(BooleanEncodedValue booleanEncodedValue) {
            intsRef.ints[0] = readTurnCosts.getInt(pointer + R_TC_FLAGS);
            return booleanEncodedValue.getBool(false, -1, edgeIntAccess);
        }

        @Override
        public double getCost(DecimalEncodedValue encodedValue) {
            intsRef.ints[0] = readTurnCosts.getInt(pointer + R_TC_FLAGS);
            return encodedValue.getDecimal(false, -1, edgeIntAccess);
        }

        @Override
        public boolean next() {
            boolean gotNextTce = nextTurnCostEntry();
            if (!gotNextTce) {
                boolean gotNextNode = true;
                while (count <= 0 && (gotNextNode = nextNode())) {

                }
                if (!gotNextNode) {
                    return false;
                }
            }
            return true;
        }

        private boolean nextNode() {
            viaNode++;
            if (viaNode >= baseGraph.getNodes()) {
                return false;
            }

            pointer = nodeAccess.getTurnCostIndex(viaNode);
            if (pointer != NO_TURN_ENTRY) {
                count = readTurnCosts.getInt(pointer);
                pointer += 4;
            } else {
                count = 0;
            }
            return true;
        }

        private boolean nextTurnCostEntry() {
            if (--count <= 0)
                return false;

            pointer += R_BYTES_PER_ENTRY;
            return true;
        }
    }

}
<|MERGE_RESOLUTION|>--- conflicted
+++ resolved
@@ -55,6 +55,7 @@
 
     private final DataAccess writeTmpTurnCosts;
     private int turnCostsWritePtr = 0;
+    private int turnCostCount = 0;
 
     private final DataAccess readTurnCosts;
     private boolean frozen = false;
@@ -76,6 +77,7 @@
         if (!frozen) throw new RuntimeException("Cannot flush turn cost storage if not yet frozen");
         readTurnCosts.setHeader(0, Constants.VERSION_TURN_COSTS);
         readTurnCosts.setHeader(4, R_BYTES_PER_ENTRY);
+        readTurnCosts.setHeader(8, turnCostCount);
         readTurnCosts.flush();
     }
 
@@ -97,6 +99,7 @@
         GHUtility.checkDAVersion(readTurnCosts.getName(), Constants.VERSION_TURN_COSTS, readTurnCosts.getHeader(0));
         if (readTurnCosts.getHeader(4) != R_BYTES_PER_ENTRY)
             throw new IllegalStateException("Number of bytes per turn cost entry does not match the current configuration: " + readTurnCosts.getHeader(0) + " vs. " + R_BYTES_PER_ENTRY);
+        turnCostCount = readTurnCosts.getHeader(8);
 
         return true;
     }
@@ -137,6 +140,7 @@
         long pointer = findWriteTmpPointer(fromEdge, viaNode, toEdge);
         if (pointer < 0) {
             // create a new entry
+            turnCostCount++;
             writeTmpTurnCosts.ensureCapacity(turnCostsWritePtr + 4 + W_BYTES_PER_ENTRY);
             int prevIndex = nodeAccess.getTurnCostIndex(viaNode);
             nodeAccess.setTurnCostIndex(viaNode, turnCostsWritePtr);
@@ -173,7 +177,10 @@
         };
     }
 
-<<<<<<< HEAD
+    public int getTurnCostsCount() {
+        return turnCostCount;
+    }
+
     public void freeze() {
         record TmpEntry(int from, int to, int flags) {
         }
@@ -216,10 +223,6 @@
         writeTmpTurnCosts.close();
         // nodeAccess and readTurnCosts will be flushed later
         frozen = true;
-=======
-    private void ensureTurnCostIndex(int nodeIndex) {
-        turnCosts.ensureCapacity(((long) nodeIndex + 1) * BYTES_PER_ENTRY);
->>>>>>> 6b1995c5
     }
 
     private long findWriteTmpPointer(int fromEdge, int viaNode, int toEdge) {
