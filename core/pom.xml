--- conflicted
+++ resolved
@@ -92,19 +92,16 @@
             <scope>test</scope>
         </dependency>
         <dependency>
-<<<<<<< HEAD
             <groupId>com.google.guava</groupId>
             <artifactId>guava</artifactId>
             <version>23.0</version>
         </dependency>
-
-=======
+        <dependency>
             <groupId>junit</groupId>
             <artifactId>junit</artifactId>
             <version>4.12</version>
             <scope>test</scope>
         </dependency>
->>>>>>> 2ce37a33
     </dependencies>
 
     <build>
