--- conflicted
+++ resolved
@@ -64,11 +64,7 @@
      */
     protected int edgeCount;
     // node memory layout:
-<<<<<<< HEAD
     protected int N_EDGE_REF, N_LAT, N_LON, N_ELE, N_ADDITIONAL;
-=======
-    protected int N_EDGE_REF, N_LAT, N_LON, N_ADDITIONAL;
->>>>>>> 02581261
     /**
      * Specifies how many entries (integers) are used per node
      */
@@ -92,12 +88,8 @@
     private final StorableProperties properties;
     private final BitUtil bitUtil;
     private boolean flagsSizeIsLong;
-<<<<<<< HEAD
     final ExtendedStorage extStorage;
     private final NodeAccess nodeAccess;
-=======
-    private final ExtendedStorage extStorage;
->>>>>>> 02581261
 
     public GraphHopperStorage( Directory dir, EncodingManager encodingManager, boolean enabledEle )
     {
@@ -109,10 +101,6 @@
         // here encoding manager can be null e.g. if we want to load existing graph
         this.encodingManager = encodingManager;
         this.extStorage = extendedStorage;
-<<<<<<< HEAD
-=======
-        this.allEdgesFilter = EdgeFilter.ALL_EDGES;
->>>>>>> 02581261
         this.dir = dir;
         this.bitUtil = BitUtil.get(dir.getByteOrder());
         this.nodes = dir.find("nodes");
@@ -121,10 +109,7 @@
         this.nameIndex = new NameIndex(dir);
         this.properties = new StorableProperties(dir);
         this.bounds = BBox.INVERSE.clone();
-<<<<<<< HEAD
         this.nodeAccess = new GHNodeAccess(this, enabled3D);
-=======
->>>>>>> 02581261
         extendedStorage.init(this);
     }
 
@@ -134,11 +119,7 @@
             throw new IllegalStateException("You cannot configure this GraphStorage "
                     + "after calling create or loadExisting. Calling one of the methods twice is also not allowed.");
     }
-<<<<<<< HEAD
-
-=======
-    
->>>>>>> 02581261
+
     protected final int nextEdgeEntryIndex( int sizeInBytes )
     {
         int tmp = edgeEntryIndex;
@@ -146,11 +127,7 @@
         return tmp;
     }
 
-<<<<<<< HEAD
-    protected final int nextNodeEntryIndex( int sizeInBytes )
-=======
     protected final int nextNodeEntryIndex(int sizeInBytes)
->>>>>>> 02581261
     {
         int tmp = nodeEntryIndex;
         nodeEntryIndex += 4;
@@ -200,7 +177,6 @@
         nameIndex.create(1000);
         properties.create(100);
         extStorage.create(initSize);
-<<<<<<< HEAD
 
         properties.put("osmreader.bytesForFlags", encodingManager.getBytesForFlags());
         properties.put("osmreader.acceptWay", encodingManager.toDetailsString());
@@ -208,15 +184,7 @@
         initStorage();
         // 0 stands for no separate geoRef
         maxGeoRef = 4;
-=======
-        
-        properties.put("osmreader.bytesForFlags", encodingManager.getBytesForFlags());
-        properties.put("osmreader.acceptWay", encodingManager.toDetailsString());
-        properties.putCurrentVersions();
-        initStorage();        
-        // 0 stands for no separate geoRef
-        maxGeoRef = 4;        
->>>>>>> 02581261
+
         initNodeRefs(0, nodes.getCapacity());
         return this;
     }
@@ -230,14 +198,7 @@
     @Override
     public NodeAccess getNodeAccess()
     {
-<<<<<<< HEAD
         return nodeAccess;
-=======
-        if (extStorage.isRequireNodeField() && N_ADDITIONAL >= 0)
-            return nodes.getInt((long) index * nodeEntryBytes + N_ADDITIONAL);
-        else
-            throw new AssertionError("This graph does not provide an additional node field");
->>>>>>> 02581261
     }
 
     /**
@@ -1386,11 +1347,7 @@
                             + dir.getLocation());
 
                 int bytesForFlags = 4;
-<<<<<<< HEAD
                 if ("8".equals(properties.get("osmreader.bytesForFlags")))
-=======
-                if("8".equals(properties.get("osmreader.bytesForFlags")))
->>>>>>> 02581261
                     bytesForFlags = 8;
                 encodingManager = new EncodingManager(acceptStr, bytesForFlags);
             } else if (!acceptStr.isEmpty() && !encodingManager.toDetailsString().equalsIgnoreCase(acceptStr))
@@ -1400,11 +1357,7 @@
 
             // first define header indices of this storage
             initStorage();
-<<<<<<< HEAD
-
-=======
-            
->>>>>>> 02581261
+
             // now load some properties from stored data
             loadNodesHeader();
             loadEdgesHeader();
@@ -1415,11 +1368,7 @@
     }
 
     protected void initStorage()
-<<<<<<< HEAD
-    {
-=======
-    {   
->>>>>>> 02581261
+    {
         edgeEntryIndex = 0;
         nodeEntryIndex = 0;
         E_NODEA = nextEdgeEntryIndex(4);
@@ -1429,18 +1378,12 @@
         E_DIST = nextEdgeEntryIndex(4);
         this.flagsSizeIsLong = encodingManager.getBytesForFlags() == 8;
         E_FLAGS = nextEdgeEntryIndex(encodingManager.getBytesForFlags());
-<<<<<<< HEAD
-
-=======
-        
->>>>>>> 02581261
         E_GEO = nextEdgeEntryIndex(4);
         E_NAME = nextEdgeEntryIndex(4);
         if (extStorage.isRequireEdgeField())
             E_ADDITIONAL = nextEdgeEntryIndex(4);
         else
             E_ADDITIONAL = -1;
-<<<<<<< HEAD
 
         N_EDGE_REF = nextNodeEntryIndex(4);
         N_LAT = nextNodeEntryIndex(4);
@@ -1450,21 +1393,11 @@
         else
             N_ELE = -1;
 
-=======
-        
-        N_EDGE_REF = nextNodeEntryIndex(4);
-        N_LAT = nextNodeEntryIndex(4);
-        N_LON = nextNodeEntryIndex(4);
->>>>>>> 02581261
         if (extStorage.isRequireNodeField())
             N_ADDITIONAL = nextNodeEntryIndex(4);
         else
             N_ADDITIONAL = -1;
-<<<<<<< HEAD
-
-=======
-        
->>>>>>> 02581261
+
         initNodeAndEdgeEntrySize();
         initialized = true;
     }
@@ -1475,11 +1408,7 @@
         if (hash != getClass().getName().hashCode())
             throw new IllegalStateException("Cannot load the graph - use instance "
                     + getClass().getName() + " to load it! " + dir);
-<<<<<<< HEAD
-
-=======
-        
->>>>>>> 02581261
+
         nodeEntryBytes = nodes.getHeader(1 * 4);
         nodeCount = nodes.getHeader(2 * 4);
         bounds.minLon = Helper.intToDegree(nodes.getHeader(3 * 4));
@@ -1563,11 +1492,7 @@
     @Override
     public long getCapacity()
     {
-<<<<<<< HEAD
-        return edges.getCapacity() + nodes.getCapacity() + nameIndex.getCapacity() + wayGeometry.getCapacity()
-=======
         return edges.getCapacity() + nodes.getCapacity() + nameIndex.getCapacity() + wayGeometry.getCapacity() 
->>>>>>> 02581261
                 + properties.getCapacity() + extStorage.getCapacity();
     }
 
