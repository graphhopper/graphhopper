--- conflicted
+++ resolved
@@ -42,25 +42,14 @@
     LocationIndex prepareIndex();
 
     /**
-<<<<<<< HEAD
-     * @return the closest node id for the specified geo location (latitude,longitude)
-     * @deprecated will be removed with 0.8 use 'QueryResult findClosest' instead
-     */
-    @Deprecated
-    int findID(double lat, double lon);
-
-    /**
-=======
->>>>>>> 15c0723a
      * This method returns the closest QueryResult for the specified location (lat, lon) and only if
      * the filter accepts the edge as valid candidate (e.g. filtering away car-only results for bike
      * search)
      * <p>
      *
      * @param edgeFilter if a graph supports multiple vehicles we have to make sure that the entry
-     *                   node into the graph is accessible from a selected vehicle. E.g. if you have a FOOT-query do:      <pre>
-     *                                       new DefaultEdgeFilter(footFlagEncoder);
-     *                                     </pre>
+     *                   node into the graph is accessible from a selected vehicle. E.g. if you have a FOOT-query do:
+     *                   <pre>new DefaultEdgeFilter(footFlagEncoder);</pre>
      * @return An object containing the closest node and edge for the specified location. The node id
      * has at least one edge which is accepted from the specified edgeFilter. If nothing is found
      * the method QueryResult.isValid will return false.
