--- conflicted
+++ resolved
@@ -65,20 +65,12 @@
                 putObject("graph.location", DIR).
                 putObject("custom_areas.directory", "./src/test/resources/com/graphhopper/application/resources/areas").
                 putObject("import.osm.ignored_highways", "").
-<<<<<<< HEAD
                 putObject("graph.encoded_values", "car_access, car_average_speed, car_road_access, " +
-                        "bike_access, bike_priority, bike_average_speed, bike_road_access, " +
-                        "foot_access, foot_priority, foot_average_speed, foot_road_access, " +
-                        "max_height, max_weight, max_width, hazmat, toll, surface, track_type, hgv, " +
-                        "average_slope, max_slope, bus_access, road_class, get_off_bike, roundabout, country, orientation").
-=======
-                putObject("graph.encoded_values", "car_access, car_average_speed, road_access, " +
                         "bike_access, bike_priority, bike_average_speed, bike_road_access, " +
                         "foot_access, foot_priority, foot_average_speed, foot_road_access, " +
                         "max_height, max_weight, max_width, hazmat, toll, surface, track_type, hgv, " +
                         "average_slope, max_slope, bus_access, road_class, get_off_bike, roundabout, " +
                         "country, orientation, mtb_rating, hike_rating").
->>>>>>> e83332e9
                 setProfiles(List.of(
                         TestProfiles.constantSpeed("roads", 120),
                         new Profile("car").setCustomModel(TestProfiles.accessAndSpeed("unused", "car").
