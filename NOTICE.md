## Licenses

GraphHopper licensed under the Apache license, Version 2.0

Copyright 2012 - 2022 GraphHopper GmbH

The core module includes the following additional software:

 * slf4j.org - SLF4J distributed under the MIT license. 
 * com.carrotsearch:hppc (Apache license)
 * SparseArray from the Android project (Apache license)
 * Snippets regarding mmap, vint/vlong and compression from Lucene (Apache license)
 * XMLGraphics-Commons for CGIAR elevation files (Apache License)
 * Apache Commons Lang - we copied the implementation of the Levenshtein Distance (Apache License)
 * Apache Commons Collections - we copied parts of the BinaryHeap (Apache License)
 * java-string-similarity - we copied the implementation of JaroWinkler (MIT license)
 * Jackson (Apache License)
 * org.locationtech:jts (EDL), see #1039
 * AngleCalc.atan2 from Jim Shima, 1999 (public domain)
 * janino compiler (BSD-3-Clause license)
 * protobuf - New BSD license
 * OSM-binary - LGPL license
 * Osmosis - public domain, see their github under package/copying.txt

reader-gtfs:
 
 * some files from com.conveyal:gtfs-lib (BSD 2-clause license)
<<<<<<< HEAD
 * org.mobilitydata:gtfs-realtime-bindings (Apache license)

reader-shp:
 
 * org.geotools:gt-shapefile (LGPL)
=======
 * com.google.transit:gtfs-realtime-bindings (Apache license)
 * com.google.guava:guava (Apache license)
 * net.sourceforge.javacsv:javacsv (LGPL license)
 * commons-io:commons-io (Apache license)
 * org.mapdb:mapdb (Apache license)
>>>>>>> 5dfff5b6

tools:

 * uses Apache Compress (Apache license)

client-hc:

 * okhttp (Apache license)

web:

 * org.eclipse.jetty:jetty-server (Apache License)
 * Dropwizard and dependencies (Apache license)
 * com.wdtinc:mapbox-vector-tile (Apache license)
 * some images from mapbox https://www.mapbox.com/maki/, BSD License, see core/files

## Data

| source                                  | license                                                                                                                                                                         | used as default | included in repo |
|-----------------------------------------|---------------------------------------------------------------------------------------------------------------------------------------------------------------------------------|-----------------|------------------|
| OpenStreetMap data for the road network | [ODBL](https://www.openstreetmap.org/copyright)                                                                                                                                 | yes             | yes              |
| SRTM elevation                          | [public domain](https://www2.jpl.nasa.gov/srtm/), [acknowledgement](https://lpdaac.usgs.gov/citing_our_data)                                                                    | no              | yes              |
| CGIAR elevation                         | [allowed usage for GraphHopper](https://gist.githubusercontent.com/karussell/4b54a289041ee48a16c00fd4e30e21b8/raw/45edf8ae85322cb20976baa30654093d0ca9bcd8/CGIAR.txt)           | no              | no               |
| SRTMGL1 elevation                       | [acknowledgement](https://lpdaac.usgs.gov/citing_our_data)                                                                                                                      | no              | no               |
| OpenTopography mirror for SRTMGL1       | [acknowledgement OpenTopoGraphy](http://www.opentopography.org/citations) and [data source](http://opentopo.sdsc.edu/datasetMetadata?otCollectionID=OT.042013.4326.1) + SRTMGL1 | no              | no               |
| GMTED                                   | [public domain, acknowledgment](https://lta.cr.usgs.gov/citation)                                                                                                               | no              | no               |
| Tilezen Joerd (Skadi)                   | [acknowledgment](https://github.com/tilezen/joerd/blob/master/docs/attribution.md)                                                                                              | no              | no               |<|MERGE_RESOLUTION|>--- conflicted
+++ resolved
@@ -25,19 +25,11 @@
 reader-gtfs:
  
  * some files from com.conveyal:gtfs-lib (BSD 2-clause license)
-<<<<<<< HEAD
  * org.mobilitydata:gtfs-realtime-bindings (Apache license)
-
-reader-shp:
- 
- * org.geotools:gt-shapefile (LGPL)
-=======
- * com.google.transit:gtfs-realtime-bindings (Apache license)
  * com.google.guava:guava (Apache license)
  * net.sourceforge.javacsv:javacsv (LGPL license)
  * commons-io:commons-io (Apache license)
  * org.mapdb:mapdb (Apache license)
->>>>>>> 5dfff5b6
 
 tools:
 
