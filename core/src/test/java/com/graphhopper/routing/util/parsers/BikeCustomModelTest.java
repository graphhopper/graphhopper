--- conflicted
+++ resolved
@@ -106,16 +106,13 @@
         way.setTag("sac_scale", "mountain_hiking");
         edge = createEdge(way);
         assertEquals(0.0, p.getEdgeToPriorityMapping().get(edge, false), 0.01);
-<<<<<<< HEAD
-=======
-        assertEquals(4.0, p.getEdgeToSpeedMapping().get(edge, false), 0.01);
+        assertEquals(8.0, p.getEdgeToSpeedMapping().get(edge, false), 0.01);
 
         way.clearTags();
         way.setTag("highway", "tertiary");
         way.setTag("vehicle", "destination");
         edge = createEdge(way);
         assertEquals(6, p.getEdgeToSpeedMapping().get(edge, false), 0.01);
->>>>>>> 1eaadfa4
     }
 
     @Test
