/*
 *  Licensed to GraphHopper GmbH under one or more contributor
 *  license agreements. See the NOTICE file distributed with this work for
 *  additional information regarding copyright ownership.
 *
 *  GraphHopper GmbH licenses this file to you under the Apache License,
 *  Version 2.0 (the "License"); you may not use this file except in
 *  compliance with the License. You may obtain a copy of the License at
 *
 *       http://www.apache.org/licenses/LICENSE-2.0
 *
 *  Unless required by applicable law or agreed to in writing, software
 *  distributed under the License is distributed on an "AS IS" BASIS,
 *  WITHOUT WARRANTIES OR CONDITIONS OF ANY KIND, either express or implied.
 *  See the License for the specific language governing permissions and
 *  limitations under the License.
 */
package com.graphhopper.routing.util;

import com.graphhopper.reader.ReaderWay;
import com.graphhopper.storage.IntsRef;
import com.graphhopper.util.EdgeIteratorState;
import com.graphhopper.util.FetchMode;
import com.graphhopper.util.PMap;
import com.graphhopper.util.PointList;

import java.util.HashSet;
import java.util.Set;
import java.util.TreeMap;

import static com.graphhopper.routing.util.PriorityCode.AVOID;
import static com.graphhopper.routing.util.PriorityCode.VERY_NICE;

/**
 * A flag encoder for wheelchairs.
 *
 * @author don-philipe
 */
public class WheelchairFlagEncoder extends FootFlagEncoder {
    private final Set<String> excludeSurfaces = new HashSet<>();
    private final Set<String> excludeSmoothness = new HashSet<>();
    private final int maxInclinePercent = 6;

    /**
     * Should be only instantiated via EncodingManager
     */
    public WheelchairFlagEncoder() {
        this(4, 1);
    }

    public WheelchairFlagEncoder(PMap properties) {
        this(properties.getInt("speed_bits", 4), properties.getDouble("speed_factor", 1));

        blockPrivate(properties.getBool("block_private", true));
        blockFords(properties.getBool("block_fords", false));
    }

    protected WheelchairFlagEncoder(int speedBits, double speedFactor) {
        super(speedBits, speedFactor, true);

        restrictions.add("wheelchair");

        blockByDefaultBarriers.add("handrail");
        blockByDefaultBarriers.add("wall");
        blockByDefaultBarriers.add("turnstile");
        blockByDefaultBarriers.add("kissing_gate");
        blockByDefaultBarriers.add("stile");
        passByDefaultBarriers.add("kerb");
        passByDefaultBarriers.add("cattle_grid");
        passByDefaultBarriers.add("motorcycle_barrier");

        safeHighwayTags.add("footway");
        safeHighwayTags.add("pedestrian");
        safeHighwayTags.add("living_street");
        safeHighwayTags.add("residential");
        safeHighwayTags.add("service");
        safeHighwayTags.add("platform");

        safeHighwayTags.remove("steps");
        safeHighwayTags.remove("track");

        allowedHighwayTags.clear();
        allowedHighwayTags.addAll(safeHighwayTags);
        allowedHighwayTags.addAll(avoidHighwayTags);
        allowedHighwayTags.add("cycleway");
        allowedHighwayTags.add("unclassified");
        allowedHighwayTags.add("road");

        excludeSurfaces.add("cobblestone");
        excludeSurfaces.add("gravel");
        excludeSurfaces.add("sand");

        excludeSmoothness.add("bad");
        excludeSmoothness.add("very_bad");
        excludeSmoothness.add("horrible");
        excludeSmoothness.add("very_horrible");
        excludeSmoothness.add("impassable");

        allowedSacScale.clear();

        maxPossibleSpeed = FERRY_SPEED;
<<<<<<< HEAD
        // todo: would like to do it like this but avgSpeedEnc is not created yet
//        maxPossibleSpeed = avgSpeedEnc.getNextStorableValue(FERRY_SPEED);

        speedTwoDirections = true;
=======
>>>>>>> bb00b683
    }

    /**
     * Avoid some more ways than for pedestrian like hiking trails.
     */
    @Override
    public EncodingManager.Access getAccess(ReaderWay way) {
        if (way.hasTag("surface", excludeSurfaces)) {
            if (!way.hasTag("sidewalk", sidewalkValues)) {
                return EncodingManager.Access.CAN_SKIP;
            } else {
                String sidewalk = way.getTag("sidewalk");
                if (way.hasTag("sidewalk:" + sidewalk + ":surface", excludeSurfaces)) {
                    return EncodingManager.Access.CAN_SKIP;
                }
            }
        }

        if (way.hasTag("smoothness", excludeSmoothness)) {
            if (!way.hasTag("sidewalk", sidewalkValues)) {
                return EncodingManager.Access.CAN_SKIP;
            } else {
                String sidewalk = way.getTag("sidewalk");
                if (way.hasTag("sidewalk:" + sidewalk + ":smoothness", excludeSmoothness)) {
                    return EncodingManager.Access.CAN_SKIP;
                }
            }
        }

        if (way.hasTag("incline")) {
            String tagValue = way.getTag("incline");
            if (tagValue.endsWith("%") || tagValue.endsWith("°")) {
                try {
                    double incline = Double.parseDouble(tagValue.substring(0, tagValue.length() - 1));
                    if (tagValue.endsWith("°")) {
                        incline = Math.tan(incline * Math.PI / 180) * 100;
                    }

                    if (-maxInclinePercent > incline || incline > maxInclinePercent) {
                        return EncodingManager.Access.CAN_SKIP;
                    }
                } catch (NumberFormatException ex) {
                }
            }
        }

        if (way.hasTag("kerb", "raised"))
            return EncodingManager.Access.CAN_SKIP;

        if (way.hasTag("kerb")) {
            String tagValue = way.getTag("kerb");
            if (tagValue.endsWith("cm") || tagValue.endsWith("mm")) {
                try {
                    float kerbHeight = Float.parseFloat(tagValue.substring(0, tagValue.length() - 2));
                    if (tagValue.endsWith("mm")) {
                        kerbHeight /= 100;
                    }

                    int maxKerbHeightCm = 3;
                    if (kerbHeight > maxKerbHeightCm) {
                        return EncodingManager.Access.CAN_SKIP;
                    }
                } catch (NumberFormatException ex) {
                }
            }
        }

        return super.getAccess(way);
    }

    @Override
    public IntsRef handleWayTags(IntsRef edgeFlags, ReaderWay way) {
        EncodingManager.Access access = getAccess(way);
        if (access.canSkip())
            return edgeFlags;

        accessEnc.setBool(false, edgeFlags, true);
        accessEnc.setBool(true, edgeFlags, true);
        if (!access.isFerry()) {
            setSpeed(edgeFlags, true, true, MEAN_SPEED);
        } else {
            double ferrySpeed = ferrySpeedCalc.getSpeed(way);
            setSpeed(edgeFlags, true, true, ferrySpeed);
        }

        Integer priorityFromRelation = routeMap.get(footRouteEnc.getEnum(false, edgeFlags));
        priorityWayEncoder.setDecimal(false, edgeFlags, PriorityCode.getValue(handlePriority(way, priorityFromRelation)));
        return edgeFlags;
    }

    /**
     * Calculate slopes from elevation data and set speed according to that. In-/declines between smallInclinePercent
     * and maxInclinePercent will reduce speed to SLOW_SPEED. In-/declines above maxInclinePercent will result in zero
     * speed.
     */
    @Override
    public void applyWayTags(ReaderWay way, EdgeIteratorState edge) {
        PointList pl = edge.fetchWayGeometry(FetchMode.ALL);
        double fullDist2D = edge.getDistance();
        if (Double.isInfinite(fullDist2D))
            throw new IllegalStateException("Infinite distance should not happen due to #435. way ID=" + way.getId());

        // skip elevation data adjustment for too short segments, TODO improve the elevation data handling and/or use the same mechanism as in bike2
        if (fullDist2D < 20 || !pl.is3D())
            return;

        double prevEle = pl.getEle(0);
        double eleDelta = pl.getEle(pl.size() - 1) - prevEle;
        double elePercent = eleDelta / fullDist2D * 100;
        int smallInclinePercent = 3;
        double fwdSpeed = 0, bwdSpeed = 0;
        if (elePercent > smallInclinePercent && elePercent < maxInclinePercent) {
            fwdSpeed = SLOW_SPEED;
            bwdSpeed = MEAN_SPEED;
        } else if (elePercent < -smallInclinePercent && elePercent > -maxInclinePercent) {
            fwdSpeed = MEAN_SPEED;
            bwdSpeed = SLOW_SPEED;
        } else if (elePercent > maxInclinePercent || elePercent < -maxInclinePercent) {
            // it can be problematic to exclude roads due to potential bad elevation data (e.g.delta for narrow nodes could be too high)
            // so exclude only when we are certain
            if (fullDist2D > 50) edge.set(accessEnc, false, false);

            fwdSpeed = SLOW_SPEED;
            bwdSpeed = SLOW_SPEED;
            edge.set(priorityWayEncoder, PriorityCode.getValue(PriorityCode.REACH_DESTINATION.getValue()));
        }

        if (fwdSpeed > 0 && edge.get(accessEnc))
            setSpeed(edge.getFlags(), true, false, fwdSpeed);
        if (bwdSpeed > 0 && edge.getReverse(accessEnc))
            setSpeed(edge.getFlags(), false, true, bwdSpeed);
    }

    /**
     * First get priority from {@link FootFlagEncoder#handlePriority(ReaderWay, Integer)} then evaluate wheelchair specific
     * tags.
     *
     * @return a priority for the given way
     */
    @Override
    protected int handlePriority(ReaderWay way, Integer priorityFromRelation) {
        TreeMap<Double, Integer> weightToPrioMap = new TreeMap<>();

        weightToPrioMap.put(100d, super.handlePriority(way, priorityFromRelation));

        if (way.hasTag("wheelchair", "designated")) {
            weightToPrioMap.put(102d, VERY_NICE.getValue());
        } else if (way.hasTag("wheelchair", "limited")) {
            weightToPrioMap.put(102d, AVOID.getValue());
        }

        return weightToPrioMap.lastEntry().getValue();
    }

    @Override
    public String getName() {
        return "wheelchair";
    }
}<|MERGE_RESOLUTION|>--- conflicted
+++ resolved
@@ -99,13 +99,10 @@
         allowedSacScale.clear();
 
         maxPossibleSpeed = FERRY_SPEED;
-<<<<<<< HEAD
         // todo: would like to do it like this but avgSpeedEnc is not created yet
 //        maxPossibleSpeed = avgSpeedEnc.getNextStorableValue(FERRY_SPEED);
 
         speedTwoDirections = true;
-=======
->>>>>>> bb00b683
     }
 
     /**
