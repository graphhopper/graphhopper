<?xml version="1.0" encoding="UTF-8"?>
<project xmlns="http://maven.apache.org/POM/4.0.0" xmlns:xsi="http://www.w3.org/2001/XMLSchema-instance"
         xsi:schemaLocation="http://maven.apache.org/POM/4.0.0 http://maven.apache.org/xsd/maven-4.0.0.xsd">
    <modelVersion>4.0.0</modelVersion>

    <groupId>com.graphhopper</groupId>
    <artifactId>graphhopper-parent</artifactId>
    <name>GraphHopper Parent Project</name>
    <version>10.0-SNAPSHOT</version>
    <packaging>pom</packaging>
    <url>https://www.graphhopper.com</url>
    <inceptionYear>2012</inceptionYear>
    <description>Super pom of GraphHopper, the fast and flexible routing engine</description>

    <properties>
        <project.build.sourceEncoding>UTF-8</project.build.sourceEncoding>
        <project.reporting.outputEncoding>UTF-8</project.reporting.outputEncoding>

        <maven.compiler.target>17</maven.compiler.target>

        <!-- We always had this disabled as it is disabled by default in debian JDK builds, but when we
             switched to another JDK on travis it was enabled implicitly. Our javadocs are not ready for this
             so we disable it explicitly now -->
        <doclint>none</doclint>
    </properties>

    <scm>
        <connection>scm:git:git@github.com:graphhopper/graphhopper.git</connection>
        <developerConnection>scm:git:git@github.com:graphhopper/graphhopper.git</developerConnection>
        <url>git@github.com:graphhopper/graphhopper.git</url>
    </scm>

    <licenses>
        <license>
            <name>Apache License, Version 2.0</name>
            <url>http://www.apache.org/licenses/LICENSE-2.0</url>
        </license>
    </licenses>

    <developers>
        <developer>
            <id>karussell</id>
            <name>Peter Karich</name>
            <email>my.name@graphhopper.com</email>
        </developer>
    </developers>

    <mailingLists>
        <mailingList>
            <name>GraphHopper</name>
            <subscribe>https://discuss.graphhopper.com/</subscribe>
            <archive>https://discuss.graphhopper.com/</archive>
        </mailingList>
    </mailingLists>
    <issueManagement>
        <system>GitHub</system>
        <url>https://github.com/graphhopper/graphhopper/issues</url>
    </issueManagement>

    <modules>
        <module>core</module>
        <module>reader-gtfs</module>
        <module>tools</module>
        <module>map-matching</module>
        <module>web-bundle</module>
        <module>web-api</module>
        <module>web</module>
        <module>client-hc</module>
        <module>navigation</module>
        <module>example</module>
    </modules>
    <dependencyManagement>
        <dependencies>
            <!-- provides compatible versions for jackson, guava, slf4j etc. -->
            <dependency>
                <groupId>io.dropwizard</groupId>
                <artifactId>dropwizard-dependencies</artifactId>
<<<<<<< HEAD
                <version>3.0.6</version>
=======
                <version>2.1.12</version>
>>>>>>> 05b2db57
                <type>pom</type>
                <scope>import</scope>
            </dependency>
            <dependency>
                <groupId>com.graphhopper.external</groupId>
                <artifactId>jackson-datatype-jts</artifactId>
                <version>2.14</version>
                <exclusions>
                    <exclusion>
                        <groupId>com.fasterxml.jackson.core</groupId>
                        <artifactId>jackson-databind</artifactId>
                    </exclusion>
                </exclusions>
            </dependency>
            <dependency>
                <groupId>com.carrotsearch</groupId>
                <artifactId>hppc</artifactId>
                <version>0.8.1</version>
            </dependency>
            <dependency>
                <groupId>org.locationtech.jts</groupId>
                <artifactId>jts-core</artifactId>
                <version>1.19.0</version>
            </dependency>
            <dependency>
                <groupId>org.apache.commons</groupId>
                <artifactId>commons-compress</artifactId>
                <version>1.26.0</version>
            </dependency>
            <dependency>
                <groupId>org.junit</groupId>
                <artifactId>junit-bom</artifactId>
                <version>5.9.1</version>
                <type>pom</type>
                <scope>import</scope>
            </dependency>
            <dependency>
                <groupId>net.sourceforge.javacsv</groupId>
                <artifactId>javacsv</artifactId>
                <version>2.0</version>
            </dependency>
            <dependency>
                <groupId>commons-io</groupId>
                <artifactId>commons-io</artifactId>
                <version>2.11.0</version>
            </dependency>
            <dependency>
                <groupId>org.mapdb</groupId>
                <artifactId>mapdb</artifactId>
                <version>1.0.8</version>
            </dependency>
            <dependency>
                <groupId>io.mobilitydata.transit</groupId>
                <artifactId>gtfs-realtime-bindings</artifactId>
                <version>0.0.5</version>
                <exclusions>
                    <exclusion>
                        <!-- use newer protobuf version  -->
                        <groupId>com.google.protobuf</groupId>
                        <artifactId>protobuf-java</artifactId>
                    </exclusion>
                </exclusions>
            </dependency>
            <dependency>
                <groupId>javax.inject</groupId>
                <artifactId>javax.inject</artifactId>
                <version>1</version>
            </dependency>
            <dependency>
                <groupId>org.hamcrest</groupId>
                <artifactId>hamcrest-library</artifactId>
                <version>1.3</version>
                <scope>test</scope>
            </dependency>
        </dependencies>
    </dependencyManagement>

    <dependencies>
        <dependency>
            <groupId>org.junit.platform</groupId>
            <artifactId>junit-platform-launcher</artifactId>
            <scope>test</scope>
        </dependency>
        <dependency>
            <groupId>org.junit.jupiter</groupId>
            <artifactId>junit-jupiter-engine</artifactId>
            <scope>test</scope>
        </dependency>
        <dependency>
            <groupId>org.junit.jupiter</groupId>
            <artifactId>junit-jupiter-params</artifactId>
            <scope>test</scope>
        </dependency>
    </dependencies>
    <build>
        <pluginManagement>
            <plugins>
                <plugin>
                    <groupId>org.apache.maven.plugins</groupId>
                    <artifactId>maven-compiler-plugin</artifactId>
                    <version>3.8.1</version>
                    <configuration>
                        <!--
                        <compilerArgument>-Xlint:unchecked</compilerArgument>
                        <compilerArgument>-Xlint:deprecation</compilerArgument>
                        -->
                        <fork>true</fork>
                        <release>17</release>
                    </configuration>
                </plugin>

                <!-- to run single tests -->
                <plugin>
                    <groupId>org.apache.maven.plugins</groupId>
                    <artifactId>maven-surefire-plugin</artifactId>
                    <version>2.22.2</version>
                    <configuration>
                        <argLine>-Xmx190m -Xms190m -Duser.language=en</argLine>
                    </configuration>
                </plugin>

                <plugin>
                    <groupId>org.apache.maven.plugins</groupId>
                    <artifactId>maven-failsafe-plugin</artifactId>
                    <version>2.22.2</version>
                    <executions>
                        <execution>
                            <goals>
                                <goal>integration-test</goal>
                                <goal>verify</goal>
                            </goals>
                        </execution>
                    </executions>
                </plugin>
                <plugin>
                    <artifactId>maven-antrun-plugin</artifactId>
                    <version>1.8</version>
                </plugin>
            </plugins>
        </pluginManagement>
        <plugins>
            <plugin>
                <groupId>org.apache.maven.plugins</groupId>
                <artifactId>maven-surefire-plugin</artifactId>
            </plugin>
            <plugin>
                <groupId>org.apache.maven.plugins</groupId>
                <artifactId>maven-failsafe-plugin</artifactId>
            </plugin>
            <plugin>
                <groupId>org.apache.maven.plugins</groupId>
                <artifactId>maven-assembly-plugin</artifactId>
                <version>3.1.1</version>
            </plugin>
            <plugin>
                <groupId>org.apache.maven.plugins</groupId>
                <artifactId>maven-jar-plugin</artifactId>
                <version>3.1.1</version>
            </plugin>
            <!-- example https://github.com/tananaev/traccar/blob/master/checkstyle.xml -->
            <plugin>
                <groupId>org.apache.maven.plugins</groupId>
                <artifactId>maven-checkstyle-plugin</artifactId>
                <version>3.1.0</version>
                <configuration>
                    <configLocation>${user.dir}/core/files/checkstyle.xml</configLocation>
                    <failsOnError>true</failsOnError>
                    <consoleOutput>true</consoleOutput>
                    <linkXRef>false</linkXRef>
                </configuration>
            </plugin>

            <plugin>
                <groupId>de.thetaphi</groupId>
                <artifactId>forbiddenapis</artifactId>
                <version>2.6</version>
                <configuration>
                    <!--
                      if the used Java version is too new,
                      don't fail, just do nothing:
                    -->
                    <failOnUnsupportedJava>false</failOnUnsupportedJava>
                    <bundledSignatures>
                        <!--
                          This will automatically choose the right
                          signatures based on 'maven.compiler.target':
                        -->
                        <bundledSignature>jdk-deprecated</bundledSignature>
                    </bundledSignatures>
                    <excludes>
                        <!-- Has a couple of issues with the FileWriter -->
                        <exclude>
                            com/graphhopper/tools/Measurement.class
                        </exclude>
                    </excludes>
                </configuration>
            </plugin>
        </plugins>
    </build>

    <distributionManagement>
        <repository>
            <id>github</id>
            <name>GitHub GraphHopper Apache Maven Packages</name>
            <url>https://maven.pkg.github.com/graphhopper/graphhopper</url>
        </repository>
    </distributionManagement>

    <!-- mvn clean deploy -P release -->
    <profiles>
        <profile>
            <id>release</id>
            <activation>
                <activeByDefault>false</activeByDefault>
            </activation>
            <build>
                <plugins>
                    <plugin>
                        <groupId>org.apache.maven.plugins</groupId>
                        <artifactId>maven-gpg-plugin</artifactId>
                        <version>3.0.1</version>
                        <executions>
                            <execution>
                                <id>sign-artifacts</id>
                                <phase>verify</phase>
                                <goals>
                                    <goal>sign</goal>
                                </goals>
                            </execution>
                        </executions>
                    </plugin>
                    <plugin>
                        <groupId>org.sonatype.plugins</groupId>
                        <artifactId>nexus-staging-maven-plugin</artifactId>
                        <version>1.6.13</version>
                        <extensions>true</extensions>
                        <configuration>
                            <serverId>ossrh</serverId>
                            <nexusUrl>https://oss.sonatype.org/</nexusUrl>
                            <autoReleaseAfterClose>true</autoReleaseAfterClose>
                            <stagingProgressTimeoutMinutes>10</stagingProgressTimeoutMinutes>
                        </configuration>
                    </plugin>
                    <plugin>
                        <groupId>org.apache.maven.plugins</groupId>
                        <artifactId>maven-javadoc-plugin</artifactId>
                        <version>3.4.1</version>
                        <configuration>
                            <!-- note that we disable doclint via properties globally, using <doclint>none</doclint> did not seem to work -->
                            <quiet>true</quiet>
                        </configuration>
                        <executions>
                            <execution>
                                <id>attach-javadocs</id>
                                <goals>
                                    <goal>jar</goal>
                                </goals>
                            </execution>
                        </executions>
                    </plugin>
                    <plugin>
                        <groupId>org.apache.maven.plugins</groupId>
                        <artifactId>maven-source-plugin</artifactId>
                        <version>3.2.1</version>
                        <executions>
                            <execution>
                                <id>attach-sources</id>
                                <goals>
                                    <goal>jar-no-fork</goal>
                                </goals>
                            </execution>
                        </executions>
                    </plugin>
                </plugins>
            </build>
        </profile>
    </profiles>
</project><|MERGE_RESOLUTION|>--- conflicted
+++ resolved
@@ -75,11 +75,7 @@
             <dependency>
                 <groupId>io.dropwizard</groupId>
                 <artifactId>dropwizard-dependencies</artifactId>
-<<<<<<< HEAD
-                <version>3.0.6</version>
-=======
                 <version>2.1.12</version>
->>>>>>> 05b2db57
                 <type>pom</type>
                 <scope>import</scope>
             </dependency>
