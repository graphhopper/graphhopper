--- conflicted
+++ resolved
@@ -16,13 +16,8 @@
 
     @Before
     public void setup() {
-<<<<<<< HEAD
-        List<Double> list = Arrays.asList(1d, 2d, 4.5, 6d);
-        maxweight = new MappedDecimalEncodedValueImpl("maxweight", list, 0.1, 6d, false);
-=======
         List<Double> list = Arrays.asList(6d, 1d, 2d, 4.5);
         maxweight = new MappedDecimalEncodedValue("maxweight", list, 0.1, false);
->>>>>>> bf4c3001
         maxweight.init(new EncodedValue.InitializerConfig());
     }
 
