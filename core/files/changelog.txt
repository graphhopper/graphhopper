--- conflicted
+++ resolved
@@ -17,12 +17,9 @@
     CHGraph.shortcut(int, int) was removed (use .shortcut(int, int, ...) and/or .shortcutEdgeBased(int, int, ...) instead, #1693
     CH graphs are now identified using CHProfile instead of Weighting, #1670
     removed the 'traversal_mode` request parameter for /route, instead of 'traversal_mode=edge_based_2dir' use edge_based=true
-<<<<<<< HEAD
-    It is now possible to specify finite u-turn costs for CH preparation, #1671
-=======
     removed GraphHopper.set/getTraversalMode() methods, #1705
     edge-based CH is now chosen by default if it was prepared, #1706
->>>>>>> df0ca50c
+    it is now possible to specify finite u-turn costs for CH preparation, #1671
 
 0.12
     renamed VirtualEdgeIteratorState.getOriginalEdgeKey to more precise getOriginalEdgeKey #1549
