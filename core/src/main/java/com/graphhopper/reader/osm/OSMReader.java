--- conflicted
+++ resolved
@@ -170,12 +170,7 @@
         if (!baseGraph.isInitialized())
             throw new IllegalStateException("BaseGraph must be initialize before we can read OSM");
 
-<<<<<<< HEAD
-        WaySegmentParser.Builder waySegmentParserBuilder = new WaySegmentParser.Builder(baseGraph.getNodeAccess())
-                .setDirectory(baseGraph.getDirectory())
-=======
-        WaySegmentParser waySegmentParser = new WaySegmentParser.Builder(baseGraph.getNodeAccess(), baseGraph.getDirectory())
->>>>>>> d8d9c9c0
+        WaySegmentParser.Builder waySegmentParserBuilder = new WaySegmentParser.Builder(baseGraph.getNodeAccess(), baseGraph.getDirectory())
                 .setElevationProvider(eleProvider)
                 .setWayFilter(this::acceptWay)
                 .setSplitNodeFilter(this::isBarrierNode)
