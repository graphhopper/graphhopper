--- conflicted
+++ resolved
@@ -1,14 +1,9 @@
 ### 5.0 [not yet released]
 
-<<<<<<< HEAD
-- OSMReader no longer sets the artificial estimated_distance tag, but sets the edge_distance and point_list tags
-  instead.
-- the artificial tag duration:seconds is now a long, not a string, commit 6d81d8ae8de52987522991edd835e42c8d2046cf
-=======
+- OSMReader no longer sets the artificial estimated_distance tag, but sets the edge_distance and point_list tags instead.
 - request gzipping for matrix and route clients (#2511)
 - bugfix: client-hc now considers headings (#2009)
 - the artificial tag duration:seconds is now a long, no longer a string, commit 6d81d8ae8de52987522991edd835e42c8d2046cf
->>>>>>> d7bcfeba
 - added FlagEncoder#getName (use just like toString() before), commit 86f6a8b5209ad8ef47c24d935f5746e7694eb11c
 - faster edge-based CH preparation, especially with large u-turn costs and GermanyCountryRule (many large weight edges
   due to access=destination on tracks) (#2522)
