# Profiles

## Standard Profiles

When calculating routes with GraphHopper you can customize how different kinds of roads shall be prioritized. For example
when travelling long distances with a car you typically want to use the highway to minimize your travelling time.
However, if you are going by bike you certainly do not want to use the highway and rather take some shorter route,
use designated bike lanes and so on.
 
GraphHopper includes the following pre-configured 'vehicles', that you can choose from depending on the type of vehicle
you want to calculate routes for: 

- foot
- hike
- wheelchair
- bike
- racingbike
- bike2
- mtb
- car
- car4wd
- motorcycle

By choosing a vehicle GraphHopper determines the accessibility and an average travel speed for the different road types.
If you are interested in the low-level Java API note that these pre-configured vehicles correspond to implementations of
the `FlagEncoder` interface. 
 
Besides the vehicle it is also possible to use different weightings (=cost functions) for the route calculation. 
GraphHopper includes the following weightings:

- fastest
- shortest
- short_fastest (yields a compromise between short and fast routes)
- curvature (prefers routes with lots of curves for enjoyable motorcycle rides)
- custom (see the next section)

The different travelling modes are called 'profiles'. When starting the GraphHopper server at least one such profile
needs to be configured upfront, which is done in the 'profiles' section of `config.yml`. Here is an example:

```yaml
profiles:
  - name: car
    vehicle: car
    weighting: fastest
  - name: some_other_profile
    vehicle: bike
    weighting: shortest
```

Every profile has to include a unique name that is used to select the profile when executing routing queries. The vehicle
and weighting fields are also required and need to match one of the values listed above. To choose one of the profiles you
need to use the `profile` parameter for your request, like `/route?point=49.5,11.1&profile=car` or 
`/route?point=49.5,11.1&profile=some_other_profile` in this example.

## Speed and Hybrid Mode

GraphHopper can drastically improve the execution time of the route calculations by preprocessing the routing profiles
during import. To enable this you need to list the profiles you want GraphHopper to do the preprocessing for like this:

```yaml
# profiles you want to use with speed mode need to go here
profiles_ch:
  - profile: car
  - profile: some_other_profile

# profiles you want to use with hybrid mode need to go here
profiles_lm:
  - profile: car
  - profile: some_other_profile 
```

Note that 'CH' is short for 'Contraction Hierarchies', the underlying technique used to realize speed mode and
'LM' is short for 'Landmarks', which is the algorithm used for the hybrid mode.

For hybrid mode there is a special feature that allows 're-using' the prepared data for different profiles. You can
do this like this:
```yaml
profiles_lm:
  - profile: car
  - profile: some_other_profile
    preparation_profile: car
```

which means that for `some_other_profile` the preparation of the `car` profile will be used. However, this will only
give correct routing results if `some_other_profile` yields larger or equal weights for all edges than the `car` profile.
Better do not use this feature unless you know what you are doing.  

## Custom Profiles

*Disclaimer*: Custom profiles should still be considered a beta feature. Using them should be working, but details about
the weight formula and the meaning of the different parameters is still subject to change. Also this feature will strongly
benefit from community feedback, so do not hesitate with sharing your experience, custom models or problems you are 
running into!
 
You can take the customization of the routing profiles much further than just selecting one of the default vehicles and
weightings, by using 'custom' profiles that let you adjust the cost function on a much more fine-grained level.
Using a custom profile you can make adjustments to a 'base' vehicle. By choosing the base vehicle you inherit the road
accessibilty rules and default speeds of this vehicle, but the custom weighting gives you the freedom to overwrite 
certain parts of the cost function depending on the different road properties. 

### Custom Weighting
The weight or 'cost' of travelling along an 'edge' (a road segment of the routing network) depends on the length
of the road segment (the distance), the travelling speed, the 'priority' and the 'distance_influence' factor (see below).
To be more precise, the cost function has the following form:

```
edge_weight = edge_distance / speed + edge_distance * priority_sensitivity * (1 - priority) / priority + edge_distance * distance_influence
```

The `edge_distance` is calculated during the initial import of the road network and you cannot change it here.
Note that the edge weights are proportional to this distance. What can be customized is the `speed`, the `priority` and
the `distance_influence`, which we will discuss in a moment. First we need to have a look at the 'properties' of an edge:

### Edge properties: Encoded Values

GraphHopper assigns values of different categories ('encoded values') to each road segment. For example for OSM data 
they are derived from the OSM way tags. The available categories are specified by using the `graph.encoded_values` field
in `config.yml` and (unless you do further customization of GraphHopper) the possible categories are defined in [`DefaultEncodedValueFactory.java`](../../core/src/main/java/com/graphhopper/routing/profiles/DefaultEncodedValueFactory.java).
For example there are the following categories (some of their possible values are given in brackets).

- road_class: (other,motorway,trunk,primary,secondary,track,steps,cycleway,footway,...)
- road_environment: (road,ferry,bridge,tunnel,...)
- road_access: (destination,delivery,private,no,...)
- surface: (paved,dirt,sand,gravel,...)

To find out about all the possible values of a category you can take a look at the corresponding Java files like 
[`RoadClass.java`](../../core/src/main/java/com/graphhopper/routing/profiles/RoadClass.java), query the
`/info` endpoint of the server or use the auto-complete feature of the text box that opens when clicking the 'flex' icon
in the web UI.

Besides these kind of categories, which can take multiple different string values, there are also some that represent a
boolean value (they are either true or false for a given edge), like:

- get_off_bike
- road_class_link

And there are others that take on a numeric value, like: 

- max_weight
- max_width

*Important note: Whenever you want to use any of these categories for a custom profile you need to add them to 
`graph.encoded_values` in `config.yml`.*

### Setting up a Custom Model

As mentioned above, the custom weighting function has three parameters that you can adjust: speed, priority and
distance_influence. You can set up rules that determine these parameters from the edge's properties. A set of such rules
is called a 'custom model' and it is written in a dedicated YAML format. We will now see how the cost function parameters
can be influenced by the different fields of such a custom model.
  
#### Customizing `speed`

For every edge a default speed is inherited from the base vehicle, but you have multiple options to adjust it.
The first thing you can do is rescaling the default speeds using the `speed_factor` section. For example this is how you
can reduce the the speed of every edge that has the value 'motorway' for the category 'road_class' to fifty percent of 
the default speed that is normally used by the base vehicle for this road class:
```yaml
speed_factor:
  road_class: {motorway: 0.5}
```  
Note that `road_class: {motorway: 0.5}` is an alternative YAML notation that is equivalent to:
```yaml
speed_factor:
  road_class:
    motorway: 0.5
```

You can also setup speed factors for multiple road classes like this
```yaml
speed_factor:
  road_class: {motorway: 0.5, primary: 0.7, tertiary: 0.9}
```

and use multiple categories to influence the speed factor
```yaml
speed_factor:
  road_class: {motorway: 0.5}
  road_environment: {tunnel: 0.8}
```

If an edge matches multiple rules the speed factor values will be multiplied. For example, here the speed factor of 
a road segment that has `road_class=motorway` will be `0.5`, the speed factor of a road segment that additionally has 
`road_environment=tunnel` will be `0.4` and the speed factor of a road segment that has `road_class=secondary` and 
`road_environment=tunnel` will be `0.8`.

Instead of setting the speed factors for certain values you can instead set the speed factors for all *other* values using
as special key (`"*"`), like this:
```yaml
speed_factor: 
  road_class: {"*": 0.5}
  road_environment: {tunnel: 0.8, "*": 0.6}
```

So in this example we set a speed factor of `0.5` regardless of the `road_class` and all `road_environment` values yield
a speed factor of `0.6` *except* `tunnel` which gets a speed factor of `0.8`. And as mentioned above for edges that match
multiple of these rules the different factors get multiplied.

For encoded values with boolean values, like `get_off_bike` you set the speed factor like this:
```yaml
speed_factor:
  get_off_bike: {true: 0.6, false: 1.0}
```
which means that for edges with `get_off_bike=true` the speed factor will be `0.6` and otherwise it will be `1.0`.
You can skip any of these values to retain the default.

For encoded values with numeric values, like `max_width` you use the `<` and `>` operators, like this:
```yaml
speed_factor:
  max_width: {"<2.5": 0.8}
``` 
which means that for all edges with `max_width` smaller than `2.5m` the speed factor is `0.8`.

In any case values of `speed_factor` have to be in the range `[0,1]` and it is not possible to *increase* the speed for
edges of certain types. 

Another way to change the speed is using the `max_speed` section, for example:
```yaml
max_speed:
  surface: {gravel: 60}
```

implies that on all road segments with `surface=gravel` the speed will be at most `60km/h`, regardless of the default 
speed of this edge or the adjustments made by the `speed_factor` section. Just like with `speed_factor` you can setup
`max_speed` values for multiple category values and different categories. If multiple rules match for a given edge the
most restrictive rule will determine the speed (the minimum `max_speed` will be applied). 
Values for `max_speed` must be in the range `[0,max_vehicle_speed]` where `max_vehicle_speed` is the maximum speed that
is set for the base vehicle (which you cannot change).

You can also modify the speed for all edges in a certain area. To do this first add some areas to the `areas` section
of the custom model and then use this name to set a `speed_factor` or `max_speed` for this area. In the following
example we set the `speed_factor` of an area called `my_area` to `0.7`. For `max_speed` it works the same way. All area
names need to be prefixed with `area_`.  

```yaml
speed_factor:
  area_my_area: 0.7

max_speed:
  area_my_area: 50

areas:
  my_area:
    type: "Feature"
    geometry:
      type: "Polygon"
      coordinates: [
        [10.75, 46.65],
        [9.54, 45.65],
        [10.75, 44.65],
        [8.75, 44.65],
        [8.75, 45.65],
        [8.75, 46.65]
      ]
```

The areas are given in GeoJson format. Using the `areas` feature you can also block entire areas completely, but you 
should rather use the `priority` section for this (see below).

The last custom model field you can to customize the speed is the `max_speed_fallback`. By default this is set to the
maximum speed of the base vehicle. It allows setting a global maximum for the speeds, so for example
```yaml
max_speed_fallback: 50
```
means that the speed is at most `50km/h` for any edge regardless of its properties. 

#### Customizing `priority`

Looking at the custom cost function formula above might make you wonder what the difference between speed and priority is,
because it enters the formula in a very similar way. When calculating the edge weights (which determine the optimal route)
changing the speed in fact has almost the same effect as changing the priority. But do not forget that GraphHopper not 
only calculates the optimal route, but also the time (and distance) it takes to drive (or walk) this route. Changing the
speeds also means changing the resulting travelling times, but `priority` allows you to alter the route calculation 
*without* changing the travelling time of a given route.  

By default the priority is `1` for every edge, which means the edge weight formula reduces to:
```
edge_weight = edge_distance / speed + edge_distance * distance_influence
```
so without doing anything it does not affect the weight. However, changing the priority for certain kinds of roads yields
a relative weight difference depending on the edges' properties.

You change the `priority` very much like you change the `speed_factor`, so
```yaml
priority:
  road_class: {motorway: 0.5, secondary: 0.9}
  road_environment: {tunnel: 0.1}
```

means that road segments with `road_class=motorway` and `road_environment=tunnel` get priority `0.5*0.1=0.05` and those 
with `road_class=secondary` get priority `0.9` and so on.

Edges with lower priority values will be less likely part of the optimal route calculated by GraphHopper, higher values 
mean that these kind of road segments shall be preferred. To prefer certain roads you need to `decrease` the priority of
others, which you can do using the special key `"*"`, i.e. 
```yaml
priority: 
  road_class: {cycleway: 1.0, "*": 0.8}
```
means decreasing the priority for all road_classes *except* cycleways. `priority` values need to be in the range `[0, 1]`.
Just like we saw for `speed_factor` and `max_speed` you can also adjust the priority for all edges in a certain area.
It works the same way:

```yaml
priority:
  area_my_area: 0.7 
```

To block an entire area completely set the priority value to `0`. Some other useful encoded values to restrict access
to certain roads depending on your vehicle dimensions are the following:
```yaml
priority: 
  max_width: {"<2.5": 0}
  max_length: {"<10.0": 0}
  max_weight: {"<3.5": 0}
```
which means that the priority for all edges that allow a maximum vehicle width of `2.5m`, a maximum vehicle length of 
`10m` or a maximum vehicle weight of `3.5tons` is zero (these edges are blocked).

#### Customizing `distance_influence`

`distance_influence` allows you to control the trade-off between a fast route (minimum time) and a short route
(minimum distance). Setting it to `0` means that GraphHopper will return the fastest possible route, *unless* you set 
the priority of any edges to something different than `1.0`. Using the priority factors will always to some part favor
some routes because they are shorter as well. Higher values of `distance_influence` will prioritize routes that are fast
(but maybe not fastest), but at the same time are short in distance.

You use it like this:
```yaml
distance_influence: 100
``` 

The default is `70`. More precisely, by specifying the `distance_influence` you tell the routing engine how much time
you need to save on a detour (a longer distance route) such that you prefer taking the detour compared to a shorter 
distance route. Assuming that all priorities are `1` a value of zero means that no matter how little time you can save 
when doing a detour you will take it, i.e. you always prefer the fastest route. A value of `30` means that one extra
kilometer must save you `30s` of travelling time. Or to put it another way if a reference route takes `600s` and is 
`10km` long, `distance_influence=30` means that you are willing to take an alternative route that is `11km` long only if
it takes no longer than `570s` (saves `30s`).      

## Setting up a Custom Profile

Custom profiles work very much the same way as the 'standard' profiles described at the beginning of this document. The
custom model needs to be written in a separate YAML file and the `weighting` has to be set to `custom`. Use the 
`custom_model_file` field to point to the custom model file like this:

```yaml
profiles:
  - name: my_custom_profile
    vehicle: car
    weighting: custom
    custom_model_file: path/to/my_custom_profile.yaml
  
```

Selecting a custom profile also works like selecting a standard profile. In our example just add `profile=my_custom_profile`
to your routing request. To set up hybrid- or speed-mode, simply use the `profiles_ch/lm` sections and add the name of
your custom profile (just like you do for standard profiles).

## Inheritance between Custom Profiles

When specifying a custom profile it is possible to use another custom profile as base 'vehicle', something like:
```yaml
profiles:
  - name: my_custom_profile
    vehicle: car
    weighting: custom
    custom_model_file: path/to/my_custom_profile.yaml
  - name: my_other_profile
    vehicle: my_custom_profile
    weighting: custom
    custom_model_file: path/to/my_other_custom_profile.yml
```

In this case the custom model of `my_other_profile` will be determined by merging the two custom models.

todonow: explain merging rules

## Changing the Custom Profile for a single routing request

With flex- and hybrid mode its even possible to define the custom model to be used on a per-request basis. To do this
you still need to setup a custom profile in your server configuration, but you do not necessarily need to define a 
custom model for this.

```yaml
profiles:
  - name: my_flexible_car_profile
    vehicle: car
    weighting: custom
    custom_model_file: my_custom_model.yml
``` 

To change the profile for a single routing request you use the `/route-custom` endpoint and send your custom model 
(using the same YAML format explained above) with the request body. The model you send will then be merged with the 
profile you select using the `profile` parameter (which has to be a custom profile) using the same merging rules
as used by custom profile inheritance. Instead of specifying a custom model file you can set `custom_model_file: empty`
<<<<<<< HEAD
in which case the models you send with the requests will be merged with an 'empty' custom model (containing no rules).

todonow: cross-querying with LM profiles
todonow: do we mention here (or at least in custom weighting java docs that whenever we set priority < 1 we have some 
kind of short_fastest weighting?)
=======
in which case the models you send with the requests will be merged with an 'empty' custom model (containing no rules).
>>>>>>> 9511a04b
<|MERGE_RESOLUTION|>--- conflicted
+++ resolved
@@ -394,12 +394,4 @@
 (using the same YAML format explained above) with the request body. The model you send will then be merged with the 
 profile you select using the `profile` parameter (which has to be a custom profile) using the same merging rules
 as used by custom profile inheritance. Instead of specifying a custom model file you can set `custom_model_file: empty`
-<<<<<<< HEAD
-in which case the models you send with the requests will be merged with an 'empty' custom model (containing no rules).
-
-todonow: cross-querying with LM profiles
-todonow: do we mention here (or at least in custom weighting java docs that whenever we set priority < 1 we have some 
-kind of short_fastest weighting?)
-=======
-in which case the models you send with the requests will be merged with an 'empty' custom model (containing no rules).
->>>>>>> 9511a04b
+in which case the models you send with the requests will be merged with an 'empty' custom model (containing no rules).