--- conflicted
+++ resolved
@@ -149,27 +149,8 @@
         return maxValue * factor;
     }
 
-<<<<<<< HEAD
     @Override
     public double getMinDecimal() {
         return minValue * factor;
     }
-
-    @Override
-    public boolean equals(Object o) {
-        if (!super.equals(o)) return false;
-        DecimalEncodedValueImpl that = (DecimalEncodedValueImpl) o;
-        return Double.compare(that.factor, factor) == 0 && useMaximumAsInfinity == that.useMaximumAsInfinity
-                && defaultIsInfinity == that.defaultIsInfinity;
-    }
-
-    @Override
-    public int getVersion() {
-        int version = 31 * super.getVersion() + staticHashCode(factor);
-        if (useMaximumAsInfinity) return 31 * version + 13;
-        if (defaultIsInfinity) return 31 * version + 17;
-        return version;
-    }
-=======
->>>>>>> b62dfbac
 }