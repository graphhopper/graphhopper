--- conflicted
+++ resolved
@@ -79,21 +79,12 @@
 
     @ParameterizedTest
     @CsvSource(value = {
-<<<<<<< HEAD
             "89,-1,algorithm=" + DIJKSTRA_BI,
             "110,-1,algorithm=" + ASTAR_BI,
             "30720,1,ch.disable=true&algorithm=" + DIJKSTRA,
             "21012,1,ch.disable=true&algorithm=" + ASTAR,
             "14722,1,ch.disable=true&algorithm=" + DIJKSTRA_BI,
             "10392,1,ch.disable=true&algorithm=" + ASTAR_BI
-=======
-            "104,-1,algorithm=" + DIJKSTRA_BI,
-            "130,-1,algorithm=" + ASTAR_BI,
-            "30866,1,ch.disable=true&algorithm=" + DIJKSTRA,
-            "21180,1,ch.disable=true&algorithm=" + ASTAR,
-            "14854,1,ch.disable=true&algorithm=" + DIJKSTRA_BI,
-            "10538,1,ch.disable=true&algorithm=" + ASTAR_BI
->>>>>>> 2d431f52
     })
     void testTimeout(int expectedVisitedNodes, int timeout, String args) {
         {
