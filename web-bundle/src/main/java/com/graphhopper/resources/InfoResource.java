--- conflicted
+++ resolved
@@ -78,13 +78,8 @@
         for (String encoderName : encoderNames) {
             Info.PerVehicle perVehicleJson = new Info.PerVehicle();
             perVehicleJson.elevation = hasElevation;
-<<<<<<< HEAD
-            perVehicleJson.turn_costs = storage.getEncodingManager().getEncoder(v).supportsTurnCosts();
-            info.features.put(v, perVehicleJson);
-=======
-            perVehicleJson.turn_costs = storage.getEncodingManager().getEncoder(encoderName).supports(TurnWeighting.class);
+            perVehicleJson.turn_costs = storage.getEncodingManager().getEncoder(encoderName).supportsTurnCosts();
             info.features.put(encoderName, perVehicleJson);
->>>>>>> e72c67d7
         }
         if (config.has("gtfs.file")) {
             info.features.put("pt", new InfoResource.Info.PerVehicle());
