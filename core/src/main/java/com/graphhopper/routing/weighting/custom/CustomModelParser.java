--- conflicted
+++ resolved
@@ -123,13 +123,9 @@
             CustomWeightingHelper prio = (CustomWeightingHelper) clazz.getDeclaredConstructor().newInstance();
             prio.init(lookup, avgSpeedEnc, priorityEnc, CustomModel.getAreasAsMap(customModel.getAreas()));
             return new CustomWeighting.Parameters(prio::getSpeed, prio::getPriority, prio.getMaxSpeed(), prio.getMaxPriority(),
-<<<<<<< HEAD
-                    customModel.getDistanceInfluence() == null ? 0 : customModel.getDistanceInfluence(), customModel.getHeadingPenalty(),
+                    customModel.getDistanceInfluence() == null ? 0 : customModel.getDistanceInfluence(),
+                    customModel.getHeadingPenalty() == null ? Parameters.Routing.DEFAULT_HEADING_PENALTY : customModel.getHeadingPenalty(),
                     customModel.getTurnCostsConfig());
-=======
-                    customModel.getDistanceInfluence() == null ? 0 : customModel.getDistanceInfluence(),
-                    customModel.getHeadingPenalty() == null ? Parameters.Routing.DEFAULT_HEADING_PENALTY : customModel.getHeadingPenalty());
->>>>>>> e53d88be
         } catch (ReflectiveOperationException ex) {
             throw new IllegalArgumentException("Cannot compile expression " + ex.getMessage(), ex);
         }
