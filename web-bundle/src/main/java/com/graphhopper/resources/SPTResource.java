package com.graphhopper.resources;

import com.graphhopper.GraphHopper;
import com.graphhopper.config.ProfileConfig;
import com.graphhopper.isochrone.algorithm.Isochrone;
import com.graphhopper.routing.ProfileResolver;
import com.graphhopper.routing.profiles.*;
import com.graphhopper.routing.querygraph.QueryGraph;
import com.graphhopper.routing.util.*;
import com.graphhopper.routing.weighting.BlockAreaWeighting;
import com.graphhopper.routing.weighting.Weighting;
import com.graphhopper.storage.Graph;
import com.graphhopper.storage.GraphEdgeIdFinder;
import com.graphhopper.storage.index.LocationIndex;
import com.graphhopper.storage.index.QueryResult;
import com.graphhopper.util.*;
import com.graphhopper.util.shapes.GHPoint;
import org.slf4j.Logger;
import org.slf4j.LoggerFactory;

import javax.inject.Inject;
import javax.ws.rs.*;
import javax.ws.rs.core.Context;
import javax.ws.rs.core.Response;
import javax.ws.rs.core.StreamingOutput;
import javax.ws.rs.core.UriInfo;
import java.io.BufferedWriter;
import java.io.IOException;
import java.io.OutputStreamWriter;
import java.io.Writer;
import java.util.*;

/**
 * This resource provides the entire shortest path tree as response. In a simple CSV format discussed at #1577.
 */
@Path("spt")
public class SPTResource {

    private static final Logger logger = LoggerFactory.getLogger(SPTResource.class);

    private final GraphHopper graphHopper;
    private final ProfileResolver profileResolver;
    private final EncodingManager encodingManager;

    @Inject
    public SPTResource(GraphHopper graphHopper, ProfileResolver profileResolver, EncodingManager encodingManager) {
        this.graphHopper = graphHopper;
        this.profileResolver = profileResolver;
        this.encodingManager = encodingManager;
    }

    @GET
    @Produces("text/csv")
    public Response doGet(
            @Context UriInfo uriInfo,
            @QueryParam("reverse_flow") @DefaultValue("false") boolean reverseFlow,
            @QueryParam("point") GHPoint point,
            @QueryParam("columns") String columnsParam,
            @QueryParam("time_limit") @DefaultValue("600") long timeLimitInSeconds,
            @QueryParam("distance_limit") @DefaultValue("-1") double distanceInMeter) {

        if (point == null)
            throw new IllegalArgumentException("point parameter cannot be null");

        StopWatch sw = new StopWatch().start();
        HintsMap hintsMap = new HintsMap();
        RouteResource.initHints(hintsMap, uriInfo.getQueryParameters());
<<<<<<< HEAD
        hintsMap.put(Parameters.CH.DISABLE, true);
        hintsMap.put(Parameters.Landmark.DISABLE, true);
        // todo: #1934, only try to resolve the profile if no profile is given!
        ProfileConfig profile = profileResolver.resolveProfile(hintsMap);
=======
        hintsMap.putObject(Parameters.CH.DISABLE, true);
        hintsMap.putObject(Parameters.Landmark.DISABLE, true);
        ProfileConfig profile = graphHopper.resolveProfile(hintsMap);
>>>>>>> 0d7c365f
        if (profile.isTurnCosts()) {
            throw new IllegalArgumentException("SPT calculation does not support turn costs yet");
        }
        FlagEncoder encoder = encodingManager.getEncoder(profile.getVehicle());
        EdgeFilter edgeFilter = DefaultEdgeFilter.allEdges(encoder);
        LocationIndex locationIndex = graphHopper.getLocationIndex();
        QueryResult qr = locationIndex.findClosest(point.lat, point.lon, edgeFilter);
        if (!qr.isValid())
            throw new IllegalArgumentException("Point not found:" + point);

        Graph graph = graphHopper.getGraphHopperStorage();
        QueryGraph queryGraph = QueryGraph.lookup(graph, qr);

        Weighting weighting = graphHopper.createWeighting(profile, hintsMap);
        if (hintsMap.has(Parameters.Routing.BLOCK_AREA))
            weighting = new BlockAreaWeighting(weighting, GraphEdgeIdFinder.createBlockArea(graph, locationIndex,
                    Collections.singletonList(point), hintsMap, DefaultEdgeFilter.allEdges(encoder)));

        Isochrone isochrone = new Isochrone(queryGraph, weighting, reverseFlow);

        if (distanceInMeter > 0) {
            isochrone.setDistanceLimit(distanceInMeter);
        } else {
            isochrone.setTimeLimit(timeLimitInSeconds);
        }

        final String COL_SEP = ",", LINE_SEP = "\n";
        List<String> columns;
        if (!Helper.isEmpty(columnsParam))
            columns = Arrays.asList(columnsParam.split(","));
        else
            columns = Arrays.asList("longitude", "latitude", "time", "distance");

        if (columns.isEmpty())
            throw new IllegalArgumentException("Either omit the columns parameter or specify the columns via comma separated values");

        Map<String, EncodedValue> pathDetails = new HashMap<>();
        for (String col : columns) {
            if (encodingManager.hasEncodedValue(col))
                pathDetails.put(col, encodingManager.getEncodedValue(col, EncodedValue.class));
        }

        StreamingOutput out = output -> {
            try (Writer writer = new BufferedWriter(new OutputStreamWriter(output, Helper.UTF_CS))) {
                StringBuilder sb = new StringBuilder();
                for (String col : columns) {
                    if (sb.length() > 0)
                        sb.append(COL_SEP);
                    sb.append(col);
                }
                sb.append(LINE_SEP);
                writer.write(sb.toString());
                isochrone.search(qr.getClosestNode(), label -> {
                    sb.setLength(0);
                    for (int colIndex = 0; colIndex < columns.size(); colIndex++) {
                        String col = columns.get(colIndex);
                        if (colIndex > 0)
                            sb.append(COL_SEP);

                        switch (col) {
                            case "node_id":
                                sb.append(label.nodeId);
                                continue;
                            case "prev_node_id":
                                sb.append(label.prevNodeId);
                                continue;
                            case "edge_id":
                                sb.append(label.edgeId);
                                continue;
                            case "prev_edge_id":
                                sb.append(label.prevEdgeId);
                                continue;
                            case "distance":
                                sb.append(label.distance);
                                continue;
                            case "prev_distance":
                                sb.append(label.prevCoordinate == null ? 0 : label.prevDistance);
                                continue;
                            case "time":
                                sb.append(label.timeMillis);
                                continue;
                            case "prev_time":
                                sb.append(label.prevCoordinate == null ? 0 : label.prevTimeMillis);
                                continue;
                            case "longitude":
                                sb.append(label.coordinate.lon);
                                continue;
                            case "prev_longitude":
                                sb.append(label.prevCoordinate == null ? null : label.prevCoordinate.lon);
                                continue;
                            case "latitude":
                                sb.append(label.coordinate.lat);
                                continue;
                            case "prev_latitude":
                                sb.append(label.prevCoordinate == null ? null : label.prevCoordinate.lat);
                                continue;
                        }

                        if (!EdgeIterator.Edge.isValid(label.edgeId))
                            continue;

                        EdgeIteratorState edge = queryGraph.getEdgeIteratorState(label.edgeId, label.nodeId);
                        if (edge == null)
                            continue;

                        if (col.equals(Parameters.Details.STREET_NAME)) {
                            sb.append(edge.getName().replaceAll(",", ""));
                            continue;
                        }

                        EncodedValue ev = pathDetails.get(col);
                        if (ev instanceof DecimalEncodedValue) {
                            DecimalEncodedValue dev = (DecimalEncodedValue) ev;
                            sb.append(reverseFlow ? edge.getReverse(dev) : edge.get(dev));
                        } else if (ev instanceof EnumEncodedValue) {
                            EnumEncodedValue eev = (EnumEncodedValue) ev;
                            sb.append(reverseFlow ? edge.getReverse(eev) : edge.get(eev));
                        } else if (ev instanceof BooleanEncodedValue) {
                            BooleanEncodedValue eev = (BooleanEncodedValue) ev;
                            sb.append(reverseFlow ? edge.getReverse(eev) : edge.get(eev));
                        } else if (ev instanceof IntEncodedValue) {
                            IntEncodedValue eev = (IntEncodedValue) ev;
                            sb.append(reverseFlow ? edge.getReverse(eev) : edge.get(eev));
                        } else {
                            throw new IllegalArgumentException("Unknown property " + col);
                        }
                    }
                    sb.append(LINE_SEP);
                    try {
                        writer.write(sb.toString());
                    } catch (IOException ex) {
                        throw new RuntimeException(ex);
                    }
                });

                logger.info("took: " + sw.stop().getSeconds() + ", visited nodes:" + isochrone.getVisitedNodes() + ", " + uriInfo.getQueryParameters());
            } catch (IOException e) {
                throw new RuntimeException(e);
            }
        };
        // took header does not make sense as we stream
        return Response.ok(out).build();
    }
}<|MERGE_RESOLUTION|>--- conflicted
+++ resolved
@@ -65,16 +65,10 @@
         StopWatch sw = new StopWatch().start();
         HintsMap hintsMap = new HintsMap();
         RouteResource.initHints(hintsMap, uriInfo.getQueryParameters());
-<<<<<<< HEAD
-        hintsMap.put(Parameters.CH.DISABLE, true);
-        hintsMap.put(Parameters.Landmark.DISABLE, true);
+        hintsMap.putObject(Parameters.CH.DISABLE, true);
+        hintsMap.putObject(Parameters.Landmark.DISABLE, true);
         // todo: #1934, only try to resolve the profile if no profile is given!
         ProfileConfig profile = profileResolver.resolveProfile(hintsMap);
-=======
-        hintsMap.putObject(Parameters.CH.DISABLE, true);
-        hintsMap.putObject(Parameters.Landmark.DISABLE, true);
-        ProfileConfig profile = graphHopper.resolveProfile(hintsMap);
->>>>>>> 0d7c365f
         if (profile.isTurnCosts()) {
             throw new IllegalArgumentException("SPT calculation does not support turn costs yet");
         }
