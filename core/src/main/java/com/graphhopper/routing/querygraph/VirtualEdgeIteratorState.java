/*
 *  Licensed to GraphHopper GmbH under one or more contributor
 *  license agreements. See the NOTICE file distributed with this work for
 *  additional information regarding copyright ownership.
 *
 *  GraphHopper GmbH licenses this file to you under the Apache License,
 *  Version 2.0 (the "License"); you may not use this file except in
 *  compliance with the License. You may obtain a copy of the License at
 *
 *       http://www.apache.org/licenses/LICENSE-2.0
 *
 *  Unless required by applicable law or agreed to in writing, software
 *  distributed under the License is distributed on an "AS IS" BASIS,
 *  WITHOUT WARRANTIES OR CONDITIONS OF ANY KIND, either express or implied.
 *  See the License for the specific language governing permissions and
 *  limitations under the License.
 */
package com.graphhopper.routing.querygraph;

import com.graphhopper.routing.ev.*;
import com.graphhopper.search.KVStorage;
import com.graphhopper.storage.IntsRef;
import com.graphhopper.util.EdgeIteratorState;
import com.graphhopper.util.FetchMode;
import com.graphhopper.util.GHUtility;
import com.graphhopper.util.PointList;

import java.util.List;

/**
 * Creates an edge state decoupled from a graph where nodes, pointList, etc are kept in memory.
 * <p>
 * Note, this class is not suited for public use and can change with minor releases unexpectedly or
 * even gets removed.
 */
public class VirtualEdgeIteratorState implements EdgeIteratorState {
    private final PointList pointList;
    private final int edgeKey;
    private final int baseNode;
    private final int adjNode;
    private final int originalEdgeKey;
    private double distance;
    private IntsRef edgeFlags;
<<<<<<< HEAD
    private IntAccess intAccess;
    private List<EdgeKVStorage.KeyValue> keyValues;
=======
    private List<KVStorage.KeyValue> keyValues;
>>>>>>> d7817079
    // true if edge should be avoided as start/stop
    private boolean unfavored;
    private EdgeIteratorState reverseEdge;
    private final boolean reverse;

    public VirtualEdgeIteratorState(int originalEdgeKey, int edgeKey, int baseNode, int adjNode, double distance,
                                    IntsRef edgeFlags, List<KVStorage.KeyValue> keyValues, PointList pointList, boolean reverse) {
        this.originalEdgeKey = originalEdgeKey;
        this.edgeKey = edgeKey;
        this.baseNode = baseNode;
        this.adjNode = adjNode;
        this.distance = distance;
        this.edgeFlags = edgeFlags;
        this.intAccess = new IntsRefIntAccess(edgeFlags);
        this.keyValues = keyValues;
        this.pointList = pointList;
        this.reverse = reverse;
    }

    /**
     * This method returns the original (not virtual!) edge key. I.e. also the direction is
     * already correctly encoded.
     *
     * @see EdgeIteratorState#getEdgeKey()
     */
    public int getOriginalEdgeKey() {
        return originalEdgeKey;
    }

    @Override
    public int getEdge() {
        return GHUtility.getEdgeFromEdgeKey(edgeKey);
    }

    @Override
    public int getEdgeKey() {
        return edgeKey;
    }

    @Override
    public int getReverseEdgeKey() {
        return baseNode == adjNode ? edgeKey : GHUtility.reverseEdgeKey(edgeKey);
    }

    @Override
    public int getBaseNode() {
        return baseNode;
    }

    @Override
    public int getAdjNode() {
        return adjNode;
    }

    @Override
    public PointList fetchWayGeometry(FetchMode mode) {
        if (pointList.size() == 0)
            return PointList.EMPTY;
        // due to API we need to create a new instance per call!
        if (mode == FetchMode.TOWER_ONLY) {
            if (pointList.size() < 3)
                return pointList.clone(false);
            PointList towerNodes = new PointList(2, pointList.is3D());
            towerNodes.add(pointList, 0);
            towerNodes.add(pointList, pointList.size() - 1);
            return towerNodes;
        } else if (mode == FetchMode.ALL)
            return pointList.clone(false);
        else if (mode == FetchMode.BASE_AND_PILLAR)
            return pointList.copy(0, pointList.size() - 1);
        else if (mode == FetchMode.PILLAR_AND_ADJ)
            return pointList.copy(1, pointList.size());
        else if (mode == FetchMode.PILLAR_ONLY) {
            if (pointList.size() == 1)
                return PointList.EMPTY;
            return pointList.copy(1, pointList.size() - 1);
        }
        throw new UnsupportedOperationException("Illegal mode:" + mode);
    }

    @Override
    public EdgeIteratorState setWayGeometry(PointList list) {
        throw new UnsupportedOperationException("Not supported for virtual edge. Set when creating it.");
    }

    @Override
    public double getDistance() {
        return distance;
    }

    @Override
    public EdgeIteratorState setDistance(double dist) {
        this.distance = dist;
        return this;
    }

    @Override
    public IntsRef getFlags() {
        return edgeFlags;
    }

    @Override
    public EdgeIteratorState setFlags(IntsRef flags) {
        this.edgeFlags = flags;
        this.intAccess = new IntsRefIntAccess(flags);
        return this;
    }

    @Override
    public boolean get(BooleanEncodedValue property) {
        if (property == EdgeIteratorState.UNFAVORED_EDGE)
            return unfavored;

        return property.getBool(reverse, -1, intAccess);
    }

    @Override
    public EdgeIteratorState set(BooleanEncodedValue property, boolean value) {
        property.setBool(reverse, -1, intAccess, value);
        return this;
    }

    @Override
    public boolean getReverse(BooleanEncodedValue property) {
        if (property == EdgeIteratorState.UNFAVORED_EDGE)
            return unfavored;
        return property.getBool(!reverse, -1, intAccess);
    }

    @Override
    public EdgeIteratorState setReverse(BooleanEncodedValue property, boolean value) {
        property.setBool(!reverse, -1, intAccess, value);
        return this;
    }

    @Override
    public EdgeIteratorState set(BooleanEncodedValue property, boolean fwd, boolean bwd) {
        if (!property.isStoreTwoDirections())
            throw new IllegalArgumentException("EncodedValue " + property.getName() + " supports only one direction");
        property.setBool(reverse, -1, intAccess, fwd);
        property.setBool(!reverse, -1, intAccess, bwd);
        return this;
    }

    @Override
    public int get(IntEncodedValue property) {
        return property.getInt(reverse, -1, intAccess);
    }

    @Override
    public EdgeIteratorState set(IntEncodedValue property, int value) {
        property.setInt(reverse, -1, intAccess, value);
        return this;
    }

    @Override
    public int getReverse(IntEncodedValue property) {
        return property.getInt(!reverse, -1, intAccess);
    }

    @Override
    public EdgeIteratorState setReverse(IntEncodedValue property, int value) {
        property.setInt(!reverse, -1, intAccess, value);
        return this;
    }

    @Override
    public EdgeIteratorState set(IntEncodedValue property, int fwd, int bwd) {
        if (!property.isStoreTwoDirections())
            throw new IllegalArgumentException("EncodedValue " + property.getName() + " supports only one direction");
        property.setInt(reverse, -1, intAccess, fwd);
        property.setInt(!reverse, -1, intAccess, bwd);
        return this;
    }

    @Override
    public double get(DecimalEncodedValue property) {
        return property.getDecimal(reverse, -1, intAccess);
    }

    @Override
    public EdgeIteratorState set(DecimalEncodedValue property, double value) {
        property.setDecimal(reverse, -1, intAccess, value);
        return this;
    }

    @Override
    public double getReverse(DecimalEncodedValue property) {
        return property.getDecimal(!reverse, -1, intAccess);
    }

    @Override
    public EdgeIteratorState setReverse(DecimalEncodedValue property, double value) {
        property.setDecimal(!reverse, -1, intAccess, value);
        return this;
    }

    @Override
    public EdgeIteratorState set(DecimalEncodedValue property, double fwd, double bwd) {
        if (!property.isStoreTwoDirections())
            throw new IllegalArgumentException("EncodedValue " + property.getName() + " supports only one direction");
        property.setDecimal(reverse, -1, intAccess, fwd);
        property.setDecimal(!reverse, -1, intAccess, bwd);
        return this;
    }

    @Override
    public <T extends Enum<?>> T get(EnumEncodedValue<T> property) {
        return property.getEnum(reverse, -1, intAccess);
    }

    @Override
    public <T extends Enum<?>> EdgeIteratorState set(EnumEncodedValue<T> property, T value) {
        property.setEnum(reverse, -1, intAccess, value);
        return this;
    }

    @Override
    public <T extends Enum<?>> T getReverse(EnumEncodedValue<T> property) {
        return property.getEnum(!reverse, -1, intAccess);
    }

    @Override
    public <T extends Enum<?>> EdgeIteratorState setReverse(EnumEncodedValue<T> property, T value) {
        property.setEnum(!reverse, -1, intAccess, value);
        return this;
    }

    @Override
    public <T extends Enum<?>> EdgeIteratorState set(EnumEncodedValue<T> property, T fwd, T bwd) {
        if (!property.isStoreTwoDirections())
            throw new IllegalArgumentException("EncodedValue " + property.getName() + " supports only one direction");
        property.setEnum(reverse, -1, intAccess, fwd);
        property.setEnum(!reverse, -1, intAccess, bwd);
        return this;
    }

    @Override
    public String get(StringEncodedValue property) {
        return property.getString(reverse, -1, intAccess);
    }

    @Override
    public EdgeIteratorState set(StringEncodedValue property, String value) {
        property.setString(reverse, -1, intAccess, value);
        return this;
    }

    @Override
    public String getReverse(StringEncodedValue property) {
        return property.getString(!reverse, -1, intAccess);
    }

    @Override
    public EdgeIteratorState setReverse(StringEncodedValue property, String value) {
        property.setString(!reverse, -1, intAccess, value);
        return this;
    }

    @Override
    public EdgeIteratorState set(StringEncodedValue property, String fwd, String bwd) {
        if (!property.isStoreTwoDirections())
            throw new IllegalArgumentException("EncodedValue " + property.getName() + " supports only one direction");
        property.setString(reverse, -1, intAccess, fwd);
        property.setString(!reverse, -1, intAccess, bwd);
        return this;
    }

    @Override
    public String getName() {
        String name = (String) getValue(KVStorage.KeyValue.STREET_NAME);
        // preserve backward compatibility (returns empty string if name tag missing)
        return name == null ? "" : name;
    }

    @Override
    public EdgeIteratorState setKeyValues(List<KVStorage.KeyValue> list) {
        this.keyValues = list;
        return this;
    }

    @Override
    public List<KVStorage.KeyValue> getKeyValues() {
        return keyValues;
    }

    @Override
    public Object getValue(String key) {
        for (KVStorage.KeyValue keyValue : keyValues) {
            if (keyValue.key.equals(key)) return keyValue.value;
        }
        return null;
    }

    /**
     * This method sets edge to unfavored status for routing from the start or to the stop location.
     */
    public void setUnfavored(boolean unfavored) {
        this.unfavored = unfavored;
    }

    @Override
    public String toString() {
        return baseNode + "->" + adjNode;
    }

    @Override
    public EdgeIteratorState detach(boolean reverse) {
        if (reverse) {
            // update properties of reverse edge
            // TODO copy pointList (geometry) too
            reverseEdge.setFlags(getFlags());
            reverseEdge.setKeyValues(getKeyValues());
            reverseEdge.setDistance(getDistance());
            return reverseEdge;
        } else {
            return this;
        }
    }

    @Override
    public EdgeIteratorState copyPropertiesFrom(EdgeIteratorState fromEdge) {
        throw new RuntimeException("Not supported.");
    }

    public void setReverseEdge(EdgeIteratorState reverseEdge) {
        this.reverseEdge = reverseEdge;
    }

}<|MERGE_RESOLUTION|>--- conflicted
+++ resolved
@@ -41,12 +41,8 @@
     private final int originalEdgeKey;
     private double distance;
     private IntsRef edgeFlags;
-<<<<<<< HEAD
     private IntAccess intAccess;
-    private List<EdgeKVStorage.KeyValue> keyValues;
-=======
     private List<KVStorage.KeyValue> keyValues;
->>>>>>> d7817079
     // true if edge should be avoided as start/stop
     private boolean unfavored;
     private EdgeIteratorState reverseEdge;
