Feature: Verify a route from A to B
   As a user
   I want to get a route from location A to location B using the routing service
   And route should be the fastest route and contain the waypoints,restrictions,time and other instructions

  @Routing
  Scenario Outline: Verify  waypoints on a Route
    Given I request a route between pointA and pointB as a "<routeOptions>" from RoutingAPI and avoid "<avoidances>" via
      | pointA                                 | pointB                                 |
      | 51.471546541834144,-0.3618621826171875 | 51.45914115860512,-0.96679687499999995 |
    Then I should be able to verify the waypoints on the route map:
      | wayPointIndex | waypointco          | waypointdesc                 | azimuth | direction | time | distance | avoidance |
      | 1             | 51.472387,-0.361788 | Continue onto ELLINGTON ROAD | 286.0   | W         | 8390 | 104.9    |           |

    Examples: 
      | routeOptions | avoidances |
      | car          |            |

  @Routing
  Scenario Outline: Verify  waypoints on a Route from Hounslow to Reading
    Given I request a route between pointA and pointB as a "<routeOptions>" from RoutingAPI and avoid "<avoidances>" via
      | pointA                                 | pointB                                 |
      | 51.471546541834144,-0.3618621826171875 | 51.45914115860512,-0.96679687499999995 |
    Then I should be able to verify the waypoints on the route map:
      | wayPointIndex | waypointco          | waypointdesc                           | azimuth | direction | time  | distance | avoidance |
      | 1             | 51.472387,-0.361788 | Continue onto ELLINGTON ROAD           | 286.0   | W         | 8390  | 104.9    |           |
      | 9             | 51.435626,-0.866024 | Continue onto A329(M)                  | 301.0   | NW        | 72994 | 2027.7   |           |
      | 16            | 51.453903,-0.961826 | Continue onto WATLINGTON STREET (A329) | 341.0   | N         | 8584  | 132.7    |           |

    Examples: 
      | routeOptions | avoidances |
      | car          |            |

  @Routing
  Scenario Outline: Verify  waypoints on a Route from Southampton to Glasgow
    Given I request a route between pointA and pointB as a "<routeOptions>" from RoutingAPI and avoid "<avoidances>" via
      | pointA              | pointB             |
      | 50.896617,-1.400465 | 55.861284,-4.24996 |
    Then I should be able to verify the waypoints on the route map:
      | wayPointIndex | waypointco          | waypointdesc                                             | azimuth | direction | time    | distance | avoidance |
      | 1             | 50.896796,-1.400544 | Continue onto PLATFORM ROAD (A33)                        | 254.0   | W         | 3192    | 84.3     |           |
      | 16            | 50.951921,-1.404239 | At roundabout, take exit 1 onto A33                      | 318.0   | NW        | 7083    | 187.0    |           |
      | 17            | 50.953446,-1.403571 | Turn slight right onto M3                                | 28.0    | NE        | 566900  | 15747.6  |           |
      | 18            | 51.07086,-1.292917  | At roundabout, take exit 2 onto A34 (WINCHESTER BY-PASS) | 284.0   | W         | 55129   | 1454.8   |           |
      | 20            | 51.868385,-1.199845 | At roundabout, take exit 1 onto M40                      | 357.0   | N         | 2636747 | 73242.2  |           |
      | 24            | 52.381175,-1.790061 | At roundabout, take exit 1 onto A34 (STRATFORD ROAD)     | 301.0   | NW        | 46514   | 1227.5   |           |

    Examples: 
      | routeOptions | avoidances |
      | car          |            |

  @Routing
  Scenario Outline: Verify  waypoints on a Route from London to Birmingham
    Given I request a route between pointA and pointB as a "<routeOptions>" from RoutingAPI and avoid "<avoidances>" via
      | pointA              | pointB              |
      | 51.507229,-0.127581 | 52.481875,-1.898743 |
    Then I should be able to verify the waypoints on the route map:
      | wayPointIndex | waypointco          | waypointdesc                                       | azimuth | direction | time  | distance | avoidance |
      | 1             | 51.507234,-0.127584 | At roundabout, take exit 2 onto CHARING CROSS (A4) | 253.0   | W         | 4202  | 111.0    |           |
      | 7             | 51.517207,-0.142804 | Turn slight left onto A4201                        | 307.0   | NW        | 1628  | 43.0     |           |
      | 21            | 51.577774,-0.220823 | Continue onto A41 (HENDON WAY)                     | 301.0   | NW        | 28342 | 748.0    |           |
      | 22            | 51.582726,-0.227154 | Continue onto A41 (WATFORD WAY)                    | 340.0   | N         | 88373 | 2332.3   |           |
      | 23            | 51.601209,-0.234509 | Continue onto A1 (WATFORD WAY (BARNET BY-PASS))    | 325.0   | NW        | 72410 | 1911.0   |           |

    Examples: 
      | routeOptions | avoidances |
      | car          |            |

  @Routing
  Scenario Outline: Verify  waypoints on a Route from London to Birmingham and the total route time estimate
    Given I request a route between pointA and pointB as a "<routeOptions>" from RoutingAPI and avoid "<avoidances>" via
      | pointA              | pointB              |
      | 51.507229,-0.127581 | 52.481875,-1.898743 |
    Then The total route time should be not more than "<totalRouteTime>"

    Examples: 
      | routeOptions | avoidances | totalRouteTime |
      | car          |            | 03h00min       |

  @Routing
  Scenario Outline: Verify  waypoints on a Route from Hounslow to Burnham and the total route time estimate
    Given I request a route between pointA and pointB as a "<routeOptions>" from RoutingAPI and avoid "<avoidances>" via
      | pointA             | pointB              |
      | 51.475161,-0.39591 | 51.536292,-0.656802 |
    Then The total route time should be not more than "<totalRouteTime>"

    Examples: 
      | routeOptions | avoidances | totalRouteTime |
      | car          |            | 0h30min        |

  @Routing
  Scenario Outline: Verify  waypoints on a Route from Southampton to Glasgow
    Given I request a route between pointA and pointB as a "<routeOptions>" from RoutingAPI and avoid "<avoidances>" via
      | pointA              | pointB             |
      | 50.896617,-1.400465 | 55.861284,-4.24996 |
    Then I should be able to verify the trackPoints on the route map:
      | trackPointco        |
      | 52.52355,-1.902136  |
      | 53.779418,-2.647821 |
      | 54.304996,-2.646641 |
      | 55.802602,-4.053713 |

    Examples: 
      | routeOptions | avoidances |
      | car          |            |

  @Routing
  Scenario Outline: Verify  oneway Restrictions on a Route (Burmingham Route with one way restriction-WSPIP-74)
    Given I request a route between pointA and pointB as a "<routeOptions>" from RoutingAPI and avoid "<avoidances>" via
      | pointA              | pointB              |
      | 52.446823,-1.929077 | 52.446604,-1.930043 |
    Then I should be able to verify the trackPoints not on the route map:
      | trackPointco        | time                      |
      | 52.446899,-1.929721 | 2014-10-31T19:17:22+00:00 |

    Examples: 
      | routeOptions | avoidances |
      | car          |            |

  @KnownIssues @Routing
  Scenario Outline: Verify  No Turn Restrictions  on a Route (Birmingham WSPIP-77)
    Given I request a route between pointA and pointB as a "<routeOptions>" from RoutingAPI and avoid "<avoidances>" via
      | pointA              | pointB              |
      | 52.446564,-1.930268 | 52.446744,-1.929469 |
    Then I should be able to verify the trackPoints not on the route map:
      | trackPointco        |
      | 52.446779,-1.929385 |

    Examples: 
      | routeOptions | avoidances |
      | car          |            |

  @KnownIssues
  Scenario Outline: Verify  No Turn Restrictions  on a Route (Birmingham Bristol Road WSPIP-83)
    Given I request a route between pointA and pointB as a "<routeOptions>" from RoutingAPI and avoid "<avoidances>" via
      | pointA              | pointB              |
      | 52.446823,-1.929077 | 52.446672,-1.929691 |
    Then I should be able to verify the trackPoints not on the route map:
      | trackPointco        |
      | 52.446764,-1.929391 |

    Examples: 
      | routeOptions | avoidances |
      | car          |            |

  @Routing
  Scenario Outline: Verify  under pass still finds route  from top road (Southampton- Charle WattsWay)
    Given I request a route between pointA and pointB as a "<routeOptions>" from RoutingAPI and avoid "<avoidances>" via
      | pointA              | pointB              |
      | 50.917598,-1.317992 | 50.919748,-1.310342 |
    Then I should be able to verify the trackPoints on the route map:
      | trackPointco        |
      | 50.917268,-1.316368 |

    Examples: 
      | routeOptions | avoidances |
      | car          |            |

  @Routing
  Scenario Outline: Verify  under pass still finds route from bottom road  (Southampton- Charle WattsWay)
    Given I request a route between pointA and pointB as a "<routeOptions>" from RoutingAPI and avoid "<avoidances>" via
      | pointA             | pointB             |
      | 50.91525,-1.318761 | 50.92045,-1.316021 |
    Then I should be able to verify the trackPoints on the route map:
      | trackPointco        |
      | 50.919194,-1.316553 |

    Examples: 
      | routeOptions | avoidances |
      | car          |            |

  @Routing
  Scenario Outline: Verify  No Turn   (WSPIP-76:Eastley- TWYFORD ROAD )
    Given I request a route between pointA and pointB as a "<routeOptions>" from RoutingAPI and avoid "<avoidances>" via
      | pointA              | pointB              |
      | 50.972281,-1.350942 | 50.972212,-1.351183 |
    Then I should be able to verify the waypoints on the route map:
      | wayPointIndex | waypointco          | waypointdesc                | azimuth | direction | time | distance | avoidance |
      | 3             | 50.971952,-1.350891 | Turn left onto THE CRESCENT | 294.0   | NW        | 2981 | 37.3     |           |

    Examples: 
      | routeOptions | avoidances |
      | car          |            |

  @Routing
  Scenario Outline: Verify  No Turn   (WSPIP-76:Eastley- Station Hill Road)
    Given I request a route between pointA and pointB as a "<routeOptions>" from RoutingAPI and avoid "<avoidances>" via
      | pointA              | pointB             |
      | 50.970024,-1.350267 | 50.97008,-1.350521 |
    Then I should be able to verify the waypoints on the route map:
      | wayPointIndex | waypointco          | waypointdesc                      | azimuth | direction | time | distance | avoidance |
      | 2             | 50.969817,-1.350504 | Continue onto STATION HILL (A335) | 180.0   | S         | 4583 | 57.3     |           |

    Examples: 
      | routeOptions | avoidances |
      | car          |            |

  @Routing
  Scenario Outline: Verify  No Turn   (Treaty Center-Hounslow- Fairfields Road)
    Given I request a route between pointA and pointB as a "<routeOptions>" from RoutingAPI and avoid "<avoidances>" via
      | pointA             | pointB              |
      | 51.46882,-0.358687 | 51.469454,-0.357831 |
    Then I should be able to verify the waypoints on the route map:
      | wayPointIndex | waypointco          | waypointdesc                        | azimuth | direction | time  | distance | avoidance |
      | 2             | 51.468925,-0.359049 | Turn left onto HANWORTH ROAD (A315) | 239.0   | SW        | 17328 | 224.0    |           |

    Examples: 
      | routeOptions | avoidances |
      | car          |            |

  @KnownIssues
  Scenario Outline: Verify  No Turns with Exceptions(Vehicle Type:Bus)   (High Street-Hounslow)
    Given I request a route between pointA and pointB as a "<routeOptions>" from RoutingAPI and avoid "<avoidances>" via
      | pointA              | pointB              |
      | 51.470198,-0.356036 | 51.470352,-0.357388 |
    Then I should be able to verify the trackPoints not on the route map:
      | trackPointco        |
      | 51.470009,-0.357019 |

    Examples: 
      | routeOptions | avoidances |
      | car          |            |

  @Routing
  Scenario Outline: Verify  Mandatory Turn   (Alexandra Road-Hounslow- Fairfields Road)
    Given I request a route between pointA and pointB as a "<routeOptions>" from RoutingAPI and avoid "<avoidances>" via
      | pointA             | pointB              |
      | 51.47118,-0.363609 | 51.470254,-0.363412 |
    Then I should be able to verify the waypoints on the route map:
      | wayPointIndex | waypointco          | waypointdesc                   | azimuth | direction | time | distance | avoidance |
      | 2             | 51.470846,-0.363527 | Turn right onto LANSDOWNE ROAD | 259.0   | W         | 9934 | 124.2    |           |

    Examples: 
      | routeOptions | avoidances |
      | car          |            |

  @Routing
  Scenario Outline: Verify  Private Road Restricted Access (Warwick Road-Carlisle)
    Given I request a route between pointA and pointB as a "<routeOptions>" from RoutingAPI and avoid "<avoidances>" via
      | pointA              | pointB            |
      | 54.894427,-2.921111 | 54.8922,-2.928296 |
    Then I should be able to verify the trackPoints not on the route map:
      | trackPointco        |
      | 54.894721,-2.921665 |

    Examples: 
      | routeOptions | avoidances |
      | car          |            |

  @Routing
  Scenario Outline: Verify  Ford Gate at CRAMPOOR ROAD(ROMSEY-Southampton)
    Given I request a route between pointA and pointB as a "<routeOptions>" from RoutingAPI and avoid "<avoidances>" via
      | pointA              | pointB              |
      | 50.995817,-1.454224 | 50.998501,-1.454504 |
    Then I should be able to verify the waypoints on the route map:
      | wayPointIndex | waypointco          | waypointdesc                         | azimuth | direction | time  | distance | avoidance |
      | 2             | 50.993815,-1.461397 | Turn slight right onto HIGHWOOD LANE | 349.0   | N         | 41337 | 520.5    |           |

    Examples: 
      | routeOptions | avoidances |
      | car          |            |

  @Routing
  Scenario Outline: Verify  Ford Gate at CRAMPOOR ROAD(ROMSEY-Southampton)
    Given I request a route between pointA and pointB as a "<routeOptions>" from RoutingAPI and avoid "<avoidances>" via
      | pointA             | pointB              |
      | 50.78222,-1.059975 | 50.779123,-1.080019 |
    Then I should be able to verify the waypoints on the route map:
      | wayPointIndex | waypointco          | waypointdesc                               | azimuth | direction | time  | distance | avoidance |
      | 3             | 50.782654,-1.060556 | Turn sharp left onto A288 (EASTERN PARADE) | 248.0   | W         | 56982 | 712.3    |           |

    Examples: 
      | routeOptions | avoidances |
      | car          |            |

  @Routing @WebOnly
  Scenario Outline: Verify  Route using Full UK Address (Southampton to London)
    Given I request a route between pointA and pointB as a "<routeOptions>" from RoutingAPI and avoid "<avoidances>" via
      | pointA                                                            | pointB                                 |
      | ORDNANCE SURVEY, 4, ADANAC DRIVE, NURSLING, SOUTHAMPTON, SO16 0AS | 1, PICCADILLY ARCADE, LONDON, SW1Y 6NH |
    Then I should be able to verify the waypoints on the route map:
      | wayPointIndex | waypointdesc                                  |
      | 3             | At roundabout, take exit 2 onto BROWNHILL WAY |
      | 18            | Continue onto PICCADILLY (A4)                 |

    Examples: 
      | routeOptions | avoidances |
      | car          |            |

  @Routing @WebOnly
  Scenario Outline: Verify  Route using Full UK Address (Hounslow to Slough)
    Given I request a route between pointA and pointB as a "<routeOptions>" from RoutingAPI and avoid "<avoidances>" via
      | pointA                              | pointB                                      |
      | 131, TIVOLI ROAD, HOUNSLOW, TW4 6AS | 40, CHILTERN ROAD, BURNHAM, SLOUGH, SL1 7NH |
    Then I should be able to verify the waypoints on the route map:
      | wayPointIndex | waypointdesc                                   |
      | 9             | At roundabout, take exit 1 onto BATH ROAD (A4) |
      | 10            | Turn right onto HUNTERCOMBE LANE NORTH         |

    Examples: 
      | routeOptions | avoidances |
      | car          |            |

  @Routing @WebOnly
  Scenario Outline: Verify  Route using Full UK Address (Southampton to London)
    Given I request a route between pointA and pointB as a "<routeOptions>" from RoutingAPI and avoid "<avoidances>" via
      | pointA                                                     | pointB                                              |
      | SOUTHAMPTON MEGABOWL, AUCKLAND ROAD, SOUTHAMPTON, SO15 0SD | CANARY WHARF LTD, 1, CANADA SQUARE, LONDON, E14 5AB |
    Then I should be able to verify the waypoints on the route map:
      | wayPointIndex | waypointdesc                            |
      | 2             | Turn sharp left onto A35 (TEBOURBA WAY) |
      | 20            | Turn slight left onto PALL MALL (A4)    |

    Examples: 
      | routeOptions | avoidances |
      | car          |            |

  @Routing @WebOnly
  Scenario Outline: Verify  Route using Full UK Address (Birmingham to reading)
    Given I request a route between pointA and pointB as a "<routeOptions>" from RoutingAPI and avoid "<avoidances>" via
      | pointA                                                      | pointB                                                                                |
      | BIRMINGHAM VOLKSWAGEN, LAWLEY MIDDLEWAY, BIRMINGHAM, B4 7XH | READING ENTERPRISE CENTRE, UNIVERSITY OF READING, WHITEKNIGHTS ROAD, READING, RG6 6BU |
    Then I should be able to verify the waypoints on the route map:
      | wayPointIndex | waypointdesc                                         |
      | 2             | Turn left onto MONTAGUE STREET                       |
      | 19            | At roundabout, take exit 2 onto A34 (STRATFORD ROAD) |

    Examples: 
      | routeOptions | avoidances |
      | car          |            |

  @Routing @WebOnly
  Scenario Outline: Verify  Route using Full UK Address (Southhampton to London)
    Given I request a route between pointA and pointB as a "<routeOptions>" from RoutingAPI and avoid "<avoidances>" via
      | pointA                                               | pointB                           |
      | 6, CHANNEL WAY, OCEAN VILLAGE, SOUTHAMPTON, SO14 3TG | 311, CITY ROAD, LONDON, EC1V 1LA |
    Then I should be able to verify the waypoints on the route map:
      | wayPointIndex | waypointdesc                        |
      | 3             | Continue onto ENDLE STREET          |
      | 21            | At roundabout, take exit 3 onto A30 |

    Examples: 
      | routeOptions | avoidances |
      | car          |            |

  @Routing @WebOnly
  Scenario Outline: Verify  Route using Full UK Address (Coventry)
    Given I request a route between pointA and pointB as a "<routeOptions>" from RoutingAPI and avoid "<avoidances>" via
      | pointA                                                         | pointB                              |
      | 3 BROMLEIGH VILLAS, COVENTRY ROAD, BAGINTON, COVENTRY, CV8 3AS | 2, PAXMEAD CLOSE, COVENTRY, CV6 2NJ |
    Then I should be able to verify the waypoints on the route map:
      | wayPointIndex | waypointdesc                         |
      | 3             | Turn right onto HOWES LANE (B4115)   |
      | 6             | At roundabout, take exit 2 onto A444 |
      | 16            | Turn right onto PENNY PARK LANE      |

    Examples: 
      | routeOptions | avoidances |
      | car          |            |

  @Routing @WebOnly
  Scenario Outline: Verify  Route using Full UK Address (Kington to London )
    Given I request a route between pointA and pointB as a "<routeOptions>" from RoutingAPI and avoid "<avoidances>" via
      | pointA                           | pointB                                |
      | 5, OXFORD LANE, KINGTON, HR5 3ED | 64, TOWER MILL ROAD, LONDON, SE15 6BZ |
    Then I should be able to verify the waypoints on the route map:
      | wayPointIndex | waypointdesc                                          |
      | 6             | Turn slight left onto HEADBROOK                       |
      | 16            | At roundabout, take exit 3 onto A49 (VICTORIA STREET) |

    Examples: 
      | routeOptions | avoidances |
      | car          |            |

  @Routing
  Scenario Outline: Verify a Roundabout(Charles Watts Way)
    Given I request a route between pointA and pointB as a "<routeOptions>" from RoutingAPI and avoid "<avoidances>" via
      | pointA             | pointB              |
      | 50.915416,-1.31902 | 50.915551,-1.294049 |
    Then I should be able to verify the waypoints on the route map:
      | wayPointIndex | waypointco          | waypointdesc                                             | azimuth | direction | time  | distance | avoidance |
      | 3             | 50.920147,-1.310351 | At roundabout, take exit 2 onto CHARLES WATTS WAY (A334) | 0.0     | N         | 17647 | 465.7    |           |

    Examples: 
      | routeOptions | avoidances |
      | car          |            |

  @Routing
  Scenario Outline: Verify a Roundabout(A30)
    Given I request a route between pointA and pointB as a "<routeOptions>" from RoutingAPI and avoid "<avoidances>" via
      | pointA              | pointB             |
      | 50.729071,-3.732732 | 50.72813,-3.730887 |
    Then I should be able to verify the waypoints on the route map:
      | wayPointIndex | waypointco          | waypointdesc              | azimuth | direction | time  | distance | avoidance |
      | 3             | 50.726474,-3.727558 | Turn slight left onto A30 | 4.0     | N         | 11694 | 308.6    |           |

    Examples: 
      | routeOptions | avoidances |
      | car          |            |

  @Routing
  Scenario Outline: Verify a Roundabout(The City Of Edinburgh By-pass)
    Given I request a route between pointA and pointB as a "<routeOptions>" from RoutingAPI and avoid "<avoidances>" via
      | pointA              | pointB              |
      | 55.913061,-3.060099 | 55.924345,-3.053462 |
    Then I should be able to verify the waypoints on the route map:
      | wayPointIndex | waypointco          | waypointdesc                         | azimuth | direction | time  | distance | avoidance |
      | 3             | 55.913915,-3.065976 | At roundabout, take exit 1 onto A720 | 199.0   | S         | 49235 | 1299.3   |           |

    Examples: 
      | routeOptions | avoidances |
      | car          |            |

<<<<<<< HEAD
  @Routing
=======
  @Routing 
>>>>>>> e365f969
  Scenario Outline: Verify  Route using one intermediate waypoint (Hounslow to Reading via Staines )
    Given I request a route between pointA and pointB as a "<routeOptions>" from RoutingAPI and avoid "<avoidances>" via
      | pointA                                 | pointB              | pointC                                 |
      | 51.471546541834144,-0.3618621826171875 | 51.433882,-0.537904 | 51.45914115860512,-0.96679687499999995 |
    Then I should be able to verify the waypoints on the route map:
      | wayPointIndex | waypointco          | waypointdesc                         | azimuth | direction | time   | distance | avoidance |
      | 1             | 51.472387,-0.361788 | Continue onto ELLINGTON ROAD         | 286.0   | W         | 8390   | 104.9    |           |
      | 8             | 51.440696,-0.53089  | Continue onto M25                    | 204.0   | SW        | 32673  | 907.6    |           |
      | 12            | 51.355407,-0.679946 | At roundabout, take exit 3 onto A322 | 184.0   | S         | 224937 | 5936.2   |           |

    Examples: 
      | routeOptions | avoidances |
      | car          |            |

  @Routing
  Scenario Outline: Verify  Route using one intermediate waypoint (Wentworth to Ascot via Windsor Park )
    Given I request a route between pointA and pointB as a "<routeOptions>" from RoutingAPI and avoid "<avoidances>" via
      | pointA              | pointB              | pointC             |
      | 51.409426,-0.591727 | 51.407904,-0.617237 | 51.41855,-0.672385 |
    Then I should be able to verify the waypoints on the route map:
      | wayPointIndex | waypointco          | waypointdesc                          | azimuth | direction | time   | distance | avoidance |
      | 2             | 51.40643,-0.596399  | Turn right onto BLACKNEST ROAD (A329) | 289.0   | W         | 73038  | 1115.9   |           |
      | 5             | 51.407984,-0.617235 | Continue onto LONDON ROAD (A329)      | 274.0   | W         | 162619 | 2540.3   |           |
      | 7             | 51.410306,-0.668737 | Turn right onto WINKFIELD ROAD (A330) | 7.0     | N         | 46532  | 955.5    |           |

    Examples: 
      | routeOptions | avoidances |
      | car          |            |

  @Routing
  Scenario Outline: Verify  Route using one intermediate waypoint ( Chelsea to Winchester via Windlesham)
    Given I request a route between pointA and pointB as a "<routeOptions>" from RoutingAPI and avoid "<avoidances>" via
      | pointA             | pointB             | pointC              |
      | 51.48676,-0.170426 | 51.36166,-0.645979 | 51.070889,-1.315293 |
    Then I should be able to verify the waypoints on the route map:
      | wayPointIndex | waypointco          | waypointdesc                          | azimuth | direction | time  | distance | avoidance |
      | 4             | 51.489964,-0.172906 | Turn left onto DOVEHOUSE STREET       | 321.0   | NW        | 7600  | 95.0     |           |
      | 9             | 51.493673,-0.174548 | Turn right onto PELHAM STREET (A3218) | 0.0     | N         | 2446  | 55.7     |           |
      | 13            | 51.486844,-0.252027 | At roundabout, take exit 3 onto A4    | 189.0   | S         | 69313 | 1829.3   |           |

    Examples: 
      | routeOptions | avoidances |
      | car          |            |

  @Routing
  Scenario Outline: Verify  Route using 2 intermediate waypoints (Hounslow to Reading via Staines and Bracknell )
    Given I request a route between pointA and pointB as a "<routeOptions>" from RoutingAPI and avoid "<avoidances>" via
      | pointA                                 | pointB              | pointC                                 | pointD              |
      | 51.471546541834144,-0.3618621826171875 | 51.414152,-0.747504 | 51.45914115860512,-0.96679687499999995 | 51.433882,-0.537904 |
    Then I should be able to verify the waypoints on the route map:
      | wayPointIndex | waypointco          | waypointdesc                      | azimuth | direction | time   | distance | avoidance |
      | 1             | 51.472387,-0.361788 | Continue onto ELLINGTON ROAD      | 286.0   | W         | 8390   | 104.9    |           |
      | 9             | 51.406127,-0.539808 | Continue onto M3                  | 162.0   | S         | 445073 | 12363.5  |           |
      | 16            | 51.414151,-0.747502 | Continue onto CHURCH ROAD (A3095) | 28.0    | NE        | 12891  | 340.2    |           |
      | 27            | 51.451397,-0.960099 | Turn right onto WATLINGTON STREET | 333.0   | NW        | 11978  | 149.7    |           |
      | 55            | 51.440767,-0.531845 | Continue onto A30                 | 17.0    | N         | 14025  | 370.1    |           |

    Examples: 
      | routeOptions | avoidances |
      | car          |            |

  @Routing
  Scenario Outline: Verify  Route using 2 intermediate waypoints (Oxford to Eaton via Warwick and Cambridge )
    Given I request a route between pointA and pointB as a "<routeOptions>" from RoutingAPI and avoid "<avoidances>" via
      | pointA              | pointB              | pointC             | pointD              |
      | 51.746075,-1.263972 | 52.289962,-1.604752 | 52.202814,0.051429 | 51.491412,-0.610276 |
    Then I should be able to verify the waypoints on the route map:
      | wayPointIndex | waypointco          | waypointdesc                                         | azimuth | direction | time   | distance | avoidance |
      | 5             | 51.748432,-1.261457 | Turn left onto THAMES STREET (A420)                  | 275.0   | W         | 5517   | 145.6    |           |
      | 21            | 52.289769,-1.60905  | At roundabout, take exit 3 onto A46                  | 249.0   | W         | 481412 | 12704.3  |           |
      | 32            | 52.256925,-0.123683 | At roundabout, take exit 3 onto ST IVES ROAD (A1198) | 95.0    | E         | 57226  | 1510.2   |           |
      | 68            | 51.560087,-0.496049 | At roundabout, take exit 2 onto A412 (DENHAM ROAD)   | 98.0    | E         | 31561  | 832.9    |           |

    Examples: 
      | routeOptions | avoidances |
      | car          |            |

  @Routing
  Scenario Outline: Verify  Route using 2 intermediate waypoints (Perth to Edinburgh via Stirling and Glasgow )
    Given I request a route between pointA and pointB as a "<routeOptions>" from RoutingAPI and avoid "<avoidances>" via
      | pointA             | pointB              | pointC              | pointD              |
      | 56.38721,-3.466273 | 56.136656,-3.970408 | 55.871665,-4.195067 | 55.950467,-3.208924 |
    Then I should be able to verify the waypoints on the route map:
      | wayPointIndex | waypointco          | waypointdesc                                           | azimuth | direction | time   | distance | avoidance |
      | 5             | 56.170837,-3.970499 | At roundabout, take exit 3 onto M9                     | 91.0    | E         | 142970 | 3961.4   |           |
      | 11            | 55.917381,-4.067178 | At roundabout, take exit 2 onto CUMBERNAULD ROAD (A80) | 156.0   | SE        | 175684 | 4636.2   |           |
      | 20            | 55.938772,-3.402452 | At roundabout, take exit 4 onto A8 (GLASGOW ROAD)      | 302.0   | NW        | 266985 | 7046.2   |           |
      | 30            | 55.949621,-3.214174 | Turn right onto MELVILLE STREET (MELVILLE CRESCENT)    | 51.0    | NE        | 2218   | 30.8     |           |

    Examples: 
      | routeOptions | avoidances |
      | car,fastest  |            |

  @Routing
  Scenario Outline: Verify  nearest point of point using NearestPoint API
    Given I request a nearest point from  "<pointA>" from Nearest Point API
    Then I should be able to verify the nearest point to be "<pointB>" at a distance of "<distance>"

    Examples: 
      | pointA                                 | pointB                                 | distance           |
      | 51.878966,-0.903849                    | 51.875144098888576,-0.9107481891829116 | 636.3215777261629  |
      | 53.101756,-1.954888                    | 53.10043020792586,-1.961414745138117   | 460.0011625834564  |
      | 53.065293927002806,-1.9071498141906338 | 53.065293927002806,-1.9071498141906338 | 0                  |
      | 52.784893,-1.84522                     | 52.79515894789604,-1.8521510478589918  | 1233.001210212637  |
      | 52.79515894789604,-1.8521510478589918  | 52.79515894789604,-1.8521510478589918  | 0                  |
      | 54.094977,-2.006081                    | 54.09420551570219,-2.0283477834242833  | 1454.551799711362  |
      | 54.115309,-2.111881                    | 54.133065323525635,-2.131028334744908  | 2335.612435123903  |
      | 54.095897,-2.144795                    | 54.08689388826998,-2.1488754559056935  | 1035.8644445463867 |
      | 50.658849,-1.386463                    | 50.65520130477257,-1.4000444889283343  | 1039.7773305822475 |
      | 56.025277,-4.917874                    | 56.02196904113215,-4.906092518708935   | 819.3253424080308  |
      | 50.664175,-1.358463                    | 50.66192580003871,-1.3486298102579224  | 736.8284619868352  |

  # Fastest and Shortest Route Scenarios
  @Routing
  Scenario Outline: Verify  waypoints on a Route from Hounslow to Reading
    Given I request a route between pointA and pointB as a "<routeOptions>" from RoutingAPI and avoid "<avoidances>" via
      | pointA                                 | pointB                                 |
      | 51.471546541834144,-0.3618621826171875 | 51.45914115860512,-0.96679687499999995 |
    Then I should be able to verify the waypoints on the route map:
      | wayPointIndex | waypointco          | waypointdesc                        | azimuth | direction | time   | distance | avoidance |
      | 1             | 51.472387,-0.361788 | Continue onto ELLINGTON ROAD        | 286.0   | W         | 8390   | 104.9    |           |
      | 9             | 51.468674,-0.370905 | Turn right onto BATH ROAD (A3006)   | 280.0   | W         | 134212 | 1758.0   |           |
      | 17            | 51.483218,-0.583061 | Turn right onto WINDSOR ROAD (B470) | 321.0   | NW        | 60059  | 750.7    |           |

    Examples: 
       routeOptions | avoidances |

      | car,shortest |  |

  @Routing
  Scenario Outline: Verify  waypoints on a Route from Hounslow to Reading
    Given I request a route between pointA and pointB as a "<routeOptions>" from RoutingAPI and avoid "<avoidances>" via
      | pointA                                 | pointB                                 |
      | 51.471546541834144,-0.3618621826171875 | 51.45914115860512,-0.96679687499999995 |
    Then I should be able to verify the waypoints on the route map:
      | wayPointIndex | waypointco          | waypointdesc                           | azimuth | direction | time    | distance | avoidance |
      | 1             | 51.472387,-0.361788 | Continue onto ELLINGTON ROAD           | 286.0   | W         | 8390    | 104.9    |           |
      | 8             | 51.491316,-0.41082  | At roundabout, take exit 2 onto M4     | 339.0   | N         | 1300443 | 36121.5  |           |
      | 16            | 51.453903,-0.961826 | Continue onto WATLINGTON STREET (A329) | 341.0   | N         | 8584    | 132.7    |           |

    Examples: 
      | routeOptions | avoidances |
      | car,fastest  |            |

  @Routing
  Scenario Outline: Verify  waypoints on a Route from London to Liverpool
    Given I request a route between pointA and pointB as a "<routeOptions>" from RoutingAPI and avoid "<avoidances>" via
      | pointA              | pointB              |
      | 53.432923,-2.971511 | 51.505165,-0.147902 |
    Then I should be able to verify the waypoints on the route map:
      | wayPointIndex | waypointco          | waypointdesc                                      | azimuth | direction | time    | distance | avoidance |
      | 9             | 53.47091,-2.632536  | Turn slight left onto M6                          | 186.0   | S         | 6600018 | 183338.0 |           |
      | 11            | 51.632754,-0.299837 | Continue onto A41 (EDGWARE WAY (WATFORD BY-PASS)) | 156.0   | SE        | 48011   | 1267.0   |           |

    Examples: 
      | routeOptions | avoidances |
      | car,fastest  |            |

  @Routing
  Scenario Outline: Verify  waypoints on a Route from London to Liverpool
    Given I request a route between pointA and pointB as a "<routeOptions>" from RoutingAPI and avoid "<avoidances>" via
      | pointA              | pointB              |
      | 53.432923,-2.971511 | 51.505165,-0.147902 |
    Then I should be able to verify the waypoints on the route map:
      | wayPointIndex | waypointco          | waypointdesc                                        | azimuth | direction | time  | distance | avoidance |
      | 30            | 53.340148,-2.735071 | Turn slight left onto A533 (BRIDGEWATER EXPRESSWAY) | 96.0    | E         | 34015 | 897.7    |           |
      | 41            | 53.291868,-2.591888 | Turn slight right onto A49 (WARRINGTON ROAD)        | 162.0   | S         | 99801 | 2633.8   |           |
      | 80            | 53.101356,-2.286824 | Turn slight left onto LINLEY LANE (A50)             | 174.0   | S         | 6872  | 85.9     |           |

    Examples: 
      | routeOptions | avoidances |
      | car,shortest |            |

  @Routing
  Scenario Outline: Verify  waypoints on a Route in Isle of Wight
    Given I request a route between pointA and pointB as a "<routeOptions>" from RoutingAPI and avoid "<avoidances>" via
      | pointA             | pointB              |
      | 50.690318,-1.38526 | 50.664175,-1.358463 |
    Then I should be able to verify the waypoints on the route map:
      | wayPointIndex | waypointco          | waypointdesc                          | azimuth | direction | time   | distance | avoidance |
      | 5             | 50.705368,-1.324668 | Turn right onto GUNVILLE ROAD         | 161.0   | S         | 119526 | 1494.1   |           |
      | 9             | 50.687826,-1.320457 | Turn right onto BOWCOMBE ROAD (B3323) | 200.0   | S         | 274969 | 3715.5   |           |

    Examples: 
      | routeOptions | avoidances |
      | car,fastest  |            |

  @Routing
  Scenario Outline: Verify  waypoints on a Route in Isle of Wight
    Given I request a route between pointA and pointB as a "<routeOptions>" from RoutingAPI and avoid "<avoidances>" via
      | pointA             | pointB              |
      | 50.690318,-1.38526 | 50.664175,-1.358463 |
    Then I should be able to verify the waypoints on the route map:
      | wayPointIndex | waypointco          | waypointdesc                               | azimuth | direction | time  | distance | avoidance |
      | 6             | 50.643066,-1.391581 | Turn left onto LIMERSTONE ROAD (B3399)     | 77.0    | E         | 74475 | 1034.4   |           |
      | 10            | 50.64454,-1.354991  | Turn slight left onto FARRIERS WAY (B3323) | 11.0    | N         | 22784 | 284.8    |           |

    Examples: 
      | routeOptions | avoidances |
      | car,shortest |            |

  @Routing
  Scenario Outline: Verify  waypoints on a Route  from Stronchullin to Admore
    Given I request a route between pointA and pointB as a "<routeOptions>" from RoutingAPI and avoid "<avoidances>" via
      | pointA              | pointB              |
      | 56.025277,-4.917874 | 55.992355,-4.636534 |
    Then I should be able to verify the waypoints on the route map:
      | wayPointIndex | waypointco          | waypointdesc                           | azimuth | direction | time  | distance | avoidance |
      | 10            | 56.005209,-4.750748 | Continue onto WEST CLYDE STREET (A814) | 97.0    | E         | 40914 | 1079.8   |           |
      | 16            | 55.986711,-4.666085 | Continue onto STONEYMOLLAN ROAD        | 2.0     | N         | 44867 | 623.2    |           |

    Examples: 
      | routeOptions | avoidances |
      | car,fastest  |            |

  @Routing
  Scenario Outline: Verify  waypoints on a Route from Stronchullin to Admore
    Given I request a route between pointA and pointB as a "<routeOptions>" from RoutingAPI and avoid "<avoidances>" via
      | pointA              | pointB              |
      | 56.025277,-4.917874 | 55.992355,-4.636534 |
    Then I should be able to verify the waypoints on the route map:
      | wayPointIndex | waypointco          | waypointdesc                         | azimuth | direction | time   | distance | avoidance |
      | 5             | 56.09353,-4.836554  | At roundabout, take exit 1 onto A814 | 86.0    | E         | 76206  | 2011.0   |           |
      | 15            | 55.975811,-4.678383 | Turn left onto RED ROAD              | 42.0    | NE        | 120144 | 1668.7   |           |

    Examples: 
      | routeOptions | avoidances |
      | car,shortest |            |

  @Routing
  Scenario Outline: Verify  waypoints on a Route from Swansea to Bath
    Given I request a route between pointA and pointB as a "<routeOptions>" from RoutingAPI and avoid "<avoidances>" via
      | pointA              | pointB              |
      | 51.630586,-3.943108 | 51.386345,-2.344899 |
    Then I should be able to verify the waypoints on the route map:
      | wayPointIndex | waypointco          | waypointdesc                         | azimuth | direction | time  | distance | avoidance |
      | 7             | 51.624622,-3.857058 | At roundabout, take exit 3 onto A483 | 5.0     | N         | 52856 | 1394.9   |           |
      | 15            | 51.387526,-2.346317 | Turn right onto WARMINSTER ROAD      | 161.0   | S         | 759   | 9.5      |           |

    Examples: 
      | routeOptions | avoidances |
      | car,fastest  |            |

  @Routing
  Scenario Outline: Verify  waypoints on a Route from Swansea to Bath
    Given I request a route between pointA and pointB as a "<routeOptions>" from RoutingAPI and avoid "<avoidances>" via
      | pointA              | pointB              |
      | 51.630586,-3.943108 | 51.386345,-2.344899 |
    Then I should be able to verify the waypoints on the route map:
      | wayPointIndex | waypointco          | waypointdesc                                         | azimuth | direction | time   | distance | avoidance |
      | 15            | 51.531866,-3.681224 | Turn left onto BRIDGE STREET (B4281)                 | 50.0    | NE        | 780    | 9.8      |           |
      | 32            | 51.567867,-3.022101 | At roundabout, take exit 1 onto CARDIFF ROAD (B4237) | 36.0    | NE        | 203767 | 2710.8   |           |

    Examples: 
      | routeOptions | avoidances |
      | car,shortest |            |

  @Routing
  Scenario Outline: Verify  waypoints on a Route from Turbo to Plymouth
    Given I request a route between pointA and pointB as a "<routeOptions>" from RoutingAPI and avoid "<avoidances>" via
      | pointA              | pointB              |
      | 50.270096,-5.052681 | 50.399429,-4.132644 |
    Then I should be able to verify the waypoints on the route map:
      | wayPointIndex | waypointco          | waypointdesc                  | azimuth | direction | time | distance | avoidance |
      | 10            | 50.413722,-4.328221 | Continue onto A38 (MILL ROAD) | 74.0    | E         | 5105 | 134.8    |           |
      | 19            | 50.398962,-4.133073 | Turn left onto MAITLAND DRIVE | 36.0    | NE        | 4813 | 60.2     |           |

    Examples: 
      | routeOptions | avoidances |
      | car,fastest  |            |

  @Routing
  Scenario Outline: Verify  waypoints on a Route from Turbo to Plymouth
    Given I request a route between pointA and pointB as a "<routeOptions>" from RoutingAPI and avoid "<avoidances>" via
      | pointA              | pointB              |
      | 50.270096,-5.052681 | 50.399429,-4.132644 |
    Then I should be able to verify the waypoints on the route map:
      | wayPointIndex | waypointco          | waypointdesc                         | azimuth | direction | time   | distance | avoidance |
      | 15            | 50.292674,-4.941538 | At roundabout, take exit 1 onto A390 | 87.0    | E         | 604536 | 12232.4  |           |
      | 42            | 50.440131,-4.411407 | Turn slight left onto EAST ROAD      | 87.0    | E         | 24268  | 303.4    |           |

    Examples: 
      | routeOptions | avoidances |
      | car,shortest |            |

  @Routing
  Scenario Outline: Verify  Route using 2 intermediate waypoints (Perth to Edinburgh via Stirling and Glasgow )
    Given I request a route between pointA and pointB as a "<routeOptions>" from RoutingAPI and avoid "<avoidances>" via
      | pointA              | pointB              | pointC             | pointD              |
      | 51.746075,-1.263972 | 52.289962,-1.604752 | 52.202814,0.051429 | 51.491412,-0.610276 |
    Then I should be able to verify the waypoints on the route map:
      | wayPointIndex | waypointco          | waypointdesc                                         | azimuth | direction | time   | distance | avoidance |
      | 5             | 51.748432,-1.261457 | Turn left onto THAMES STREET (A420)                  | 275.0   | W         | 5517   | 145.6    |           |
      | 21            | 52.289769,-1.60905  | At roundabout, take exit 3 onto A46                  | 249.0   | W         | 481412 | 12704.3  |           |
      | 32            | 52.256925,-0.123683 | At roundabout, take exit 3 onto ST IVES ROAD (A1198) | 95.0    | E         | 57226  | 1510.2   |           |
      | 68            | 51.560087,-0.496049 | At roundabout, take exit 2 onto A412 (DENHAM ROAD)   | 98.0    | E         | 31561  | 832.9    |           |

    Examples: 
      | routeOptions | avoidances |
      | car          |            |<|MERGE_RESOLUTION|>--- conflicted
+++ resolved
@@ -411,11 +411,6 @@
       | routeOptions | avoidances |
       | car          |            |
 
-<<<<<<< HEAD
-  @Routing
-=======
-  @Routing 
->>>>>>> e365f969
   Scenario Outline: Verify  Route using one intermediate waypoint (Hounslow to Reading via Staines )
     Given I request a route between pointA and pointB as a "<routeOptions>" from RoutingAPI and avoid "<avoidances>" via
       | pointA                                 | pointB              | pointC                                 |
