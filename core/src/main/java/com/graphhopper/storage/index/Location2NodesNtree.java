/*
 *  Licensed to GraphHopper and Peter Karich under one or more contributor license
 *  agreements. See the NOTICE file distributed with this work for
 *  additional information regarding copyright ownership.
 *
 *  GraphHopper licenses this file to you under the Apache License,
 *  Version 2.0 (the "License"); you may not use this file except
 *  in compliance with the License. You may obtain a copy of the
 *  License at
 *
 *       http://www.apache.org/licenses/LICENSE-2.0
 *
 *  Unless required by applicable law or agreed to in writing, software
 *  distributed under the License is distributed on an "AS IS" BASIS,
 *  WITHOUT WARRANTIES OR CONDITIONS OF ANY KIND, either express or implied.
 *  See the License for the specific language governing permissions and
 *  limitations under the License.
 */
package com.graphhopper.storage.index;

import gnu.trove.list.TIntList;
import gnu.trove.list.array.TIntArrayList;
import gnu.trove.procedure.TIntProcedure;
import gnu.trove.set.hash.TIntHashSet;

import java.util.ArrayList;
import java.util.Arrays;
import java.util.Collection;
import java.util.List;

import org.slf4j.Logger;
import org.slf4j.LoggerFactory;

import com.graphhopper.coll.GHBitSet;
import com.graphhopper.coll.GHTBitSet;
import com.graphhopper.geohash.SpatialKeyAlgo;
import com.graphhopper.routing.util.AllEdgesIterator;
import com.graphhopper.routing.util.EdgeFilter;
import com.graphhopper.storage.DataAccess;
import com.graphhopper.storage.Directory;
import com.graphhopper.storage.Graph;
import com.graphhopper.util.BitUtil;
import com.graphhopper.util.DistanceCalc;
import com.graphhopper.util.DistancePlaneProjection;
import com.graphhopper.util.EdgeExplorer;
import com.graphhopper.util.EdgeIterator;
import com.graphhopper.util.Helper;
import com.graphhopper.util.NumHelper;
import com.graphhopper.util.PointList;
import com.graphhopper.util.StopWatch;
import com.graphhopper.util.XFirstSearch;
import com.graphhopper.util.shapes.BBox;

/**
 * This implementation implements an n-tree to get node ids from GPS location. This replaces
 * Location2IDQuadtree except for cases when you only need rough precision or when you need better
 * support for out-of-bounds queries.
 * <p/>
 * All leafs are at the same depth, otherwise it is quite complicated to calculate the bresenham
 * line for different resolutions, especially if a leaf node could be split into a tree-node and
 * resolution changes.
 * <p/>
 * @author Peter Karich
 */
public class Location2NodesNtree implements Location2IDIndex
{
    private final Logger logger = LoggerFactory.getLogger(getClass());
    private final int MAGIC_INT;
    private DistanceCalc preciseDistCalc = new DistanceCalc();
    private DistanceCalc distCalc = new DistancePlaneProjection();
    final DataAccess dataAccess;
    private final Graph graph;
    private int[] entries;
    private byte[] shifts;
    // convert spatial key to index for subentry of current depth
    private long[] bitmasks;
    SpatialKeyAlgo keyAlgo;
    private int minResolutionInMeter;
    private double deltaLat;
    private double deltaLon;
    private int initSizeLeafEntries = 4;
    private boolean initialized = false;
    // do not start with 0 as a positive value means leaf and a negative means "entry with subentries"
    static final int START_POINTER = 1;
    private boolean edgeDistCalcOnSearch = true;
    private boolean regionSearch = true;

    public Location2NodesNtree( Graph g, Directory dir )
    {
        MAGIC_INT = Integer.MAX_VALUE / 22316;
        this.graph = g;
        dataAccess = dir.find("locationIndex");
        setMinResolutionInMeter(500);
    }

    public int getMinResolutionInMeter()
    {
        return minResolutionInMeter;
    }

    /**
     * Minimum width in meter of one tile. Decrease this if you need faster queries, but keep in
     * mind that then queries with different coordinates are more likely to fail.
     */
    public Location2NodesNtree setMinResolutionInMeter( int minResolutionInMeter )
    {
        this.minResolutionInMeter = minResolutionInMeter;
        return this;
    }

    /**
     * Calculate edge distance to increase map matching precision.
     */
    public Location2NodesNtree setEdgeCalcOnFind( boolean edgeCalcOnSearch )
    {
        this.edgeDistCalcOnSearch = edgeCalcOnSearch;
        return this;
    }

    /**
     * Searches also neighbouring quadtree entries to increase map matching precision.
     */
    public Location2NodesNtree setSearchRegion( boolean regionAround )
    {
        this.regionSearch = regionAround;
        return this;
    }

    void prepareAlgo()
    {
        // now calculate the necessary maxDepth d for our current bounds
        // if we assume a minimum resolution like 0.5km for a leaf-tile                
        // n^(depth/2) = toMeter(dLon) / minResolution
        BBox bounds = graph.getBounds();
        if (graph.getNodes() == 0 || !bounds.check())
        {
            throw new IllegalStateException("graph is not valid. bounds are: " + bounds);
        }
        double lat = Math.min(Math.abs(bounds.maxLat), Math.abs(bounds.minLat));
        double maxDistInMeter = Math.max(
                (bounds.maxLat - bounds.minLat) / 360 * DistanceCalc.C,
                (bounds.maxLon - bounds.minLon) / 360 * preciseDistCalc.calcCircumference(lat));
        double tmp = maxDistInMeter / minResolutionInMeter;
        tmp = tmp * tmp;
        TIntArrayList tmpEntries = new TIntArrayList();
        // the last one is always 4 to reduce costs if only a single entry
        tmp /= 4;
        while (tmp > 1)
        {
            int tmpNo;
            if (tmp >= 64)
            {
                tmpNo = 64;
            } else if (tmp >= 16)
            {
                tmpNo = 16;
            } else if (tmp >= 4)
            {
                tmpNo = 4;
            } else
            {
                break;
            }
            tmpEntries.add(tmpNo);
            tmp /= tmpNo;
        }
        tmpEntries.add(4);
        initEntries(tmpEntries.toArray());
        int shiftSum = 0;
        long parts = 1;
        for (int i = 0; i < shifts.length; i++)
        {
            shiftSum += shifts[i];
            parts *= entries[i];
        }
        if (shiftSum > 64)
        {
            throw new IllegalStateException("sum of all shifts does not fit into a long variable");
        }
        keyAlgo = new SpatialKeyAlgo(shiftSum).bounds(bounds);
        parts = Math.round(Math.sqrt(parts));
        deltaLat = (bounds.maxLat - bounds.minLat) / parts;
        deltaLon = (bounds.maxLon - bounds.minLon) / parts;
    }

    private Location2NodesNtree initEntries( int[] entries )
    {
        if (entries.length < 1)
        // at least one depth should have been specified
        {
            throw new IllegalStateException("depth needs to be at least 1");
        }
        this.entries = entries;
        int depth = entries.length;
        shifts = new byte[depth];
        bitmasks = new long[depth];
        int lastEntry = entries[0];
        for (int i = 0; i < depth; i++)
        {
            if (lastEntry < entries[i])
            {
                throw new IllegalStateException("entries should decrease or stay but was:"
                        + Arrays.toString(entries));
            }
            lastEntry = entries[i];
            shifts[i] = getShift(entries[i]);
            bitmasks[i] = getBitmask(shifts[i]);
        }
        return this;
    }

    private byte getShift( int entries )
    {
        byte b = (byte) Math.round(Math.log(entries) / Math.log(2));
        if (b <= 0)
        {
            throw new IllegalStateException("invalid shift:" + b);
        }
        return b;
    }

    private long getBitmask( int shift )
    {
        long bm = (1 << shift) - 1;
        if (bm <= 0)
        {
            throw new IllegalStateException("invalid bitmask:" + bm);
        }
        return bm;
    }

    InMemConstructionIndex getPrepareInMemIndex()
    {
        InMemConstructionIndex memIndex = new InMemConstructionIndex(entries[0]);
        memIndex.prepare();
        return memIndex;
    }

    @Override
    public int findID( double lat, double lon )
    {
        LocationIDResult res = findClosest(lat, lon, EdgeFilter.ALL_EDGES);
        if (res == null)
        {
            return -1;
        }
        return res.getClosestNode();
    }

    @Override
    public boolean loadExisting()
    {
        if (initialized)
        {
            throw new IllegalStateException("Call loadExisting only once");
        }

        if (!dataAccess.loadExisting())
        {
            return false;
        }

        if (dataAccess.getHeader(0) != MAGIC_INT)
        {
            throw new IllegalStateException("incorrect location2id index version, expected:" + MAGIC_INT);
        }
        if (dataAccess.getHeader(1 * 4) != calcChecksum())
        {
            throw new IllegalStateException("location2id index was opened with incorrect graph");
        }
        setMinResolutionInMeter(dataAccess.getHeader(2 * 4));
        prepareAlgo();
        initialized = true;
        return true;
    }

    @Override
    public Location2IDIndex setResolution( int minResolutionInMeter )
    {
        if (minResolutionInMeter <= 0)
        {
            throw new IllegalStateException("Negative precision is not allowed!");
        }

        setMinResolutionInMeter(minResolutionInMeter);
        return this;
    }

    @Override
    public Location2IDIndex setApproximation( boolean approx )
    {
        if (approx)
        {
            distCalc = new DistancePlaneProjection();
        } else
        {
            distCalc = new DistanceCalc();
        }
        return this;
    }

    @Override
    public Location2NodesNtree create( long size )
    {
        throw new UnsupportedOperationException("Not supported. Use prepareIndex instead.");
    }

    @Override
    public void flush()
    {
        dataAccess.setHeader(0, MAGIC_INT);
        dataAccess.setHeader(1 * 4, calcChecksum());
        dataAccess.setHeader(2 * 4, minResolutionInMeter);

        // saving space not necessary: dataAccess.trimTo((lastPointer + 1) * 4);
        dataAccess.flush();
    }

    @Override
    public Location2IDIndex prepareIndex()
    {
        if (initialized)
        {
            throw new IllegalStateException("Call prepareIndex only once");
        }

        StopWatch sw = new StopWatch().start();
        prepareAlgo();
        // in-memory preparation
        InMemConstructionIndex inMem = getPrepareInMemIndex();

        // compact & store to dataAccess
        dataAccess.create(64 * 1024);
        int lastPointer = inMem.store(inMem.root, START_POINTER);
        flush();
        float entriesPerLeaf = (float) inMem.size / inMem.leafs;
        initialized = true;
        logger.info("location index created in " + sw.stop().getSeconds()
                + "s, size:" + Helper.nf(inMem.size)
                + ", leafs:" + Helper.nf(inMem.leafs)
                + ", precision:" + minResolutionInMeter
                + ", depth:" + entries.length
                + ", entries:" + Arrays.toString(entries)
                + ", entriesPerLeaf:" + entriesPerLeaf);

        return this;
    }

    int calcChecksum()
    {
        // do not include the edges as we could get problem with LevelGraph due to shortcuts
        // ^ graph.getAllEdges().count();
        return graph.getNodes();
    }

    @Override
    public void close()
    {
        dataAccess.close();
    }

    @Override
    public long getCapacity()
    {
        return dataAccess.getCapacity();
    }

    @Override
    public void setSegmentSize( int bytes )
    {
        dataAccess.setSegmentSize(bytes);
    }

    class InMemConstructionIndex
    {
        int size;
        int leafs;
        InMemTreeEntry root;

        public InMemConstructionIndex( int noOfSubEntries )
        {
            root = new InMemTreeEntry(noOfSubEntries);
        }

        void prepare()
        {
            final EdgeIterator allIter = getAllEdges();
            try
            {
                while (allIter.next())
                {
                    int nodeA = allIter.getBaseNode();
                    int nodeB = allIter.getAdjNode();
                    double lat1 = graph.getLatitude(nodeA);
                    double lon1 = graph.getLongitude(nodeA);
                    double lat2;
                    double lon2;
                    PointList points = allIter.getWayGeometry();
                    int len = points.getSize();
                    for (int i = 0; i < len; i++)
                    {
                        lat2 = points.getLatitude(i);
                        lon2 = points.getLongitude(i);
                        addNode(nodeA, nodeB, lat1, lon1, lat2, lon2);
                        lat1 = lat2;
                        lon1 = lon2;
                    }
                    lat2 = graph.getLatitude(nodeB);
                    lon2 = graph.getLongitude(nodeB);
                    addNode(nodeA, nodeB, lat1, lon1, lat2, lon2);
                }
            } catch (Exception ex)
            {
//                logger.error("Problem!", ex);
                logger.error("Problem! base:" + allIter.getBaseNode() + ", adj:" + allIter.getAdjNode()
                        + ", edge:" + allIter.getEdge(), ex);
            }
        }

        void addNode( final int nodeA, final int nodeB,
                final double lat1, final double lon1,
                final double lat2, final double lon2 )
        {
            PointEmitter pointEmitter = new PointEmitter()
            {
                @Override
                public void set( double lat, double lon )
                {
                    long key = keyAlgo.encode(lat, lon);
                    long keyPart = createReverseKey(key);
                    // no need to feed both nodes as we search neighbors in fillIDs
                    addNode(root, pickBestNode(nodeA, nodeB), 0, keyPart, key);
                }
            };
            BresenhamLine.calcPoints(lat1, lon1, lat2, lon2, pointEmitter,
                    graph.getBounds().minLat, graph.getBounds().minLon,
                    deltaLat, deltaLon);
        }

        void addNode( InMemEntry entry, int nodeId, int depth, long keyPart, long key )
        {
            if (entry.isLeaf())
            {
                InMemLeafEntry leafEntry = (InMemLeafEntry) entry;
                leafEntry.addNode(nodeId);
            } else
            {
                int index = (int) (bitmasks[depth] & keyPart);
                keyPart = keyPart >>> shifts[depth];
                InMemTreeEntry treeEntry = ((InMemTreeEntry) entry);
                InMemEntry subentry = treeEntry.getSubEntry(index);
                depth++;
                if (subentry == null)
                {
                    if (depth == entries.length)
                    {
                        subentry = new InMemLeafEntry(initSizeLeafEntries, key);
                    } else
                    {
                        subentry = new InMemTreeEntry(entries[depth]);
                    }
                    treeEntry.setSubEntry(index, subentry);
                }

                addNode(subentry, nodeId, depth, keyPart, key);
            }
        }

        Collection<InMemEntry> getEntriesOf( int selectDepth )
        {
            List<InMemEntry> list = new ArrayList<InMemEntry>();
            fillLayer(list, selectDepth, 0, ((InMemTreeEntry) root).getSubEntriesForDebug());
            return list;
        }

        void fillLayer( Collection<InMemEntry> list, int selectDepth, int depth, Collection<InMemEntry> entries )
        {
            for (InMemEntry entry : entries)
            {
                if (selectDepth == depth)
                {
                    list.add(entry);
                } else if (entry instanceof InMemTreeEntry)
                {
                    fillLayer(list, selectDepth, depth + 1, ((InMemTreeEntry) entry).getSubEntriesForDebug());
                }
            }
        }

        String print()
        {
            StringBuilder sb = new StringBuilder();
            print(root, sb, 0, 0);
            return sb.toString();
        }

        void print( InMemEntry e, StringBuilder sb, long key, int depth )
        {
            if (e.isLeaf())
            {
                InMemLeafEntry leaf = (InMemLeafEntry) e;
                int bits = keyAlgo.getBits();
                // print reverse keys
                sb.append(BitUtil.toBitString(BitUtil.reverse(key, bits), bits)).append("  ");
                TIntArrayList entries = leaf.getResults();
                for (int i = 0; i < entries.size(); i++)
                {
                    sb.append(leaf.get(i)).append(',');
                }
                sb.append('\n');
            } else
            {
                InMemTreeEntry tree = (InMemTreeEntry) e;
                key = key << shifts[depth];
                for (int counter = 0; counter < tree.subEntries.length; counter++)
                {
                    InMemEntry sube = tree.subEntries[counter];
                    if (sube != null)
                    {
                        print(sube, sb, key | counter, depth + 1);
                    }
                }
            }
        }

        // store and freezes tree
        int store( InMemEntry entry, int intIndex )
        {
            long refPointer = (long) intIndex * 4;
            if (entry.isLeaf())
            {
                InMemLeafEntry leaf = ((InMemLeafEntry) entry);
                TIntArrayList entries = leaf.getResults();
                int len = entries.size();
                if (len == 0)
                {
                    return intIndex;
                }
                size += len;
                intIndex++;
                leafs++;
                dataAccess.ensureCapacity((long) (intIndex + len + 1) * 4);
                if (len == 1)
                {
                    // less disc space for single entries
                    dataAccess.setInt(refPointer, -entries.get(0) - 1);
                } else
                {
                    for (int index = 0; index < len; index++, intIndex++)
                    {
                        dataAccess.setInt((long) intIndex * 4, entries.get(index));
                    }
                    dataAccess.setInt(refPointer, intIndex);
                }
            } else
            {
                InMemTreeEntry treeEntry = ((InMemTreeEntry) entry);
                int len = treeEntry.subEntries.length;
                intIndex += len;
                for (int subCounter = 0; subCounter < len; subCounter++, refPointer += 4)
                {
                    InMemEntry subEntry = treeEntry.subEntries[subCounter];
                    if (subEntry == null)
                    {
                        continue;
                    }
                    dataAccess.ensureCapacity((long) (intIndex + 1) * 4);
                    int beforeIntIndex = intIndex;
                    intIndex = store(subEntry, beforeIntIndex);
                    if (intIndex == beforeIntIndex)
                    {
                        dataAccess.setInt(refPointer, 0);
                    } else
                    {
                        dataAccess.setInt(refPointer, beforeIntIndex);
                    }
                }
            }
            return intIndex;
        }
    }

    TIntArrayList getEntries()
    {
        return new TIntArrayList(entries);
    }

    // fillIDs according to how they are stored    
    void fillIDs( long keyPart, int intIndex, TIntHashSet set, int depth )
    {
        long pointer = (long) intIndex << 2;
        if (depth == entries.length)
        {
            int value = dataAccess.getInt(pointer);
            if (value < 0)
            // single data entries (less disc space)            
            {
                set.add(-(value + 1));
            } else
            {
                long max = (long) value * 4;
                // leaf entry => value is maxPointer
                for (long leafIndex = pointer + 4; leafIndex < max; leafIndex += 4)
                {
                    set.add(dataAccess.getInt(leafIndex));
                }
            }
            return;
        }
        int offset = (int) (bitmasks[depth] & keyPart) << 2;
        int value = dataAccess.getInt(pointer + offset);
        if (value > 0)
        {
            // tree entry => negative value points to subentries
            fillIDs(keyPart >>> shifts[depth], value, set, depth + 1);
        }
    }

    // this method returns the spatial key in reverse order for easier right-shifting
    final long createReverseKey( double lat, double lon )
    {
        return BitUtil.reverse(keyAlgo.encode(lat, lon), keyAlgo.getBits());
    }

    final long createReverseKey( long key )
    {
        return BitUtil.reverse(key, keyAlgo.getBits());
    }

    TIntHashSet findNetworkEntries( double queryLat, double queryLon )
    {
        TIntHashSet storedNetworkEntryIds = new TIntHashSet();
        if (regionSearch)
        {
            // search all rasters around minResolutionInMeter as we did not fill empty entries
            double maxLat = queryLat + deltaLat;
            double maxLon = queryLon + deltaLon;
            for (double tmpLat = queryLat - deltaLat; tmpLat <= maxLat; tmpLat += deltaLat)
            {
                for (double tmpLon = queryLon - deltaLon; tmpLon <= maxLon; tmpLon += deltaLon)
                {
                    long keyPart = createReverseKey(tmpLat, tmpLon);
                    // System.out.println(BitUtil.toBitString(key, keyAlgo.bits()));
                    fillIDs(keyPart, START_POINTER, storedNetworkEntryIds, 0);
                }
            }
        } else
        {
            long keyPart = createReverseKey(queryLat, queryLon);
            fillIDs(keyPart, START_POINTER, storedNetworkEntryIds, 0);
        }
        return storedNetworkEntryIds;
    }

    @Override
    public LocationIDResult findClosest( final double queryLat, final double queryLon,
            final EdgeFilter edgeFilter )
    {
        final TIntHashSet storedNetworkEntryIds = findNetworkEntries(queryLat, queryLon);
        final LocationIDResult closestMatch = new LocationIDResult();
        if (storedNetworkEntryIds.isEmpty())
            return closestMatch;

        // clone storedIds to avoid interference with forEach
        final GHBitSet checkBitset = new GHTBitSet(new TIntHashSet(storedNetworkEntryIds));
        // find nodes from the network entries which are close to 'point'
        storedNetworkEntryIds.forEach(new TIntProcedure()
        {
            @Override
            public boolean execute( final int networkEntryNodeId )
            {               
                new XFirstSearch()
                {
                    boolean goFurther = true;
                    double currDist;
                    double currLat;
                    double currLon;
                    int currNode;

                    @Override
                    protected GHBitSet createBitSet(  )
                    {
                        return checkBitset;
                    }

                    @Override
                    protected boolean goFurther( int baseNode )
                    {
                        currNode = baseNode;
                        currLat = graph.getLatitude(baseNode);
                        currLon = graph.getLongitude(baseNode);
                        currDist = distCalc.calcNormalizedDist(queryLat, queryLon, currLat, currLon);
                        return goFurther;
                    }

                    @Override
                    protected boolean checkAdjacent( EdgeIterator currEdge )
                    {
                        goFurther = false;
                        if (!edgeFilter.accept(currEdge))
                        {
                            // only limit the adjNode to a certain radius as currNode could be the wrong side of a valid edge
                            // goFurther = currDist < minResolution2InMeterNormed;
                            return true;
                        }

                        int tmpNode = currNode;
                        double tmpLat = currLat;
                        double tmpLon = currLon;
                        int adjNode = currEdge.getAdjNode();
                        double adjLat = graph.getLatitude(adjNode);
                        double adjLon = graph.getLongitude(adjNode);

                        check(tmpNode, currDist, -adjNode - 2, currEdge);

                        double tmpDist;
                        double adjDist = distCalc.calcNormalizedDist(adjLat, adjLon, queryLat, queryLon);
                        // if there are wayPoints this is only an approximation
                        if (edgeDistCalcOnSearch && adjDist < currDist)
                        {
                            tmpNode = adjNode;
                        }

                        PointList pointList = currEdge.getWayGeometry();
                        int len = pointList.getSize();
                        for (int pointIndex = 0; pointIndex < len; pointIndex++)
                        {
                            double wayLat = pointList.getLatitude(pointIndex);
                            double wayLon = pointList.getLongitude(pointIndex);
                            if (NumHelper.equalsEps(queryLat, wayLat, 1e-6)
                                    && NumHelper.equalsEps(queryLon, wayLon, 1e-6))
                            {
                                // equal point found
                                check(tmpNode, 0d, pointIndex, currEdge);
                                break;
                            } else if (edgeDistCalcOnSearch
                                    && distCalc.validEdgeDistance(queryLat, queryLon,
                                    tmpLat, tmpLon, wayLat, wayLon))
                            {
                                tmpDist = distCalc.calcNormalizedEdgeDistance(queryLat, queryLon,
                                        tmpLat, tmpLon, wayLat, wayLon);
                                check(tmpNode, tmpDist, pointIndex, currEdge);
                            }

                            tmpLat = wayLat;
                            tmpLon = wayLon;
                        }

                        if (edgeDistCalcOnSearch
                                && distCalc.validEdgeDistance(queryLat, queryLon,
                                tmpLat, tmpLon, adjLat, adjLon))
                        {
                            tmpDist = distCalc.calcNormalizedEdgeDistance(queryLat, queryLon,
                                    tmpLat, tmpLon, adjLat, adjLon);
                        } else
                        {
                            tmpDist = adjDist;
                        }

                        check(tmpNode, tmpDist, -currNode - 2, currEdge);
<<<<<<< HEAD
                        return closestNode.getWeight() >= 0;
                    }

                    void check( int node, double dist, int wayIndex, EdgeIterator edge )
=======
                        return closestMatch.getWeight() >= 0;
                    }

                    void check( int node, double dist, int wayIndex, EdgeIterator iter )
>>>>>>> 3e2f7109
                    {
                        if (dist < closestMatch.getWeight())
                        {
<<<<<<< HEAD
                            closestNode.setWeight(dist);
                            closestNode.setClosestNode(node);
                            closestNode.setWayIndex(wayIndex);
                            closestNode.setClosestEdge(graph.getEdgeProps(edge.getEdge(), -1));
=======
                            closestMatch.setWeight(dist);
                            closestMatch.setClosestNode(node);
                            closestMatch.setClosestEdge(iter.detach());                            
                            closestMatch.setWayIndex(wayIndex);
>>>>>>> 3e2f7109
                        }
                    }
                }.start(createEdgeExplorer(), networkEntryNodeId, false);
                return true;
            }
        });

        return closestMatch;
    }

    protected int pickBestNode( int nodeA, int nodeB )
    {
        // For normal graph the node does not matter because if nodeA is conntected to nodeB
        // then nodeB is also connect to nodeA, but for a LevelGraph this does not apply.
        return nodeA;
    }

    protected EdgeExplorer createEdgeExplorer()
    {
        return graph.createEdgeExplorer();
    }

    protected AllEdgesIterator getAllEdges()
    {
        return graph.getAllEdges();
    }

    // make entries static as otherwise we get an additional reference to this class (memory waste)
    static interface InMemEntry
    {
        boolean isLeaf();
    }

    static class InMemLeafEntry extends SortedIntSet implements InMemEntry
    {
        private long key;

        public InMemLeafEntry( int count, long key )
        {
            super(count);
            this.key = key;
        }

        public boolean addNode( int nodeId )
        {
            return addOnce(nodeId);
        }

        @Override
        public final boolean isLeaf()
        {
            return true;
        }

        @Override
        public String toString()
        {
            return "LEAF " + key + " " + super.toString();
        }

        TIntArrayList getResults()
        {
            return this;
        }
    }

    // Space efficient sorted integer set. Suited for only a few entries.
    static class SortedIntSet extends TIntArrayList
    {
        public SortedIntSet()
        {
        }

        public SortedIntSet( int capacity )
        {
            super(capacity);
        }

        /**
         * Allow adding a value only once
         */
        public boolean addOnce( int value )
        {
            int foundIndex = binarySearch(value);
            if (foundIndex >= 0)
            {
                return false;
            }
            foundIndex = -foundIndex - 1;
            insert(foundIndex, value);
            return true;
        }
    }

    static class InMemTreeEntry implements InMemEntry
    {
        InMemEntry[] subEntries;

        public InMemTreeEntry( int subEntryNo )
        {
            subEntries = new InMemEntry[subEntryNo];
        }

        public InMemEntry getSubEntry( int index )
        {
            return subEntries[index];
        }

        public void setSubEntry( int index, InMemEntry subEntry )
        {
            this.subEntries[index] = subEntry;
        }

        public Collection<InMemEntry> getSubEntriesForDebug()
        {
            List<InMemEntry> list = new ArrayList<InMemEntry>();
            for (InMemEntry e : subEntries)
            {
                if (e != null)
                {
                    list.add(e);
                }
            }
            return list;
        }

        @Override
        public final boolean isLeaf()
        {
            return false;
        }

        @Override
        public String toString()
        {
            return "TREE";
        }
    }
}<|MERGE_RESOLUTION|>--- conflicted
+++ resolved
@@ -18,19 +18,6 @@
  */
 package com.graphhopper.storage.index;
 
-import gnu.trove.list.TIntList;
-import gnu.trove.list.array.TIntArrayList;
-import gnu.trove.procedure.TIntProcedure;
-import gnu.trove.set.hash.TIntHashSet;
-
-import java.util.ArrayList;
-import java.util.Arrays;
-import java.util.Collection;
-import java.util.List;
-
-import org.slf4j.Logger;
-import org.slf4j.LoggerFactory;
-
 import com.graphhopper.coll.GHBitSet;
 import com.graphhopper.coll.GHTBitSet;
 import com.graphhopper.geohash.SpatialKeyAlgo;
@@ -50,6 +37,16 @@
 import com.graphhopper.util.StopWatch;
 import com.graphhopper.util.XFirstSearch;
 import com.graphhopper.util.shapes.BBox;
+import gnu.trove.list.TIntList;
+import gnu.trove.list.array.TIntArrayList;
+import gnu.trove.procedure.TIntProcedure;
+import gnu.trove.set.hash.TIntHashSet;
+import java.util.ArrayList;
+import java.util.Arrays;
+import java.util.Collection;
+import java.util.List;
+import org.slf4j.Logger;
+import org.slf4j.LoggerFactory;
 
 /**
  * This implementation implements an n-tree to get node ids from GPS location. This replaces
@@ -758,31 +755,17 @@
                         }
 
                         check(tmpNode, tmpDist, -currNode - 2, currEdge);
-<<<<<<< HEAD
-                        return closestNode.getWeight() >= 0;
-                    }
-
-                    void check( int node, double dist, int wayIndex, EdgeIterator edge )
-=======
                         return closestMatch.getWeight() >= 0;
                     }
 
                     void check( int node, double dist, int wayIndex, EdgeIterator iter )
->>>>>>> 3e2f7109
                     {
                         if (dist < closestMatch.getWeight())
                         {
-<<<<<<< HEAD
-                            closestNode.setWeight(dist);
-                            closestNode.setClosestNode(node);
-                            closestNode.setWayIndex(wayIndex);
-                            closestNode.setClosestEdge(graph.getEdgeProps(edge.getEdge(), -1));
-=======
                             closestMatch.setWeight(dist);
                             closestMatch.setClosestNode(node);
                             closestMatch.setClosestEdge(iter.detach());                            
                             closestMatch.setWayIndex(wayIndex);
->>>>>>> 3e2f7109
                         }
                     }
                 }.start(createEdgeExplorer(), networkEntryNodeId, false);
