--- conflicted
+++ resolved
@@ -43,11 +43,7 @@
         assertNull(index.get(aPointer, "c", false));
 
         index = create();
-<<<<<<< HEAD
         aPointer = index.add(createList("a", "a name", "b", "same name"));
-=======
-        aPointer = index.add(createMap("a", "a name", "b", "same name"));
->>>>>>> 090166c7
         assertEquals("a name", index.get(aPointer, "a", false));
     }
 
@@ -59,7 +55,6 @@
         assertNull(index.get(aPointer, "", false));
         assertEquals("a name", index.get(aPointer, "a", false));
         assertEquals("b name", index.get(aPointer, "b", false));
-<<<<<<< HEAD
     }
 
     @Test
@@ -73,9 +68,6 @@
 
         assertNull(index.get(aPointer, "", false));
         List<KeyValue> deserializedList = index.getAll(aPointer);
-        assertEquals(list.get(0), deserializedList.get(0));
-        assertEquals(list.get(1), deserializedList.get(1));
-        assertEquals(list.get(2), deserializedList.get(2));
         assertEquals(list, deserializedList);
 
         assertEquals("FORWARD", index.get(aPointer, "keyA", false));
@@ -86,31 +78,7 @@
 
         assertEquals("BOTH", index.get(aPointer, "keyC", false));
         assertEquals("BOTH", index.get(aPointer, "keyC", true));
-=======
->>>>>>> 090166c7
-    }
-
-//    @Test
-//    public void getForwardBackward() {
-//        EdgeKVStorage index = create();
-//        // special keys like :forward and :backward have a meaning
-//        // TODO NOW use first two bits of short value (key) and check if deduplication with negative bit is really necessary
-//        long aPointer = index.add(createMap("keyA:forward", "FORWARD", "keyB:backward", "BACKWARD", "keyC", "BOTH"));
-//
-//        assertNull(index.get(aPointer, "", false));
-//
-//        assertEquals("FORWARD", index.get(aPointer, "keyA", false));
-//        assertNull(index.get(aPointer, "keyA", true));
-//
-//        assertNull(index.get(aPointer, "keyB", false));
-//        assertEquals("BACKWARD", index.get(aPointer, "keyB", true));
-//
-//        assertEquals("BOTH", index.get(aPointer, "keyC", false));
-//        assertEquals("BOTH", index.get(aPointer, "keyC", true));
-//
-//        assertEquals(createMap("keyA:forward", "FORWARD", "keyB:backward", "BACKWARD", "keyC", "BOTH"),
-//                index.getAll(aPointer));
-//    }
+    }
 
     @Test
     public void putEmpty() {
@@ -167,11 +135,7 @@
             str += "ß";
         }
         assertEquals(254, str.getBytes(Helper.UTF_CS).length);
-<<<<<<< HEAD
         long result = index.add(createList("", str));
-=======
-        long result = index.add(createMap("", str));
->>>>>>> 090166c7
         assertEquals(127, ((String) index.get(result, "", false)).length());
     }
 
@@ -198,11 +162,7 @@
             bytes[i] = (byte) (i % 255);
             copy[i] = bytes[i];
         }
-<<<<<<< HEAD
         long result = index.add(createKV("myval", bytes));
-=======
-        long result = index.add(Collections.singletonMap("myval", bytes));
->>>>>>> 090166c7
         bytes = (byte[]) index.get(result, "myval", false);
         assertArrayEquals(copy, bytes);
 
@@ -293,11 +253,7 @@
         assertNull(index.get(pointerB, "", false));
         assertEquals("value", index.get(pointerB, "a", false));
         assertEquals("another value", index.get(pointerB, "b", false));
-<<<<<<< HEAD
         assertEquals("[a=value (true|true), b=another value (true|true)]", index.getAll(pointerB).toString());
-=======
-        assertEquals("{a=value, b=another value}", index.getAll(pointerB).toString());
->>>>>>> 090166c7
         index.close();
 
         Helper.removeDir(new File(location));
@@ -360,19 +316,11 @@
             }
 
             for (int i = 0; i < size; i++) {
-<<<<<<< HEAD
                 List<KeyValue> list = index.getAll(pointers.get(i));
                 assertTrue(list.size() > 0, i + " " + list);
                 for (KeyValue entry : list) {
                     Object value = index.get(pointers.get(i), entry.key, false);
                     assertEquals(entry.value, value, i + " " + list);
-=======
-                Map<String, Object> map = index.getAll(pointers.get(i));
-                assertTrue(map.size() > 0, i + " " + map);
-                for (Map.Entry<String, Object> entry : map.entrySet()) {
-                    Object value = index.get(pointers.get(i), entry.getKey(), false);
-                    assertEquals(entry.getValue(), value, i + " " + map);
->>>>>>> 090166c7
                 }
             }
             index.flush();
@@ -381,19 +329,11 @@
             index = new EdgeKVStorage(new RAMDirectory(location, true).create());
             assertTrue(index.loadExisting());
             for (int i = 0; i < size; i++) {
-<<<<<<< HEAD
                 List<KeyValue> list = index.getAll(pointers.get(i));
                 assertTrue(list.size() > 0, i + " " + list);
                 for (KeyValue entry : list) {
                     Object value = index.get(pointers.get(i), entry.key, false);
                     assertEquals(entry.value, value, i + " " + list);
-=======
-                Map<String, Object> map = index.getAll(pointers.get(i));
-                assertTrue(map.size() > 0, i + " " + map);
-                for (Map.Entry<String, Object> entry : map.entrySet()) {
-                    Object value = index.get(pointers.get(i), entry.getKey(), false);
-                    assertEquals(entry.getValue(), value, i + " " + map);
->>>>>>> 090166c7
                 }
             }
             index.close();
