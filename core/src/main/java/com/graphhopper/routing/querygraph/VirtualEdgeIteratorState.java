--- conflicted
+++ resolved
@@ -26,8 +26,6 @@
 import com.graphhopper.util.PointList;
 
 import java.util.List;
-
-import static com.graphhopper.util.GHUtility.getEdgeFromEdgeKey;
 
 /**
  * Creates an edge state decoupled from a graph where nodes, pointList, etc are kept in memory.
@@ -76,7 +74,7 @@
 
     @Override
     public int getEdge() {
-        return getEdgeFromEdgeKey(edgeKey);
+        return GHUtility.getEdgeFromEdgeKey(edgeKey);
     }
 
     @Override
@@ -158,20 +156,12 @@
         if (property == EdgeIteratorState.UNFAVORED_EDGE)
             return unfavored;
 
-<<<<<<< HEAD
-        return property.getBool(getEdgeFromEdgeKey(getOriginalEdgeKey()), reverse, edgeFlags);
-=======
         return property.getBool(reverse, -1, edgeIntAccess);
->>>>>>> 38cc8d87
     }
 
     @Override
     public EdgeIteratorState set(BooleanEncodedValue property, boolean value) {
-<<<<<<< HEAD
-        property.setBool(getEdgeFromEdgeKey(getOriginalEdgeKey()), reverse, edgeFlags, value);
-=======
         property.setBool(reverse, -1, edgeIntAccess, value);
->>>>>>> 38cc8d87
         return this;
     }
 
@@ -179,20 +169,12 @@
     public boolean getReverse(BooleanEncodedValue property) {
         if (property == EdgeIteratorState.UNFAVORED_EDGE)
             return unfavored;
-<<<<<<< HEAD
-        return property.getBool(getEdgeFromEdgeKey(getOriginalEdgeKey()), !reverse, edgeFlags);
-=======
         return property.getBool(!reverse, -1, edgeIntAccess);
->>>>>>> 38cc8d87
     }
 
     @Override
     public EdgeIteratorState setReverse(BooleanEncodedValue property, boolean value) {
-<<<<<<< HEAD
-        property.setBool(getEdgeFromEdgeKey(getOriginalEdgeKey()), !reverse, edgeFlags, value);
-=======
         property.setBool(!reverse, -1, edgeIntAccess, value);
->>>>>>> 38cc8d87
         return this;
     }
 
@@ -200,13 +182,8 @@
     public EdgeIteratorState set(BooleanEncodedValue property, boolean fwd, boolean bwd) {
         if (!property.isStoreTwoDirections())
             throw new IllegalArgumentException("EncodedValue " + property.getName() + " supports only one direction");
-<<<<<<< HEAD
-        property.setBool(getEdgeFromEdgeKey(getOriginalEdgeKey()), reverse, edgeFlags, fwd);
-        property.setBool(getEdgeFromEdgeKey(getOriginalEdgeKey()), !reverse, edgeFlags, bwd);
-=======
         property.setBool(reverse, -1, edgeIntAccess, fwd);
         property.setBool(!reverse, -1, edgeIntAccess, bwd);
->>>>>>> 38cc8d87
         return this;
     }
 
