/*
 *  Licensed to GraphHopper GmbH under one or more contributor
 *  license agreements. See the NOTICE file distributed with this work for
 *  additional information regarding copyright ownership.
 *
 *  GraphHopper GmbH licenses this file to you under the Apache License,
 *  Version 2.0 (the "License"); you may not use this file except in
 *  compliance with the License. You may obtain a copy of the License at
 *
 *       http://www.apache.org/licenses/LICENSE-2.0
 *
 *  Unless required by applicable law or agreed to in writing, software
 *  distributed under the License is distributed on an "AS IS" BASIS,
 *  WITHOUT WARRANTIES OR CONDITIONS OF ANY KIND, either express or implied.
 *  See the License for the specific language governing permissions and
 *  limitations under the License.
 */
package com.graphhopper.routing;

import com.graphhopper.GraphHopper;
import com.graphhopper.config.LMProfileConfig;
import com.graphhopper.config.ProfileConfig;
import com.graphhopper.reader.PrincetonReader;
import com.graphhopper.routing.util.EncodingManager;
import com.graphhopper.routing.util.HintsMap;
import com.graphhopper.routing.util.TestAlgoCollector.AlgoHelperEntry;
import com.graphhopper.routing.util.TraversalMode;
import com.graphhopper.routing.weighting.Weighting;
import com.graphhopper.storage.Directory;
import com.graphhopper.storage.GraphBuilder;
import com.graphhopper.storage.GraphHopperStorage;
import com.graphhopper.storage.index.LocationIndex;
import com.graphhopper.storage.index.LocationIndexTree;
import com.graphhopper.util.Parameters;
import com.graphhopper.util.StopWatch;
import org.junit.Test;

import java.io.IOException;
import java.util.*;
import java.util.zip.GZIPInputStream;

import static com.graphhopper.util.Parameters.Algorithms.*;
import static org.junit.Assert.assertTrue;

/**
 * Try algorithms, indices and graph storages with real data
 *
 * @author Peter Karich
 */
public class RoutingAlgorithmIT {
    public static List<AlgoHelperEntry> createAlgos(final GraphHopper hopper, final HintsMap hints, TraversalMode tMode) {
        GraphHopperStorage ghStorage = hopper.getGraphHopperStorage();
        LocationIndex idx = hopper.getLocationIndex();

        String addStr = "";
        if (tMode.isEdgeBased())
            addStr = "turn|";

        ProfileConfig profile = new ProfileConfig("profile").setVehicle(hints.getVehicle()).setWeighting(hints.getWeighting()).setTurnCosts(tMode.isEdgeBased());
        Weighting weighting = hopper.createWeighting(profile, hints);

<<<<<<< HEAD
        HintsMap defaultHints = new HintsMap()
                .put(Parameters.CH.DISABLE, true)
                .put(Parameters.Landmark.DISABLE, true)
                .setVehicle(hints.getVehicle())
                .setWeighting(hints.getWeighting());
=======
        HintsMap defaultHints = new HintsMap().putObject(Parameters.CH.DISABLE, true).putObject(Parameters.Landmark.DISABLE, true)
                .setVehicle(hints.getVehicle()).setWeighting(hints.getWeighting());
>>>>>>> fa731441

        AlgorithmOptions defaultOpts = AlgorithmOptions.start(new AlgorithmOptions("", weighting, tMode)).hints(defaultHints).build();
        List<AlgoHelperEntry> algos = new ArrayList<>();
        algos.add(new AlgoHelperEntry(ghStorage, AlgorithmOptions.start(defaultOpts).algorithm(ASTAR).build(), idx, "astar|beeline|" + addStr + weighting));
        // later: include dijkstraOneToMany
        algos.add(new AlgoHelperEntry(ghStorage, AlgorithmOptions.start(defaultOpts).algorithm(DIJKSTRA).build(), idx, "dijkstra|" + addStr + weighting));

        AlgorithmOptions astarbiOpts = AlgorithmOptions.start(defaultOpts).algorithm(ASTAR_BI).build();
        astarbiOpts.getHints().put(ASTAR_BI + ".approximation", "BeelineSimplification");
        AlgorithmOptions dijkstrabiOpts = AlgorithmOptions.start(defaultOpts).algorithm(DIJKSTRA_BI).build();
        algos.add(new AlgoHelperEntry(ghStorage, astarbiOpts, idx, "astarbi|beeline|" + addStr + weighting));
        algos.add(new AlgoHelperEntry(ghStorage, dijkstrabiOpts, idx, "dijkstrabi|" + addStr + weighting));

        // add additional preparations if CH and LM preparation are enabled
        if (hopper.getLMPreparationHandler().isEnabled()) {
            final HintsMap lmHints = new HintsMap(defaultHints).putObject(Parameters.Landmark.DISABLE, false);
            algos.add(new AlgoHelperEntry(ghStorage, AlgorithmOptions.start(astarbiOpts).hints(lmHints).build(), idx, "astarbi|landmarks|" + weighting) {
                @Override
                public RoutingAlgorithmFactory createRoutingFactory() {
                    return hopper.getAlgorithmFactory(lmHints.getVehicle() + "_profile", true, false);
                }
            });
        }

        if (hopper.getCHPreparationHandler().isEnabled()) {
            final HintsMap chHints = new HintsMap(defaultHints);
<<<<<<< HEAD
            chHints.put(Parameters.CH.DISABLE, false);
            chHints.put(Parameters.Routing.EDGE_BASED, tMode.isEdgeBased());
            ProfileConfig pickedProfile = new ProfileResolver(hopper.getEncodingManager(), hopper.getProfiles(), hopper.getCHPreparationHandler().getCHProfileConfigs(), Collections.<LMProfileConfig>emptyList()).selectProfileCH(chHints);
            algos.add(new AlgoHelperEntry(ghStorage.getCHGraph(pickedProfile.getName()),
=======
            chHints.putObject(Parameters.CH.DISABLE, false);
            chHints.putObject(Parameters.Routing.EDGE_BASED, tMode.isEdgeBased());
            CHProfile pickedProfile = new ProfileResolver().selectCHProfile(hopper.getCHPreparationHandler().getCHProfiles(), chHints);
            algos.add(new AlgoHelperEntry(ghStorage.getCHGraph(pickedProfile),
>>>>>>> fa731441
                    AlgorithmOptions.start(dijkstrabiOpts).hints(chHints).build(), idx, "dijkstrabi|ch|algos|" + hints.getWeighting()) {
                @Override
                public RoutingAlgorithmFactory createRoutingFactory() {
                    return hopper.getAlgorithmFactory(chHints.getVehicle() + "_profile", false, true);
                }
            });

            algos.add(new AlgoHelperEntry(ghStorage.getCHGraph(pickedProfile.getName()),
                    AlgorithmOptions.start(astarbiOpts).hints(chHints).build(), idx, "astarbi|ch|algos|" + hints.getWeighting()) {
                @Override
                public RoutingAlgorithmFactory createRoutingFactory() {
                    return hopper.getAlgorithmFactory(chHints.getVehicle() + "_profile", false, true);
                }
            });
        }

        return algos;
    }

    @Test
    public void testPerformance() throws IOException {
        int N = 10;
        int noJvmWarming = N / 4;

        Random rand = new Random(0);
        final EncodingManager eManager = EncodingManager.create("car");
        final GraphHopperStorage graph = new GraphBuilder(eManager).create();

        String bigFile = "10000EWD.txt.gz";
        new PrincetonReader(graph).setStream(new GZIPInputStream(PrincetonReader.class.getResourceAsStream(bigFile))).read();
        GraphHopper hopper = new GraphHopper() {
            {
                setEncodingManager(eManager);
                loadGraph(graph);
            }

            @Override
            protected LocationIndex createLocationIndex(Directory dir) {
                return new LocationIndexTree(graph, dir);
            }
        };

        Collection<AlgoHelperEntry> prepares = createAlgos(hopper, new HintsMap().setWeighting("shortest").setVehicle("car"), TraversalMode.NODE_BASED);

        for (AlgoHelperEntry entry : prepares) {
            StopWatch sw = new StopWatch();
            for (int i = 0; i < N; i++) {
                int node1 = Math.abs(rand.nextInt(graph.getNodes()));
                int node2 = Math.abs(rand.nextInt(graph.getNodes()));
                RoutingAlgorithm d = entry.createRoutingFactory().createAlgo(graph, entry.getAlgorithmOptions());
                if (i >= noJvmWarming)
                    sw.start();

                Path p = d.calcPath(node1, node2);
                // avoid jvm optimization => call p.distance
                if (i >= noJvmWarming && p.getDistance() > -1)
                    sw.stop();

                // System.out.println("#" + i + " " + name + ":" + sw.getSeconds() + " " + p.nodes());
            }

            float perRun = sw.stop().getSeconds() / ((float) (N - noJvmWarming));
            System.out.println("# " + getClass().getSimpleName() + " " + entry
                    + ":" + sw.stop().getSeconds() + ", per run:" + perRun);
            assertTrue("speed too low!? " + perRun + " per run", perRun < 0.08);
        }
    }
}<|MERGE_RESOLUTION|>--- conflicted
+++ resolved
@@ -59,16 +59,11 @@
         ProfileConfig profile = new ProfileConfig("profile").setVehicle(hints.getVehicle()).setWeighting(hints.getWeighting()).setTurnCosts(tMode.isEdgeBased());
         Weighting weighting = hopper.createWeighting(profile, hints);
 
-<<<<<<< HEAD
         HintsMap defaultHints = new HintsMap()
-                .put(Parameters.CH.DISABLE, true)
-                .put(Parameters.Landmark.DISABLE, true)
+                .putObject(Parameters.CH.DISABLE, true)
+                .putObject(Parameters.Landmark.DISABLE, true)
                 .setVehicle(hints.getVehicle())
                 .setWeighting(hints.getWeighting());
-=======
-        HintsMap defaultHints = new HintsMap().putObject(Parameters.CH.DISABLE, true).putObject(Parameters.Landmark.DISABLE, true)
-                .setVehicle(hints.getVehicle()).setWeighting(hints.getWeighting());
->>>>>>> fa731441
 
         AlgorithmOptions defaultOpts = AlgorithmOptions.start(new AlgorithmOptions("", weighting, tMode)).hints(defaultHints).build();
         List<AlgoHelperEntry> algos = new ArrayList<>();
@@ -95,17 +90,10 @@
 
         if (hopper.getCHPreparationHandler().isEnabled()) {
             final HintsMap chHints = new HintsMap(defaultHints);
-<<<<<<< HEAD
-            chHints.put(Parameters.CH.DISABLE, false);
-            chHints.put(Parameters.Routing.EDGE_BASED, tMode.isEdgeBased());
+            chHints.putObject(Parameters.CH.DISABLE, false);
+            chHints.putObject(Parameters.Routing.EDGE_BASED, tMode.isEdgeBased());
             ProfileConfig pickedProfile = new ProfileResolver(hopper.getEncodingManager(), hopper.getProfiles(), hopper.getCHPreparationHandler().getCHProfileConfigs(), Collections.<LMProfileConfig>emptyList()).selectProfileCH(chHints);
             algos.add(new AlgoHelperEntry(ghStorage.getCHGraph(pickedProfile.getName()),
-=======
-            chHints.putObject(Parameters.CH.DISABLE, false);
-            chHints.putObject(Parameters.Routing.EDGE_BASED, tMode.isEdgeBased());
-            CHProfile pickedProfile = new ProfileResolver().selectCHProfile(hopper.getCHPreparationHandler().getCHProfiles(), chHints);
-            algos.add(new AlgoHelperEntry(ghStorage.getCHGraph(pickedProfile),
->>>>>>> fa731441
                     AlgorithmOptions.start(dijkstrabiOpts).hints(chHints).build(), idx, "dijkstrabi|ch|algos|" + hints.getWeighting()) {
                 @Override
                 public RoutingAlgorithmFactory createRoutingFactory() {
