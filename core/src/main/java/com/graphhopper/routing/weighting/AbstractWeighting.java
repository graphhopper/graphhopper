/*
 *  Licensed to GraphHopper GmbH under one or more contributor
 *  license agreements. See the NOTICE file distributed with this work for
 *  additional information regarding copyright ownership.
 *
 *  GraphHopper GmbH licenses this file to you under the Apache License,
 *  Version 2.0 (the "License"); you may not use this file except in
 *  compliance with the License. You may obtain a copy of the License at
 *
 *       http://www.apache.org/licenses/LICENSE-2.0
 *
 *  Unless required by applicable law or agreed to in writing, software
 *  distributed under the License is distributed on an "AS IS" BASIS,
 *  WITHOUT WARRANTIES OR CONDITIONS OF ANY KIND, either express or implied.
 *  See the License for the specific language governing permissions and
 *  limitations under the License.
 */
package com.graphhopper.routing.weighting;

import com.graphhopper.routing.ev.BooleanEncodedValue;
import com.graphhopper.routing.ev.DecimalEncodedValue;
import com.graphhopper.util.EdgeIteratorState;
import com.graphhopper.util.FetchMode;

import static com.graphhopper.routing.weighting.TurnCostProvider.NO_TURN_COST_PROVIDER;

/**
 * @author Peter Karich
 */
public abstract class AbstractWeighting implements Weighting {
    protected final BooleanEncodedValue accessEnc;
    protected final DecimalEncodedValue speedEnc;
    private final TurnCostProvider turnCostProvider;

    protected AbstractWeighting(BooleanEncodedValue accessEnc, DecimalEncodedValue speedEnc, TurnCostProvider turnCostProvider) {
        if (!isValidName(getName()))
            throw new IllegalStateException("Not a valid name for a Weighting: " + getName());
        this.accessEnc = accessEnc;
        this.speedEnc = speedEnc;
        this.turnCostProvider = turnCostProvider;
    }

<<<<<<< HEAD
    @Override
    public boolean edgeHasNoAccess(EdgeIteratorState edgeState, boolean reverse) {
=======
    protected boolean edgeHasNoAccess(EdgeIteratorState edgeState, boolean reverse) {
>>>>>>> c92ab785
        if (edgeState.getBaseNode() == edgeState.getAdjNode())
            throw new IllegalStateException("Unexpected loop-edge at node: " + edgeState.getBaseNode());
        return reverse ? !edgeState.getReverse(accessEnc) : !edgeState.get(accessEnc);
    }

    @Override
    public long calcEdgeMillis(EdgeIteratorState edgeState, boolean reverse) {
        if (reverse && !edgeState.getReverse(accessEnc) || !reverse && !edgeState.get(accessEnc))
            throw new IllegalStateException("Calculating time should not require to read speed from edge in wrong direction. " +
                    "(" + edgeState.getBaseNode() + " - " + edgeState.getAdjNode() + ") "
                    + edgeState.fetchWayGeometry(FetchMode.ALL) + ", dist: " + edgeState.getDistance() + " "
                    + "Reverse:" + reverse + ", fwd:" + edgeState.get(accessEnc) + ", bwd:" + edgeState.getReverse(accessEnc) + ", fwd-speed: " + edgeState.get(speedEnc) + ", bwd-speed: " + edgeState.getReverse(speedEnc));

        double speed = reverse ? edgeState.getReverse(speedEnc) : edgeState.get(speedEnc);
        if (Double.isInfinite(speed) || Double.isNaN(speed) || speed < 0)
            throw new IllegalStateException("Invalid speed stored in edge! " + speed);
        if (speed == 0)
            throw new IllegalStateException("Speed cannot be 0 for unblocked edge, use access properties to mark edge blocked! Should only occur for shortest path calculation. See #242.");

        return Math.round(edgeState.getDistance() / speed * 3.6 * 1000);
    }

    @Override
    public double calcTurnWeight(int inEdge, int viaNode, int outEdge) {
        return turnCostProvider.calcTurnWeight(inEdge, viaNode, outEdge);
    }

    @Override
    public long calcTurnMillis(int inEdge, int viaNode, int outEdge) {
        return turnCostProvider.calcTurnMillis(inEdge, viaNode, outEdge);
    }

    @Override
    public boolean hasTurnCosts() {
        return turnCostProvider != NO_TURN_COST_PROVIDER;
    }

    public TurnCostProvider getTurnCostProvider() {
        return turnCostProvider;
    }

    static boolean isValidName(String name) {
        if (name == null || name.isEmpty())
            return false;

        return name.matches("[\\|_a-z]+");
    }

    @Override
    public String toString() {
        return getName() + "|" + speedEnc.getName();
    }

}<|MERGE_RESOLUTION|>--- conflicted
+++ resolved
@@ -40,12 +40,7 @@
         this.turnCostProvider = turnCostProvider;
     }
 
-<<<<<<< HEAD
-    @Override
-    public boolean edgeHasNoAccess(EdgeIteratorState edgeState, boolean reverse) {
-=======
     protected boolean edgeHasNoAccess(EdgeIteratorState edgeState, boolean reverse) {
->>>>>>> c92ab785
         if (edgeState.getBaseNode() == edgeState.getAdjNode())
             throw new IllegalStateException("Unexpected loop-edge at node: " + edgeState.getBaseNode());
         return reverse ? !edgeState.getReverse(accessEnc) : !edgeState.get(accessEnc);
