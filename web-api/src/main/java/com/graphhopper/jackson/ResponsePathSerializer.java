/*
 *  Licensed to GraphHopper GmbH under one or more contributor
 *  license agreements. See the NOTICE file distributed with this work for
 *  additional information regarding copyright ownership.
 *
 *  GraphHopper GmbH licenses this file to you under the Apache License,
 *  Version 2.0 (the "License"); you may not use this file except in
 *  compliance with the License. You may obtain a copy of the License at
 *
 *       http://www.apache.org/licenses/LICENSE-2.0
 *
 *  Unless required by applicable law or agreed to in writing, software
 *  distributed under the License is distributed on an "AS IS" BASIS,
 *  WITHOUT WARRANTIES OR CONDITIONS OF ANY KIND, either express or implied.
 *  See the License for the specific language governing permissions and
 *  limitations under the License.
 */

package com.graphhopper.jackson;

import com.fasterxml.jackson.databind.node.ArrayNode;
import com.fasterxml.jackson.databind.node.JsonNodeFactory;
import com.fasterxml.jackson.databind.node.ObjectNode;
import com.graphhopper.GHResponse;
import com.graphhopper.ResponsePath;
import com.graphhopper.util.Helper;
import com.graphhopper.util.PointList;

import java.text.NumberFormat;
import java.util.Arrays;
import java.util.List;
import java.util.Locale;

/**
 * Code which constructs the JSON response of the routing API, including polyline encoding.
 * <p>
 * The necessary information for polyline encoding is in this answer:
 * http://stackoverflow.com/a/24510799/194609 with a link to official Java sources as well as to a
 * good explanation.
 * <p>
 *
 * @author Peter Karich
 */
public class ResponsePathSerializer {

<<<<<<< HEAD
    /**
     * This includes the required attribution for OpenStreetMap.
     * Do not hesitate to  mention us and link us in your about page
     * https://support.graphhopper.com/support/search/solutions?term=attribution
     */
    public static final List<String> COPYRIGHTS = Arrays.asList("GraphHopper", "OpenStreetMap contributors");

    public static String encodePolyline(PointList poly, boolean includeElevation, double multiplier) {
=======
    public static String encodePolyline(PointList poly, boolean includeElevation, double precision) {
>>>>>>> 413ec9c8
        StringBuilder sb = new StringBuilder(Math.max(20, poly.size() * 3));
        int size = poly.size();
        int prevLat = 0;
        int prevLon = 0;
        int prevEle = 0;
        for (int i = 0; i < size; i++) {
            int num = (int) Math.round(poly.getLat(i) * multiplier);
            encodeNumber(sb, num - prevLat);
            prevLat = num;
            num = (int) Math.round(poly.getLon(i) * multiplier);
            encodeNumber(sb, num - prevLon);
            prevLon = num;
            if (includeElevation) {
                num = (int) Math.round(poly.getEle(i) * 100);
                encodeNumber(sb, num - prevEle);
                prevEle = num;
            }
        }
        return sb.toString();
    }

    private static void encodeNumber(StringBuilder sb, int num) {
        num = num << 1;
        if (num < 0) {
            num = ~num;
        }
        while (num >= 0x20) {
            int nextValue = (0x20 | (num & 0x1f)) + 63;
            sb.append((char) (nextValue));
            num >>= 5;
        }
        num += 63;
        sb.append((char) (num));
    }

<<<<<<< HEAD
    public static ObjectNode jsonObject(GHResponse ghRsp, String osmDate, boolean enableInstructions,
                                        boolean calcPoints, boolean enableElevation, boolean pointsEncoded, double pointsMultiplier, double took) {
=======
    public record Info(List<String> copyrights, long took, String roadDataTimeStamp) {

    }

    public static ObjectNode jsonObject(GHResponse ghRsp, Info info, boolean enableInstructions,
                                        boolean calcPoints, boolean enableElevation, boolean pointsEncoded) {
>>>>>>> 413ec9c8
        ObjectNode json = JsonNodeFactory.instance.objectNode();
        json.putPOJO("hints", ghRsp.getHints().toMap());
        json.putPOJO("info", info);
        ArrayNode jsonPathList = json.putArray("paths");
        for (ResponsePath p : ghRsp.getAll()) {
            ObjectNode jsonPath = jsonPathList.addObject();
            jsonPath.put("distance", Helper.round(p.getDistance(), 3));
            jsonPath.put("weight", Helper.round6(p.getRouteWeight()));
            jsonPath.put("time", p.getTime());
            jsonPath.put("transfers", p.getNumChanges());
            if (!p.getDescription().isEmpty()) {
                jsonPath.putPOJO("description", p.getDescription());
            }
            if (calcPoints) {
                jsonPath.put("points_encoded", pointsEncoded);
                if (pointsEncoded) jsonPath.put("points_encoded_multiplier", pointsMultiplier);
                jsonPath.putPOJO("bbox", p.calcBBox2D());
                jsonPath.putPOJO("points", pointsEncoded ? encodePolyline(p.getPoints(), enableElevation, pointsMultiplier) : p.getPoints().toLineString(enableElevation));
                if (enableInstructions) {
                    jsonPath.putPOJO("instructions", p.getInstructions());
                }
                jsonPath.putPOJO("legs", p.getLegs());
                jsonPath.putPOJO("details", p.getPathDetails());
                jsonPath.put("ascend", p.getAscend());
                jsonPath.put("descend", p.getDescend());
            }
            jsonPath.putPOJO("snapped_waypoints", pointsEncoded ? encodePolyline(p.getWaypoints(), enableElevation, pointsMultiplier) : p.getWaypoints().toLineString(enableElevation));
            if (p.getFare() != null) {
                jsonPath.put("fare", NumberFormat.getCurrencyInstance(Locale.ROOT).format(p.getFare()));
            }
        }
        return json;
    }
}<|MERGE_RESOLUTION|>--- conflicted
+++ resolved
@@ -27,7 +27,6 @@
 import com.graphhopper.util.PointList;
 
 import java.text.NumberFormat;
-import java.util.Arrays;
 import java.util.List;
 import java.util.Locale;
 
@@ -43,18 +42,7 @@
  */
 public class ResponsePathSerializer {
 
-<<<<<<< HEAD
-    /**
-     * This includes the required attribution for OpenStreetMap.
-     * Do not hesitate to  mention us and link us in your about page
-     * https://support.graphhopper.com/support/search/solutions?term=attribution
-     */
-    public static final List<String> COPYRIGHTS = Arrays.asList("GraphHopper", "OpenStreetMap contributors");
-
     public static String encodePolyline(PointList poly, boolean includeElevation, double multiplier) {
-=======
-    public static String encodePolyline(PointList poly, boolean includeElevation, double precision) {
->>>>>>> 413ec9c8
         StringBuilder sb = new StringBuilder(Math.max(20, poly.size() * 3));
         int size = poly.size();
         int prevLat = 0;
@@ -90,17 +78,11 @@
         sb.append((char) (num));
     }
 
-<<<<<<< HEAD
-    public static ObjectNode jsonObject(GHResponse ghRsp, String osmDate, boolean enableInstructions,
-                                        boolean calcPoints, boolean enableElevation, boolean pointsEncoded, double pointsMultiplier, double took) {
-=======
     public record Info(List<String> copyrights, long took, String roadDataTimeStamp) {
-
     }
 
     public static ObjectNode jsonObject(GHResponse ghRsp, Info info, boolean enableInstructions,
-                                        boolean calcPoints, boolean enableElevation, boolean pointsEncoded) {
->>>>>>> 413ec9c8
+                                        boolean calcPoints, boolean enableElevation, boolean pointsEncoded, double pointsMultiplier) {
         ObjectNode json = JsonNodeFactory.instance.objectNode();
         json.putPOJO("hints", ghRsp.getHints().toMap());
         json.putPOJO("info", info);
