/*
 *  Licensed to GraphHopper GmbH under one or more contributor
 *  license agreements. See the NOTICE file distributed with this work for
 *  additional information regarding copyright ownership.
 *
 *  GraphHopper GmbH licenses this file to you under the Apache License,
 *  Version 2.0 (the "License"); you may not use this file except in
 *  compliance with the License. You may obtain a copy of the License at
 *
 *       http://www.apache.org/licenses/LICENSE-2.0
 *
 *  Unless required by applicable law or agreed to in writing, software
 *  distributed under the License is distributed on an "AS IS" BASIS,
 *  WITHOUT WARRANTIES OR CONDITIONS OF ANY KIND, either express or implied.
 *  See the License for the specific language governing permissions and
 *  limitations under the License.
 */
package com.graphhopper.util;

<<<<<<< HEAD
import com.fasterxml.jackson.annotation.JsonProperty;
=======
import com.fasterxml.jackson.databind.annotation.JsonDeserialize;
import com.graphhopper.jackson.CustomModelAreasDeserializer;
>>>>>>> 2410c3f0
import com.graphhopper.json.Statement;

import java.util.*;
import java.util.stream.Collectors;

/**
 * This class is used in combination with CustomProfile.
 */
public class CustomModel {

    public static final String KEY = "custom_model";

    // 'Double' instead of 'double' is required to know if it was 0 or not specified in the request.
    private Double distanceInfluence;
    private double headingPenalty = Parameters.Routing.DEFAULT_HEADING_PENALTY;
    private boolean internal;
    private List<Statement> speedStatements = new ArrayList<>();
    private List<Statement> priorityStatements = new ArrayList<>();
<<<<<<< HEAD
    private Map<String, JsonFeature> areas = new HashMap<>();
    private TurnCostConfig turnCostConfig = new TurnCostConfig();
=======
    private JsonFeatureCollection areas = new JsonFeatureCollection();
>>>>>>> 2410c3f0

    public CustomModel() {
    }

    public CustomModel(CustomModel toCopy) {
        this.headingPenalty = toCopy.headingPenalty;
        this.distanceInfluence = toCopy.distanceInfluence;
        // do not copy "internal" boolean

        speedStatements = deepCopy(toCopy.getSpeed());
        priorityStatements = deepCopy(toCopy.getPriority());
        turnCostConfig = new TurnCostConfig(toCopy.turnCostConfig);

        addAreas(toCopy.getAreas());
    }

    public static Map<String, JsonFeature> getAreasAsMap(JsonFeatureCollection areas) {
        Map<String, JsonFeature> map = new HashMap<>(areas.getFeatures().size());
        areas.getFeatures().forEach(f -> {
            if (map.put(f.getId(), f) != null)
                throw new IllegalArgumentException("Cannot handle duplicate area " + f.getId());
        });
        return map;
    }

    public void addAreas(JsonFeatureCollection externalAreas) {
        Set<String> indexed = areas.getFeatures().stream().map(JsonFeature::getId).collect(Collectors.toSet());
        for (JsonFeature ext : externalAreas.getFeatures()) {
            if (!JsonFeature.isValidId("in_" + ext.getId()))
                throw new IllegalArgumentException("The area '" + ext.getId() + "' has an invalid id. Only letters, numbers and underscore are allowed.");
            if (indexed.contains(ext.getId()))
                throw new IllegalArgumentException("area " + ext.getId() + " already exists");
            areas.getFeatures().add(ext);
            indexed.add(ext.getId());
        }
    }

    /**
     * This method is for internal usage only! Parsing a CustomModel is expensive and so we cache the result, which is
     * especially important for fast landmark queries (hybrid mode). Now this method ensures that all server-side custom
     * models are cached in a special internal cache which does not remove seldom accessed entries.
     */
    public CustomModel internal() {
        this.internal = true;
        return this;
    }

    public boolean isInternal() {
        return internal;
    }

    private <T> T deepCopy(T originalObject) {
        if (originalObject instanceof List) {
            List<Object> newList = new ArrayList<>(((List) originalObject).size());
            for (Object item : (List) originalObject) {
                newList.add(deepCopy(item));
            }
            return (T) newList;
        } else if (originalObject instanceof Map) {
            Map copy = originalObject instanceof LinkedHashMap ? new LinkedHashMap<>(((Map) originalObject).size()) :
                    new HashMap<>(((Map) originalObject).size());
            for (Object o : ((Map) originalObject).entrySet()) {
                Map.Entry entry = (Map.Entry) o;
                copy.put(entry.getKey(), deepCopy(entry.getValue()));
            }
            return (T) copy;
        } else {
            return originalObject;
        }
    }

    public List<Statement> getSpeed() {
        return speedStatements;
    }

    public CustomModel addToSpeed(Statement st) {
        getSpeed().add(st);
        return this;
    }

    public List<Statement> getPriority() {
        return priorityStatements;
    }

    public CustomModel addToPriority(Statement st) {
        getPriority().add(st);
        return this;
    }

    @JsonDeserialize(using = CustomModelAreasDeserializer.class)
    public CustomModel setAreas(JsonFeatureCollection areas) {
        this.areas = areas;
        return this;
    }

    public JsonFeatureCollection getAreas() {
        return areas;
    }

    @JsonProperty("turn_cost")
    public void setTurnCostConfig(TurnCostConfig turnCostConfig) {
        this.turnCostConfig = turnCostConfig;
    }

    public TurnCostConfig getTurnCostConfig() {
        return turnCostConfig;
    }

    public CustomModel setDistanceInfluence(Double distanceFactor) {
        this.distanceInfluence = distanceFactor;
        return this;
    }

    public Double getDistanceInfluence() {
        return distanceInfluence;
    }

    public CustomModel setHeadingPenalty(double headingPenalty) {
        this.headingPenalty = headingPenalty;
        return this;
    }

    public double getHeadingPenalty() {
        return headingPenalty;
    }

    @Override
    public String toString() {
        return createContentString();
    }

    private String createContentString() {
        // used to check against stored custom models, see #2026
        return "distanceInfluence=" + distanceInfluence + "|headingPenalty=" + headingPenalty
                + "|speedStatements=" + speedStatements + "|priorityStatements=" + priorityStatements
                + "|areas=" + areas + "|turnCostConfig=" + turnCostConfig;
    }

    /**
     * A new CustomModel is created from the baseModel merged with the specified queryModel. Returns the baseModel if
     * queryModel is null.
     */
    public static CustomModel merge(CustomModel baseModel, CustomModel queryModel) {
        if (queryModel == null) return baseModel;
        // avoid changing the specified CustomModel via deep copy otherwise the server-side CustomModel would be
        // modified (same problem if queryModel would be used as target)
        CustomModel mergedCM = new CustomModel(baseModel);

        if (queryModel.getDistanceInfluence() != null)
            mergedCM.distanceInfluence = queryModel.distanceInfluence;
        mergedCM.speedStatements.addAll(queryModel.getSpeed());
        mergedCM.priorityStatements.addAll(queryModel.getPriority());
<<<<<<< HEAD

        // TODO NOW
//        if (!baseModel.turnCostConfig.equals(queryModel.turnCostConfig))
//            throw new IllegalArgumentException("TurnCostConfig must be identical but was " + queryModel.turnCostConfig + " vs " + baseModel.turnCostConfig);
        mergedCM.setTurnCostConfig(new TurnCostConfig(queryModel.getTurnCostConfig()));

        for (Map.Entry<String, JsonFeature> entry : queryModel.getAreas().entrySet()) {
            if (mergedCM.areas.containsKey(entry.getKey()))
                throw new IllegalArgumentException("area " + entry.getKey() + " already exists");
            mergedCM.areas.put(entry.getKey(), entry.getValue());
        }
=======
        mergedCM.addAreas(queryModel.getAreas());
>>>>>>> 2410c3f0

        return mergedCM;
    }
}<|MERGE_RESOLUTION|>--- conflicted
+++ resolved
@@ -17,12 +17,9 @@
  */
 package com.graphhopper.util;
 
-<<<<<<< HEAD
 import com.fasterxml.jackson.annotation.JsonProperty;
-=======
 import com.fasterxml.jackson.databind.annotation.JsonDeserialize;
 import com.graphhopper.jackson.CustomModelAreasDeserializer;
->>>>>>> 2410c3f0
 import com.graphhopper.json.Statement;
 
 import java.util.*;
@@ -41,12 +38,8 @@
     private boolean internal;
     private List<Statement> speedStatements = new ArrayList<>();
     private List<Statement> priorityStatements = new ArrayList<>();
-<<<<<<< HEAD
-    private Map<String, JsonFeature> areas = new HashMap<>();
     private TurnCostConfig turnCostConfig = new TurnCostConfig();
-=======
     private JsonFeatureCollection areas = new JsonFeatureCollection();
->>>>>>> 2410c3f0
 
     public CustomModel() {
     }
@@ -199,22 +192,13 @@
             mergedCM.distanceInfluence = queryModel.distanceInfluence;
         mergedCM.speedStatements.addAll(queryModel.getSpeed());
         mergedCM.priorityStatements.addAll(queryModel.getPriority());
-<<<<<<< HEAD
 
         // TODO NOW
 //        if (!baseModel.turnCostConfig.equals(queryModel.turnCostConfig))
 //            throw new IllegalArgumentException("TurnCostConfig must be identical but was " + queryModel.turnCostConfig + " vs " + baseModel.turnCostConfig);
         mergedCM.setTurnCostConfig(new TurnCostConfig(queryModel.getTurnCostConfig()));
 
-        for (Map.Entry<String, JsonFeature> entry : queryModel.getAreas().entrySet()) {
-            if (mergedCM.areas.containsKey(entry.getKey()))
-                throw new IllegalArgumentException("area " + entry.getKey() + " already exists");
-            mergedCM.areas.put(entry.getKey(), entry.getValue());
-        }
-=======
         mergedCM.addAreas(queryModel.getAreas());
->>>>>>> 2410c3f0
-
         return mergedCM;
     }
 }