package com.graphhopper.routing.util.parsers;

import com.graphhopper.reader.ReaderWay;
import com.graphhopper.routing.ev.BooleanEncodedValue;
import com.graphhopper.routing.util.TransportationMode;
import com.graphhopper.routing.util.WayAccess;
import com.graphhopper.storage.IntsRef;

import java.util.Arrays;
import java.util.HashSet;
import java.util.Map;
import java.util.Set;

import static java.util.Collections.emptyMap;

public abstract class BikeCommonAccessParser extends AbstractAccessParser implements TagParser {

    private final Set<String> allowedHighways = new HashSet<>();

    protected BikeCommonAccessParser(BooleanEncodedValue accessEnc) {
        super(accessEnc, TransportationMode.BIKE);

<<<<<<< HEAD
        restrictedValues.addAll(Arrays.asList("agricultural", "forestry", "no", "restricted", "delivery", "military", "emergency", "private"));
=======
        this.roundaboutEnc = roundaboutEnc;

        restrictedValues.add("agricultural");
        restrictedValues.add("forestry");
        restrictedValues.add("delivery");

        intendedValues.add("yes");
        intendedValues.add("designated");
        intendedValues.add("official");
        intendedValues.add("permissive");

        oppositeLanes.add("opposite");
        oppositeLanes.add("opposite_lane");
        oppositeLanes.add("opposite_track");
>>>>>>> 250b6ba8

        barriers.add("fence");

        allowedHighways.addAll(Arrays.asList("living_street", "steps", "cycleway", "path", "footway", "platform",
                "pedestrian", "track", "service", "residential", "unclassified", "road", "bridleway",
                "motorway", "motorway_link", "trunk", "trunk_link",
                "primary", "primary_link", "secondary", "secondary_link", "tertiary", "tertiary_link"));
    }

    public WayAccess getAccess(ReaderWay way) {
        String highwayValue = way.getTag("highway");
        if (highwayValue == null) {
            WayAccess access = WayAccess.CAN_SKIP;

            if (way.hasTag("route", ferries)) {
                // if bike is NOT explicitly tagged allow bike but only if foot is not specified either
                String bikeTag = way.getTag("bicycle");
                if (bikeTag == null && !way.hasTag("foot") || intendedValues.contains(bikeTag))
                    access = WayAccess.FERRY;
            }

            // special case not for all acceptedRailways, only platform
            if (way.hasTag("railway", "platform"))
                access = WayAccess.WAY;

            if (way.hasTag("man_made", "pier"))
                access = WayAccess.WAY;

            if (!access.canSkip()) {
                if (way.hasTag(restrictions, restrictedValues) && !getConditionalTagInspector().isRestrictedWayConditionallyPermitted(way))
                    return WayAccess.CAN_SKIP;
                return access;
            }

            return WayAccess.CAN_SKIP;
        }

        if (!allowedHighways.contains(highwayValue))
            return WayAccess.CAN_SKIP;

        String sacScale = way.getTag("sac_scale");
        if (sacScale != null) {
            if (!isSacScaleAllowed(sacScale))
                return WayAccess.CAN_SKIP;
        }

        // use the way if it is tagged for bikes
        if (way.hasTag("bicycle", intendedValues) ||
                way.hasTag("bicycle", "dismount") ||
                way.hasTag("highway", "cycleway"))
            return WayAccess.WAY;

        // accept only if explicitly tagged for bike usage
        if ("motorway".equals(highwayValue) || "motorway_link".equals(highwayValue) || "bridleway".equals(highwayValue))
            return WayAccess.CAN_SKIP;

        if (way.hasTag("motorroad", "yes"))
            return WayAccess.CAN_SKIP;

        // do not use fords with normal bikes, flagged fords are in included above
        if (isBlockFords() && (way.hasTag("highway", "ford") || way.hasTag("ford")))
            return WayAccess.CAN_SKIP;

        // check access restrictions
        boolean notRestrictedWayConditionallyPermitted = !getConditionalTagInspector().isRestrictedWayConditionallyPermitted(way);
        for (String restriction : restrictions) {
            String complexAccess = way.getTag(restriction);
            if (complexAccess != null) {
                String[] simpleAccess = complexAccess.split(";");
                for (String access : simpleAccess) {
                    if (restrictedValues.contains(access) && notRestrictedWayConditionallyPermitted)
                        return WayAccess.CAN_SKIP;
                }
            }
        }

        if (getConditionalTagInspector().isPermittedWayConditionallyRestricted(way))
            return WayAccess.CAN_SKIP;
        else
            return WayAccess.WAY;
    }

    boolean isSacScaleAllowed(String sacScale) {
        // other scales are nearly impossible by an ordinary bike, see http://wiki.openstreetmap.org/wiki/Key:sac_scale
        return "hiking".equals(sacScale);
    }

    @Override
    public void handleWayTags(IntsRef edgeFlags, ReaderWay way) {
        WayAccess access = getAccess(way);
        if (access.canSkip())
            return;

        accessEnc.setBool(false, edgeFlags, true);
        accessEnc.setBool(true, edgeFlags, true);

        Map<String, Object> nodeTags = way.getTag("node_tags", emptyMap());
        handleNodeTags(edgeFlags, nodeTags);
    }
}<|MERGE_RESOLUTION|>--- conflicted
+++ resolved
@@ -15,14 +15,13 @@
 
 public abstract class BikeCommonAccessParser extends AbstractAccessParser implements TagParser {
 
+    private static final Set<String> OPP_LANES = new HashSet<>(Arrays.asList("opposite", "opposite_lane", "opposite_track"));
     private final Set<String> allowedHighways = new HashSet<>();
+    private final BooleanEncodedValue roundaboutEnc;
 
-    protected BikeCommonAccessParser(BooleanEncodedValue accessEnc) {
+    protected BikeCommonAccessParser(BooleanEncodedValue accessEnc, BooleanEncodedValue roundaboutEnc) {
         super(accessEnc, TransportationMode.BIKE);
 
-<<<<<<< HEAD
-        restrictedValues.addAll(Arrays.asList("agricultural", "forestry", "no", "restricted", "delivery", "military", "emergency", "private"));
-=======
         this.roundaboutEnc = roundaboutEnc;
 
         restrictedValues.add("agricultural");
@@ -33,11 +32,6 @@
         intendedValues.add("designated");
         intendedValues.add("official");
         intendedValues.add("permissive");
-
-        oppositeLanes.add("opposite");
-        oppositeLanes.add("opposite_lane");
-        oppositeLanes.add("opposite_track");
->>>>>>> 250b6ba8
 
         barriers.add("fence");
 
@@ -131,10 +125,47 @@
         if (access.canSkip())
             return;
 
-        accessEnc.setBool(false, edgeFlags, true);
-        accessEnc.setBool(true, edgeFlags, true);
+        if (access.isFerry()) {
+            accessEnc.setBool(false, edgeFlags, true);
+            accessEnc.setBool(true, edgeFlags, true);
+        } else {
+            handleAccess(edgeFlags, way);
+        }
 
         Map<String, Object> nodeTags = way.getTag("node_tags", emptyMap());
         handleNodeTags(edgeFlags, nodeTags);
     }
+
+    private void handleAccess(IntsRef edgeFlags, ReaderWay way) {
+        // handle oneways. The value -1 means it is a oneway but for reverse direction of stored geometry.
+        // The tagging oneway:bicycle=no or cycleway:right:oneway=no or cycleway:left:oneway=no lifts the generic oneway restriction of the way for bike
+        boolean isOneway = way.hasTag("oneway", ONEWAYS) && !way.hasTag("oneway", "-1") && !way.hasTag("bicycle:backward", INTENDED)
+                || way.hasTag("oneway", "-1") && !way.hasTag("bicycle:forward", INTENDED)
+                || way.hasTag("oneway:bicycle", ONEWAYS)
+                || way.hasTag("cycleway:left:oneway", ONEWAYS)
+                || way.hasTag("cycleway:right:oneway", ONEWAYS)
+                || way.hasTag("vehicle:backward", restrictedValues) && !way.hasTag("bicycle:forward", INTENDED)
+                || way.hasTag("vehicle:forward", restrictedValues) && !way.hasTag("bicycle:backward", INTENDED)
+                || way.hasTag("bicycle:forward", restrictedValues)
+                || way.hasTag("bicycle:backward", restrictedValues);
+
+        if ((isOneway || roundaboutEnc.getBool(false, edgeFlags))
+                && !way.hasTag("oneway:bicycle", "no")
+                && !way.hasTag("cycleway", OPP_LANES)
+                && !way.hasTag("cycleway:left", OPP_LANES)
+                && !way.hasTag("cycleway:right", OPP_LANES)
+                && !way.hasTag("cycleway:left:oneway", "no")
+                && !way.hasTag("cycleway:right:oneway", "no")) {
+            boolean isBackward = way.hasTag("oneway", "-1")
+                    || way.hasTag("oneway:bicycle", "-1")
+                    || way.hasTag("cycleway:left:oneway", "-1")
+                    || way.hasTag("cycleway:right:oneway", "-1")
+                    || way.hasTag("vehicle:forward", restrictedValues)
+                    || way.hasTag("bicycle:forward", restrictedValues);
+            accessEnc.setBool(isBackward, edgeFlags, true);
+        } else {
+            accessEnc.setBool(true, edgeFlags, true);
+            accessEnc.setBool(false, edgeFlags, true);
+        }
+    }
 }