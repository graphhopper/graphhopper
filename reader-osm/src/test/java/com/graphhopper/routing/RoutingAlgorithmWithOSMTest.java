--- conflicted
+++ resolved
@@ -96,11 +96,7 @@
             algos.add(new AlgoHelperEntry(ghStorage, false, weighting, opts, idx, "astarbi|landmarks|" + weighting) {
                 @Override
                 public RoutingAlgorithm createAlgo(Graph graph) {
-<<<<<<< HEAD
-                    return hopper.getLMPreparationHandler().getPreparation(vehicleStr + "_profile").getRoutingAlgorithmFactory().createAlgo(graph, weighting, opts);
-=======
-                    return hopper.getLMPreparationHandler().getPreparation(profile.getName()).getRoutingAlgorithmFactory().createAlgo(graph, opts);
->>>>>>> c670c722
+                    return hopper.getLMPreparationHandler().getPreparation(profile.getName()).getRoutingAlgorithmFactory().createAlgo(graph, weighting, opts);
                 }
             });
         }
@@ -109,13 +105,8 @@
             final PMap chHints = new PMap(defaultHints);
             chHints.putObject(Parameters.CH.DISABLE, false);
             chHints.putObject(Parameters.Routing.EDGE_BASED, tMode.isEdgeBased());
-<<<<<<< HEAD
             final AlgorithmOptions dijkstraOpts = new AlgorithmOptions(dijkstrabiOpts).setHints(chHints);
-            algos.add(new AlgoHelperEntry(ghStorage, true, weighting, dijkstraOpts, idx, "dijkstrabi|ch|prepare|" + weightingStr) {
-=======
-            final AlgorithmOptions dijkstraOpts = AlgorithmOptions.start(dijkstrabiOpts).hints(chHints).build();
-            algos.add(new AlgoHelperEntry(ghStorage, true, dijkstraOpts, idx, "dijkstrabi|ch|prepare|" + profile.getWeighting()) {
->>>>>>> c670c722
+            algos.add(new AlgoHelperEntry(ghStorage, true, weighting, dijkstraOpts, idx, "dijkstrabi|ch|prepare|" + profile.getWeighting()) {
                 @Override
                 public RoutingAlgorithm createAlgo(Graph g) {
                     PrepareContractionHierarchies pch = hopper.getCHPreparationHandler().getPreparation(profile.getName());
@@ -126,13 +117,8 @@
                 }
             });
 
-<<<<<<< HEAD
             final AlgorithmOptions astarOpts = new AlgorithmOptions(astarbiOpts).setHints(chHints);
-            algos.add(new AlgoHelperEntry(ghStorage, true, weighting, astarOpts, idx, "astarbi|ch|prepare|" + weightingStr) {
-=======
-            final AlgorithmOptions astarOpts = AlgorithmOptions.start(astarbiOpts).hints(chHints).build();
-            algos.add(new AlgoHelperEntry(ghStorage, true, astarOpts, idx, "astarbi|ch|prepare|" + profile.getWeighting()) {
->>>>>>> c670c722
+            algos.add(new AlgoHelperEntry(ghStorage, true, weighting, astarOpts, idx, "astarbi|ch|prepare|" + profile.getWeighting()) {
                 public RoutingAlgorithm createAlgo(Graph g) {
                     PrepareContractionHierarchies pch = hopper.getCHPreparationHandler().getPreparation(profile.getName());
                     RoutingCHGraph routingCHGraph = ghStorage.getRoutingCHGraph(pch.getCHConfig().getName());
