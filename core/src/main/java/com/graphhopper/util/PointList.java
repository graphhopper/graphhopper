/*
 *  Licensed to GraphHopper and Peter Karich under one or more contributor
 *  license agreements. See the NOTICE file distributed with this work for 
 *  additional information regarding copyright ownership.
 * 
 *  GraphHopper licenses this file to you under the Apache License, 
 *  Version 2.0 (the "License"); you may not use this file except 
 *  in compliance with the License. You may obtain a copy of the 
 *  License at
 *
 *       http://www.apache.org/licenses/LICENSE-2.0
 * 
 *  Unless required by applicable law or agreed to in writing, software
 *  distributed under the License is distributed on an "AS IS" BASIS,
 *  WITHOUT WARRANTIES OR CONDITIONS OF ANY KIND, either express or implied.
 *  See the License for the specific language governing permissions and
 *  limitations under the License.
 */
package com.graphhopper.util;

import java.util.ArrayList;
import java.util.Arrays;
import java.util.List;

import com.graphhopper.util.shapes.GHPlace;

/**
 * Slim list to store several points (without the need for a point object).
 * <p/>
 * @author Peter Karich
 */
public class PointList
{
    private double[] latitudes;
    private double[] longitudes;
    private int size = 0;

    public PointList()
    {
        this(10);
    }

    public PointList( int cap )
    {
        if (cap < 5)
        {
            cap = 5;
        }
        latitudes = new double[cap];
        longitudes = new double[cap];
    }

    public void set( int index, double lat, double lon )
    {
        if (index >= size)
        {
            throw new ArrayIndexOutOfBoundsException("index has to be smaller than size " + size);
        }

        latitudes[index] = lat;
        longitudes[index] = lon;
    }

    public void add( double lat, double lon )
    {
        int newSize = size + 1;
        if (newSize >= latitudes.length)
        {
            int cap = (int) (newSize * 1.7);
            latitudes = Arrays.copyOf(latitudes, cap);
            longitudes = Arrays.copyOf(longitudes, cap);
        }

        latitudes[size] = lat;
        longitudes[size] = lon;
        size = newSize;
    }

    public int getSize()
    {
        return size;
    }

    public boolean isEmpty()
    {
        return size == 0;
    }

<<<<<<< HEAD
    /**
     * Get the latitude of the point at the passed index in the list
     * @param index
     * @return
     * @throws ArrayIndexOutOfBoundsException if index is out of bounds
     */
    public double latitude(int index) {
=======
    public double getLatitude( int index )
    {
>>>>>>> 93def6d0
        if (index >= size)
        {
            throw new ArrayIndexOutOfBoundsException("Tried to access PointList with too big index! "
                    + "index:" + index + ", size:" + size);
        }
        return latitudes[index];
    }

<<<<<<< HEAD
	/**
	 * Get the longitude of the point at the passed index in the list
	 * 
	 * @param index
	 * @return
	 * @throws ArrayIndexOutOfBoundsException
	 *             if index is out of bounds
	 */
	public double longitude(int index) {
		if (index >= size)
			throw new ArrayIndexOutOfBoundsException(
					"Tried to access PointList with too big index! " + "index:"
							+ index + ", size:" + size);
		return longitudes[index];
	}

	/**
	 * Get the lat/lon of the point at the passed index in the list
	 * 
	 * @param index
	 * @return
	 * @throws ArrayIndexOutOfBoundsException
	 *             if index is out of bounds
	 */
	public GHPlace point(int index) {
		if (index >= size) {
			throw new ArrayIndexOutOfBoundsException(
					"Tried to access PointList with too big index! " + "index:"
							+ index + ", size:" + size);
		}
		return new GHPlace(latitudes[index], longitudes[index]);
	}
=======
    public double getLongitude( int index )
    {
        if (index >= size)
        {
            throw new ArrayIndexOutOfBoundsException("Tried to access PointList with too big index! "
                    + "index:" + index + ", size:" + size);
        }
        return longitudes[index];
    }
>>>>>>> 93def6d0

    public void reverse()
    {
        int max = size / 2;
        for (int i = 0; i < max; i++)
        {
            int swapIndex = size - i - 1;

            double tmp = latitudes[i];
            latitudes[i] = latitudes[swapIndex];
            latitudes[swapIndex] = tmp;

            tmp = longitudes[i];
            longitudes[i] = longitudes[swapIndex];
            longitudes[swapIndex] = tmp;
        }
    }

    public void clear()
    {
        size = 0;
    }

    public void trimToSize( int newSize )
    {
        if (newSize > size)
        {
            throw new IllegalArgumentException("new size needs be smaller than old size");
        }
        size = newSize;
    }

    @Override
    public String toString()
    {
        StringBuilder sb = new StringBuilder();
        for (int i = 0; i < size; i++)
        {
            if (i > 0)
            {
                sb.append(", ");
            }

            sb.append('(');
            sb.append(latitudes[i]);
            sb.append(',');
            sb.append(longitudes[i]);
            sb.append(')');
        }
        return sb.toString();
    }
    
    public String toWkt() {
    	StringBuilder sb = new StringBuilder("LINESTRING(");
    	for (int i = 0; i < size; i++) {
            if (i > 0)
                sb.append(", ");

            sb.append(longitudes[i])
              .append(' ')
              .append(latitudes[i]);
        }
    	sb.append(')');
    	return sb.toString();
    }

    /**
     * Attention: geoJson is LON,LAT
     */
    public List<Double[]> toGeoJson()
    {
        ArrayList<Double[]> points = new ArrayList<Double[]>(size);
        for (int i = 0; i < size; i++)
        {
            points.add(new Double[]
                    {
                        getLongitude(i), getLatitude(i)
                    });
        }
        return points;
    }
    private final static int PRECISION = 100000;

    @Override
    public boolean equals( Object obj )
    {
        if (obj == null || getClass() != obj.getClass())
        {
            return false;
        }
        final PointList other = (PointList) obj;
        if (this.size != other.size)
        {
            return false;
        }
        for (int i = 0; i < size; i++)
        {
            if (Math.round(latitudes[i] * PRECISION) != Math.round(other.latitudes[i] * PRECISION))
            {
                return false;
            }
            if (Math.round(longitudes[i] * PRECISION) != Math.round(other.longitudes[i] * PRECISION))
            {
                return false;
            }
        }
        return true;
    }

    @Override
    public int hashCode()
    {
        int hash = 5;
        for (int i = 0; i < latitudes.length; i++)
        {
            hash = 73 * hash + (int) Math.round(latitudes[i] * PRECISION);
        }
        hash = 73 * hash + this.size;
        return hash;
    }

    public double calculateDistance( DistanceCalc calc )
    {
        double lat = -1;
        double lon = -1;
        double dist = 0;
        for (int i = 0; i < size; i++)
        {
            if (i > 0)
            {
                dist += calc.calcDist(lat, lon, latitudes[i], longitudes[i]);
            }
            lat = latitudes[i];
            lon = longitudes[i];
        }
        return dist;
    }

    public PointList trimToSize()
    {
        // 1 free point is ok
        if (latitudes.length <= size + 1)
        {
            return this;
        }

        latitudes = Arrays.copyOf(latitudes, size);
        longitudes = Arrays.copyOf(longitudes, size);
        return this;
    }
    public static final PointList EMPTY = new PointList(0)
    {
        @Override
        public void set( int index, double lat, double lon )
        {
            throw new RuntimeException("cannot change EMPTY PointList");
        }

        @Override
        public void add( double lat, double lon )
        {
            throw new RuntimeException("cannot change EMPTY PointList");
        }

        @Override
        public double getLatitude( int index )
        {
            throw new RuntimeException("cannot access EMPTY PointList");
        }

        @Override
        public double getLongitude( int index )
        {
            throw new RuntimeException("cannot access EMPTY PointList");
        }

        @Override
        public void clear()
        {
            throw new RuntimeException("cannot change EMPTY PointList");
        }

        @Override
        public void trimToSize( int newSize )
        {
            throw new RuntimeException("cannot change EMPTY PointList");
        }
    };
}<|MERGE_RESOLUTION|>--- conflicted
+++ resolved
@@ -86,18 +86,14 @@
         return size == 0;
     }
 
-<<<<<<< HEAD
     /**
      * Get the latitude of the point at the passed index in the list
      * @param index
      * @return
      * @throws ArrayIndexOutOfBoundsException if index is out of bounds
      */
-    public double latitude(int index) {
-=======
     public double getLatitude( int index )
     {
->>>>>>> 93def6d0
         if (index >= size)
         {
             throw new ArrayIndexOutOfBoundsException("Tried to access PointList with too big index! "
@@ -106,7 +102,6 @@
         return latitudes[index];
     }
 
-<<<<<<< HEAD
 	/**
 	 * Get the longitude of the point at the passed index in the list
 	 * 
@@ -115,13 +110,15 @@
 	 * @throws ArrayIndexOutOfBoundsException
 	 *             if index is out of bounds
 	 */
-	public double longitude(int index) {
-		if (index >= size)
-			throw new ArrayIndexOutOfBoundsException(
-					"Tried to access PointList with too big index! " + "index:"
-							+ index + ", size:" + size);
-		return longitudes[index];
-	}
+	public double getLongitude( int index )
+    {
+        if (index >= size)
+        {
+            throw new ArrayIndexOutOfBoundsException("Tried to access PointList with too big index! "
+                    + "index:" + index + ", size:" + size);
+        }
+        return longitudes[index];
+    }
 
 	/**
 	 * Get the lat/lon of the point at the passed index in the list
@@ -131,25 +128,15 @@
 	 * @throws ArrayIndexOutOfBoundsException
 	 *             if index is out of bounds
 	 */
-	public GHPlace point(int index) {
-		if (index >= size) {
-			throw new ArrayIndexOutOfBoundsException(
-					"Tried to access PointList with too big index! " + "index:"
-							+ index + ", size:" + size);
-		}
+	public GHPlace point(int index)
+	{
+		if (index >= size)
+        {
+            throw new ArrayIndexOutOfBoundsException("Tried to access PointList with too big index! "
+                    + "index:" + index + ", size:" + size);
+        }
 		return new GHPlace(latitudes[index], longitudes[index]);
 	}
-=======
-    public double getLongitude( int index )
-    {
-        if (index >= size)
-        {
-            throw new ArrayIndexOutOfBoundsException("Tried to access PointList with too big index! "
-                    + "index:" + index + ", size:" + size);
-        }
-        return longitudes[index];
-    }
->>>>>>> 93def6d0
 
     public void reverse()
     {
@@ -202,11 +189,15 @@
         return sb.toString();
     }
     
-    public String toWkt() {
+    public String toWkt()
+    {
     	StringBuilder sb = new StringBuilder("LINESTRING(");
-    	for (int i = 0; i < size; i++) {
+    	for (int i = 0; i < size; i++)
+    	{
             if (i > 0)
+            {
                 sb.append(", ");
+            }
 
             sb.append(longitudes[i])
               .append(' ')
