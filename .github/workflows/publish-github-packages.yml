--- conflicted
+++ resolved
@@ -8,13 +8,8 @@
 
 jobs:
   publish:
-<<<<<<< HEAD
-    if: github.repository_owner == 'Apaq'
-    runs-on: ubuntu-20.04
-=======
     if: github.repository_owner == 'graphhopper'
     runs-on: ubuntu-22.04
->>>>>>> 8996c25a
     permissions:
       contents: read
       packages: write
