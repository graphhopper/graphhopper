/*
 *  Licensed to Peter Karich under one or more contributor license
 *  agreements. See the NOTICE file distributed with this work for
 *  additional information regarding copyright ownership.
 *
 *  Peter Karich licenses this file to you under the Apache License,
 *  Version 2.0 (the "License"); you may not use this file except
 *  in compliance with the License. You may obtain a copy of the
 *  License at
 *
 *       http://www.apache.org/licenses/LICENSE-2.0
 *
 *  Unless required by applicable law or agreed to in writing, software
 *  distributed under the License is distributed on an "AS IS" BASIS,
 *  WITHOUT WARRANTIES OR CONDITIONS OF ANY KIND, either express or implied.
 *  See the License for the specific language governing permissions and
 *  limitations under the License.
 */
package com.graphhopper.routing.util;

import java.util.Map;

/**
 * @author Peter Karich
 */
public abstract class AbstractFlagEncoder implements EdgePropertyEncoder {

    /**
     * This variable converts the stored value to the speed in km/h or does the
     * opposite.
     */
    protected final int factor;
    private final int FORWARD;
    private final int BACKWARD;
    private final int BOTH;
    private final int speedShift;
    private final int defaultSpeedPart;
    private final int maxSpeed;
    private final int flagWindow;
    protected String[] restrictions;
    protected HashSet<String> restricted = new HashSet<String>();

    public AbstractFlagEncoder(int shift, int factor, int defaultSpeed, int maxSpeed) {
        this.factor = factor;
        this.defaultSpeedPart = defaultSpeed / factor;
        this.maxSpeed = maxSpeed;
        this.flagWindow = ((1 << (shift + 8)) - 1);
        // not necessary as we right shift 
        // flagWindow -= ((1 << shift) - 1);
        speedShift = shift + 2;
        FORWARD = 1 << shift;
        BACKWARD = 2 << shift;
        BOTH = 3 << shift;
    }

<<<<<<< HEAD
    public abstract boolean isAllowed(Map<String, String> osmProperties);
    
    protected boolean isAllowed(String accessValue) {
        return !"no".equals(accessValue);
    }
=======
    /*
     Analyze properties of a way
     */
    /*
     public void handleWayTags( Map<String, String> osmProperties, Map<String, Object> outProperties )
     {
>>>>>>> 3d1e85e5

     }
     */
    @Override
    public boolean isForward(int flags) {
        return (flags & FORWARD) != 0;
    }

    @Override
    public boolean isBackward(int flags) {
        return (flags & BACKWARD) != 0;
    }

    public boolean isBoth(int flags) {
        return (flags & BOTH) == BOTH;
    }

    @Override
    public boolean canBeOverwritten(int flags1, int flags2) {
        return isBoth(flags2) || (flags1 & BOTH) == (flags2 & BOTH);
    }

    public int swapDirection(int flags) {
        int dir = flags & BOTH;
        if (dir == BOTH || dir == 0)
            return flags;
        return flags ^ BOTH;
    }

    protected int getSpeedPart(int flags) {
        return (flags & flagWindow) >>> speedShift;
    }

    @Override
    public int getSpeed(int flags) {
        return getSpeedPart(flags) * factor;
    }

    public int flagsDefault(boolean bothDirections) {
        if (bothDirections)
            return defaultSpeedPart << speedShift | BOTH;
        return defaultSpeedPart << speedShift | FORWARD;
    }

    @Override
    public int flags(int speed, boolean bothDir) {
        int flags = speed / factor;
        if (bothDir)
            return flags << speedShift | BOTH;
        return flags << speedShift | FORWARD;
    }

    @Override
    public int getMaxSpeed() {
        return maxSpeed;
    }

    /**
     * Simple Helper to check for OSM tags
     */
    protected final boolean hasTag(String tag, String check, Map<String, String> osmProperties) {
        String value = osmProperties.get(tag);
        return check.equals(value);
    }

    protected final boolean hasTag(String key, HashSet<String> values, Map<String, String> osmProperties) {
        String osmValue = osmProperties.get(key);
        return osmValue != null && values.contains(osmValue);
    }

    /**
     * Decided whether a way is routable for a given vehicle. Check the osm
     * properties against a set of rules.
     *
     * @return true if allowed
     */
    protected boolean isAllowed(Map<String, String> osmProperties) {
        for (int i = 0; i < restrictions.length; i++) {
            String osmValue = osmProperties.get(restrictions[i]);
            if (osmValue != null && restricted.contains(osmValue))
                return false;
        }
        return true;
    }
}<|MERGE_RESOLUTION|>--- conflicted
+++ resolved
@@ -18,6 +18,7 @@
  */
 package com.graphhopper.routing.util;
 
+import java.util.HashSet;
 import java.util.Map;
 
 /**
@@ -53,20 +54,12 @@
         BOTH = 3 << shift;
     }
 
-<<<<<<< HEAD
-    public abstract boolean isAllowed(Map<String, String> osmProperties);
-    
-    protected boolean isAllowed(String accessValue) {
-        return !"no".equals(accessValue);
-    }
-=======
     /*
      Analyze properties of a way
      */
     /*
      public void handleWayTags( Map<String, String> osmProperties, Map<String, Object> outProperties )
      {
->>>>>>> 3d1e85e5
 
      }
      */
