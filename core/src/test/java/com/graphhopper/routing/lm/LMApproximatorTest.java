--- conflicted
+++ resolved
@@ -69,11 +69,7 @@
 
         Weighting weighting = new FastestWeighting(encoder);
 
-<<<<<<< HEAD
-        PrepareLandmarks lm = new PrepareLandmarks(dir, graph, weighting, 16);
-=======
-        PrepareLandmarks lm = new PrepareLandmarks(dir, graph, new LMProfile(weighting), 16, 8);
->>>>>>> e2686bd8
+        PrepareLandmarks lm = new PrepareLandmarks(dir, graph, new LMProfile(weighting), 16);
         lm.setMaximumWeight(10000);
         lm.doWork();
         LandmarkStorage landmarkStorage = lm.getLandmarkStorage();
