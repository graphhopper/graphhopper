/*
 *  Licensed to GraphHopper GmbH under one or more contributor
 *  license agreements. See the NOTICE file distributed with this work for
 *  additional information regarding copyright ownership.
 *
 *  GraphHopper GmbH licenses this file to you under the Apache License,
 *  Version 2.0 (the "License"); you may not use this file except in
 *  compliance with the License. You may obtain a copy of the License at
 *
 *       http://www.apache.org/licenses/LICENSE-2.0
 *
 *  Unless required by applicable law or agreed to in writing, software
 *  distributed under the License is distributed on an "AS IS" BASIS,
 *  WITHOUT WARRANTIES OR CONDITIONS OF ANY KIND, either express or implied.
 *  See the License for the specific language governing permissions and
 *  limitations under the License.
 */
package com.graphhopper.routing.util;

import com.fasterxml.jackson.core.JsonProcessingException;
import com.fasterxml.jackson.databind.node.ArrayNode;
import com.graphhopper.jackson.Jackson;
import com.graphhopper.routing.ev.*;
import com.graphhopper.storage.IntsRef;
import com.graphhopper.storage.StorableProperties;
import com.graphhopper.util.Constants;

import java.io.UncheckedIOException;
import java.util.ArrayList;
import java.util.Collections;
import java.util.LinkedHashMap;
import java.util.List;
import java.util.stream.Collectors;

/**
 * Manager class to register encoder, assign their flag values and check objects with all encoders
 * during parsing. Create one via:
 * <p>
 * EncodingManager.start(4).add(new CarFlagEncoder()).build();
 *
 * @author Peter Karich
 * @author Nop
 */
public class EncodingManager implements EncodedValueLookup {
    private final LinkedHashMap<String, EncodedValue> encodedValueMap;
    private final LinkedHashMap<String, EncodedValue> turnEncodedValueMap;
    private int intsForFlags;
    private int intsForTurnCostFlags;

    public static void putEncodingManagerIntoProperties(EncodingManager encodingManager, StorableProperties properties) {
        properties.put("graph.em.version", Constants.VERSION_EM);
        properties.put("graph.em.ints_for_flags", encodingManager.intsForFlags);
        properties.put("graph.em.ints_for_turn_cost_flags", encodingManager.intsForTurnCostFlags);
        properties.put("graph.encoded_values", encodingManager.toEncodedValuesAsString());
        properties.put("graph.turn_encoded_values", encodingManager.toTurnEncodedValuesAsString());
    }

    public static EncodingManager fromProperties(StorableProperties properties) {
        if (properties.containsVersion())
            throw new IllegalStateException("The GraphHopper file format is not compatible with the data you are " +
                    "trying to load. You either need to use an older version of GraphHopper or run a new import");

        String versionStr = properties.get("graph.em.version");
        if (versionStr.isEmpty() || !String.valueOf(Constants.VERSION_EM).equals(versionStr))
            throw new IllegalStateException("Incompatible encoding version. You need to use the same GraphHopper version you used to import the graph, or run a new import. "
                    + " Stored encoding version: " + (versionStr.isEmpty() ? "missing" : versionStr) + ", used encoding version: " + Constants.VERSION_EM);
        String encodedValueStr = properties.get("graph.encoded_values");
        ArrayNode evList = deserializeEncodedValueList(encodedValueStr);
        LinkedHashMap<String, EncodedValue> encodedValues = new LinkedHashMap<>();
        evList.forEach(serializedEV -> {
            EncodedValue encodedValue = EncodedValueSerializer.deserializeEncodedValue(serializedEV.textValue());
            if (encodedValues.put(encodedValue.getName(), encodedValue) != null)
                throw new IllegalStateException("Duplicate encoded value name: " + encodedValue.getName() + " in: graph.encoded_values=" + encodedValueStr);
        });

        String turnEncodedValueStr = properties.get("graph.turn_encoded_values");
        ArrayNode tevList = deserializeEncodedValueList(turnEncodedValueStr);
        LinkedHashMap<String, EncodedValue> turnEncodedValues = new LinkedHashMap<>();
        tevList.forEach(serializedEV -> {
            EncodedValue encodedValue = EncodedValueSerializer.deserializeEncodedValue(serializedEV.textValue());
            if (turnEncodedValues.put(encodedValue.getName(), encodedValue) != null)
                throw new IllegalStateException("Duplicate turn encoded value name: " + encodedValue.getName() + " in: graph.turn_encoded_values=" + turnEncodedValueStr);
        });

        return new EncodingManager(encodedValues, turnEncodedValues,
                getIntegerProperty(properties, "graph.em.ints_for_flags"),
                getIntegerProperty(properties, "graph.em.ints_for_turn_cost_flags")
        );
    }

    private static int getIntegerProperty(StorableProperties properties, String key) {
        String str = properties.get(key);
        if (str.isEmpty())
            throw new IllegalStateException("Missing EncodingManager property: '" + key + "'");
        return Integer.parseInt(str);
    }

    private static ArrayNode deserializeEncodedValueList(String encodedValueStr) {
        try {
            return Jackson.newObjectMapper().readValue(encodedValueStr, ArrayNode.class);
        } catch (JsonProcessingException e) {
            throw new UncheckedIOException(e);
        }
    }

    /**
     * Starts the build process of an EncodingManager
     */
    public static Builder start() {
        return new Builder();
    }

    public EncodingManager(LinkedHashMap<String, EncodedValue> encodedValueMap,
                           LinkedHashMap<String, EncodedValue> turnEncodedValueMap,
                           int intsForFlags, int intsForTurnCostFlags) {
        this.encodedValueMap = encodedValueMap;
        this.turnEncodedValueMap = turnEncodedValueMap;
        this.intsForFlags = intsForFlags;
        this.intsForTurnCostFlags = intsForTurnCostFlags;
    }

    private EncodingManager() {
        this(new LinkedHashMap<>(), new LinkedHashMap<>(), 0, 0);
    }

    public static class Builder {
        private final EncodedValue.InitializerConfig edgeConfig = new EncodedValue.InitializerConfig();
        private final EncodedValue.InitializerConfig turnCostConfig = new EncodedValue.InitializerConfig();
        private EncodingManager em = new EncodingManager();

        public Builder add(EncodedValue encodedValue) {
            checkNotBuiltAlready();
            if (em.hasEncodedValue(encodedValue.getName()))
                throw new IllegalArgumentException("EncodedValue already exists: " + encodedValue.getName());
            if (em.hasTurnEncodedValue(encodedValue.getName()))
                throw new IllegalArgumentException("Already defined as 'turn'-EncodedValue: " + encodedValue.getName());
            encodedValue.init(edgeConfig);
            em.encodedValueMap.put(encodedValue.getName(), encodedValue);
            return this;
        }

        public Builder addTurnCostEncodedValue(EncodedValue turnCostEnc) {
            checkNotBuiltAlready();
            if (em.hasTurnEncodedValue(turnCostEnc.getName()))
                throw new IllegalArgumentException("Already defined: " + turnCostEnc.getName());
            if (em.hasEncodedValue(turnCostEnc.getName()))
                throw new IllegalArgumentException("Already defined as EncodedValue: " + turnCostEnc.getName());
            turnCostEnc.init(turnCostConfig);
            em.turnEncodedValueMap.put(turnCostEnc.getName(), turnCostEnc);
            return this;
        }

        private void checkNotBuiltAlready() {
            if (em == null)
                throw new IllegalStateException("Cannot call method after Builder.build() was called");
        }

        public EncodingManager build() {
            checkNotBuiltAlready();
<<<<<<< HEAD
            // todonow: not really needed?!
//            if (em.encodedValueMap.isEmpty())
//                throw new IllegalStateException("No EncodedValues were added to the EncodingManager");
=======
>>>>>>> da7d0808
            em.intsForFlags = edgeConfig.getRequiredInts();
            em.intsForTurnCostFlags = turnCostConfig.getRequiredInts();
            EncodingManager result = em;
            em = null;
            return result;
        }

    }

    public int getIntsForFlags() {
        return intsForFlags;
    }

    public boolean hasEncodedValue(String key) {
        return encodedValueMap.get(key) != null;
    }

    public boolean hasTurnEncodedValue(String key) {
        return turnEncodedValueMap.get(key) != null;
    }

    public List<String> getVehicles() {
        // we define the 'vehicles' as all the prefixes for which there is an access and speed EV
        // any EVs that contain prefix_average_speed are accepted
        return getEncodedValues().stream()
                .filter(ev -> ev.getName().endsWith("_access"))
                .map(ev -> ev.getName().replaceAll("_access", ""))
                .filter(v -> getEncodedValues().stream().anyMatch(ev -> ev.getName().contains(VehicleSpeed.key(v))))
                .collect(Collectors.toList());
    }

    public String toEncodedValuesAsString() {
        List<String> serializedEVsList = encodedValueMap.values().stream().map(EncodedValueSerializer::serializeEncodedValue).collect(Collectors.toList());
        try {
            return Jackson.newObjectMapper().writeValueAsString(serializedEVsList);
        } catch (JsonProcessingException e) {
            throw new UncheckedIOException(e);
        }
    }

    @Override
    public String toString() {
        return String.join(",", getVehicles());
    }

    // TODO hide IntsRef even more in a later version: https://gist.github.com/karussell/f4c2b2b1191be978d7ee9ec8dd2cd48f
    public IntsRef createEdgeFlags() {
        return new IntsRef(getIntsForFlags());
    }

    public IntsRef createRelationFlags() {
        // for backward compatibility use 2 ints
        return new IntsRef(2);
    }

    public boolean needsTurnCostsSupport() {
        return intsForTurnCostFlags > 0;
    }

    @Override
    public List<EncodedValue> getEncodedValues() {
        return Collections.unmodifiableList(new ArrayList<>(encodedValueMap.values()));
    }

    @Override
    public BooleanEncodedValue getBooleanEncodedValue(String key) {
        return getEncodedValue(key, BooleanEncodedValue.class);
    }

    @Override
    public IntEncodedValue getIntEncodedValue(String key) {
        return getEncodedValue(key, IntEncodedValue.class);
    }

    @Override
    public DecimalEncodedValue getDecimalEncodedValue(String key) {
        return getEncodedValue(key, DecimalEncodedValue.class);
    }

    @SuppressWarnings("unchecked")
    @Override
    public <T extends Enum<?>> EnumEncodedValue<T> getEnumEncodedValue(String key, Class<T> type) {
        return getEncodedValue(key, EnumEncodedValue.class);
    }

    @Override
    public StringEncodedValue getStringEncodedValue(String key) {
        return getEncodedValue(key, StringEncodedValue.class);
    }

    @Override
    public <T extends EncodedValue> T getEncodedValue(String key, Class<T> encodedValueType) {
        EncodedValue ev = encodedValueMap.get(key);
        // todo: why do we not just return null when EV is missing? just like java.util.Map? -> https://github.com/graphhopper/graphhopper/pull/2561#discussion_r859770067
        if (ev == null)
            throw new IllegalArgumentException("Cannot find EncodedValue '" + key + "' in collection: " + encodedValueMap.keySet());
        return (T) ev;
    }

    public List<EncodedValue> getTurnEncodedValues() {
        return Collections.unmodifiableList(new ArrayList<>(turnEncodedValueMap.values()));
    }

    public DecimalEncodedValue getTurnDecimalEncodedValue(String key) {
        return getTurnEncodedValue(key, DecimalEncodedValue.class);
    }

    public BooleanEncodedValue getTurnBooleanEncodedValue(String key) {
        return getTurnEncodedValue(key, BooleanEncodedValue.class);
    }

    public <T extends EncodedValue> T getTurnEncodedValue(String key, Class<T> encodedValueType) {
        EncodedValue ev = turnEncodedValueMap.get(key);
        // todo: why do we not just return null when EV is missing? just like java.util.Map? -> https://github.com/graphhopper/graphhopper/pull/2561#discussion_r859770067
        if (ev == null)
            throw new IllegalArgumentException("Cannot find Turn-EncodedValue " + key + " in collection: " + encodedValueMap.keySet());
        return (T) ev;
    }

    private String toTurnEncodedValuesAsString() {
        List<String> serializedEVsList = turnEncodedValueMap.values().stream().map(EncodedValueSerializer::serializeEncodedValue).collect(Collectors.toList());
        try {
            return Jackson.newObjectMapper().writeValueAsString(serializedEVsList);
        } catch (JsonProcessingException e) {
            throw new UncheckedIOException(e);
        }
    }

    public static String getKey(String prefix, String str) {
        return prefix + "_" + str;
    }
}<|MERGE_RESOLUTION|>--- conflicted
+++ resolved
@@ -157,12 +157,6 @@
 
         public EncodingManager build() {
             checkNotBuiltAlready();
-<<<<<<< HEAD
-            // todonow: not really needed?!
-//            if (em.encodedValueMap.isEmpty())
-//                throw new IllegalStateException("No EncodedValues were added to the EncodingManager");
-=======
->>>>>>> da7d0808
             em.intsForFlags = edgeConfig.getRequiredInts();
             em.intsForTurnCostFlags = turnCostConfig.getRequiredInts();
             EncodingManager result = em;
