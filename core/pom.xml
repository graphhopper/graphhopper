--- conflicted
+++ resolved
@@ -92,21 +92,17 @@
             <scope>test</scope>
         </dependency>
         <dependency>
-<<<<<<< HEAD
             <groupId>org.mockito</groupId>
             <artifactId>mockito-core</artifactId>
             <version>2.12.0</version>
             <scope>test</scope>
         </dependency>
-
-
-=======
+        <dependency>
             <groupId>junit</groupId>
             <artifactId>junit</artifactId>
             <version>4.12</version>
             <scope>test</scope>
         </dependency>
->>>>>>> b4f3b829
     </dependencies>
 
     <build>
