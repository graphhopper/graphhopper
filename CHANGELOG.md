<<<<<<< HEAD
- breaking change: fords and private roads are now always allowed and have to be excluded through the custom model, see e.g. custom_models/bike.json and #3076

### 10.0 [not yet released]
=======
### 11.0 [not yet released]
>>>>>>> 39dccca3

- use car_road_access instead of road_access. road_access exists only for web API backward compatibility. Note that MISSING was added in comparison to road_access, see #3066
- road_access now contains value of highest transportation mode for CAR, i.e. access=private, motorcar=yes will now return YES and not PRIVATE
- car.json by default avoids private roads
- max_weight_except: changed NONE to MISSING
- the list of restrictions for BIKE returned from OSMRoadAccessParser.toOSMRestrictions is again `[bicycle, vehicle, access]` and not `[bicycle, access]` like before #2981
- road_access now contains value of highest transportation mode for CAR, i.e. access=private, motorcar=yes will now return YES and not PRIVATE
- car.json by default avoids private roads
- maxspeed<5 is ignored, maxspeed=none is ignored with some exceptions, maxspeed parsing and related constants were renamed #3077

### 10.0 [5 Nov 2024]

- The config-example.yml uses a non-empty snap_preventions default array: [tunnel, bridge and ferry] for the /route endpoint
- the default u-turn time is now 0, the default u-turn weight is still infinite 
- turn restriction support for restrictions with overlapping and/or multiple via-edges/ways, #3030
- constructor of BaseGraph.Builder uses byte instead of integer count.
- KeyValue is now KValue as it holds the value only. Note, the two parameter constructor uses one value for the forward and one for the backward direction (and no longer "key, value")
- sac_scale priority handling for bicycles moved to the bike custom models

### 9.0 [23 Apr 2024]

- max_slope is now a signed decimal, see #2955
- move sac_scale handling out of foot_access parser and made foot safer via lowering to sac_scale<2, same for hike sac_scale<5
- removed shortest+fastest weightings, #2938
- u_turn_costs information is no longer stored in profile. Use the TurnCostsConfig instead
- the custom models do no longer include the speed, access and priority encoded values only implicitly, see docs/migration/config-migration-08-09.md
- conditional access restriction tags are no longer considered from vehicle tag parsers and instead a car_temporal_access encoded value (similarly for bike + foot) can be used in a custom model. This fixes #2477. More details are accessible via path details named according to the OSM tags e.g. for access:conditional it is "access_conditional" (i.e. converted from OSM access:conditional). See #2863 and #2965.
- replaced (Vehicle)EncodedValueFactory and (Vehicle)TagParserFactory with ImportRegistry, #2935
- encoded values used in custom models are added automatically, no need to add them to graph.encoded_values anymore, #2935
- removed the ability to sort the graph (graph.do_sort) due to incomplete support, #2919
- minor changes for import hooks, #2917
- removed wheelchair vehicle and related parsers, with currently no complete replacement as it needs to be redone properly with a custom model
- removed deprecated PMap.put

### 8.0 [18 Oct 2023]

- access "turn"-EncodedValue of EncodingManager through separate methods, see #2884
- removed fastest weighting for public usage, use custom instead, see #2866
- removed shortest weighting for public usage, use a high distance_influence instead, see #2865
- removed duration:seconds as intermediate tag
- /info endpoint does no longer return the vehicle used per profile and won't return encoded value of vehicles like car_average_speed
- Country rules no longer contain maxspeed handling, enable a much better alternative via `max_speed_calculator.enabled: true`. On the client side use `max_speed_estimated` to determine if max_speed is from OSM or an estimation. See #2810
- bike routing better avoids dangerous roads, see #2796 and #2802
- routing requests can be configured to timeout after some time, see #2795
- custom_model_file string changed to custom_model_files array, see #2787
- renamed EdgeKVStorage to KVStorage as it is (temporarily) used for node tage too, see #2705
- bike vehicles are now allowed to go in reverse direction of oneways, see custom_models/bike.json #196
- prefer cycleways, bicycle_road and cyclestreet for bike routing, see #2784 and #2778
- add support for further surfaces like pebblestones or concrete:lanes, see #2751
- reduced memory usage for urban density calculation, see #2828
- urban density is now based on road junctions, so the according parameters need adjustment in case
  the config file does not use the defaults, see #2842
- removed heading penalty *time*, see #2563
- base graph no longer allows loop edges, see #2862

### 7.0 [14 Mar 2023]

- access node tags via List instead of Map: List<Map<String, Object>> nodeTags = way.getTag("node_tags", emptyList()), see #2705
- remove StringEncodedValue support from custom model due to insufficient usage/testing
- handle also node_tags in handleWayTags, when extending AbstractAccessParser call handleNodeTags, #2738
- Format of 'areas' in CustomModel changed to 'FeatureCollection'. The old format is deprecated and will be removed in a later version, #2734
- TagParser#handleWayTags no longer returns an IntsRef. We assume it never returned anything other than the input IntsRef.
- there is no longer a default value for the distanceInfluence parameter in custom models sent via client-hc. Previously it was 70. Not setting it explicitly now means the server-side value will be used. getDistanceInfluence can now be null. Server-side profiles with custom weighting now use distance_influence: 0 by default (previously it was 70). see #2716
- there is a new, required 'import.osm.ignored_highways' configuration option that must be used to not increase the graph size and decrease performance for motorized-only routing compared to previous versions, #2702
- new osm_way_id encoded value, #2701
- the parameters vehicle, weighting, edge_based and turn_costs are no longer supported, use the profile parameter instead
- removed motorroad to road_class conversion, #2329
- removed YAML support for custom models on the server-side. Only allow JSON with // comments.
- Bike2WeightTagParser was removed. Use the bike vehicle with a custom model, see custom_models/bike.json
- CurvatureWeighting was removed. Use a custom model with 'curvature' instead, see custom_models/curvature.json (#2665)
- internal keys for EdgeKVStorage changed to contain the street_ prefix like the path details too. Similarly, the
  extra_info in the instructions of the API response, see #2661
- subnetwork preparation can now be run in parallel to slightly speed up the base graph import (#2737)
- The block_area parameter was removed. Use custom model areas instead.

### 6.0 [13 Sep 2022]

- Car4WDTagParser was removed. Use the roads vehicle with a custom model, see custom_models/car4wd.json see #2651
- When using a DecimalEncodedValue with useMaximumAsInfinity=true and a single bit of space make sure you always use 
  Double.POSITIVE_INFINITY to set the value, see #2646
- renamed DouglasPeucker to RamerDouglasPeucker
- path details at via-points are no longer merged, see #2626
- removed the FlagEncoder interface. for example encoder.getAccessEnc() is now encodingManager.getBooleanEncodedValue(
  VehicleAccess.key("car")), #2611
- backward incompatible change as instructions and the street_name path detail do no longer contain the ref #2598
- StringIndex is now EdgeKVStorage and can store e.g. byte arrays. String values needs to be limited to 255 bytes before
  storing them. See EdgeKVStorage.cutString and #2597.
- the Matrix client changed and users have to adapt the usage, see #2587
- replaced car$access with car_access (and same for <vehicle>$average_speed and <vehicle>$priority)
- don't allow cars or motorcycles to use ways tagged with service=emergency_access (#2484)
- faster flexible routing, especially in conjunction with turn costs (#2571)
- negative OSM Ids are not supported any longer (#2652)
- new urban_density encoded value based on road density calculation (#2637)

### 5.0 [23 Mar 2022]

- Use routing.instructions to disable instructions on the server side. datareader.instructions is used to disable the
  name parsing (#2537)
- no more explicit passByDefaultBarriers in FlagEncoders, blockByDefaultBarriers was renamed to just barriers, no more
  handling of highway=ford (#2538)
- OSMReader no longer sets the artificial estimated_distance tag, but sets the edge_distance and point_list tags for all
  edges, the way_distance for selected ways and additionally the duration:seconds and speed_from_duration tags when the
  duration tag is present (#2528)
- fixed speed calculation for ferry routes with duration tags (#2528)
- request gzipping for matrix and route clients (#2511)
- bugfix: client-hc now considers headings and custom models (#2009, #2535)
- the artificial tag duration:seconds is now a long, no longer a string, commit 6d81d8ae8de52987522991edd835e42c8d2046cf
- added FlagEncoder#getName (use just like toString() before), commit 86f6a8b5209ad8ef47c24d935f5746e7694eb11c
- faster edge-based CH preparation, especially with large u-turn costs and GermanyCountryRule (many large weight edges
  due to access=destination on tracks) (#2522)
- consider subnetworks when evaluating curbside constraints (#2502)
- improved node-based CH performance (faster preparation and less shortcuts(=memory usage)) (#2491)
- the GraphHopperApplication class was moved from com.graphhopper.http to com.graphhopper.application (#2487)
- it is now possible to add CH preparations to an existing graph folder, CH graphs no longer need to be added before
  GraphHopperStorage#freeze (#2481)
- the two EncodedValue implementations accept now negative values too. The default value can now only be 0 or
  Double.Infinity, but this option will be removed later too, see discussion in #2473
- throw MaximumNodesExceededException instead of a generic IllegalArgumentException (#2464)
- removed graphhopper.sh script. Use java command directly instead. (#2431)
- removed the ferry argument of TagParser#handleWayTags. ferry ways can be recognized using the reader way (#2467)
- removed RoadEnvironment.SHUTTLE_TRAIN. this is covered by `FERRY` (#2466)
- create edge flags per edge, not per way. increases custom_area precision. areas are recognized by points along the
  edges now -> (#2457, #2472)
- fixed handling of too large mtb:scale tags (#2458)
- added Toll.MISSING; custom models must be adapted to check for explicit toll values e.g `toll != NO`
  -> `toll == HGV || toll == ALL` (#2164)
- use GraphHopper#setGraphHopperLocation before calling load() instead of GraphHopper#load(graphHopperLocation) (#2437)
- barrier nodes at junctions are now ignored (#2433)
- AbstractFlagEncoder#handleNodeTags was replaced by AbstractFlagEncoder#isBarrier (#2434)
- consider heading when snapping coordinates to the road network, this is especially important for navigation (#2411)
- OSMReader no longer sets the artificial 'estimated_center' tag and processNode also receives EMPTY_NODEs (971d686)

### 4.0 [29 Sep 2021]

- faster node-based CH preparation (~20%), (#2390)
- more flexible ElevationProvider interface, support providing elevation via node tags (#2374, #2381)
- added country encoded value for all countries (#2353)
- bike improvements (#2357, #2371, #2389)
- improved handling of barriers (#2345, #2340, #2406)
- removed spatial rules, replaced by country rules and custom areas (#2353)
- removed api module and moved it into web-api, no more Jackson MixIns (#2372)
- flag encoders are no longer versioned (#2355)
- JSON route response contains now bbox if start and end are identical
- renamed PriorityCode enums: AVOID_IF_POSSIBLE -> SLIGHT_AVOID, REACH_DEST -> AVOID, AVOID_AT_ALL_COSTS -> AVOID_MORE, WORST -> BAD
- added smoothness encoded value, used to determine bike speed (#2303)
- maps: custom_model is now included in URL (#2328)
- maps/isochrone: works for different profiles now (#2332)
- there is no stable tag anymore, either use master or one of the release branches like 2.x, 3.x, ...
- moved custom model editor to github.com/graphhopper/custom-model-editor
- PointList#getSize() -> PointList#size()
- migrated tests from junit 4 to 5 (#2324)
- barriers do no longer block by default for car; remove block_barriers config option (see discussion in #2340)

### 3.0 [17 May 2021]

- removed the stable tag (was pointing to commit dd2c20c763e4c19b701e92386432b37713cd8dc5)
- fix location lookup with point hints for curved roads, #2319
- custom_model_file only accepts file names without path. Use custom_model_folder instead.
- the load method in GraphHopperWeb (client-hc) was removed
- routing.ch.disabling_allowed and routing.lm.disabling_allowed configuration options are no longer supported
- moved the graphhopper-reader-osm module into core, use the graphhopper-core module directly instead. GraphHopperOSM is
  deprecated, use GraphHopper instead.
- subnetwork removal has changed and for every LocationIndex lookup one needs to explicitly include the new 'subnetwork'
  EncodedValue, see #2290
- DefaultEdgeFilter was renamed to AccessFilter. Use DefaultSnapFilter for the location lookup to make sure the query
  points do not snap to subnetworks. Previously subnetwork edges' access was set to zero, but this is no longer the
  case. Now subnetworks need to be identified by the subnetwork encoded value.
- moved the graphhopper-isochrone module into graphhopper-core
- removed setEncodingManager use setProfiles instead or for more custom requirements use
  GraphHopper.getEncodingManagerBuilder
- CustomWeighting language breaks old format but is more powerful and easier to read; it also allows factors >1 for
  server-side CustomModels
- renamed GHUtilities.setProperties to setSpeed
- Helper.createFormatter is using the ENGLISH Locale instead of UK, see #2186
- the name of an encoded value can only contain lower letters, underscore or numbers. It has to start with a lower
  letter
- default for GraphHopperMatrixWeb (client for Matrix API) is now the sync POST request without the artificial polling
  delay in most cases
- refactored TransportationMode to better reflect the usage in source data parsing only
- customizable routing is included in the endpoint /route (under the "custom_model" entry) and does not need to be
  enabled
- the format of customizable routing completely changed but the maps demo includes a simple editor to learn it easily (#2239). See #2209 and #2251. See examples in this blog
  post: https://www.graphhopper.com/blog/2020/05/31/examples-for-customizable-routing/
- removed Dockerfile
- the second argument of the VirtualEdgeIteratorState constructor is now an edge key (was an edge id before)
- removed instruction annotations(cycleway, off_bike, ford, ferry, private, toll)
- the boundaries file is now expected to provide the countrycodes via the `ISO3166-1:alpha3` property

### 2.0 [29 Sep 2020]

- AbstractFlagEncoder#getMaxSpeed returns now Double#NaN instead of -1 if no maxspeed was found
- renamed QueryResult -> Snap
- much faster CH preparation (node- and edge-based), but increased memory usage during preparation, #2132
- added navigation repo #2071
- use Java 8 also for core, client-hc and reader-osm modules. all modules use Java 8 now
- removed android demo, #1940
- added edge key path detail, #2073
- fixed bug for turn restrictions on bridges/tunnels, #2070
- improved resolution of elevation profiles, 3D Ramer-Douglas-Peucker and long edge sampling, #1953

### 1.0 [22 May 2020]

- changes to config.yml:
  * properties have to follow the snake_case, #1918, easy convert via https://github.com/karussell/snake_case
  * all routing profiles have to be configured when setting up GraphHopper, #1958, #1922
  * for developing with JavaScript, npm and the web UI it is important to change your assets overrides to
    web/target/classes/assets/, see #2041
- moved SPTEntry and ShortcutUnpacker to com.graphhopper.routing(.ch)
- renamed PathWrapper to ResponsePath
- removed min_one_way_network_size parameter, #2042
- moved package from core/src/test/java/com/graphhopper/routing/profiles to ev
- removed HintsMap
- removed /change endpoint
- removed vehicle,weighting and edge_based from GraphHopper class, replaced with new profile parameter, #1958
- there no longer is a default vehicle, not setting the vehicle now only works if there is exactly one profile that
  matches the other parameters. anyway you should use the new profile rather than the vehicle parameter.
- removed IPFilter. Use a firewall instead.
- PMap refactored. It is recommended to use putObject(String, Object) instead of put, #1956
- removed UnsafeDataAccess as not maintained, see #1620
- add profiles parameter and replace prepare.ch/lm.weightings and prepare.ch.edge_based with profiles_ch/lm config
  parameters, #1922
- GraphHopper class no longer enables CH by default, #1914
- replaced command line arguments -Dgraphhopper.. with -Ddw.graphhopper.. due to #1879, see also #1897
- GraphHopper.init(CmdArgs)->GraphHopper.init(GraphHopperConfig), see #1879
- removed GenericWeighting and DataFlagEncoder as a normal CarFlagEncoder does the job too. Or use the new
  CustomWeighting see #1841
- remove TurnWeighting, see #1863
- speed up path simplification with path details/instructions, see #1802
- revert compression of landmark preparation data, see #1749 and #1376
- add required EncodedValues like road_class to EncodingManager if not added from user
- removed PathNative,PathBidirRef,Path4CH,EdgeBasedPathCH and moved path extraction code out of Path class, added
  PathExtractor,BidirPathExtractor(+subclasses for CH) instead, #1730
- conditional turn restrictions now supported, #1683
- added new `curbside` feature, #1697
- moved QueryGraph to new routing.querygraph package
- removed GraphExtension, #1783, renamed TurnCostExtension to TurnCostStorage
- removed `heading`, `pass_through` and `ch.force_heading` parameters for speed mode/CH, #1763

### 0.13 [17 Sep 2019]

- removed docker compose file
- PathDetails return null instead of -1 for Infinity by default
- replaced AverageSpeedDetails by DecimalDetails
- moved TagParser into new package: com.graphhopper.routing.util.parsers
- removed FlagEncoderFactory.DEFAULT
- removed forestry and motorroad from RoadClass
- SpatialRule.AccessValue replaced by RoadAccess
- removed EncodedValueLookup.hasEncoder, use hasEncodedValue instead
- removed MappedDecimalEncodedValue: should be replaced with FactoredDecimalEncodedValue
- DataFlagEncoder: it is now required to add EncodedValues before. graph.encoded_values:
  max_speed,road_class,road_environment,road_access
- instead of EncodingManager.ROUNDABOUT use Roundabout.KEY
- changed output format of result=pointlist and moved it into separate endpoint /spt
- removed TraversalMode.EDGE_BASED_1DIR and TraversalMode.EDGE_BASED_2DIR_UTURN, renamed TraversalMode.EDGE_BASED_2DIR
  to TraversalMode.EDGE_BASED
- to prevent u-turns when using edge-based algorithms it is now required to use TurnWeighting, #1640
- GraphHopperStorage.getGraph(Class) was replaced by GraphHopperStorage.getBase/CHGraph(), #1669
- CHGraph.shortcut(int, int) was removed (use .shortcut(int, int, ...) and/or .shortcutEdgeBased(int, int, ...) instead, #1693
- CH graphs are now identified using CHProfile instead of Weighting, #1670
- removed the 'traversal_mode` request parameter for /route, instead of 'traversal_mode=edge_based_2dir' use
  edge_based=true
- removed GraphHopper.set/getTraversalMode() methods, #1705
- edge-based CH is now chosen by default if it was prepared, #1706
- it is now possible to specify finite u-turn costs for CH preparation, #1671
- removed distances from CH shortcuts, reduces memory consumption per shortcut by 4 bytes (about 8-10%), #1719

### 0.12 [25 Mar 2019]

- renamed VirtualEdgeIteratorState.getOriginalEdgeKey to more precise getOriginalEdgeKey #1549
- access refactoring #1436 that moves AccessValue into SpatialRule.Access
- refactoring of EncodingManager to use builder pattern. Migration should be simple. Replace new EncodingManager with
  EncodingManager.crea- The methods GraphHopper.setEnableInstructions/setPreferredLanguage is now in
  EncodingManager.Builder
- EncodingManager.supports renames to hasEncoder
- big refactoring #1447: to increase 64bit limit of flags, make reverse direction handling easier, to allow shared
  EncodedValues, remove reverseFlags method, much simpler property access, simplify FlagEncoder (maybe even deprecate
  this interface at a later stage)
- moved shp-reader into separate repository: https://github.com/graphhopper/graphhopper-reader-shp

### 0.11 [12 Sep 2018]

- web resources for dropwizard web framework (no servlets anymore) #1108
- prefix -Dgraphhopper. for command line arguments necessary, see docs/web/quickstart.md or
  docs/core/quickstart-from-source.md#running--debbuging-with-intellij for details
- delegated reading properties to dropwizard, i.e. the new format yml is not read again in GraphHopper.init
- changed file format for landmarks #1376
- convert properties into new yml format via: https://gist.github.com/karussell/dbc9b4c455bca98b6a38e4a160e23bf8

### 0.10 [26 Feb 2018]

- introduce path details
- added handcoded API java client to this repository

### 0.9 [13 Jun 2017]

- remove war bundling support #297
- rename of DefaultModule to GraphHopperModule and GHServletModule to GraphHopperServletModule
- EncodedValue uses Math.round(value/factor). This can change the retrieved values for EncodedValues #954
- EncodedDoubleValue and EncodedValue requires maxValue/factor to be a natural number #954
- default base algorithm for all modes is bidirectional A* (except speed mode)
- introduced landmarks based hybrid mode, #780
- moving all prepare.xy configs to prepare.ch.xy and e.g. disallow the old
- removed deprecated methods in GraphHopper (setCHWeighting, setCHWeightings, getCHWeightings, setCHWeightings,
  getCHPrepareThreads, setCHPrepareThreads), Path.calcMillis, findID of LocationIndex and all implementations

### 0.8 [18 Oct 2016]

- refactoring to Weighting class, see #807
- removed FlagEncoder from parameters as weighting.getFlagEncoder can and is used
- all properties with prefix "osmreader." changed to "datareader." and osmreader.osm changed to datareader.file
- maven/gradle dependency graphhopper is now split into graphhopper-core and graphhopper-reader-osm, i.e. if you
  previouls depend on 'graphhopper' artificat you should now use graphhopper-reader-osm except environments like Android
  where you just load the graph and do no import
- use GraphHopperOSM as base class instead of GraphHopper
- OSM reader separated from core, use new graphhopper-core package
- moved subnetwork code into own package com.graphhopper.routing.subnetwork
- moved weighting code into own package com.graphhopper.routing.weighting
- code format has changed, so it is important to change your PRs too before you merge master, see discussion #770

### 0.7 [15 Jun 2016]

- added snapped points to output JSON for every path
- the foot routing is now much smoother and only considers safe paths, to use beautiful roads (i.e. prefer hiking routes
  etc) use the new 'hike' profiles, see #633
- vehicle constants have moved to FlagEncoderFactory
- several constants changed to under score notation see #719 with a few breaking changes, e.g. use lower case names for
  flag encoders or jsonp_allowed instead of the jsonpAllowed annotation
- moving all string parameter constants into the Parameters class
- no more acceptedRailways set see #662 for more information
- web API: content type of gpx export is now application/gpx+xml if not explicitly specified
- use prepare.ch.weightings instead of prepare.chWeighting e.g. for disabling CH use prepare.ch.weightings=no
- GraphHopper class is refactored regarding RoutingAlgorithmFactory in order to fix problem when integrating flexibility
  routing, most of the CH related stuff is moved into CHAlgoFactoryDecorator, several methods are deprecated to use the
  methods of the decorator, see #631
- WeightingMap is now named HintsMap
- use the correct graphHopperFolder as no automatic fallback to 'folder-gh' is happening anymore, see #704
- refactored FlagEncoder.handleFerryWay to getFerrySpeed to make it possible to fix #665
- removed setWeightLimit as too unspecific for arbitrary weights, use setMaxVisitedNodes instead
- missing renames for Path.setEdgeEntry -> setSPTEntry and AbstractAlgorithm.createEdgeEntry -> createSPTEntry

### 0.6 [08 Feb 2016]

- removed methods deprecated in 0.4 and 0.5
- renamed EdgeEntry to SPTEntry and AStar.AStarEdge to AStar.AStarEntry
- parameter force removed from AbstractFlagEncoder.applyMaxSpeed
- GHResponse now wraps multiple PathWrapper; renamed GraphHopper.getPaths to calcPaths as 'get' sounded too cheap; a new
  method RoutingAlgorithm.calcPaths is added; see #596
- moving lgpl licensed file into own submodule graphhopper-tools-lgpl
- renaming of Tarjans algorithm class to TarjansSCCAlgorithm
- more strict naming for Weighting enforced and more strict matching to select Weighting (equals check), #490
- specify the preferred-language for way names during graph import (ISO 639-1 or ISO 639-2)
- renaming of getCHWeighting to getCHWeightings due to supporting multiple CH weightings, #623
- deprecation of setCHWeighting, please use setCHWeightings instead, #623

### 0.5 [12 Aug 2015]

- Several names have changed see #466, #467, #468
- GraphHopper.optimize removed use postProcessing instead
- method GraphHopper.getGraph() changed to getGraphHopperStorage()
- the interface GraphStorage does no longer extend from the Graph interface. Use GraphHopperStorage (which implements
  the Graph interface via the base graph) or only Graph instead
- now it is necessary to call baseGraph/chGraph.freeze in order to use the chGraph (to simply determine when an edgeId
  is a shortcut)
- LevelGraphStorage is now a GraphHopperStorage with an additional ch graph (CHGraphImpl)
- GraphHopperStorage implements now the Graph interface and delegates all necessary methods to the underlying base
  graph. To do routing you call getGraph(CHGraph.class or Graph.class) where the parameter Graph.class returns the base
  graph and the behaviour is identical to GraphHopperStorage itself
- renamed LevelGraph* to CHGraph*
- renamed NoGraphExtension to NoOpExtension
- removed visitedNodes method in GraphHopper replaced with per response information: response.getHints().getLong("
  visited_nodes.sum", 0)
- added ability to store hints in GHResponse which will be forwarded to the json too
- breaking change in HTTP API: error JSON format changed to be message:"" instead of within info.errors, see updated api
  documentation
- made GHResponse.getMillis, Path.getMillis, GPXEntry.getMillis deprecated, use getTime instead
- in AbstractFlagEncoder, parse*() and getStr() are now deprecated, use properties.get* instead

### 0.4 [18 Mar 2015]

- translation key turn changed and merged with left etc into turn_left, turn_right etc
- create location index before preparation in the GraphHopper class
- encodingManager.getSingle() is removed and flagEncoder list is no longer sorted, the first vehicle is used for CH
  preparation
- removed LocationIndexTreeSC, use new LocationIndexTree(levelGraph.getBaseGraph(), directory) instead
- getLevel and setLevel do no longer automatically increase node count, use getNodeAccess.ensureNode for that
- normal algorithms are now possible on prepared graph use getBaseGraph, see #116
- GHResponse no longer has isFound method, use !hasErrors instead
- merged unused Edge class into EdgeEntry
- astar and astarbi are now both none-heuristic and take parameters for beeline approximation:
  astar.approximation=BeelineSimplification|BeelineAccurate or astarbi.approximation=...
- making GPX export according to the schema to support import from various tools like basecamp
- refactoring: AllEdgesIterator.getMaxId is now named getCount
- major change of internal API: moved method "Path RoutingAlgorithm.calcPath(QueryResult,QueryResult)" to a helper
  method QueryGraph.lookup, call queryResult.getClosestNode for the calcPath(nodeFrom,nodeTo) method
- no cachedWays and cachedPoints in Path anymore
- Path.findInstruction was moved to InstructionList.find
- if start and end point are identical an algorithm will find the path consisting only of one node, one point and one
  instruction (finish instruction), but without edges
- astarbi has new default values for approximation (false) and approximation_factor (1.2) in
  RoutingAlgorithmFactorySimple
- instead of strings use the variables in AlgorithmOptions to specify an algorithm
- use RoutingAlgorithmFactorySimple instead of RoutingAlgorithmFactory, also more consistent algorithm preparation
  handling due to new AlgorithmOptions, therefor removed NoOpAlgorithmPreparation
- GHResponse.getXX methods now fail fast (throw an exception) if an error while route calculation occurred. See #287
- renamed less often used URL parameter 'min_path_precision' to way_point_max_distance which makes it identical to the
  setWayPointMaxDistance method used for simplification at OSMImport
- removed douglas.minprecision from Java API ghRequest.hints => use wayPointMaxDistance instead
- encoder.supportTurnCost is replaced by encoder.supports(TurnWeighting.class)
- CmdArgs is now a Map<String, String> instead Map<String, Object>. The value will be parsed up on every getXY call,
  makes storing string vs. object less error-prone
- removed GHRequest.getHint, instead use the provided methods in GHRequest.getHints().getXY and GHRequest.getHints().put
- important graph incompatibility as properties cannot be loaded. renamed osmreader.bytesForFlags to
  graph.bytesForFlags, renamed config property osmreader.acceptWay to graph.flagEncoders
- default weighting is now fastest, fixing #261
- moved method GraphHopper.main into tools module and class com.graphhopper.tools.Import, see #250
- refactored GraphHopper.createWeighting to accept more than one configuration option, see #237
- refactored GraphHopper.disableCHShortcuts to setCHEnable(boolean)
- moving the boolean parameter of GraphHopper.setInMemory into a separate method setStoreOnFlush
- renaming of GraphHopper.setCHShortcuts to setCHWeighting, as well as the property prepare.chShortcuts to
  prepare.chWeighting
- jsonp is disabled by default. You need to enable it in the config.properties, see the config-example.properties
- EncodingManager cannot be null in GraphHopperStorage. If you need to parse EncodingManager configuration from existing
  graph use EncodingManager.create
- no reflection done in EncodingManager which improves portability and makes configuration of encoders possible before
  adding to manager
- removed dijkstraNativebi as no performance advantage but maintenance disadvantage and similar to oneToManyDijkstra
- to provide context for turn costs we needed to add prevEdgeId into Weighting.calcWeight, see new documentation
- with the introduction of lock protection mechanism (see #112) GraphHopper needs always write access, see also #217
- new GraphHopper.clean method to remove the graph directory via Java API

### 0.3.0 [13 May 2014]

- introduced prefer bits, now bike uses more bits and 3 bike encoder do not fit into 32 bit anymore, will be fixed later
- moved Translation argument into Path.calcInstruction for more fine grained control, instructions are now uncached and
  GHRequest: new locale parameter
- CoordTrig and the like are removed, GHPlace is mostly replaced by GHPoint and so GHRequest has now methods ala
  addPoint instead
- removed isBoth from AbstractFlagEncoder, moved canBeOverwritten and associated test to PrepareEncoder
- removed unused directory.rename
- refactor edge.copyProperties into copyPropertiesTo to have similar semantics as Graph.copyTo
- calcWeight now contains reverse boolean to calculate correct direction dependent weight
- completely different web API response format. see docs/web
- swapDirections is renamed to reverseFlags (EncodingManager and FlagEncoders)
- edgeState.detach has now a reverse parameter, just use false to get previous results
- web api: buildDate contains now timezone, algoType is replaced with weighting
- dijkstraNative is now dijkstraNativebi
- fixed #151
- calcWeight now contains reverse boolean to calculate correct direction dependent weight
- EncodingManager always takes the encoders in constructor, to force always init
- GraphHopper.setMemory(true, true/false) was refactored to GraphHopper.setMemory(true/false), use mmap config via
  GraphHopper.setMemoryMapped()
- incompatible edges => you need to re-import data and/or update the edges file
- the instructions of the web response does not contain times (string) but instead millis (long)
- PrepareContractionHierarchies.setPeriodicUpdates is now in percentage not in absolute counts
- improved bike routing #132, #138, #139, #150
- gpx export via API, HTTP (route?type=gpx) and web interface is possible: #113, #136, #141

### 0.2.0 [23 Nov 2013]

- change inconsistent default settings for contraction hierarchies in the API - see https://lists.openstreetmap.org/pipermail/graphhopper/2013-December/000585.html
- fixed issues with android:
  * graphhopper: use maps from 0.2 path; updated maps
  * mapsforge: use mapsforge-map dependency; merged #461; avoid duplicates otherwise mapsforge-core would be duplicate (
    ?)
- refactored/renamed classes and methods:
  * refactor 'flags' from int to long (still only int is stored)
  * replacing Graph.edge(a,b,dist,edgeFlags) by Graph.edge(a,b).setDistance().setFlags()
  * FlagEncoder.flags => use FlagEncoder.setProperties or separate setAccess and setSpeed method
  * renamed LocationIDResult to QueryResult and Location2NodesNtree to LocationIndexTree
  * renamed Location2IDIndex to LocationIndex
  * renamed WeightCalculation to Weighting and getWeight to calcWeight, the URL parameter algoType in web module is now
    deprecated and 'weighting' should be used
  * removed GHDijkstraHeap, GHDijkstraHeap2
  * made DistanceCalc into interface (new DistanceCalcEarth implementation)
  * made GraphStorage into interface (new GraphHopperStorage implementation) move some methods from Graph into
    GraphStorage -> optimize + node removal stuff -> not necessary in algorithms
- incompatible storage layout due to: pluggable endianness (#103) -> changed default endianness to LITTLE
- add highly experimental UnsafeDataAccess to speed up search ~15%
- several small bug fixes and improvements
- different edge insert
- important bug fix for edge retrieval which leads to massive speed up in prepare + CH algos
- finally fixed major feature request #27 to allow gps-to-gps queries instead of only junction-to-junction ones.
  * follow up in #52 and #115
  * slower but more precise and necessary edge distance calculation
- fixed bug #105 for disconnected areas
- fix which made CH preparation ~5% faster
- more align API for all algorithms. and initCollection is called via 1000 not something depending on the graph size
- API changed
  * case of vehicle now case does not matter
  * returned distance is in meter now
- better i18n support
- fixed major bug #102 when removing subnetworks
- fixed bug #89 for trams on roads
- completed improvement #93 for ferries
- edge explorer makes none-CH algorithms ~8% faster
- link to all closed issues: https://github.com/graphhopper/graphhopper/issues?milestone=2&state=closed

### 0.1.1 [06 August 2013]

- correct maven bundling and some more issues
- more i18n

### 0.1 [23 July 2013]

- initial version with lots of features
- 24 closed issues: https://github.com/graphhopper/graphhopper/issues?milestone=3&state=closed, e.g.:
  * Route instructions
  * Implement OSM import for bike/foot/car
  * More compact graph (nodes along a way are stored in a separate storage => faster and reduced RAM usage)
  * Made routing working world wide. Make German-sized networks working on Android.
  * Made routing faster via bidirectional algorithms, contraction hierarchies, graph sorting, better OSM integration and
    some fine tuning.<|MERGE_RESOLUTION|>--- conflicted
+++ resolved
@@ -1,11 +1,6 @@
-<<<<<<< HEAD
+### 11.0 [not yet released]
+
 - breaking change: fords and private roads are now always allowed and have to be excluded through the custom model, see e.g. custom_models/bike.json and #3076
-
-### 10.0 [not yet released]
-=======
-### 11.0 [not yet released]
->>>>>>> 39dccca3
-
 - use car_road_access instead of road_access. road_access exists only for web API backward compatibility. Note that MISSING was added in comparison to road_access, see #3066
 - road_access now contains value of highest transportation mode for CAR, i.e. access=private, motorcar=yes will now return YES and not PRIVATE
 - car.json by default avoids private roads
