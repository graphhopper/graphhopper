/*
 *  Licensed to GraphHopper GmbH under one or more contributor
 *  license agreements. See the NOTICE file distributed with this work for
 *  additional information regarding copyright ownership.
 *
 *  GraphHopper GmbH licenses this file to you under the Apache License,
 *  Version 2.0 (the "License"); you may not use this file except in
 *  compliance with the License. You may obtain a copy of the License at
 *
 *       http://www.apache.org/licenses/LICENSE-2.0
 *
 *  Unless required by applicable law or agreed to in writing, software
 *  distributed under the License is distributed on an "AS IS" BASIS,
 *  WITHOUT WARRANTIES OR CONDITIONS OF ANY KIND, either express or implied.
 *  See the License for the specific language governing permissions and
 *  limitations under the License.
 */

package com.graphhopper.routing;

import com.graphhopper.config.Profile;
import com.graphhopper.routing.ev.*;
import com.graphhopper.routing.util.EncodingManager;
import com.graphhopper.routing.util.VehicleEncodedValues;
import com.graphhopper.routing.weighting.DefaultTurnCostProvider;
import com.graphhopper.routing.weighting.TurnCostProvider;
import com.graphhopper.routing.weighting.Weighting;
import com.graphhopper.routing.weighting.custom.CustomModelParser;
import com.graphhopper.routing.weighting.custom.CustomWeighting;
import com.graphhopper.storage.BaseGraph;
import com.graphhopper.util.CustomModel;
import com.graphhopper.util.PMap;
import com.graphhopper.util.Parameters;

import static com.graphhopper.routing.weighting.TurnCostProvider.NO_TURN_COST_PROVIDER;
import static com.graphhopper.routing.weighting.Weighting.INFINITE_U_TURN_COSTS;
import static com.graphhopper.util.Helper.toLowerCase;

public class DefaultWeightingFactory implements WeightingFactory {

    private final BaseGraph graph;
    private final EncodingManager encodingManager;

    public DefaultWeightingFactory(BaseGraph graph, EncodingManager encodingManager) {
        this.graph = graph;
        this.encodingManager = encodingManager;
    }

    @Override
    public Weighting createWeighting(Profile profile, PMap requestHints, boolean disableTurnCosts) {
        // Merge profile hints with request hints, the request hints take precedence.
        // Note that so far we do not check if overwriting the profile hints actually works with the preparation
        // for LM/CH. Later we should also limit the number of parameters that can be used to modify the profile.
        PMap hints = new PMap();
        hints.putAll(profile.getHints());
        hints.putAll(requestHints);

        final String vehicle = profile.getVehicle();
        TurnCostProvider turnCostProvider;
        if (profile.isTurnCosts() && !disableTurnCosts) {
<<<<<<< HEAD
            BooleanEncodedValue turnRestrictionEnc = encodingManager.getBooleanEncodedValue(TurnRestriction.key(vehicle));
            BooleanEncodedValue deadEndEnc = encodingManager.getBooleanEncodedValue(DeadEnd.key(vehicle));
            if (turnRestrictionEnc == null || deadEndEnc == null)
=======
            BooleanEncodedValue turnRestrictionEnc = encodingManager.getTurnBooleanEncodedValue(TurnRestriction.key(vehicle));
            if (turnRestrictionEnc == null)
>>>>>>> 5eaf8851
                throw new IllegalArgumentException("Vehicle " + vehicle + " does not support turn costs");
            int uTurnCosts = hints.getInt(Parameters.Routing.U_TURN_COSTS, INFINITE_U_TURN_COSTS);
            turnCostProvider = new DefaultTurnCostProvider(turnRestrictionEnc, deadEndEnc, graph.getTurnCostStorage(), uTurnCosts);
        } else {
            turnCostProvider = NO_TURN_COST_PROVIDER;
        }

        String weightingStr = toLowerCase(profile.getWeighting());
        if (weightingStr.isEmpty())
            throw new IllegalArgumentException("You have to specify a weighting");

        Weighting weighting = null;
        BooleanEncodedValue accessEnc = encodingManager.getBooleanEncodedValue(VehicleAccess.key(vehicle));
        DecimalEncodedValue speedEnc = encodingManager.getDecimalEncodedValue(VehicleSpeed.key(vehicle));
        DecimalEncodedValue priorityEnc = encodingManager.hasEncodedValue(VehiclePriority.key(vehicle))
                ? encodingManager.getDecimalEncodedValue(VehiclePriority.key(vehicle))
                : null;
        if (CustomWeighting.NAME.equalsIgnoreCase(weightingStr)) {
            final CustomModel queryCustomModel = requestHints.getObject(CustomModel.KEY, null);
            final CustomModel mergedCustomModel = CustomModel.merge(profile.getCustomModel(), queryCustomModel);
            if (requestHints.has(Parameters.Routing.HEADING_PENALTY))
                mergedCustomModel.setHeadingPenalty(requestHints.getDouble(Parameters.Routing.HEADING_PENALTY, Parameters.Routing.DEFAULT_HEADING_PENALTY));
            weighting = CustomModelParser.createWeighting(accessEnc, speedEnc,
                    priorityEnc, encodingManager, turnCostProvider, mergedCustomModel);
        } else if ("shortest".equalsIgnoreCase(weightingStr)) {
            throw new IllegalArgumentException("Instead of weighting=shortest use weighting=custom with a high distance_influence");
        } else if ("fastest".equalsIgnoreCase(weightingStr)) {
            throw new IllegalArgumentException("Instead of weighting=fastest use weighting=custom with a custom model that avoids road_access == DESTINATION");
        } else if ("curvature".equalsIgnoreCase(weightingStr)) {
            throw new IllegalArgumentException("The curvature weighting is no longer supported since 7.0. Use a custom " +
                    "model with the EncodedValue 'curvature' instead");
        } else if ("short_fastest".equalsIgnoreCase(weightingStr)) {
            throw new IllegalArgumentException("Instead of weighting=short_fastest use weighting=custom with a distance_influence");
        }

        if (weighting == null)
            throw new IllegalArgumentException("Weighting '" + weightingStr + "' not supported");

        return weighting;
    }

    public boolean isOutdoorVehicle(String name) {
        return VehicleEncodedValues.OUTDOOR_VEHICLES.contains(name);
    }
}<|MERGE_RESOLUTION|>--- conflicted
+++ resolved
@@ -58,14 +58,9 @@
         final String vehicle = profile.getVehicle();
         TurnCostProvider turnCostProvider;
         if (profile.isTurnCosts() && !disableTurnCosts) {
-<<<<<<< HEAD
-            BooleanEncodedValue turnRestrictionEnc = encodingManager.getBooleanEncodedValue(TurnRestriction.key(vehicle));
-            BooleanEncodedValue deadEndEnc = encodingManager.getBooleanEncodedValue(DeadEnd.key(vehicle));
+            BooleanEncodedValue turnRestrictionEnc = encodingManager.getTurnBooleanEncodedValue(TurnRestriction.key(vehicle));
+            BooleanEncodedValue deadEndEnc = encodingManager.getTurnBooleanEncodedValue(DeadEnd.key(vehicle));
             if (turnRestrictionEnc == null || deadEndEnc == null)
-=======
-            BooleanEncodedValue turnRestrictionEnc = encodingManager.getTurnBooleanEncodedValue(TurnRestriction.key(vehicle));
-            if (turnRestrictionEnc == null)
->>>>>>> 5eaf8851
                 throw new IllegalArgumentException("Vehicle " + vehicle + " does not support turn costs");
             int uTurnCosts = hints.getInt(Parameters.Routing.U_TURN_COSTS, INFINITE_U_TURN_COSTS);
             turnCostProvider = new DefaultTurnCostProvider(turnRestrictionEnc, deadEndEnc, graph.getTurnCostStorage(), uTurnCosts);
