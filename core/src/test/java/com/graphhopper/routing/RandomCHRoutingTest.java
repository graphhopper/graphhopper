package com.graphhopper.routing;

import com.graphhopper.routing.ch.CHRoutingAlgorithmFactory;
import com.graphhopper.routing.ch.PrepareContractionHierarchies;
import com.graphhopper.routing.ev.DecimalEncodedValue;
import com.graphhopper.routing.ev.DecimalEncodedValueImpl;
import com.graphhopper.routing.ev.TurnCost;
import com.graphhopper.routing.querygraph.QueryGraph;
import com.graphhopper.routing.querygraph.QueryRoutingCHGraph;
import com.graphhopper.routing.util.EdgeFilter;
import com.graphhopper.routing.util.EncodingManager;
import com.graphhopper.routing.util.TraversalMode;
import com.graphhopper.routing.weighting.SpeedWeighting;
import com.graphhopper.routing.weighting.Weighting;
import com.graphhopper.storage.BaseGraph;
import com.graphhopper.storage.CHConfig;
import com.graphhopper.storage.RoutingCHGraph;
import com.graphhopper.storage.RoutingCHGraphImpl;
import com.graphhopper.storage.index.LocationIndexTree;
import com.graphhopper.storage.index.Snap;
import com.graphhopper.util.GHUtility;
import com.graphhopper.util.PMap;
import org.junit.jupiter.api.extension.ExtensionContext;
import org.junit.jupiter.params.ParameterizedTest;
import org.junit.jupiter.params.provider.Arguments;
import org.junit.jupiter.params.provider.ArgumentsProvider;
import org.junit.jupiter.params.provider.ArgumentsSource;
import org.slf4j.Logger;
import org.slf4j.LoggerFactory;

import java.util.ArrayList;
import java.util.List;
import java.util.Random;
import java.util.stream.Stream;

import static com.graphhopper.util.GHUtility.comparePaths;
import static com.graphhopper.util.GHUtility.createRandomSnaps;
import static org.junit.jupiter.api.Assertions.assertEquals;
import static org.junit.jupiter.api.Assertions.fail;

public class RandomCHRoutingTest {
    private static final Logger LOGGER = LoggerFactory.getLogger(RandomCHRoutingTest.class);

    private static final class Fixture {
        private final TraversalMode traversalMode;
        private final int maxTurnCosts;
        private final double uTurnCosts;
        private final DecimalEncodedValue speedEnc;
        private final DecimalEncodedValue turnCostEnc;
        private Weighting weighting;
        private final BaseGraph graph;
        private CHConfig chConfig;

        Fixture(TraversalMode traversalMode, double uTurnCosts) {
            this.traversalMode = traversalMode;
            this.maxTurnCosts = 10;
            this.uTurnCosts = uTurnCosts;
            speedEnc = new DecimalEncodedValueImpl("speed", 5, 5, true);
            turnCostEnc = TurnCost.create("car", maxTurnCosts);
            EncodingManager encodingManager = EncodingManager.start().add(speedEnc).addTurnCostEncodedValue(turnCostEnc).build();
            graph = new BaseGraph.Builder(encodingManager).withTurnCosts(true).create();
        }

        void freeze() {
            graph.freeze();
            chConfig = traversalMode.isEdgeBased()
                    ? CHConfig.edgeBased("p", new SpeedWeighting(speedEnc, turnCostEnc, graph.getTurnCostStorage(), uTurnCosts))
                    : CHConfig.nodeBased("p", new SpeedWeighting(speedEnc));
            weighting = chConfig.getWeighting();
        }

        @Override
        public String toString() {
            return traversalMode + ", u-turn-costs=" + uTurnCosts;
        }
    }

    private static class FixtureProvider implements ArgumentsProvider {
        @Override
        public Stream<? extends Arguments> provideArguments(ExtensionContext context) {
            return Stream.of(
                            new Fixture(TraversalMode.NODE_BASED, Double.POSITIVE_INFINITY),
                            new Fixture(TraversalMode.EDGE_BASED, 40),
                            new Fixture(TraversalMode.EDGE_BASED, Double.POSITIVE_INFINITY)
                    )
                    .map(Arguments::of);
        }
    }

    /**
     * Runs random routing queries on a random query/CH graph with random speeds and adding random virtual edges and
     * nodes.
     */
    @ParameterizedTest
    @ArgumentsSource(FixtureProvider.class)
    public void random(Fixture f) {
        // you might have to keep this test running in an infinite loop for several minutes to find potential routing
        // bugs (e.g. use intellij 'run until stop/failure').
        int numNodes = 50;
        long seed = System.nanoTime();
        LOGGER.info("seed: " + seed);
        Random rnd = new Random(seed);
        // we may not use an offset when query graph is involved, otherwise traveling via virtual edges will not be
        // the same as taking the direct edge!
        double pOffset = 0;
        GHUtility.buildRandomGraph(f.graph, rnd, numNodes, 2.5, true, f.speedEnc, null, 0.9, pOffset);
        if (f.traversalMode.isEdgeBased()) {
            GHUtility.addRandomTurnCosts(f.graph, seed, null, f.turnCostEnc, f.maxTurnCosts, f.graph.getTurnCostStorage());
        }
        runRandomTest(f, rnd, seed);
    }

    private void runRandomTest(Fixture f, Random rnd, long seed) {
        LocationIndexTree locationIndex = new LocationIndexTree(f.graph, f.graph.getDirectory());
        locationIndex.prepareIndex();

        f.freeze();
        PrepareContractionHierarchies pch = PrepareContractionHierarchies.fromGraph(f.graph, f.chConfig);
        PrepareContractionHierarchies.Result res = pch.doWork();
        RoutingCHGraph chGraph = RoutingCHGraphImpl.fromGraph(f.graph, res.getCHStorage(), res.getCHConfig());

        int numQueryGraph = 25;
        int numVirtualNodes = 20;
        for (int j = 0; j < numQueryGraph; j++) {
            // add virtual nodes and edges, because they can change the routing behavior and/or produce bugs, e.g.
            // when via-points are used
            List<Snap> snaps = createRandomSnaps(f.graph.getBounds(), locationIndex, rnd, numVirtualNodes, false, EdgeFilter.ALL_EDGES);
            QueryGraph queryGraph = QueryGraph.create(f.graph, snaps);

            int numQueries = 100;
            int numPathsNotFound = 0;
            List<String> strictViolations = new ArrayList<>();
            for (int i = 0; i < numQueries; i++) {
                int from = rnd.nextInt(queryGraph.getNodes());
                int to = rnd.nextInt(queryGraph.getNodes());
                Weighting w = queryGraph.wrapWeighting(f.weighting);
                // using plain dijkstra instead of bidirectional, because of #1592
                RoutingAlgorithm refAlgo = new Dijkstra(queryGraph, w, f.traversalMode);
                Path refPath = refAlgo.calcPath(from, to);
                double refWeight = refPath.getWeight();

                QueryRoutingCHGraph routingCHGraph = new QueryRoutingCHGraph(chGraph, queryGraph);
                RoutingAlgorithm algo = new CHRoutingAlgorithmFactory(routingCHGraph).createAlgo(new PMap().putObject("stall_on_demand", true));

                Path path = algo.calcPath(from, to);
                if (refPath.isFound() && !path.isFound())
                    fail("path not found for " + from + "->" + to + ", expected weight: " + refWeight);
                assertEquals(refPath.isFound(), path.isFound());
                if (!path.isFound()) {
                    numPathsNotFound++;
                    continue;
                }

<<<<<<< HEAD
                double weight = path.getWeight();
                if (refWeight != weight) {
                    LOGGER.warn("expected: " + refPath.calcNodes());
                    LOGGER.warn("given:    " + path.calcNodes());
                    fail("wrong weight: " + from + "->" + to + ", dijkstra: " + refWeight + " vs. ch: " + path.getWeight());
                }
                if (Math.abs(path.getDistance() - refPath.getDistance()) > 1.e-1) {
                    strictViolations.add("wrong distance " + from + "->" + to + ", expected: " + refPath.getDistance() + ", given: " + path.getDistance());
                }
                if (Math.abs(path.getTime() - refPath.getTime()) > 50) {
                    strictViolations.add("wrong time " + from + "->" + to + ", expected: " + refPath.getTime() + ", given: " + path.getTime());
                }
=======
                strictViolations.addAll(comparePaths(refPath, path, from, to, seed));
>>>>>>> 95ab0bbe
            }
            if (numPathsNotFound > 0.9 * numQueries) {
                fail("Too many paths not found: " + numPathsNotFound + "/" + numQueries);
            }
            if (strictViolations.size() > 0.05 * numQueries) {
                fail("Too many strict violations: " + strictViolations.size() + "/" + numQueries + "\n" +
                        String.join("\n", strictViolations));
            }
        }
    }

}
<|MERGE_RESOLUTION|>--- conflicted
+++ resolved
@@ -151,22 +151,7 @@
                     continue;
                 }
 
-<<<<<<< HEAD
-                double weight = path.getWeight();
-                if (refWeight != weight) {
-                    LOGGER.warn("expected: " + refPath.calcNodes());
-                    LOGGER.warn("given:    " + path.calcNodes());
-                    fail("wrong weight: " + from + "->" + to + ", dijkstra: " + refWeight + " vs. ch: " + path.getWeight());
-                }
-                if (Math.abs(path.getDistance() - refPath.getDistance()) > 1.e-1) {
-                    strictViolations.add("wrong distance " + from + "->" + to + ", expected: " + refPath.getDistance() + ", given: " + path.getDistance());
-                }
-                if (Math.abs(path.getTime() - refPath.getTime()) > 50) {
-                    strictViolations.add("wrong time " + from + "->" + to + ", expected: " + refPath.getTime() + ", given: " + path.getTime());
-                }
-=======
                 strictViolations.addAll(comparePaths(refPath, path, from, to, seed));
->>>>>>> 95ab0bbe
             }
             if (numPathsNotFound > 0.9 * numQueries) {
                 fail("Too many paths not found: " + numPathsNotFound + "/" + numQueries);
