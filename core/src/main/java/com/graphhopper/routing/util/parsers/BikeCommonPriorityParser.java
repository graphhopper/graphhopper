--- conflicted
+++ resolved
@@ -150,12 +150,7 @@
      */
     void collect(ReaderWay way, double wayTypeSpeed, TreeMap<Double, Integer> weightToPrioMap) {
         String highway = way.getTag("highway");
-<<<<<<< HEAD
         if (isDesignated(way)) {
-=======
-        if (way.hasTag("bicycle", "designated") || way.hasTag(CYCLEWAY_ACCESS_KEYS, "designated")
-                || way.hasTag("bicycle", "official")) {
->>>>>>> 8ceab613
             if ("path".equals(highway))
                 weightToPrioMap.put(100d, VERY_NICE.getValue());
             else
@@ -236,7 +231,7 @@
     }
 
     boolean isDesignated(ReaderWay way) {
-        return way.hasTag("bicycle", "designated") || way.hasTag(CYCLEWAY_ACCESS_KEYS, Arrays.asList("designated"))
+        return way.hasTag("bicycle", "designated") || way.hasTag(CYCLEWAY_ACCESS_KEYS, "designated")
         || way.hasTag("bicycle_road", "yes") || way.hasTag("cyclestreet", "yes") || way.hasTag("bicycle", "official");
     }
 
