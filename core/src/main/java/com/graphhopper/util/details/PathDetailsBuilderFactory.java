/*
 *  Licensed to GraphHopper GmbH under one or more contributor
 *  license agreements. See the NOTICE file distributed with this work for
 *  additional information regarding copyright ownership.
 *
 *  GraphHopper GmbH licenses this file to you under the Apache License,
 *  Version 2.0 (the "License"); you may not use this file except in
 *  compliance with the License. You may obtain a copy of the License at
 *
 *       http://www.apache.org/licenses/LICENSE-2.0
 *
 *  Unless required by applicable law or agreed to in writing, software
 *  distributed under the License is distributed on an "AS IS" BASIS,
 *  WITHOUT WARRANTIES OR CONDITIONS OF ANY KIND, either express or implied.
 *  See the License for the specific language governing permissions and
 *  limitations under the License.
 */
package com.graphhopper.util.details;

import com.graphhopper.routing.ev.*;
import com.graphhopper.routing.weighting.Weighting;
import com.graphhopper.storage.Graph;

import java.util.ArrayList;
import java.util.List;

import static com.graphhopper.util.Parameters.Details.*;

/**
 * Generates a list of PathDetailsBuilder from a List of PathDetail names
 *
 * @author Robin Boldt
 */
public class PathDetailsBuilderFactory {

    public List<PathDetailsBuilder> createPathDetailsBuilders(List<String> requestedPathDetails, EncodedValueLookup evl, Weighting weighting, Graph graph) {
        List<PathDetailsBuilder> builders = new ArrayList<>();

        if (requestedPathDetails.contains(AVERAGE_SPEED))
            builders.add(new AverageSpeedDetails(weighting));

        if (requestedPathDetails.contains(STREET_NAME))
            builders.add(new StreetNameDetails());

        if (requestedPathDetails.contains(EDGE_ID))
            builders.add(new EdgeIdDetails());

        if (requestedPathDetails.contains(EDGE_KEY))
            builders.add(new EdgeKeyDetails());

        if (requestedPathDetails.contains(TIME))
            builders.add(new TimeDetails(weighting));

        if (requestedPathDetails.contains(WEIGHT))
            builders.add(new WeightDetails(weighting));

        if (requestedPathDetails.contains(DISTANCE))
            builders.add(new DistanceDetails());

<<<<<<< HEAD
        if (requestedPathDetails.contains(INTERSECTION))
            builders.add(new IntersectionDetails(graph, weighting));

        for (String checkSuffix : requestedPathDetails) {
            if (checkSuffix.endsWith(getKey("", "priority")) && evl.hasEncodedValue(checkSuffix))
                builders.add(new DecimalDetails(checkSuffix, evl.getDecimalEncodedValue(checkSuffix)));
        }

        for (String key : Arrays.asList(MaxSpeed.KEY, MaxWidth.KEY, MaxHeight.KEY, MaxWeight.KEY,
                MaxAxleLoad.KEY, MaxLength.KEY)) {
            if (requestedPathDetails.contains(key) && evl.hasEncodedValue(key))
                builders.add(new DecimalDetails(key, evl.getDecimalEncodedValue(key)));
        }

        for (String key : Arrays.asList(Roundabout.KEY, RoadClassLink.KEY, GetOffBike.KEY, "car_access", "bike_access")) {
            if (requestedPathDetails.contains(key) && evl.hasEncodedValue(key))
                builders.add(new BooleanDetails(key, evl.getBooleanEncodedValue(key)));
        }

        for (String key : Arrays.asList(RoadClass.KEY, RoadEnvironment.KEY, Surface.KEY, Smoothness.KEY, RoadAccess.KEY,
                BikeNetwork.KEY, FootNetwork.KEY, Toll.KEY, TrackType.KEY, Hazmat.KEY, HazmatTunnel.KEY,
                HazmatWater.KEY, Country.KEY)) {
            if (requestedPathDetails.contains(key) && evl.hasEncodedValue(key))
                builders.add(new EnumDetails<>(key, evl.getEnumEncodedValue(key, Enum.class)));
        }

        for (String key : Arrays.asList(MtbRating.KEY, HikeRating.KEY, HorseRating.KEY, Lanes.KEY)) {
            if (requestedPathDetails.contains(key) && evl.hasEncodedValue(key))
                builders.add(new IntDetails(key, evl.getIntEncodedValue(key)));
=======
        for (String pathDetail : requestedPathDetails) {
            if (!evl.hasEncodedValue(pathDetail)) continue; // path details like "time" won't be found

            EncodedValue ev = evl.getEncodedValue(pathDetail, EncodedValue.class);
            if (ev instanceof DecimalEncodedValue)
                builders.add(new DecimalDetails(pathDetail, (DecimalEncodedValue) ev));
            else if (ev instanceof BooleanEncodedValue)
                builders.add(new BooleanDetails(pathDetail, (BooleanEncodedValue) ev));
            else if (ev instanceof EnumEncodedValue)
                builders.add(new EnumDetails<>(pathDetail, (EnumEncodedValue) ev));
            else if (ev instanceof StringEncodedValue)
                builders.add(new StringDetails(pathDetail, (StringEncodedValue) ev));
            else if (ev instanceof IntEncodedValue)
                builders.add(new IntDetails(pathDetail, (IntEncodedValue) ev));
            else throw new IllegalArgumentException("unknown EncodedValue class " + ev.getClass().getName());
>>>>>>> eca4de06
        }

        if (requestedPathDetails.size() != builders.size()) {
            throw new IllegalArgumentException("You requested the details " + requestedPathDetails + " but we could only find " + builders);
        }

        return builders;
    }
}<|MERGE_RESOLUTION|>--- conflicted
+++ resolved
@@ -57,37 +57,9 @@
         if (requestedPathDetails.contains(DISTANCE))
             builders.add(new DistanceDetails());
 
-<<<<<<< HEAD
         if (requestedPathDetails.contains(INTERSECTION))
             builders.add(new IntersectionDetails(graph, weighting));
 
-        for (String checkSuffix : requestedPathDetails) {
-            if (checkSuffix.endsWith(getKey("", "priority")) && evl.hasEncodedValue(checkSuffix))
-                builders.add(new DecimalDetails(checkSuffix, evl.getDecimalEncodedValue(checkSuffix)));
-        }
-
-        for (String key : Arrays.asList(MaxSpeed.KEY, MaxWidth.KEY, MaxHeight.KEY, MaxWeight.KEY,
-                MaxAxleLoad.KEY, MaxLength.KEY)) {
-            if (requestedPathDetails.contains(key) && evl.hasEncodedValue(key))
-                builders.add(new DecimalDetails(key, evl.getDecimalEncodedValue(key)));
-        }
-
-        for (String key : Arrays.asList(Roundabout.KEY, RoadClassLink.KEY, GetOffBike.KEY, "car_access", "bike_access")) {
-            if (requestedPathDetails.contains(key) && evl.hasEncodedValue(key))
-                builders.add(new BooleanDetails(key, evl.getBooleanEncodedValue(key)));
-        }
-
-        for (String key : Arrays.asList(RoadClass.KEY, RoadEnvironment.KEY, Surface.KEY, Smoothness.KEY, RoadAccess.KEY,
-                BikeNetwork.KEY, FootNetwork.KEY, Toll.KEY, TrackType.KEY, Hazmat.KEY, HazmatTunnel.KEY,
-                HazmatWater.KEY, Country.KEY)) {
-            if (requestedPathDetails.contains(key) && evl.hasEncodedValue(key))
-                builders.add(new EnumDetails<>(key, evl.getEnumEncodedValue(key, Enum.class)));
-        }
-
-        for (String key : Arrays.asList(MtbRating.KEY, HikeRating.KEY, HorseRating.KEY, Lanes.KEY)) {
-            if (requestedPathDetails.contains(key) && evl.hasEncodedValue(key))
-                builders.add(new IntDetails(key, evl.getIntEncodedValue(key)));
-=======
         for (String pathDetail : requestedPathDetails) {
             if (!evl.hasEncodedValue(pathDetail)) continue; // path details like "time" won't be found
 
@@ -103,7 +75,6 @@
             else if (ev instanceof IntEncodedValue)
                 builders.add(new IntDetails(pathDetail, (IntEncodedValue) ev));
             else throw new IllegalArgumentException("unknown EncodedValue class " + ev.getClass().getName());
->>>>>>> eca4de06
         }
 
         if (requestedPathDetails.size() != builders.size()) {
