--- conflicted
+++ resolved
@@ -23,20 +23,14 @@
             <version>${project.parent.version}</version>
         </dependency>
         <dependency>
-<<<<<<< HEAD
             <groupId>com.fasterxml.jackson.core</groupId>
             <artifactId>jackson-core</artifactId>
-            <version>2.9.5</version>
+            <version>${jackson.version}</version>
         </dependency>
         <dependency>
             <groupId>com.fasterxml.jackson.core</groupId>
             <artifactId>jackson-databind</artifactId>
-            <version>2.9.5</version>
-=======
-            <groupId>io.dropwizard</groupId>
-            <artifactId>dropwizard-jackson</artifactId>
-            <version>${dropwizard.version}</version>
->>>>>>> 59807420
+            <version>${jackson.version}</version>
         </dependency>
         <dependency>
             <groupId>com.bedatadriven</groupId>
