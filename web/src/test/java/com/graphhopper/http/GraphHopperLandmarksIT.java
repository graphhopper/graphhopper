--- conflicted
+++ resolved
@@ -65,29 +65,18 @@
     }
 
     @Test
-<<<<<<< HEAD
-    public void testSimpleQuery() throws Exception {
-        final Response response = app.client().target("http://localhost:8080/route?" + "point=55.99022,29.129734&point=56.001069,29.150848").request().buildGet().invoke();
+    public void testQueries() throws Exception {
+        Response response = app.client().target("http://localhost:8080/route?point=55.99022,29.129734&point=56.001069,29.150848").request().buildGet().invoke();
         assertEquals(200, response.getStatus());
         JsonNode json = response.readEntity(JsonNode.class);
-=======
-    public void testQueries() throws Exception {
-        JsonNode json = query("point=55.99022,29.129734&point=56.001069,29.150848", 200);
->>>>>>> 69878067
         JsonNode path = json.get("paths").get(0);
         double distance = path.get("distance").asDouble();
         assertEquals("distance wasn't correct:" + distance, 1870, distance, 100);
 
-        json = query("point=55.99022,29.129734&point=56.001069,29.150848&ch.disable=true", 200);
+        response = app.client().target("http://localhost:8080/route?point=55.99022,29.129734&point=56.001069,29.150848&ch.disable=true").request().buildGet().invoke();
+        json = response.readEntity(JsonNode.class);
         distance = json.get("paths").get(0).get("distance").asDouble();
         assertEquals("distance wasn't correct:" + distance, 1870, distance, 100);
-
-        GraphHopper hopper = getInstance(GraphHopper.class);
-        hopper.getLMFactoryDecorator().setDisablingAllowed(true);
-        json = query("point=55.99022,29.129734&point=56.001069,29.150848&ch.disable=true&lm.disable=true", 200);
-        distance = json.get("paths").get(0).get("distance").asDouble();
-        assertEquals("distance wasn't correct:" + distance, 1870, distance, 100);
-        hopper.getLMFactoryDecorator().setDisablingAllowed(false);
     }
 
     @Test
