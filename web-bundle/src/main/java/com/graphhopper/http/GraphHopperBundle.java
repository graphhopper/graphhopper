--- conflicted
+++ resolved
@@ -258,11 +258,8 @@
         environment.jersey().register(MVTResource.class);
         environment.jersey().register(NearestResource.class);
         environment.jersey().register(RouteResource.class);
-<<<<<<< HEAD
+        environment.jersey().register(CustomWeightingRouteResource.class);
         environment.jersey().register(OptimizeRouteResource.class);
-=======
-        environment.jersey().register(CustomWeightingRouteResource.class);
->>>>>>> 18e89feb
         environment.jersey().register(IsochroneResource.class);
         if (configuration.getGraphHopperConfiguration().has("gtfs.file")) {
             // These are pt-specific implementations of /route and /isochrone, but the same API.
@@ -281,13 +278,10 @@
         environment.jersey().register(SPTResource.class);
         environment.jersey().register(I18NResource.class);
         environment.jersey().register(InfoResource.class);
-<<<<<<< HEAD
-        environment.jersey().register(MultiPartFeature.class);
-        environment.healthChecks().register("graphhopper", new GraphHopperHealthCheck(graphHopperManaged.getGraphHopper()));
-=======
         environment.healthChecks().register("graphhopper", new GraphHopperHealthCheck(graphHopper));
         environment.jersey().register(environment.healthChecks());
         environment.jersey().register(HealthcheckResource.class);
->>>>>>> 18e89feb
+        environment.jersey().register(MultiPartFeature.class);
+        environment.healthChecks().register("graphhopper", new GraphHopperHealthCheck(graphHopperManaged.getGraphHopper()));
     }
 }