global.d3 = require('d3');
var Flatpickr = require('flatpickr');
require('flatpickr/dist/l10n');

var L = require('leaflet');
require('leaflet-contextmenu');
require('leaflet-loading');
require('leaflet.heightgraph');
var moment = require('moment');
require('./lib/leaflet_numbered_markers.js');

global.jQuery = require('jquery');
global.$ = global.jQuery;
require('./lib/jquery-ui-custom-1.12.0.min.js');
require('./lib/jquery.history.js');
require('./lib/jquery.autocomplete.js');

var ghenv = require("./config/options.js").options;
console.log(ghenv.environment);

var GHInput = require('./graphhopper/GHInput.js');
var GHRequest = require('./graphhopper/GHRequest.js');
var host = ghenv.routing.host;
if (!host) {
    if (location.port === '') {
        host = location.protocol + '//' + location.hostname;
    } else {
        host = location.protocol + '//' + location.hostname + ":" + location.port;
    }
}

var AutoComplete = require('./autocomplete.js');
if (ghenv.environment === 'development') {
    var autocomplete = AutoComplete.prototype.createStub();
} else {
    var autocomplete = new AutoComplete(ghenv.geocoding.host, ghenv.geocoding.api_key);
}

var mapLayer = require('./map.js');
var nominatim = require('./nominatim.js');
var routeManipulation = require('./routeManipulation.js');
var gpxExport = require('./gpxexport.js');
var messages = require('./messages.js');
var translate = require('./translate.js');
var customModelEditor = require('../../../../../js/custom-model-editor/dist/index.js');

var format = require('./tools/format.js');
var urlTools = require('./tools/url.js');
var tileLayers = require('./config/tileLayers.js');
if(ghenv.with_tiles)
   tileLayers.enableVectorTiles();

var debug = false;
var ghRequest = new GHRequest(host, ghenv.routing.api_key);
var bounds = {};
var metaVersionInfo;

// usage: log('inside coolFunc',this,arguments);
// http://paulirish.com/2009/log-a-lightweight-wrapper-for-consolelog/
if (global.window) {
    window.log = function () {
        log.history = log.history || [];   // store logs to an array for reference
        log.history.push(arguments);
        if (this.console && debug) {
            console.log(Array.prototype.slice.call(arguments));
        }
    };
}

$(document).ready(function (e) {
    // fixing cross domain support e.g in Opera
    jQuery.support.cors = true;

    gpxExport.addGpxExport(ghRequest);
    // we start without encoded values, they will be loaded later
    var cmEditor = customModelEditor.create({}, function (element) {
        $("#custom-model-editor").append(element);
    });
    // todo: the idea was to highlight everything so if we start typing the example is overwritten. But unfortunately
    // this does not work. And not even sure this is so useful?
    showCustomModelExample();
    cmEditor.validListener = function(valid) {
        $("#custom-model-search-button").prop('disabled', !valid);
    };
    $("#custom-model-button").click(function() {
        $("#custom-model-box").toggle();
        // avoid default action, so use a different search button
        $("#searchButton").toggle();
        mapLayer.adjustMapSize();
        cmEditor.cm.refresh();
        cmEditor.cm.focus();
        cmEditor.cm.setCursor(cmEditor.cm.lineCount())
    });
    function showCustomModelExample() {
        cmEditor.value =
            "{"
            + "\n \"speed\": ["
            + "\n  {"
            + "\n   \"if\": \"road_class == MOTORWAY\","
            + "\n   \"multiply_by\": 0.8"
            + "\n  }"
            + "\n ],"
            + "\n \"priority\": ["
            + "\n  {"
            + "\n   \"if\": \"road_environment == TUNNEL\","
            + "\n   \"multiply_by\": 0.0"
            + "\n  },"
            + "\n  {"
            + "\n   \"if\": \"max_weight < 3\","
            + "\n   \"multiply_by\": 0.0"
            + "\n  }"
            + "\n ]"
            + "\n}";
        cmEditor.cm.focus();
        cmEditor.cm.setCursor(0);
        cmEditor.cm.execCommand('selectAll');
        cmEditor.cm.refresh();
    }
    $("#custom-model-example").click(function() {
        showCustomModelExample();
        return false;
    });

    var sendCustomData = function() {
       mapLayer.clearElevation();
       mapLayer.clearLayers();
       flagAll();

       var infoDiv = $("#info");
       infoDiv.empty();
       infoDiv.show();
       var routeResultsDiv = $("<div class='route_results'/>");
       infoDiv.append(routeResultsDiv);
       routeResultsDiv.html('<img src="img/indicator.gif"/> Search Route ...');

       var points = [];
       for(var idx = 0; idx < ghRequest.route.size(); idx++) {
           var point = ghRequest.route.getIndex(idx);
           if (point.isResolved()) {
               points.push([point.lng, point.lat]);
           } else {
               routeResultsDiv.html("Unresolved points");
               return;
           }
       }

       var customModel = cmEditor.jsonObj;
       if (customModel === null) {
           routeResultsDiv.html("Invalid custom model");
           return;
       }

<<<<<<< HEAD
       var request = {
           points: points,
           points_encoded: false,
           elevation: ghRequest.api_params.elevation,
           profile: ghRequest.api_params.profile,
           custom_model: customModel
           // todo: add disable ch?!
           // todonow: should we allow adding parameters like details via the custom model box (at least via ctrl+enter)?
           // or maybe just take them from the url?
       }
=======
       jsonModel.points = points;
       jsonModel.points_encoded = false;
       jsonModel.elevation = ghRequest.api_params.elevation;
       jsonModel.profile = ghRequest.api_params.profile;
       const details = cmEditor.getUsedCategories();
       details.push('average_speed');
       details.push('distance');
       details.push('time');
       jsonModel.details = details;
       var request = JSON.stringify(jsonModel);

>>>>>>> c33aede0
       $.ajax({
           url: host + "/route",
           type: "POST",
           contentType: 'application/json; charset=utf-8',
           dataType: "json",
           data: JSON.stringify(request),
           success: createRouteCallback(ghRequest, routeResultsDiv, "", true),
           error: function(err) {
               routeResultsDiv.html("Error response: cannot process input");
               var json = JSON.parse(err.responseText);
               createRouteCallback(ghRequest, routeResultsDiv, "", true)(json);
           }
        });
    };

    // todo: prevent this as long as custom model is invalid?
    // so far it is useful so we can send the request regardless of the invalidation
    cmEditor.setExtraKey('Ctrl-Enter', sendCustomData);
    $("#custom-model-search-button").click(sendCustomData);

    if (isProduction())
        $('#hosting').show();

    var History = window.History;
    if (History.enabled) {
        History.Adapter.bind(window, 'statechange', function () {
            // No need for workaround?
            // Chrome and Safari always emit a popstate event on page load, but Firefox doesn’t
            // https://github.com/defunkt/jquery-pjax/issues/143#issuecomment-6194330

            var state = History.getState();
            console.log(state);
            initFromParams(state.data, true);
        });
    }

    $('#locationform').submit(function (e) {
        // no page reload
        e.preventDefault();
        mySubmit();
    });

    var urlParams = urlTools.parseUrlWithHisto();

    var customURL = urlParams.load_custom;
    if(urlParams.load_custom)
        $("#custom-model-button").click();
    if(customURL && ghenv.environment === 'development')
        $.ajax(customURL).
            done(function(data) { cmEditor.value = data; $("#custom-model-search-button").click(); }).
            fail(function(err)  { console.log("Cannot load custom URL " + customURL); });

    $.when(ghRequest.fetchTranslationMap(urlParams.locale), ghRequest.getInfo())
            .then(function (arg1, arg2) {
                // init translation retrieved from first call (fetchTranslationMap)
                var translations = arg1[0];
                autocomplete.setLocale(translations.locale);
                ghRequest.setLocale(translations.locale);
                translate.init(translations);

                // init bounding box from getInfo result
                var json = arg2[0];
                var tmp = json.bbox;
                bounds.initialized = true;
                bounds.minLon = tmp[0];
                bounds.minLat = tmp[1];
                bounds.maxLon = tmp[2];
                bounds.maxLat = tmp[3];
                nominatim.setBounds(bounds);
                var profilesDiv = $("#profiles");

                function createButton(profile, hide) {
                    var vehicle = profile.vehicle;
                    var profileName = profile.name;
                    var button = $("<button class='vehicle-btn' title='" + profileDisplayName(profileName) + "'/>");
                    if (hide)
                        button.hide();

                    button.attr('id', profileName);
                    button.html("<img src='img/" + vehicle.toLowerCase() + ".png' alt='" + profileDisplayName(profileName) + "'></img>");
                    button.click(function () {
                        ghRequest.setProfile(profileName);
                        ghRequest.removeLegacyParameters();
                        resolveAll();
                        if (ghRequest.route.isResolved())
                          routeLatLng(ghRequest);
                    });
                    return button;
                }

                if (json.profiles) {
                    var profiles = json.profiles;
                    // first sort alphabetically to maintain a consistent order, then move certain elements to front/back
                    profiles.sort(function (a, b) {
                         return a.vehicle < b.vehicle ? -1 : a.vehicle > b.vehicle ? 1 : 0;
                    });
                    // the desired order is car,foot,bike,<others>,motorcycle
                    var firstVehicles = ["car", "foot", "bike"];
                    for (var i=firstVehicles.length-1; i>=0; --i) {
                        profiles = moveToFront(profiles, function(p) { return p.vehicle === firstVehicles[i]; });
                    }
                    var lastVehicles = ["mtb", "motorcycle"];
                    for (var i=0; i<lastVehicles.length; ++i) {
                        profiles = moveToFront(profiles, function(p) { return p.vehicle !== lastVehicles[i]; });
                    }
                    ghRequest.profiles = profiles;
                    ghRequest.setElevation(json.elevation);

                    // only show all profiles if the url already specifies an existing profile that is not amongst the 'firstVehicles'
                    var urlProfile = profiles.find(function (profile) { return urlParams.profile && profile.name === urlParams.profile; });
                    var showAllProfiles = urlProfile && firstVehicles.indexOf(urlProfile.vehicle) >= 0;
                    if (profiles.length > 0)
                        ghRequest.setProfile(profiles[0].name);

                    var numVehiclesWhenCollapsed = 3;
                    var hiddenVehicles = [];
                    for (var i = 0; i < profiles.length; ++i) {
                        var btn = createButton(profiles[i], !showAllProfiles && i >= numVehiclesWhenCollapsed);
                        profilesDiv.append(btn);
                        if (i >= numVehiclesWhenCollapsed)
                            hiddenVehicles.push(btn);
                    }

                    if (!showAllProfiles && profiles.length > numVehiclesWhenCollapsed) {
                        var moreBtn = $("<a id='more-vehicle-btn'> ...</a>").click(function () {
                            moreBtn.hide();
                            for (var i in hiddenVehicles) {
                                hiddenVehicles[i].show();
                            }
                        });
                        profilesDiv.append($("<a class='vehicle-info-link' href='https://docs.graphhopper.com/#section/Map-Data-and-Routing-Profiles/OpenStreetMap'>?</a>"));
                        profilesDiv.append(moreBtn);
                    }
                }
                $("button#" + profiles[0].name).addClass("selectprofile");

                metaVersionInfo = messages.extractMetaVersionInfo(json);
                // a very simplistic helper system that shows the possible entries and encoded values
                if(json.encoded_values) {
                    const categories = {};
                    Object.keys(json.encoded_values).forEach((k) => {
                        const v = json.encoded_values[k];
                        if (v.length == 2 && v[0] === 'true' && v[1] === 'false') {
                            categories[k] = {type: 'boolean'};
                        } else if (v.length === 2 && v[0] === '>number' && v[1] === '<number') {
                            categories[k] = {type: 'numeric'};
                        } else {
                            categories[k] = {type: 'enum', values: v.sort()};
                        }
                    });
                    cmEditor.categories = categories;
                }

                mapLayer.initMap(bounds, setStartCoord, setIntermediateCoord, setEndCoord, urlParams.layer, urlParams.use_miles);

                // execute query
                initFromParams(urlParams, true);

                checkInput();
            }, function (err) {
                console.log(err);
                $('#error').html('GraphHopper API offline? <a href="http://graphhopper.com/maps/">Refresh</a>' + '<br/>Status: ' + err.statusText + '<br/>' + host);

                bounds = {
                    "minLon": -180,
                    "minLat": -90,
                    "maxLon": 180,
                    "maxLat": 90
                };
                nominatim.setBounds(bounds);
                mapLayer.initMap(bounds, setStartCoord, setIntermediateCoord, setEndCoord, urlParams.layer, urlParams.use_miles);
            });

    var language_code = urlParams.locale && urlParams.locale.split('-', 1)[0];
    if (language_code != 'en') {
        // A few language codes are different in GraphHopper and Flatpickr.
        var flatpickr_locale;
        switch (language_code) {
            case 'ca':  // Catalan
                flatpickr_locale = 'cat';
                break;
            case 'el':  // Greek
                flatpickr_locale = 'gr';
                break;
            default:
                flatpickr_locale = language_code;
        }
        if (Flatpickr.l10ns.hasOwnProperty(flatpickr_locale)) {
            Flatpickr.localize(Flatpickr.l10ns[flatpickr_locale]);
        }
    }

    $(window).resize(function () {
        mapLayer.adjustMapSize();
    });
    $("#locationpoints").sortable({
        items: ".pointDiv",
        cursor: "n-resize",
        containment: "parent",
        handle: ".pointFlag",
        update: function (event, ui) {
            var origin_index = $(ui.item[0]).data('index');
            sortable_items = $("#locationpoints > div.pointDiv");
            $(sortable_items).each(function (index) {
                var data_index = $(this).data('index');
                if (origin_index === data_index) {
                    //log(data_index +'>'+ index);
                    ghRequest.route.move(data_index, index);
                    if (!routeIfAllResolved())
                        checkInput();
                    return false;
                }
            });
        }
    });

    $('#locationpoints > div.pointAdd').click(function () {
        ghRequest.route.add(new GHInput());
        checkInput();
    });

    checkInput();
});

function profileDisplayName(profileName) {
   // custom profile names like 'my_car' cannot be translated and will be returned like 'web.my_car', so we remove
   // the 'web.' prefix in this case
   return translate.tr(profileName).replace("web.", "");
}

/**
 * Takes an array and returns another array with the same elements but sorted such that all elements matching the given
 * condition come first.
 */
function moveToFront(arr, condition) {
    return arr.filter(condition).concat(arr.filter(function (e) { return !condition(e); }))
}

function initFromParams(params, doQuery) {
    ghRequest.init(params);

    var flatpickr = new Flatpickr(document.getElementById("input_date_0"), {
        defaultDate: new Date(),
        allowInput: true, /* somehow then does not sync!? */
        minuteIncrement: 15,
        time_24hr: true,
        enableTime: true
    });
    if (ghRequest.isPublicTransit())
        $(".time_input").show();
    else
        $(".time_input").hide();
    if (ghRequest.getEarliestDepartureTime()) {
        flatpickr.setDate(ghRequest.getEarliestDepartureTime());
    }

    var count = 0;
    var singlePointIndex;
    if (params.point)
        for (var key = 0; key < params.point.length; key++) {
            if (params.point[key] !== "") {
                count++;
                singlePointIndex = key;
            }
        }

    var routeNow = params.point && count >= 2;
    if (routeNow) {
        resolveCoords(params.point, doQuery);
    } else if (params.point && count === 1) {
        ghRequest.route.set(params.point[singlePointIndex], singlePointIndex, true);
        resolveIndex(singlePointIndex).done(function () {
            mapLayer.focus(ghRequest.route.getIndex(singlePointIndex), 15, singlePointIndex);
        });
    }
}

function resolveCoords(pointsAsStr, doQuery) {
    for (var i = 0, l = pointsAsStr.length; i < l; i++) {
        var pointStr = pointsAsStr[i];
        var coords = ghRequest.route.getIndex(i);
        if (!coords || pointStr !== coords.input || !coords.isResolved())
            ghRequest.route.set(pointStr, i, true);
    }

    checkInput();

    if (ghRequest.route.isResolved()) {
        resolveAll();
        routeLatLng(ghRequest, doQuery);
    } else {
        // at least one text input from user -> wait for resolve as we need the coord for routing
        $.when.apply($, resolveAll()).done(function () {
            routeLatLng(ghRequest, doQuery);
        });
    }
}

var FROM = 'from', TO = 'to';
function getToFrom(index) {
    if (index === 0)
        return FROM;
    else if (index === (ghRequest.route.size() - 1))
        return TO;
    return -1;
}

function checkInput() {
    var template = $('#pointTemplate').html(),
            len = ghRequest.route.size();

    // remove deleted points
    if ($('#locationpoints > div.pointDiv').length > len) {
        $('#locationpoints > div.pointDiv:gt(' + (len - 1) + ')').remove();
    }

    // properly unbind previously click handlers
    $("#locationpoints .pointDelete").off();

    var deleteClickHandler = function () {
        var index = $(this).parent().data('index');
        ghRequest.route.removeSingle(index);
        mapLayer.clearLayers();
        checkInput();
        routeLatLng(ghRequest, false);
    };

    // console.log("## new checkInput");
    for (var i = 0; i < len; i++) {
        var div = $('#locationpoints > div.pointDiv').eq(i);
        // console.log(div.length + ", index:" + i + ", len:" + len);
        if (div.length === 0) {
            $('#locationpoints > div.pointAdd').before(translate.nanoTemplate(template, {id: i}));
            div = $('#locationpoints > div.pointDiv').eq(i);
        }

        var toFrom = getToFrom(i);
        div.data("index", i);
        div.find(".pointFlag").attr("src",
                (toFrom === FROM) ? 'img/marker-small-green.png' :
                ((toFrom === TO) ? 'img/marker-small-red.png' : 'img/marker-small-blue.png'));
        if (len > 2) {
            div.find(".pointDelete").click(deleteClickHandler).prop('disabled', false).removeClass('ui-state-disabled');
        } else {
            div.find(".pointDelete").prop('disabled', true).addClass('ui-state-disabled');
        }

        autocomplete.showListForIndex(ghRequest, routeIfAllResolved, i);
        if (translate.isI18nIsInitialized()) {
            var input = div.find(".pointInput");
            if (i === 0)
                $(input).attr("placeholder", translate.tr("from_hint"));
            else if (i === (len - 1))
                $(input).attr("placeholder", translate.tr("to_hint"));
            else
                $(input).attr("placeholder", translate.tr("via_hint"));
        }
    }
}

function setToStart(e) {
    var latlng = e.relatedTarget.getLatLng(),
            index = ghRequest.route.getIndexByCoord(latlng);
    ghRequest.route.move(index, 0);
    routeIfAllResolved();
}

function setToEnd(e) {
    var latlng = e.relatedTarget.getLatLng(),
            index = ghRequest.route.getIndexByCoord(latlng);
    ghRequest.route.move(index, -1);
    routeIfAllResolved();
}

function setStartCoord(e) {
    ghRequest.route.set(e.latlng.wrap(), 0);
    resolveFrom();
    routeIfAllResolved();
}

function setIntermediateCoord(e) {
    var routeLayers = mapLayer.getSubLayers("route");
    var routeSegments = routeLayers.map(function (rl) {
        return {
            coordinates: rl.getLatLngs(),
            wayPoints: rl.feature.properties.snapped_waypoints.coordinates.map(function (wp) {
                return L.latLng(wp[1], wp[0]);
            })
        };
    });
    var index = routeManipulation.getIntermediatePointIndex(routeSegments, e.latlng);
    ghRequest.route.add(e.latlng.wrap(), index);
    ghRequest.do_zoom = false;
    resolveIndex(index);
    routeIfAllResolved();
}

function deleteCoord(e) {
    var latlng = e.relatedTarget.getLatLng();
    ghRequest.route.removeSingle(latlng);
    mapLayer.clearLayers();
    routeLatLng(ghRequest, false);
}

function setEndCoord(e) {
    var index = ghRequest.route.size() - 1;
    ghRequest.route.set(e.latlng.wrap(), index);
    resolveTo();
    routeIfAllResolved();
}

function routeIfAllResolved(doQuery) {
    if (ghRequest.route.isResolved()) {
        routeLatLng(ghRequest, doQuery);
        return true;
    }
    return false;
}

function setFlag(coord, index) {
    if (coord.lat) {
        var toFrom = getToFrom(index);
        // intercept openPopup
        var marker = mapLayer.createMarker(index, coord, setToEnd, setToStart, deleteCoord, ghRequest);
        marker._openPopup = marker.openPopup;
        marker.openPopup = function () {
            var latlng = this.getLatLng(),
                    locCoord = ghRequest.route.getIndexFromCoord(latlng),
                    content;
            if (locCoord.resolvedList && locCoord.resolvedList[0] && locCoord.resolvedList[0].locationDetails) {
                var address = locCoord.resolvedList[0].locationDetails;
                content = format.formatAddress(address);
                // at last update the content and update
                this._popup.setContent(content).update();
            }
            this._openPopup();
        };
        var _tempItem = {
            text: translate.tr('set_start'),
            icon: './img/marker-small-green.png',
            callback: setToStart,
            index: 1
        };
        if (toFrom === -1)
            marker.options.contextmenuItems.push(_tempItem); // because the Mixin.ContextMenu isn't initialized
        marker.on('dragend', function (e) {
            mapLayer.clearLayers();
            // inconsistent leaflet API: event.target.getLatLng vs. mouseEvent.latlng?
            var latlng = e.target.getLatLng();
            autocomplete.hide();
            ghRequest.route.getIndex(index).setCoord(latlng.lat, latlng.lng);
            resolveIndex(index);
            // do not wait for resolving and avoid zooming when dragging
            ghRequest.do_zoom = false;
            routeLatLng(ghRequest, false);
        });
    }
}

function resolveFrom() {
    return resolveIndex(0);
}

function resolveTo() {
    return resolveIndex((ghRequest.route.size() - 1));
}

function resolveIndex(index) {
    if(!ghRequest.route.getIndex(index))
        return;
    setFlag(ghRequest.route.getIndex(index), index);
    if (index === 0) {
        if (!ghRequest.to.isResolved())
            mapLayer.setDisabledForMapsContextMenu('start', true);
        else
            mapLayer.setDisabledForMapsContextMenu('start', false);
    } else if (index === (ghRequest.route.size() - 1)) {
        if (!ghRequest.from.isResolved())
            mapLayer.setDisabledForMapsContextMenu('end', true);
        else
            mapLayer.setDisabledForMapsContextMenu('end', false);
    }

    return nominatim.resolve(index, ghRequest.route.getIndex(index));
}

function resolveAll() {
    var ret = [];
    for (var i = 0, l = ghRequest.route.size(); i < l; i++) {
        ret[i] = resolveIndex(i);
    }

    if(ghRequest.isPublicTransit())
        ghRequest.setEarliestDepartureTime(
            moment($("#input_date_0").val(), 'YYYY-MM-DD HH:mm').toISOString());

    return ret;
}

function flagAll() {
    for (var i = 0, l = ghRequest.route.size(); i < l; i++) {
        setFlag(ghRequest.route.getIndex(i), i);
    }
}

function createRouteCallback(request, routeResultsDiv, urlForHistory, doZoom) {
    return function (json) {
       routeResultsDiv.html("");
       if (json.message) {
           var tmpErrors = json.message;
           console.log(tmpErrors);
           if (json.hints) {
               for (var m = 0; m < json.hints.length; m++) {
                   routeResultsDiv.append("<div class='error'>" + json.hints[m].message + "</div>");
               }
           } else {
               routeResultsDiv.append("<div class='error'>" + tmpErrors + "</div>");
           }
           return;
       }

       function createClickHandler(geoJsons, currentLayerIndex, tabHeader, oneTab, hasElevation, details) {
           return function () {

               var currentGeoJson = geoJsons[currentLayerIndex];
               mapLayer.eachLayer(function (layer) {
                   // skip markers etc
                   if (!layer.setStyle)
                       return;

                   var doHighlight = layer.feature === currentGeoJson;
                   layer.setStyle(doHighlight ? highlightRouteStyle : alternativeRouteStye);
                   if (doHighlight) {
                       if (!L.Browser.ie && !L.Browser.opera)
                           layer.bringToFront();
                   }
               });

               if (hasElevation) {
                   mapLayer.clearElevation();
                   mapLayer.addElevation(currentGeoJson, details);
               }

               headerTabs.find("li").removeClass("current");
               routeResultsDiv.find("div").removeClass("current");

               tabHeader.addClass("current");
               oneTab.addClass("current");
           };
       }

       var headerTabs = $("<ul id='route_result_tabs'/>");
       if (json.paths.length > 1) {
           routeResultsDiv.append(headerTabs);
           routeResultsDiv.append("<div class='clear'/>");
       }

       // the routing layer uses the geojson properties.style for the style, see map.js
       var defaultRouteStyle = {color: "#00cc33", "weight": 5, "opacity": 0.6};
       var highlightRouteStyle = {color: "#00cc33", "weight": 6, "opacity": 0.8};
       var alternativeRouteStye = {color: "darkgray", "weight": 6, "opacity": 0.8};
       var geoJsons = [];
       var firstHeader;

       // Create buttons to toggle between SI and imperial units.
       var createUnitsChooserButtonClickHandler = function (useMiles) {
           return function () {
               mapLayer.updateScale(useMiles);
               ghRequest.useMiles = useMiles;
               resolveAll();
               if (ghRequest.route.isResolved())
                 routeLatLng(ghRequest);
           };
       };

       if(json.paths.length > 0 && json.paths[0].points_order) {
           mapLayer.clearLayers();
           var po = json.paths[0].points_order;
           for (var i = 0; i < po.length; i++) {
               setFlag(ghRequest.route.getIndex(po[i]), i);
           }
       }

       for (var pathIndex = 0; pathIndex < json.paths.length; pathIndex++) {
           var tabHeader = $("<li>").append((pathIndex + 1) + "<img class='alt_route_img' src='img/alt_route.png'/>");
           if (pathIndex === 0)
               firstHeader = tabHeader;

           headerTabs.append(tabHeader);
           var path = json.paths[pathIndex];
           var style = (pathIndex === 0) ? defaultRouteStyle : alternativeRouteStye;

           var geojsonFeature = {
               "type": "Feature",
               "geometry": path.points,
               "properties": {
                   "style": style,
                   name: "route",
                   snapped_waypoints: path.snapped_waypoints
               }
           };

           geoJsons.push(geojsonFeature);
           mapLayer.addDataToRoutingLayer(geojsonFeature);
           var oneTab = $("<div class='route_result_tab'>");
           routeResultsDiv.append(oneTab);
           tabHeader.click(createClickHandler(geoJsons, pathIndex, tabHeader, oneTab, request.hasElevation(), path.details));

           var routeInfo = $("<div class='route_description'>");
           if (path.description && path.description.length > 0) {
               routeInfo.text(path.description);
               routeInfo.append("<br/>");
           }

           var tempDistance = translate.createDistanceString(path.distance, request.useMiles);
           var tempRouteInfo;
           if(request.isPublicTransit()) {
               var tempArrTime = moment(ghRequest.getEarliestDepartureTime())
                                       .add(path.time, 'milliseconds')
                                       .format('LT');
               if(path.transfers >= 0)
                   tempRouteInfo = translate.tr("pt_route_info", [tempArrTime, path.transfers, tempDistance]);
               else
                   tempRouteInfo = translate.tr("pt_route_info_walking", [tempArrTime, tempDistance]);
           } else {
               var tmpDuration = translate.createTimeString(path.time);
               tempRouteInfo = translate.tr("route_info", [tempDistance, tmpDuration]);
           }

           routeInfo.append(tempRouteInfo);

           var kmButton = $("<button class='plain_text_button " + (request.useMiles ? "gray" : "") + "'>");
           kmButton.text(translate.tr2("km_abbr"));
           kmButton.click(createUnitsChooserButtonClickHandler(false));

           var miButton = $("<button class='plain_text_button " + (request.useMiles ? "" : "gray") + "'>");
           miButton.text(translate.tr2("mi_abbr"));
           miButton.click(createUnitsChooserButtonClickHandler(true));

           var buttons = $("<span style='float: right;'>");
           buttons.append(kmButton);
           buttons.append('|');
           buttons.append(miButton);

           routeInfo.append(buttons);

           if (request.hasElevation()) {
               routeInfo.append(translate.createEleInfoString(path.ascend, path.descend, request.useMiles));
           }

           routeInfo.append($("<div style='clear:both'/>"));
           oneTab.append(routeInfo);

           if (path.instructions) {
               var instructions = require('./instructions.js');
               oneTab.append(instructions.create(mapLayer, path, urlForHistory, request));
           }

           var detailObj = path.details;
           if(detailObj && request.api_params.debug) {
               // detailKey, would be for example average_speed
               for (var detailKey in detailObj) {
                   var pathDetailsArr = detailObj[detailKey];
                   for (var i = 0; i < pathDetailsArr.length; i++) {
                       var pathDetailObj = pathDetailsArr[i];
                       var firstIndex = pathDetailObj[0];
                       var value = pathDetailObj[2];
                       var lngLat = path.points.coordinates[firstIndex];
                       L.marker([lngLat[1], lngLat[0]], {
                           icon: L.icon({
                               iconUrl: './img/marker-small-blue.png',
                               iconSize: [15, 15]
                           }),
                           draggable: true,
                           autoPan: true
                       }).addTo(mapLayer.getRoutingLayer()).bindPopup(detailKey + ":" + value);
                   }
               }
           }
       }
       // already select best path
       firstHeader.click();

       mapLayer.adjustMapSize();
       // TODO change bounding box on click
       var firstPath = json.paths[0];
       if (firstPath.bbox && doZoom) {
           var minLon = firstPath.bbox[0];
           var minLat = firstPath.bbox[1];
           var maxLon = firstPath.bbox[2];
           var maxLat = firstPath.bbox[3];
           var tmpB = new L.LatLngBounds(new L.LatLng(minLat, minLon), new L.LatLng(maxLat, maxLon));
           mapLayer.fitMapToBounds(tmpB);
       }

       $('.defaulting').each(function (index, element) {
           $(element).css("color", "black");
       });
   }
}

function routeLatLng(request, doQuery) {
    // do_zoom should not show up in the URL but in the request object to avoid zooming for history change
    var doZoom = request.do_zoom;
    request.do_zoom = true;
    request.removeProfileParameterIfLegacyRequest();

    var urlForHistory = request.createHistoryURL() + "&layer=" + tileLayers.activeLayerName;

    // not enabled e.g. if no cookies allowed (?)
    // if disabled we have to do the query and cannot rely on the statechange history event
    if (!doQuery && History.enabled) {
        // 2. important workaround for encoding problems in history.js
        var params = urlTools.parseUrl(urlForHistory);
        console.log(params);
        params.do_zoom = doZoom;
        // force a new request even if we have the same parameters
        params.mathRandom = Math.random();
        History.pushState(params, messages.browserTitle, urlForHistory);
        return;
    }
    var infoDiv = $("#info");
    infoDiv.empty();
    infoDiv.show();
    var routeResultsDiv = $("<div class='route_results'/>");
    infoDiv.append(routeResultsDiv);

    mapLayer.clearElevation();
    mapLayer.clearLayers();
    flagAll();

    mapLayer.setDisabledForMapsContextMenu('intermediate', false);

    $("#profiles button").removeClass("selectprofile");
    var buttonToSelectId = request.getProfile();
    // for legacy requests this might be undefined then we just do not select anything
    if (buttonToSelectId)
    $("button#" + buttonToSelectId.toLowerCase()).addClass("selectprofile");

    var urlForAPI = request.createURL();
    routeResultsDiv.html('<img src="img/indicator.gif"/> Search Route ...');
    request.doRequest(urlForAPI, createRouteCallback(request, routeResultsDiv, urlForHistory, doZoom));
}

function mySubmit() {
    var fromStr,
            toStr,
            viaStr,
            allStr = [],
            inputOk = true;
    var location_points = $("#locationpoints > div.pointDiv > input.pointInput");
    var len = location_points.size;
    $.each(location_points, function (index) {
        if (index === 0) {
            fromStr = $(this).val();
            if (fromStr !== translate.tr("from_hint") && fromStr !== "")
                allStr.push(fromStr);
            else
                inputOk = false;
        } else if (index === (len - 1)) {
            toStr = $(this).val();
            if (toStr !== translate.tr("to_hint") && toStr !== "")
                allStr.push(toStr);
            else
                inputOk = false;
        } else {
            viaStr = $(this).val();
            if (viaStr !== translate.tr("via_hint") && viaStr !== "")
                allStr.push(viaStr);
            else
                inputOk = false;
        }
    });
    if (!inputOk) {
        // TODO print warning
        return;
    }
    if (fromStr === translate.tr("from_hint")) {
        // no special function
        return;
    }
    if (toStr === translate.tr("to_hint")) {
        // lookup area
        ghRequest.from.setStr(fromStr);
        $.when(resolveFrom()).done(function () {
            mapLayer.focus(ghRequest.from, null, 0);
        });
        return;
    }
    // route!
    if (inputOk)
        resolveCoords(allStr);
}

function isProduction() {
    return host.indexOf("graphhopper.com") > 0;
}

module.exports.setFlag = setFlag;<|MERGE_RESOLUTION|>--- conflicted
+++ resolved
@@ -150,30 +150,20 @@
            return;
        }
 
-<<<<<<< HEAD
+       const details = cmEditor.getUsedCategories();
+       details.push('average_speed');
+       details.push('distance');
+       details.push('time');
        var request = {
            points: points,
            points_encoded: false,
            elevation: ghRequest.api_params.elevation,
            profile: ghRequest.api_params.profile,
-           custom_model: customModel
-           // todo: add disable ch?!
-           // todonow: should we allow adding parameters like details via the custom model box (at least via ctrl+enter)?
-           // or maybe just take them from the url?
+           custom_model: customModel,
+           "ch.disable": true,
+           details: details
        }
-=======
-       jsonModel.points = points;
-       jsonModel.points_encoded = false;
-       jsonModel.elevation = ghRequest.api_params.elevation;
-       jsonModel.profile = ghRequest.api_params.profile;
-       const details = cmEditor.getUsedCategories();
-       details.push('average_speed');
-       details.push('distance');
-       details.push('time');
-       jsonModel.details = details;
-       var request = JSON.stringify(jsonModel);
-
->>>>>>> c33aede0
+
        $.ajax({
            url: host + "/route",
            type: "POST",
