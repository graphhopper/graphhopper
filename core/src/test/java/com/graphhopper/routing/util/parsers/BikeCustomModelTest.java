package com.graphhopper.routing.util.parsers;

import com.graphhopper.reader.ReaderRelation;
import com.graphhopper.reader.ReaderWay;
import com.graphhopper.routing.ev.*;
import com.graphhopper.routing.util.EncodingManager;
import com.graphhopper.routing.util.OSMParsers;
import com.graphhopper.routing.util.PriorityCode;
import com.graphhopper.routing.util.TransportationMode;
import com.graphhopper.routing.weighting.custom.CustomModelParser;
import com.graphhopper.routing.weighting.custom.CustomWeighting;
import com.graphhopper.storage.BaseGraph;
import com.graphhopper.storage.IntsRef;
import com.graphhopper.util.CustomModel;
import com.graphhopper.util.EdgeIteratorState;
import com.graphhopper.util.GHUtility;
import com.graphhopper.util.PMap;
import org.junit.jupiter.api.BeforeEach;
import org.junit.jupiter.api.Test;

import static org.junit.jupiter.api.Assertions.assertEquals;

public class BikeCustomModelTest {

    private EncodingManager em;
    private OSMParsers parsers;

    @BeforeEach
    public void setup() {
        IntEncodedValue bikeRating = MtbRating.create();
        IntEncodedValue hikeRating = HikeRating.create();
        EnumEncodedValue<BikeRoadAccess> bikeRA = BikeRoadAccess.create();
        em = new EncodingManager.Builder().
                add(VehicleAccess.create("bike")).
                add(VehicleSpeed.create("bike", 4, 2, false)).
                add(VehiclePriority.create("bike", 4, PriorityCode.getFactor(1), false)).
                add(VehicleAccess.create("mtb")).
                add(VehicleSpeed.create("mtb", 4, 2, false)).
                add(VehiclePriority.create("mtb", 4, PriorityCode.getFactor(1), false)).
                add(VehicleAccess.create("racingbike")).
                add(VehicleSpeed.create("racingbike", 4, 2, false)).
                add(VehiclePriority.create("racingbike", 4, PriorityCode.getFactor(1), false)).
                add(FerrySpeed.create()).
                add(Country.create()).
                add(RoadClass.create()).
                add(RoadEnvironment.create()).
                add(RouteNetwork.create(BikeNetwork.KEY)).
                add(RouteNetwork.create(MtbNetwork.KEY)).
                add(Roundabout.create()).
                add(Smoothness.create()).
                add(RoadAccess.create()).
                add(bikeRA).
                add(FootRoadAccess.create()).
                add(bikeRating).
                add(hikeRating).build();

        parsers = new OSMParsers().
                addWayTagParser(new OSMMtbRatingParser(bikeRating)).
                addWayTagParser(new OSMHikeRatingParser(hikeRating)).
                addWayTagParser(new BikeAccessParser(em, new PMap())).
                addWayTagParser(new MountainBikeAccessParser(em, new PMap())).
                addWayTagParser(new RacingBikeAccessParser(em, new PMap())).
                addWayTagParser(new BikeAverageSpeedParser(em)).
                addWayTagParser(new MountainBikeAverageSpeedParser(em)).
                addWayTagParser(new RacingBikeAverageSpeedParser(em)).
                addWayTagParser(new BikePriorityParser(em)).
                addWayTagParser(new MountainBikePriorityParser(em)).
                addWayTagParser(new RacingBikePriorityParser(em)).
                addWayTagParser(new OSMRoadAccessParser<>(bikeRA,
                        OSMRoadAccessParser.toOSMRestrictions(TransportationMode.BIKE),
                        (readerWay, accessValue) -> accessValue, BikeRoadAccess::find));

        parsers.addRelationTagParser(relConfig -> new OSMBikeNetworkTagParser(em.getEnumEncodedValue(BikeNetwork.KEY, RouteNetwork.class), relConfig, "bicycle")).
                addRelationTagParser(relConfig -> new OSMBikeNetworkTagParser(em.getEnumEncodedValue(MtbNetwork.KEY, RouteNetwork.class), relConfig, "mtb"));
    }

    EdgeIteratorState createEdge(ReaderWay way, ReaderRelation... readerRelation) {
        BaseGraph graph = new BaseGraph.Builder(em).create();
        EdgeIteratorState edge = graph.edge(0, 1);
        EdgeIntAccess edgeIntAccess = graph.getEdgeAccess();
        IntsRef rel = em.createRelationFlags();
        if (readerRelation.length == 1)
            parsers.handleRelationTags(readerRelation[0], rel);
        parsers.handleWayTags(edge.getEdge(), edgeIntAccess, way, rel);
        return edge;
    }

    @Test
    public void testCustomBike() {
        CustomModel baseCM = GHUtility.loadCustomModelFromJar("bike.json");
        CustomModel bikeAvoidPrivate = GHUtility.loadCustomModelFromJar("bike_avoid_private_node.json");
        CustomModel cm = CustomModel.merge(baseCM, bikeAvoidPrivate);
        ReaderWay way = new ReaderWay(0L);
        way.setTag("highway", "path");
        way.setTag("surface", "ground");
        EdgeIteratorState edge = createEdge(way);
        CustomWeighting.Parameters p = CustomModelParser.createWeightingParameters(cm, em);
        assertEquals(0.9, p.getEdgeToPriorityMapping().get(edge, false), 0.01);

        way.setTag("mtb:scale", "0");
        edge = createEdge(way);
        assertEquals(0.9, p.getEdgeToPriorityMapping().get(edge, false), 0.01);

        way.setTag("mtb:scale", "1+");
        edge = createEdge(way);
        assertEquals(0.9, p.getEdgeToPriorityMapping().get(edge, false), 0.01);

        way.setTag("mtb:scale", "2-");
        edge = createEdge(way);
        assertEquals(0.0, p.getEdgeToPriorityMapping().get(edge, false), 0.01);

        way.removeTag("mtb:scale");
        way.setTag("sac_scale", "hiking");
        edge = createEdge(way);
        assertEquals(0.9, p.getEdgeToPriorityMapping().get(edge, false), 0.01);
        // other scales than hiking are nearly impossible by an ordinary bike, see http://wiki.openstreetmap.org/wiki/Key:sac_scale
        way.setTag("sac_scale", "mountain_hiking");
        edge = createEdge(way);
        assertEquals(0.0, p.getEdgeToPriorityMapping().get(edge, false), 0.01);
        assertEquals(8.0, p.getEdgeToSpeedMapping().get(edge, false), 0.01);

        way.clearTags();
        way.setTag("highway", "tertiary");
        way.setTag("vehicle", "private");
        edge = createEdge(way);
        assertEquals(0.1, p.getEdgeToPriorityMapping().get(edge, false), 0.01);
    }

    @Test
    public void testCustomMtbBike() {
        CustomModel cm = GHUtility.loadCustomModelFromJar("mtb.json");
        ReaderWay way = new ReaderWay(0L);
        way.setTag("highway", "path");
        way.setTag("surface", "ground"); // bad surface means slow speed for mtb too
        EdgeIteratorState edge = createEdge(way);
        CustomWeighting.Parameters p = CustomModelParser.createWeightingParameters(cm, em);
        assertEquals(1.2, p.getEdgeToPriorityMapping().get(edge, false), 0.01);
        assertEquals(10.0, p.getEdgeToSpeedMapping().get(edge, false), 0.01);

        way.setTag("mtb:scale", "3");
        edge = createEdge(way);
        assertEquals(0.6, p.getEdgeToPriorityMapping().get(edge, false), 0.01);

        way.setTag("mtb:scale", "5");
        edge = createEdge(way);
        assertEquals(0.6, p.getEdgeToPriorityMapping().get(edge, false), 0.01);
        assertEquals(4.0, p.getEdgeToSpeedMapping().get(edge, false), 0.01);

        way.setTag("mtb:scale", "6");
        edge = createEdge(way);
        assertEquals(0.0, p.getEdgeToPriorityMapping().get(edge, false), 0.01);

        way.removeTag("mtb:scale");
        way.setTag("sac_scale", "hiking");
        edge = createEdge(way);
        assertEquals(1.2, p.getEdgeToPriorityMapping().get(edge, false), 0.01);

        way.setTag("sac_scale", "mountain_hiking");
        edge = createEdge(way);
        assertEquals(1.2, p.getEdgeToPriorityMapping().get(edge, false), 0.01);

        way.setTag("sac_scale", "alpine_hiking");
        edge = createEdge(way);
        assertEquals(1.2, p.getEdgeToPriorityMapping().get(edge, false), 0.01);

        way.setTag("sac_scale", "demanding_alpine_hiking");
        edge = createEdge(way);
        assertEquals(0.0, p.getEdgeToPriorityMapping().get(edge, false), 0.01);
    }

    @Test
    public void testCustomRacingBike() {
        CustomModel cm = GHUtility.loadCustomModelFromJar("racingbike.json");
        ReaderWay way = new ReaderWay(0L);
        way.setTag("highway", "path");
        EdgeIteratorState edge = createEdge(way);
        CustomWeighting.Parameters p = CustomModelParser.createWeightingParameters(cm, em);
        assertEquals(0.9, p.getEdgeToPriorityMapping().get(edge, false), 0.01);
        assertEquals(6.0, p.getEdgeToSpeedMapping().get(edge, false), 0.01);

        way.setTag("mtb:scale", "0");
        edge = createEdge(way);
        assertEquals(0.9, p.getEdgeToPriorityMapping().get(edge, false), 0.01);

        way.setTag("mtb:scale", "1");
        edge = createEdge(way);
        assertEquals(0.45, p.getEdgeToPriorityMapping().get(edge, false), 0.01);

        way.setTag("mtb:scale", "2");
        edge = createEdge(way);
        assertEquals(0.0, p.getEdgeToPriorityMapping().get(edge, false), 0.01);

        way.removeTag("mtb:scale");
        way.setTag("sac_scale", "hiking");
        edge = createEdge(way);
        assertEquals(0.9, p.getEdgeToPriorityMapping().get(edge, false), 0.01);
        way.setTag("sac_scale", "mountain_hiking");
        edge = createEdge(way);
        assertEquals(0.0, p.getEdgeToPriorityMapping().get(edge, false), 0.01);
    }

    @Test
    public void testCalcPriority() {
        CustomModel cm = GHUtility.loadCustomModelFromJar("bike.json");
        CustomWeighting.Parameters p = CustomModelParser.createWeightingParameters(cm, em);

        ReaderWay way = new ReaderWay(1);
        way.setTag("highway", "tertiary");

        EdgeIteratorState edge = createEdge(way);
        assertEquals(1, p.getEdgeToPriorityMapping().get(edge, false), 0.01);

        ReaderRelation osmRel = new ReaderRelation(1);
        osmRel.setTag("route", "bicycle");
        osmRel.setTag("network", "icn");

        edge = createEdge(way, osmRel);
        assertEquals(1.8, p.getEdgeToPriorityMapping().get(edge, false), 0.01);

        // unknown highway tags will be excluded
        way = new ReaderWay(1);
        way.setTag("highway", "whatever");
        edge = createEdge(way, osmRel);
        assertEquals(0, p.getEdgeToPriorityMapping().get(edge, false), 0.01);
    }

    @Test
    public void testHandleWayTagsInfluencedByRelation() {
        CustomModel cm = GHUtility.loadCustomModelFromJar("bike.json");
        CustomWeighting.Parameters p = CustomModelParser.createWeightingParameters(cm, em);

        ReaderWay way = new ReaderWay(1);
        way.setTag("highway", "road");

        EdgeIteratorState edge = createEdge(way);
        assertEquals(1, p.getEdgeToPriorityMapping().get(edge, false), 0.01);

        // "lcn=yes" is in fact no relation, but shall be treated the same like a relation with "network=lcn"
        way.setTag("lcn", "yes");
        edge = createEdge(way);
        assertEquals(1.5, p.getEdgeToPriorityMapping().get(edge, false), 0.01);
        assertEquals(12, p.getEdgeToSpeedMapping().get(edge, false), 0.01);

        // relation code is VERY_NICE
        ReaderRelation rel = new ReaderRelation(1);
        rel.setTag("route", "bicycle");
        way = new ReaderWay(1);
        way.setTag("highway", "road");
        edge = createEdge(way, rel);
        assertEquals(1.5, p.getEdgeToPriorityMapping().get(edge, false), 0.01);
        assertEquals(12, p.getEdgeToSpeedMapping().get(edge, false), 0.01);

        rel.setTag("network", "lcn");
        edge = createEdge(way, rel);
        assertEquals(1.5, p.getEdgeToPriorityMapping().get(edge, false), 0.01);
        assertEquals(12, p.getEdgeToSpeedMapping().get(edge, false), 0.01);

        // relation code is NICE
        rel.setTag("network", "rcn");
        edge = createEdge(way, rel);
        assertEquals(1.5, p.getEdgeToPriorityMapping().get(edge, false), 0.01);
        assertEquals(12, p.getEdgeToSpeedMapping().get(edge, false), 0.01);

        // no "double boosting" due because way lcn=yes is only considered if no route relation
        way.setTag("lcn", "yes");
        edge = createEdge(way, rel);
        assertEquals(1.5, p.getEdgeToPriorityMapping().get(edge, false), 0.01);
        assertEquals(12, p.getEdgeToSpeedMapping().get(edge, false), 0.01);

        // relation code is BEST
        rel.setTag("network", "ncn");
        edge = createEdge(way, rel);
        assertEquals(1.8, p.getEdgeToPriorityMapping().get(edge, false), 0.01);
        assertEquals(12, p.getEdgeToSpeedMapping().get(edge, false), 0.01);

        // PREFER relation, but tertiary road => no get off the bike but road wayTypeCode and faster
        way.clearTags();
        way.setTag("highway", "tertiary");
        rel.setTag("route", "bicycle");
        rel.setTag("network", "lcn");
        edge = createEdge(way, rel);
        assertEquals(1.5, p.getEdgeToPriorityMapping().get(edge, false), 0.01);
        assertEquals(18, p.getEdgeToSpeedMapping().get(edge, false), 0.01);

        rel.clearTags();
        way.clearTags();
        way.setTag("highway", "track");
        edge = createEdge(way, rel);
        assertEquals(1, p.getEdgeToPriorityMapping().get(edge, false), 0.01);
        assertEquals(12, p.getEdgeToSpeedMapping().get(edge, false), 0.01);

        rel.setTag("route", "bicycle");
        rel.setTag("network", "lcn");
        edge = createEdge(way, rel);
        assertEquals(1.5, p.getEdgeToPriorityMapping().get(edge, false), 0.01);
        assertEquals(18, p.getEdgeToSpeedMapping().get(edge, false), 0.01);
    }

    @Test
    public void testHandleWayTagsInfluencedByBikeAndMtbRelation() {
        CustomModel cm = GHUtility.loadCustomModelFromJar("mtb.json");
        CustomWeighting.Parameters p = CustomModelParser.createWeightingParameters(cm, em);

        ReaderWay way = new ReaderWay(1);
        way.setTag("highway", "track");

        ReaderRelation rel = new ReaderRelation(1);
        EdgeIteratorState edge = createEdge(way, rel);
        assertEquals(1.2, p.getEdgeToPriorityMapping().get(edge, false), 0.01);
        assertEquals(12, p.getEdgeToSpeedMapping().get(edge, false), 0.01);

        // relation code is PREFER
        rel.setTag("route", "bicycle");
        rel.setTag("network", "lcn");
        edge = createEdge(way, rel);
        assertEquals(1.8, p.getEdgeToPriorityMapping().get(edge, false), 0.01);
        assertEquals(18, p.getEdgeToSpeedMapping().get(edge, false), 0.01);

        rel.setTag("network", "rcn");
        edge = createEdge(way, rel);
        assertEquals(1.8, p.getEdgeToPriorityMapping().get(edge, false), 0.01);
        assertEquals(18, p.getEdgeToSpeedMapping().get(edge, false), 0.01);

        rel.setTag("network", "ncn");
        edge = createEdge(way, rel);
        assertEquals(2.16, p.getEdgeToPriorityMapping().get(edge, false), 0.01);
        assertEquals(18, p.getEdgeToSpeedMapping().get(edge, false), 0.01);

        // no pushing section but road wayTypeCode and faster
        way.clearTags();
        way.setTag("highway", "tertiary");
        rel.setTag("route", "bicycle");
        rel.setTag("network", "lcn");
        edge = createEdge(way, rel);
        assertEquals(1.5, p.getEdgeToPriorityMapping().get(edge, false), 0.01);
        assertEquals(18, p.getEdgeToSpeedMapping().get(edge, false), 0.01);

        way.clearTags();
        rel.clearTags();
        way.setTag("highway", "track");
        edge = createEdge(way, rel);
        assertEquals(1.2, p.getEdgeToPriorityMapping().get(edge, false), 0.01);
        assertEquals(12, p.getEdgeToSpeedMapping().get(edge, false), 0.01);

        rel.setTag("route", "mtb");
        rel.setTag("network", "lcn");
        edge = createEdge(way, rel);
        assertEquals(1.8, p.getEdgeToPriorityMapping().get(edge, false), 0.01);
        assertEquals(12, p.getEdgeToSpeedMapping().get(edge, false), 0.01);

        rel.setTag("network", "rcn");
        edge = createEdge(way, rel);
        assertEquals(1.8, p.getEdgeToPriorityMapping().get(edge, false), 0.01);
        assertEquals(12, p.getEdgeToSpeedMapping().get(edge, false), 0.01);

        rel.setTag("network", "ncn");
        edge = createEdge(way, rel);
        assertEquals(2.16, p.getEdgeToPriorityMapping().get(edge, false), 0.01);
        assertEquals(12, p.getEdgeToSpeedMapping().get(edge, false), 0.01);

        way.clearTags();
        way.setTag("highway", "tertiary");

        rel.setTag("route", "mtb");
        rel.setTag("network", "lcn");
        edge = createEdge(way, rel);
<<<<<<< HEAD
        assertEquals(1.0, p.getEdgeToPriorityMapping().get(edge, false), 0.01);
=======
        assertEquals(1.8, p.getEdgeToPriorityMapping().get(edge, false), 0.01);
>>>>>>> 84699049
        assertEquals(18, p.getEdgeToSpeedMapping().get(edge, false), 0.01);
    }

}<|MERGE_RESOLUTION|>--- conflicted
+++ resolved
@@ -364,11 +364,7 @@
         rel.setTag("route", "mtb");
         rel.setTag("network", "lcn");
         edge = createEdge(way, rel);
-<<<<<<< HEAD
-        assertEquals(1.0, p.getEdgeToPriorityMapping().get(edge, false), 0.01);
-=======
-        assertEquals(1.8, p.getEdgeToPriorityMapping().get(edge, false), 0.01);
->>>>>>> 84699049
+        assertEquals(1.5, p.getEdgeToPriorityMapping().get(edge, false), 0.01);
         assertEquals(18, p.getEdgeToSpeedMapping().get(edge, false), 0.01);
     }
 
