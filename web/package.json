{
  "name": "farmyvrp",
  "version": "1.0.0",
  "scripts": {
<<<<<<< HEAD
    "dev": "node_modules/.bin/webpack-dev-server --hot --mode development",
    "watch": "node_modules/.bin/webpack --watch --hot --mode development",
    "build": "node_modules/.bin/webpack --progress --hide-modules --mode production"
  },
  "dependencies": {
    "angular": "^1.7.9",
    "leaflet": "^1.6.0",
    "leaflet-defaulticon-compatibility": "^0.1.1",
    "leaflet-routing-machine": "^3.2.12",
    "lrm-graphhopper": "^1.3.0",
    "ng-file-upload": "^12.2.13"
=======
    "watch": "watchify src/main/resources/assets/js/main-template.js -o target/classes/assets/js/main.js --debug --verbose",
    "bundle": "browserify src/main/resources/assets/js/main-template.js -o target/classes/assets/js/main.js",
    "bundleDebug": "browserify src/main/resources/assets/js/main-template.js --debug -o target/classes/assets/js/main.js",
    "bundleProduction": "browserify -g uglifyify src/main/resources/assets/js/main-template.js -o target/classes/assets/js/main.js",
    "test": "JASMINE_CONFIG_PATH=src/test/resources/assets/spec/jasmine.json jasmine",
    "lint": "jshint src/main/resources/assets/js/"
  },
  "browserify": {
    "transform": [
      "browserify-swap"
    ]
  },
  "browserify-swap": {
    "production": {
      "config/options.js$": "./src/main/resources/assets/js/config/options_prod.js"
    }
  },
  "dependencies": {
    "browserify": "16.2.0",
    "browserify-swap": "0.2.2",
    "d3": "5.11.0",
    "flatpickr": "4.4.6",
    "jquery": "3.5.0",
    "js-yaml": "3.13.1",
    "leaflet": "1.5.1",
    "leaflet-contextmenu": "1.4.0",
    "leaflet-loading": "0.1.24",
    "leaflet.heightgraph": "0.2.0",
    "leaflet.vectorgrid": "1.3.0",
    "moment": "2.22.1",
    "uglifyify": "5.0.2"
>>>>>>> 18e89feb
  },
  "description": "Farmy VRP Solution",
  "main": "index.js",
  "author": "Farmych",
  "license": "MIT",
  "private": true,
  "devDependencies": {
    "css-loader": "^3.4.2",
    "html-loader": "^0.5.5",
    "node-sass": "^4.13.1",
    "sass-loader": "^8.0.2",
    "style-loader": "^1.1.3",
    "url-loader": "^4.0.0",
    "webpack": "^4.42.0",
    "webpack-cli": "^3.3.11",
    "webpack-dev-server": "^3.10.3"
  }
}<|MERGE_RESOLUTION|>--- conflicted
+++ resolved
@@ -1,20 +1,11 @@
 {
-  "name": "farmyvrp",
+  "name": "graphhopper-js-ui",
   "version": "1.0.0",
+  "description": "A Route Planner Frontend for GraphHopper",
+  "author": "GraphHopper Community",
+  "license": "Apache-2.0",
+  "main": "main.js",
   "scripts": {
-<<<<<<< HEAD
-    "dev": "node_modules/.bin/webpack-dev-server --hot --mode development",
-    "watch": "node_modules/.bin/webpack --watch --hot --mode development",
-    "build": "node_modules/.bin/webpack --progress --hide-modules --mode production"
-  },
-  "dependencies": {
-    "angular": "^1.7.9",
-    "leaflet": "^1.6.0",
-    "leaflet-defaulticon-compatibility": "^0.1.1",
-    "leaflet-routing-machine": "^3.2.12",
-    "lrm-graphhopper": "^1.3.0",
-    "ng-file-upload": "^12.2.13"
-=======
     "watch": "watchify src/main/resources/assets/js/main-template.js -o target/classes/assets/js/main.js --debug --verbose",
     "bundle": "browserify src/main/resources/assets/js/main-template.js -o target/classes/assets/js/main.js",
     "bundleDebug": "browserify src/main/resources/assets/js/main-template.js --debug -o target/classes/assets/js/main.js",
@@ -46,22 +37,10 @@
     "leaflet.vectorgrid": "1.3.0",
     "moment": "2.22.1",
     "uglifyify": "5.0.2"
->>>>>>> 18e89feb
   },
-  "description": "Farmy VRP Solution",
-  "main": "index.js",
-  "author": "Farmych",
-  "license": "MIT",
-  "private": true,
   "devDependencies": {
-    "css-loader": "^3.4.2",
-    "html-loader": "^0.5.5",
-    "node-sass": "^4.13.1",
-    "sass-loader": "^8.0.2",
-    "style-loader": "^1.1.3",
-    "url-loader": "^4.0.0",
-    "webpack": "^4.42.0",
-    "webpack-cli": "^3.3.11",
-    "webpack-dev-server": "^3.10.3"
+    "jasmine": "3.1.0",
+    "jshint": "^2.10.2",
+    "watchify": "^3.11.1"
   }
 }