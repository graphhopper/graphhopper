package com.graphhopper.routing.util.parsers;

import com.graphhopper.reader.ReaderWay;
import com.graphhopper.routing.ev.BooleanEncodedValue;
import com.graphhopper.routing.ev.EdgeIntAccess;
import com.graphhopper.routing.util.TransportationMode;
import com.graphhopper.routing.util.WayAccess;

import java.util.*;

public abstract class BikeCommonAccessParser extends AbstractAccessParser implements TagParser {

    private static final Set<String> OPP_LANES = new HashSet<>(Arrays.asList("opposite", "opposite_lane", "opposite_track"));
    private final Set<String> allowedHighways = new HashSet<>();
    private final BooleanEncodedValue roundaboutEnc;

    protected BikeCommonAccessParser(BooleanEncodedValue accessEnc, BooleanEncodedValue roundaboutEnc) {
        super(accessEnc, TransportationMode.BIKE);

        this.roundaboutEnc = roundaboutEnc;

        restrictedValues.add("agricultural");
        restrictedValues.add("forestry");
        restrictedValues.add("delivery");

        intendedValues.add("yes");
        intendedValues.add("designated");
        intendedValues.add("official");
        intendedValues.add("permissive");

        barriers.add("fence");

        allowedHighways.addAll(Arrays.asList("living_street", "steps", "cycleway", "path", "footway", "platform",
                "pedestrian", "track", "service", "residential", "unclassified", "road", "bridleway",
                "motorway", "motorway_link", "trunk", "trunk_link",
                "primary", "primary_link", "secondary", "secondary_link", "tertiary", "tertiary_link"));
    }

    public WayAccess getAccess(ReaderWay way) {
        String highwayValue = way.getTag("highway");
        if (highwayValue == null) {
            WayAccess access = WayAccess.CAN_SKIP;

            if (way.hasTag("route", ferries)) {
                // if bike is NOT explicitly tagged allow bike but only if foot is not specified either
                String bikeTag = way.getTag("bicycle");
                if (bikeTag == null && !way.hasTag("foot") || intendedValues.contains(bikeTag))
                    access = WayAccess.FERRY;
            }

            // special case not for all acceptedRailways, only platform
            if (way.hasTag("railway", "platform"))
                access = WayAccess.WAY;

            if (way.hasTag("man_made", "pier"))
                access = WayAccess.WAY;

            if (!access.canSkip()) {
                if (way.hasTag(restrictions, restrictedValues) && !getConditionalTagInspector().isRestrictedWayConditionallyPermitted(way))
                    return WayAccess.CAN_SKIP;
                return access;
            }

            return WayAccess.CAN_SKIP;
        }

        if (!allowedHighways.contains(highwayValue))
            return WayAccess.CAN_SKIP;

        String sacScale = way.getTag("sac_scale");
        if (sacScale != null) {
            if (!isSacScaleAllowed(sacScale))
                return WayAccess.CAN_SKIP;
        }

        // use the way if it is tagged for bikes
        if (way.hasTag("bicycle", "dismount") || way.hasTag("highway", "cycleway"))
            return WayAccess.WAY;

        boolean permittedWayConditionallyRestricted = getConditionalTagInspector().isPermittedWayConditionallyRestricted(way);
        boolean restrictedWayConditionallyPermitted = getConditionalTagInspector().isRestrictedWayConditionallyPermitted(way);
        String firstValue = way.getFirstPriorityTag(restrictions);
        if (!firstValue.isEmpty()) {
            String[] restrict = firstValue.split(";");
            for (String value : restrict) {
                if (restrictedValues.contains(value) && !restrictedWayConditionallyPermitted)
                    return WayAccess.CAN_SKIP;
                if (intendedValues.contains(value) && !permittedWayConditionallyRestricted)
                    return WayAccess.WAY;
            }
        }

        // accept only if explicitly tagged for bike usage
        if ("motorway".equals(highwayValue) || "motorway_link".equals(highwayValue) || "bridleway".equals(highwayValue))
            return WayAccess.CAN_SKIP;

        if (way.hasTag("motorroad", "yes"))
            return WayAccess.CAN_SKIP;

        if (isBlockFords() && ("ford".equals(highwayValue) || way.hasTag("ford")))
            return WayAccess.CAN_SKIP;

        if (permittedWayConditionallyRestricted)
            return WayAccess.CAN_SKIP;

        return WayAccess.WAY;
    }

    boolean isSacScaleAllowed(String sacScale) {
        // other scales are nearly impossible by an ordinary bike, see http://wiki.openstreetmap.org/wiki/Key:sac_scale
        return "hiking".equals(sacScale);
    }

    @Override
    public void handleWayTags(int edgeId, EdgeIntAccess edgeIntAccess, ReaderWay way) {
        WayAccess access = getAccess(way);
        if (access.canSkip())
            return;

        if (access.isFerry()) {
            accessEnc.setBool(false, edgeId, edgeIntAccess, true);
            accessEnc.setBool(true, edgeId, edgeIntAccess, true);
        } else {
            handleAccess(edgeId, edgeIntAccess, way);
        }

        if (way.hasTag("gh:barrier_edge")) {
            List<Map<String, Object>> nodeTags = way.getTag("node_tags", Collections.emptyList());
            handleBarrierEdge(edgeId, edgeIntAccess, nodeTags.get(0));
        }
    }

<<<<<<< HEAD
    private void handleAccess(IntsRef edgeFlags, ReaderWay way) {
=======
    protected void handleAccess(int edgeId, EdgeIntAccess edgeIntAccess, ReaderWay way) {
>>>>>>> d0cb557f
        // handle oneways. The value -1 means it is a oneway but for reverse direction of stored geometry.
        // The tagging oneway:bicycle=no or cycleway:right:oneway=no or cycleway:left:oneway=no lifts the generic oneway restriction of the way for bike
        boolean isOneway = way.hasTag("oneway", ONEWAYS) && !way.hasTag("oneway", "-1") && !way.hasTag("bicycle:backward", INTENDED)
                || way.hasTag("oneway", "-1") && !way.hasTag("bicycle:forward", INTENDED)
                || way.hasTag("oneway:bicycle", ONEWAYS)
                || way.hasTag("cycleway:left:oneway", ONEWAYS)
                || way.hasTag("cycleway:right:oneway", ONEWAYS)
                || way.hasTag("vehicle:backward", restrictedValues) && !way.hasTag("bicycle:forward", INTENDED)
                || way.hasTag("vehicle:forward", restrictedValues) && !way.hasTag("bicycle:backward", INTENDED)
                || way.hasTag("bicycle:forward", restrictedValues)
                || way.hasTag("bicycle:backward", restrictedValues);

        if ((isOneway || roundaboutEnc.getBool(false, edgeId, edgeIntAccess))
                && !way.hasTag("oneway:bicycle", "no")
                && !way.hasTag("cycleway", OPP_LANES)
                && !way.hasTag("cycleway:left", OPP_LANES)
                && !way.hasTag("cycleway:right", OPP_LANES)
                && !way.hasTag("cycleway:left:oneway", "no")
                && !way.hasTag("cycleway:right:oneway", "no")) {
            boolean isBackward = way.hasTag("oneway", "-1")
                    || way.hasTag("oneway:bicycle", "-1")
                    || way.hasTag("cycleway:left:oneway", "-1")
                    || way.hasTag("cycleway:right:oneway", "-1")
                    || way.hasTag("vehicle:forward", restrictedValues)
                    || way.hasTag("bicycle:forward", restrictedValues);
<<<<<<< HEAD
            accessEnc.setBool(isBackward, edgeFlags, true);
        } else {
            accessEnc.setBool(true, edgeFlags, true);
            accessEnc.setBool(false, edgeFlags, true);
=======
            accessEnc.setBool(isBackward, edgeId, edgeIntAccess, true);

        } else {
            accessEnc.setBool(false, edgeId, edgeIntAccess, true);
            accessEnc.setBool(true, edgeId, edgeIntAccess, true);
>>>>>>> d0cb557f
        }
    }
}<|MERGE_RESOLUTION|>--- conflicted
+++ resolved
@@ -130,11 +130,7 @@
         }
     }
 
-<<<<<<< HEAD
-    private void handleAccess(IntsRef edgeFlags, ReaderWay way) {
-=======
     protected void handleAccess(int edgeId, EdgeIntAccess edgeIntAccess, ReaderWay way) {
->>>>>>> d0cb557f
         // handle oneways. The value -1 means it is a oneway but for reverse direction of stored geometry.
         // The tagging oneway:bicycle=no or cycleway:right:oneway=no or cycleway:left:oneway=no lifts the generic oneway restriction of the way for bike
         boolean isOneway = way.hasTag("oneway", ONEWAYS) && !way.hasTag("oneway", "-1") && !way.hasTag("bicycle:backward", INTENDED)
@@ -160,18 +156,11 @@
                     || way.hasTag("cycleway:right:oneway", "-1")
                     || way.hasTag("vehicle:forward", restrictedValues)
                     || way.hasTag("bicycle:forward", restrictedValues);
-<<<<<<< HEAD
-            accessEnc.setBool(isBackward, edgeFlags, true);
-        } else {
-            accessEnc.setBool(true, edgeFlags, true);
-            accessEnc.setBool(false, edgeFlags, true);
-=======
             accessEnc.setBool(isBackward, edgeId, edgeIntAccess, true);
 
         } else {
+            accessEnc.setBool(true, edgeId, edgeIntAccess, true);
             accessEnc.setBool(false, edgeId, edgeIntAccess, true);
-            accessEnc.setBool(true, edgeId, edgeIntAccess, true);
->>>>>>> d0cb557f
         }
     }
 }