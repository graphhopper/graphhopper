--- conflicted
+++ resolved
@@ -14,11 +14,8 @@
     removed TraversalMode.EDGE_BASED_1DIR and TraversalMode.EDGE_BASED_2DIR_UTURN, renamed TraversalMode.EDGE_BASED_2DIR to TraversalMode.EDGE_BASED
     to prevent u-turns when using edge-based algorithms it is now required to use TurnWeighting, #1640
     GraphHopperStorage.getGraph(Class) was replaced by GraphHopperStorage.getBase/CHGraph(), #1669
-<<<<<<< HEAD
+    CHGraph.shortcut(int, int) was removed (use .shortcut(int, int, ...) and/or .shortcutEdgeBased(int, int, ...) instead
     CH graphs are now identified using CHProfile instead of Weighting, #1670
-=======
-    CHGraph.shortcut(int, int) was removed (use .shortcut(int, int, ...) and/or .shortcutEdgeBased(int, int, ...) instead
->>>>>>> b3bc001d
 
 0.12
     renamed VirtualEdgeIteratorState.getOriginalEdgeKey to more precise getOriginalEdgeKey #1549
