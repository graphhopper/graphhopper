/*
 *  Licensed to GraphHopper GmbH under one or more contributor
 *  license agreements. See the NOTICE file distributed with this work for
 *  additional information regarding copyright ownership.
 *
 *  GraphHopper GmbH licenses this file to you under the Apache License,
 *  Version 2.0 (the "License"); you may not use this file except in
 *  compliance with the License. You may obtain a copy of the License at
 *
 *       http://www.apache.org/licenses/LICENSE-2.0
 *
 *  Unless required by applicable law or agreed to in writing, software
 *  distributed under the License is distributed on an "AS IS" BASIS,
 *  WITHOUT WARRANTIES OR CONDITIONS OF ANY KIND, either express or implied.
 *  See the License for the specific language governing permissions and
 *  limitations under the License.
 */
package com.graphhopper.reader.osm;

import static com.graphhopper.util.Helper.nf;

import com.baremaps.osm.EntityHandler;
import com.baremaps.osm.OpenStreetMap;
import com.baremaps.osm.domain.Bounds;
<<<<<<< HEAD
import com.baremaps.osm.domain.Entity;
=======
>>>>>>> bd1ac0d9
import com.baremaps.osm.domain.Header;
import com.baremaps.osm.domain.Member;
import com.baremaps.osm.domain.Node;
import com.baremaps.osm.domain.Relation;
import com.baremaps.osm.domain.Way;
import com.carrotsearch.hppc.IntLongMap;
import com.carrotsearch.hppc.LongArrayList;
import com.carrotsearch.hppc.LongIndexedContainer;
import com.carrotsearch.hppc.LongLongMap;
import com.carrotsearch.hppc.LongSet;
import com.graphhopper.coll.GHIntLongHashMap;
import com.graphhopper.coll.GHLongHashSet;
import com.graphhopper.coll.GHLongIntBTree;
import com.graphhopper.coll.GHLongLongHashMap;
import com.graphhopper.coll.LongIntMap;
import com.graphhopper.reader.DataReader;
import com.graphhopper.reader.OSMTurnRelation;
import com.graphhopper.reader.PillarInfo;
import com.graphhopper.reader.ReaderElement;
import com.graphhopper.reader.ReaderNode;
import com.graphhopper.reader.ReaderRelation;
import com.graphhopper.reader.ReaderWay;
import com.graphhopper.reader.dem.EdgeSampling;
import com.graphhopper.reader.dem.ElevationProvider;
import com.graphhopper.reader.dem.GraphElevationSmoothing;
import com.graphhopper.routing.ev.BooleanEncodedValue;
import com.graphhopper.routing.util.EncodingManager;
import com.graphhopper.routing.util.parsers.TurnCostParser;
import com.graphhopper.storage.Graph;
import com.graphhopper.storage.GraphHopperStorage;
import com.graphhopper.storage.GraphStorage;
import com.graphhopper.storage.IntsRef;
import com.graphhopper.storage.NodeAccess;
import com.graphhopper.storage.TurnCostStorage;
import com.graphhopper.util.DistanceCalc;
import com.graphhopper.util.DistanceCalcEarth;
import com.graphhopper.util.DouglasPeucker;
import com.graphhopper.util.EdgeIteratorState;
import com.graphhopper.util.Helper;
import com.graphhopper.util.PointList;
import com.graphhopper.util.StopWatch;
import com.graphhopper.util.shapes.GHPoint;
import java.io.File;
import java.io.IOException;
import java.time.ZoneOffset;
import java.util.ArrayList;
import java.util.Arrays;
import java.util.Collection;
import java.util.Date;
import java.util.List;
import java.util.Queue;
import java.util.concurrent.ArrayBlockingQueue;
import java.util.concurrent.ConcurrentLinkedDeque;
import java.util.concurrent.ConcurrentLinkedQueue;
import java.util.concurrent.ExecutionException;
import java.util.concurrent.Executors;
import java.util.concurrent.ForkJoinPool;
import java.util.concurrent.ForkJoinTask;
import java.util.concurrent.atomic.AtomicBoolean;
import java.util.concurrent.atomic.AtomicLong;
import org.slf4j.Logger;
import org.slf4j.LoggerFactory;

/**
 * This class parses an OSM xml or pbf file and creates a graph from it. It does so in a two phase parsing processes in
 * order to reduce memory usage compared to a single parsing processing.
 * <p>
 * 1. a) Reads ways from OSM file and stores all associated node ids in {@link #osmNodeIdToInternalNodeMap}. If a node
 * occurs once it is a pillar node and if more it is a tower node, otherwise {@link #osmNodeIdToInternalNodeMap} returns
 * EMPTY.
 * <p>
 * 1. b) Reads relations from OSM file. In case that the relation is a route relation, it stores specific relation
 * attributes required for routing into {@link #osmWayIdToRouteWeightMap} for all the ways of the relation.
 * <p>
 * 2.a) Reads nodes from OSM file and stores lat+lon information either into the intermediate data structure for the
 * pillar nodes (pillarLats/pillarLons) or, if a tower node, directly into the graphStorage via
 * setLatitude/setLongitude. It can also happen that a pillar node needs to be transformed into a tower node e.g. via
 * barriers or different speed values for one way.
 * <p>
 * 2.b) Reads ways from OSM file and creates edges while calculating the speed etc from the OSM tags. When creating an
 * edge the pillar node information from the intermediate data structure will be stored in the way geometry of that
 * edge.
 * <p>
 *
 * @author Peter Karich
 */
public class OSMReader implements DataReader, TurnCostParser.ExternalInternalMap {
<<<<<<< HEAD
=======
    protected static final int EMPTY_NODE = -1;
    // pillar node is >= 3
    protected static final int PILLAR_NODE = 1;
    // tower node is <= -3
    protected static final int TOWER_NODE = -2;
    private static final Logger LOGGER = LoggerFactory.getLogger(OSMReader.class);
    private final GraphStorage ghStorage;
    private final Graph graph;
    private final NodeAccess nodeAccess;
    private final LongIndexedContainer barrierNodeIds = new LongArrayList();
    private final DistanceCalc distCalc = DistanceCalcEarth.DIST_EARTH;
    private final DouglasPeucker simplifyAlgo = new DouglasPeucker();
    private boolean smoothElevation = false;
    private double longEdgeSamplingDistance = 0;
    protected long zeroCounter = 0;
    protected PillarInfo pillarInfo;
    private long locations;
    private long skippedLocations;
    private final EncodingManager encodingManager;
    private int workerThreads = 2;
    // Using the correct Map<Long, Integer> is hard. We need a memory efficient and fast solution for big data sets!
    //
    // very slow: new SparseLongLongArray
    // only append and update possible (no unordered storage like with this doubleParse): new OSMIDMap
    // same here: not applicable as ways introduces the nodes in 'wrong' order: new OSMIDSegmentedMap
    // memory overhead due to open addressing and full rehash:
    //        nodeOsmIdToIndexMap = new BigLongIntMap(expectedNodes, EMPTY);
    // smaller memory overhead for bigger data sets because of avoiding a "rehash"
    // remember how many times a node was used to identify tower nodes
    private LongIntMap osmNodeIdToInternalNodeMap;
    private GHLongLongHashMap osmNodeIdToNodeFlagsMap;
    private GHLongLongHashMap osmWayIdToRouteWeightMap;
    // stores osm way ids used by relations to identify which edge ids needs to be mapped later
    private GHLongHashSet osmWayIdSet = new GHLongHashSet();
    private IntLongMap edgeIdToOsmWayIdMap;
    private boolean doSimplify = true;
    private int nextTowerId = 0;
    private int nextPillarId = 0;
    // negative but increasing to avoid clash with custom created OSM files
    private long newUniqueOsmId = -Long.MAX_VALUE;
    private ElevationProvider eleProvider = ElevationProvider.NOOP;
    private File osmFile;
    private Date osmDataDate;
    private final IntsRef tempRelFlags;
    private final TurnCostStorage tcs;

    public OSMReader(GraphHopperStorage ghStorage) {
        this.ghStorage = ghStorage;
        this.graph = ghStorage;
        this.nodeAccess = graph.getNodeAccess();
        this.encodingManager = ghStorage.getEncodingManager();

        osmNodeIdToInternalNodeMap = new GHLongIntBTree(200);
        osmNodeIdToNodeFlagsMap = new GHLongLongHashMap(200, .5f);
        osmWayIdToRouteWeightMap = new GHLongLongHashMap(200, .5f);
        pillarInfo = new PillarInfo(nodeAccess.is3D(), ghStorage.getDirectory());
        tempRelFlags = encodingManager.createRelationFlags();
        if (tempRelFlags.length != 2)
            throw new IllegalArgumentException("Cannot use relation flags with != 2 integers");

        tcs = graph.getTurnCostStorage();
    }

    @Override
    public void readGraph() throws IOException {
        if (encodingManager == null)
            throw new IllegalStateException("Encoding manager was not set.");

        if (osmFile == null)
            throw new IllegalStateException("No OSM file specified");

        if (!osmFile.exists())
            throw new IllegalStateException("Your specified OSM file does not exist:" + osmFile.getAbsolutePath());

        StopWatch sw1 = new StopWatch().start();
        preProcess(osmFile);
        sw1.stop();

        StopWatch sw2 = new StopWatch().start();
        writeOsmToGraph(osmFile);
        sw2.stop();

        LOGGER.info("time pass1:" + (int) sw1.getSeconds() + "s, "
                + "pass2:" + (int) sw2.getSeconds() + "s, "
                + "total:" + (int) (sw1.getSeconds() + sw2.getSeconds()) + "s");
    }

    /**
     * Preprocessing of OSM file to select nodes which are used for highways. This allows a more
     * compact graph data structure.
     */
    void preProcess(File osmFile) {
        LOGGER.info("Starting to process OSM file: '" + osmFile + "'");

        try {
            OpenStreetMap.entityStream(osmFile.toPath()).sequential().forEach(new EntityHandler() {
                @Override
                public void handle(Header header) throws Exception {
                    if (header.getReplicationTimestamp() != null) {
                        osmDataDate = Date.from(header.getReplicationTimestamp().toInstant(ZoneOffset.UTC));
                    }
                }

                @Override
                public void handle(Bounds bounds) throws Exception {
                    // do nothing
                }

                @Override
                public void handle(Node node) throws Exception {
                    // do nothing
                }

                @Override
                public void handle(Way entity) throws Exception {
                    final ReaderWay way = toReaderWay(entity);
                    boolean valid = filterWay(way);
                    if (valid) {
                        LongIndexedContainer wayNodes = way.getNodes();
                        int s = wayNodes.size();
                        for (int index = 0; index < s; index++) {
                            prepareHighwayNode(wayNodes.get(index));
                        }
                    }
                }

                @Override
                public void handle(Relation entity) throws Exception {
                    final ReaderRelation relation = toReaderRelation(entity);
                    if (!relation.isMetaRelation() && relation.hasTag("type", "route")){
                        prepareWaysWithRelationInfo(relation);
                    }
                    if (relation.hasTag("type", "restriction")) {
                        prepareRestrictionRelation(relation);
                    }
                }
            });
        } catch (Exception ex) {
            ex.printStackTrace();
            throw new RuntimeException("Problem while parsing file", ex);
        }
    }
>>>>>>> bd1ac0d9

  protected static final int EMPTY_NODE = -1;
  // pillar node is >= 3
  protected static final int PILLAR_NODE = 1;
  // tower node is <= -3
  protected static final int TOWER_NODE = -2;
  private static final Logger LOGGER = LoggerFactory.getLogger(OSMReader.class);
  private final GraphStorage ghStorage;
  private final Graph graph;
  private final NodeAccess nodeAccess;
  private final LongIndexedContainer barrierNodeIds = new LongArrayList();
  private final DistanceCalc distCalc = DistanceCalcEarth.DIST_EARTH;
  private final DouglasPeucker simplifyAlgo = new DouglasPeucker();
  private boolean smoothElevation = false;
  private double longEdgeSamplingDistance = 0;
  protected long zeroCounter = 0;
  protected PillarInfo pillarInfo;
  private long locations;
  private long skippedLocations;
  private final EncodingManager encodingManager;
  private int workerThreads = 2;
  // Using the correct Map<Long, Integer> is hard. We need a memory efficient and fast solution for big data sets!
  //
  // very slow: new SparseLongLongArray
  // only append and update possible (no unordered storage like with this doubleParse): new OSMIDMap
  // same here: not applicable as ways introduces the nodes in 'wrong' order: new OSMIDSegmentedMap
  // memory overhead due to open addressing and full rehash:
  //        nodeOsmIdToIndexMap = new BigLongIntMap(expectedNodes, EMPTY);
  // smaller memory overhead for bigger data sets because of avoiding a "rehash"
  // remember how many times a node was used to identify tower nodes
  private LongIntMap osmNodeIdToInternalNodeMap;
  private GHLongLongHashMap osmNodeIdToNodeFlagsMap;
  private GHLongLongHashMap osmWayIdToRouteWeightMap;
  // stores osm way ids used by relations to identify which edge ids needs to be mapped later
  private GHLongHashSet osmWayIdSet = new GHLongHashSet();
  private IntLongMap edgeIdToOsmWayIdMap;
  private boolean doSimplify = true;
  private int nextTowerId = 0;
  private int nextPillarId = 0;
  // negative but increasing to avoid clash with custom created OSM files
  private long newUniqueOsmId = -Long.MAX_VALUE;
  private ElevationProvider eleProvider = ElevationProvider.NOOP;
  private File osmFile;
  private Date osmDataDate;
  private final IntsRef tempRelFlags;
  private final TurnCostStorage tcs;

  public OSMReader(GraphHopperStorage ghStorage) {
    this.ghStorage = ghStorage;
    this.graph = ghStorage;
    this.nodeAccess = graph.getNodeAccess();
    this.encodingManager = ghStorage.getEncodingManager();

    osmNodeIdToInternalNodeMap = new GHLongIntBTree(200);
    osmNodeIdToNodeFlagsMap = new GHLongLongHashMap(200, .5f);
    osmWayIdToRouteWeightMap = new GHLongLongHashMap(200, .5f);
    pillarInfo = new PillarInfo(nodeAccess.is3D(), ghStorage.getDirectory());
    tempRelFlags = encodingManager.createRelationFlags();
    if (tempRelFlags.length != 2) {
      throw new IllegalArgumentException("Cannot use relation flags with != 2 integers");
    }

    tcs = graph.getTurnCostStorage();
  }

  @Override
  public void readGraph() throws IOException {
    if (encodingManager == null) {
      throw new IllegalStateException("Encoding manager was not set.");
    }

    if (osmFile == null) {
      throw new IllegalStateException("No OSM file specified");
    }

    if (!osmFile.exists()) {
      throw new IllegalStateException("Your specified OSM file does not exist:" + osmFile.getAbsolutePath());
    }

    StopWatch sw1 = new StopWatch().start();
    preProcess(osmFile);
    sw1.stop();

    StopWatch sw2 = new StopWatch().start();
    writeOsmToGraph(osmFile);
    sw2.stop();

    LOGGER.info("time pass1:" + (int) sw1.getSeconds() + "s, "
        + "pass2:" + (int) sw2.getSeconds() + "s, "
        + "total:" + (int) (sw1.getSeconds() + sw2.getSeconds()) + "s");
  }

  /**
   * Preprocessing of OSM file to select nodes which are used for highways. This allows a more compact graph data
   * structure.
   */
  void preProcess(File osmFile) {
    LOGGER.info("Starting to process OSM file: '" + osmFile + "'");
    try {
      OpenStreetMap.entityStream(osmFile.toPath(), true).forEachOrdered(new EntityHandler() {
        @Override
        public void handle(Header header) {
          if (header.getReplicationTimestamp() != null) {
            osmDataDate = Date.from(header.getReplicationTimestamp().toInstant(ZoneOffset.UTC));
          }
        }

        @Override
        public void handle(Bounds bounds) {
          // do nothing
        }

        @Override
        public void handle(Node node) {
          // do nothing
        }

        @Override
        public void handle(Way entity) {
          final ReaderWay way = toReaderWay(entity);
          boolean valid = filterWay(way);
          if (valid) {
            LongIndexedContainer wayNodes = way.getNodes();
            int s = wayNodes.size();
            for (int index = 0; index < s; index++) {
              prepareHighwayNode(wayNodes.get(index));
            }
          }
        }

        @Override
        public void handle(Relation entity) {
          final ReaderRelation relation = toReaderRelation(entity);
          if (!relation.isMetaRelation() && relation.hasTag("type", "route")) {
            prepareWaysWithRelationInfo(relation);
          }
          if (relation.hasTag("type", "restriction")) {
            prepareRestrictionRelation(relation);
          }
        }
      });
    } catch (IOException exception) {
      exception.printStackTrace();
    }
  }

  ReaderNode toReaderNode(Node entity) {
    ReaderNode way = new ReaderNode(entity.getId(), entity.getLat(), entity.getLon());
    way.setTags(entity.getTags());
    return way;
  }

  ReaderWay toReaderWay(Way entity) {
    ReaderWay way = new ReaderWay(entity.getId());
    way.setTags(entity.getTags());
    LongArrayList nodes = way.getNodes();
    for (long node : entity.getNodes()) {
      nodes.add(node);
    }
    return way;
  }

  ReaderRelation toReaderRelation(Relation entity) {
    ReaderRelation relation = new ReaderRelation(entity.getId());
    relation.setTags(entity.getTags());
    for (Member member : entity.getMembers()) {
      relation.add(new ReaderRelation.Member(member.getType().getNumber(), member.getRef(), member.getRole()));
    }
    return relation;
  }

  private void prepareRestrictionRelation(ReaderRelation relation) {
    List<OSMTurnRelation> turnRelations = createTurnRelations(relation);
    for (OSMTurnRelation turnRelation : turnRelations) {
      getOsmWayIdSet().add(turnRelation.getOsmIdFrom());
      getOsmWayIdSet().add(turnRelation.getOsmIdTo());
    }
  }

  /**
   * @return all required osmWayIds to process e.g. relations.
   */
  private LongSet getOsmWayIdSet() {
    return osmWayIdSet;
  }

  private IntLongMap getEdgeIdToOsmWayIdMap() {
    if (edgeIdToOsmWayIdMap == null) {
      edgeIdToOsmWayIdMap = new GHIntLongHashMap(getOsmWayIdSet().size(), 0.5f);
    }

<<<<<<< HEAD
    return edgeIdToOsmWayIdMap;
  }

  /**
   * Filter ways but do not analyze properties wayNodes will be filled with participating node ids.
   *
   * @return true the current xml entry is a way entry and has nodes
   */
  boolean filterWay(ReaderWay item) {
    // ignore broken geometry
    if (item.getNodes().size() < 2) {
      return false;
    }

    // ignore multipolygon geometry
    if (!item.hasTags()) {
      return false;
    }

    return encodingManager.acceptWay(item, new EncodingManager.AcceptWay());
  }
=======
    /**
     * Creates the graph with edges and nodes from the specified osm file.
     */
    private void writeOsmToGraph(File osmFile) {
        int tmp = (int) Math.max(getNodeMap().getSize() / 50, 100);
        LOGGER.info("creating graph. Found nodes (pillar+tower):" + nf(getNodeMap().getSize()) + ", " + Helper.getMemInfo());
        ghStorage.create(tmp);


        LongIntMap nodeFilter = getNodeMap();

        try {
            AtomicLong counter = new AtomicLong(1);

            OpenStreetMap.entityStream(osmFile.toPath()).forEach(new EntityHandler() {
                @Override
                public void handle(Header header) throws Exception {
                    // do nothing
                }

                @Override
                public void handle(Bounds bounds) throws Exception {
                    // do nothing
                }

                @Override
                public void handle(Node item) throws Exception {
                    if (nodeFilter.get(item.getId()) != EMPTY_NODE) {
                        processNode(toReaderNode(item));
                    }
                }

                @Override
                public void handle(Way entity) throws Exception {
                    processWay(toReaderWay(entity));
                }

                @Override
                public void handle(Relation entity) throws Exception {
                    processRelation(toReaderRelation(entity));
                }
            });
>>>>>>> bd1ac0d9

  /**
   * Creates the graph with edges and nodes from the specified osm file.
   */
  private void writeOsmToGraph(File osmFile) {
    int tmp = (int) Math.max(getNodeMap().getSize() / 50, 100);
    LOGGER
        .info("creating graph. Found nodes (pillar+tower):" + nf(getNodeMap().getSize()) + ", " + Helper.getMemInfo());
    ghStorage.create(tmp);

    LongIntMap nodeFilter = getNodeMap();

    AtomicLong counter = new AtomicLong(1);

    try {
      OpenStreetMap.entityStream(osmFile.toPath(), true).forEachOrdered(new EntityHandler() {
        @Override
        public void handle(Header header) {
          // do nothing
        }

        @Override
        public void handle(Bounds bounds) {
          // do nothing
        }

        @Override
        public void handle(Node item) {
          if (nodeFilter.get(item.getId()) != EMPTY_NODE) {
            processNode(toReaderNode(item));
          }
        }

        @Override
        public void handle(Way entity) {
          processWay(toReaderWay(entity));
        }

        @Override
        public void handle(Relation entity) {
          processRelation(toReaderRelation(entity));
        }
      });
    } catch (IOException exception) {
      exception.printStackTrace();
    }

    finishedReading();

    if (graph.getNodes() == 0) {
      throw new RuntimeException(
          "Graph after reading OSM must not be empty. Read " + counter + " items and " + locations + " locations");
    }

  }

  /**
   * Process properties, encode flags and create edges for the way.
   */
  protected void processWay(ReaderWay way) {
    if (way.getNodes().size() < 2) {
      return;
    }

    // ignore multipolygon geometry
    if (!way.hasTags()) {
      return;
    }

    long wayOsmId = way.getId();

    EncodingManager.AcceptWay acceptWay = new EncodingManager.AcceptWay();
    if (!encodingManager.acceptWay(way, acceptWay)) {
      return;
    }

    IntsRef relationFlags = getRelFlagsMap(way.getId());

    // TODO move this after we have created the edge and know the coordinates => encodingManager.applyWayTags
    LongArrayList osmNodeIds = way.getNodes();
    // Estimate length of ways containing a route tag e.g. for ferry speed calculation
    int first = getNodeMap().get(osmNodeIds.get(0));
    int last = getNodeMap().get(osmNodeIds.get(osmNodeIds.size() - 1));
    double firstLat = getTmpLatitude(first), firstLon = getTmpLongitude(first);
    double lastLat = getTmpLatitude(last), lastLon = getTmpLongitude(last);
    if (!Double.isNaN(firstLat) && !Double.isNaN(firstLon) && !Double.isNaN(lastLat) && !Double.isNaN(lastLon)) {
      double estimatedDist = distCalc.calcDist(firstLat, firstLon, lastLat, lastLon);
      // Add artificial tag for the estimated distance and center
      way.setTag("estimated_distance", estimatedDist);
      way.setTag("estimated_center", new GHPoint((firstLat + lastLat) / 2, (firstLon + lastLon) / 2));
    }

    if (way.getTag("duration") != null) {
      try {
        long dur = OSMReaderUtility.parseDuration(way.getTag("duration"));
        // Provide the duration value in seconds in an artificial graphhopper specific tag:
        way.setTag("duration:seconds", Long.toString(dur));
      } catch (Exception ex) {
        LOGGER.warn("Parsing error in way with OSMID=" + way.getId() + " : " + ex.getMessage());
      }
    }

    IntsRef edgeFlags = encodingManager.handleWayTags(way, acceptWay, relationFlags);
    if (edgeFlags.isEmpty()) {
      return;
    }

    List<EdgeIteratorState> createdEdges = new ArrayList<>();
    // look for barriers along the way
    final int size = osmNodeIds.size();
    int lastBarrier = -1;
    for (int i = 0; i < size; i++) {
      long nodeId = osmNodeIds.get(i);
      long nodeFlags = getNodeFlagsMap().get(nodeId);
      // barrier was spotted and the way is passable for that mode of travel
      if (nodeFlags > 0) {
        if (isOnePassable(encodingManager.getAccessEncFromNodeFlags(nodeFlags), edgeFlags)) {
          // remove barrier to avoid duplicates
          getNodeFlagsMap().put(nodeId, 0);

          // create shadow node copy for zero length edge
          long newNodeId = addBarrierNode(nodeId);
          if (i > 0) {
            // start at beginning of array if there was no previous barrier
            if (lastBarrier < 0) {
              lastBarrier = 0;
            }

            // add way up to barrier shadow node
            int length = i - lastBarrier + 1;
            LongArrayList partNodeIds = new LongArrayList();
            partNodeIds.add(osmNodeIds.buffer, lastBarrier, length);
            partNodeIds.set(length - 1, newNodeId);
            createdEdges.addAll(addOSMWay(partNodeIds, edgeFlags, wayOsmId));

            // create zero length edge for barrier
            createdEdges.addAll(addBarrierEdge(newNodeId, nodeId, edgeFlags, nodeFlags, wayOsmId));
          } else {
            // run edge from real first node to shadow node
            createdEdges.addAll(addBarrierEdge(nodeId, newNodeId, edgeFlags, nodeFlags, wayOsmId));

            // exchange first node for created barrier node
            osmNodeIds.set(0, newNodeId);
          }
          // remember barrier for processing the way behind it
          lastBarrier = i;
        }
      }
    }

    // just add remainder of way to graph if barrier was not the last node
    if (lastBarrier >= 0) {
      if (lastBarrier < size - 1) {
        LongArrayList partNodeIds = new LongArrayList();
        partNodeIds.add(osmNodeIds.buffer, lastBarrier, size - lastBarrier);
        createdEdges.addAll(addOSMWay(partNodeIds, edgeFlags, wayOsmId));
      }
    } else {
      // no barriers - simply add the whole way
      createdEdges.addAll(addOSMWay(way.getNodes(), edgeFlags, wayOsmId));
    }

    for (EdgeIteratorState edge : createdEdges) {
      encodingManager.applyWayTags(way, edge);
    }
  }

  protected void processRelation(ReaderRelation relation) {
    if (tcs != null && relation.hasTag("type", "restriction")) {
      storeTurnRelation(createTurnRelations(relation));
    }
  }

  void storeTurnRelation(List<OSMTurnRelation> turnRelations) {
    for (OSMTurnRelation turnRelation : turnRelations) {
      int viaNode = getInternalNodeIdOfOsmNode(turnRelation.getViaOsmNodeId());
      // street with restriction was not included (access or tag limits etc)
      if (viaNode != EMPTY_NODE) {
        encodingManager.handleTurnRelationTags(turnRelation, this, graph);
      }
    }
  }

  /**
   * @return OSM way ID from specified edgeId. Only previously stored OSM-way-IDs are returned in order to reduce memory
   * overhead.
   */
  @Override
  public long getOsmIdOfInternalEdge(int edgeId) {
    return getEdgeIdToOsmWayIdMap().get(edgeId);
  }

  @Override
  public int getInternalNodeIdOfOsmNode(long nodeOsmId) {
    int id = getNodeMap().get(nodeOsmId);
    if (id < TOWER_NODE) {
      return -id - 3;
    }

    return EMPTY_NODE;
  }

  // TODO remove this ugly stuff via better preprocessing phase! E.g. putting every tags etc into a helper file!
  double getTmpLatitude(int id) {
    if (id == EMPTY_NODE) {
      return Double.NaN;
    }
    if (id < TOWER_NODE) {
      // tower node
      id = -id - 3;
      return nodeAccess.getLatitude(id);
    } else if (id > -TOWER_NODE) {
      // pillar node
      id = id - 3;
      return pillarInfo.getLatitude(id);
    } else
    // e.g. if id is not handled from preprocessing (e.g. was ignored via isInBounds)
    {
      return Double.NaN;
    }
  }

  double getTmpLongitude(int id) {
    if (id == EMPTY_NODE) {
      return Double.NaN;
    }
    if (id < TOWER_NODE) {
      // tower node
      id = -id - 3;
      return nodeAccess.getLongitude(id);
    } else if (id > -TOWER_NODE) {
      // pillar node
      id = id - 3;
      return pillarInfo.getLon(id);
    } else
    // e.g. if id is not handled from preprocessing (e.g. was ignored via isInBounds)
    {
      return Double.NaN;
    }
  }

  protected void processNode(ReaderNode node) {
    if (isInBounds(node)) {
      addNode(node);

      // analyze node tags for barriers
      if (node.hasTags()) {
        long nodeFlags = encodingManager.handleNodeTags(node);
        if (nodeFlags != 0) {
          getNodeFlagsMap().put(node.getId(), nodeFlags);
        }
      }

      locations++;
    } else {
      skippedLocations++;
    }
  }

  boolean addNode(ReaderNode node) {
    int nodeType = getNodeMap().get(node.getId());
    if (nodeType == EMPTY_NODE) {
      return false;
    }

    double lat = node.getLat();
    double lon = node.getLon();
    double ele = getElevation(node);
    if (nodeType == TOWER_NODE) {
      addTowerNode(node.getId(), lat, lon, ele);
    } else if (nodeType == PILLAR_NODE) {
      pillarInfo.setNode(nextPillarId, lat, lon, ele);
      getNodeMap().put(node.getId(), nextPillarId + 3);
      nextPillarId++;
    }
    return true;
  }

  /**
   * The nodeFlags store the encoders to check for accessibility in edgeFlags. E.g. if nodeFlags==3, then the
   * accessibility of the first two encoders will be check in edgeFlags
   */
  private static boolean isOnePassable(List<BooleanEncodedValue> checkEncoders, IntsRef edgeFlags) {
    for (BooleanEncodedValue accessEnc : checkEncoders) {
      if (accessEnc.getBool(false, edgeFlags) || accessEnc.getBool(true, edgeFlags)) {
        return true;
      }
    }
    return false;
  }

  protected double getElevation(ReaderNode node) {
    return eleProvider.getEle(node.getLat(), node.getLon());
  }

  void prepareWaysWithRelationInfo(ReaderRelation osmRelation) {
    for (ReaderRelation.Member member : osmRelation.getMembers()) {
      if (member.getType() != ReaderRelation.Member.WAY) {
        continue;
      }

      long osmId = member.getRef();
      IntsRef oldRelationFlags = getRelFlagsMap(osmId);

      // Check if our new relation data is better compared to the last one
      IntsRef newRelationFlags = encodingManager.handleRelationTags(osmRelation, oldRelationFlags);
      putRelFlagsMap(osmId, newRelationFlags);
    }
  }

  void prepareHighwayNode(long osmId) {
    int tmpGHNodeId = getNodeMap().get(osmId);
    if (tmpGHNodeId == EMPTY_NODE) {
      // osmId is used exactly once
      getNodeMap().put(osmId, PILLAR_NODE);
    } else if (tmpGHNodeId > EMPTY_NODE) {
      // mark node as tower node as it occurred at least twice times
      getNodeMap().put(osmId, TOWER_NODE);
    } else {
      // tmpIndex is already negative (already tower node)
    }
  }

  int addTowerNode(long osmId, double lat, double lon, double ele) {
    if (nodeAccess.is3D()) {
      nodeAccess.setNode(nextTowerId, lat, lon, ele);
    } else {
      nodeAccess.setNode(nextTowerId, lat, lon);
    }

    int id = -(nextTowerId + 3);
    getNodeMap().put(osmId, id);
    nextTowerId++;
    return id;
  }

  /**
   * This method creates from an OSM way (via the osm ids) one or more edges in the graph.
   */
  Collection<EdgeIteratorState> addOSMWay(final LongIndexedContainer osmNodeIds, final IntsRef flags,
      final long wayOsmId) {
    PointList pointList = new PointList(osmNodeIds.size(), nodeAccess.is3D());
    List<EdgeIteratorState> newEdges = new ArrayList<>(5);
    int firstNode = -1;
    int lastIndex = osmNodeIds.size() - 1;
    int lastInBoundsPillarNode = -1;
    try {
      for (int i = 0; i < osmNodeIds.size(); i++) {
        long osmNodeId = osmNodeIds.get(i);
        int tmpNode = getNodeMap().get(osmNodeId);
        if (tmpNode == EMPTY_NODE) {
          continue;
        }

        // skip osmIds with no associated pillar or tower id (e.g. !OSMReader.isBounds)
        if (tmpNode == TOWER_NODE) {
          continue;
        }

        if (tmpNode == PILLAR_NODE) {
          // In some cases no node information is saved for the specified osmId.
          // ie. a way references a <node> which does not exist in the current file.
          // => if the node before was a pillar node then convert into to tower node (as it is also end-standing).
          if (!pointList.isEmpty() && lastInBoundsPillarNode > -TOWER_NODE) {
            // transform the pillar node to a tower node
            tmpNode = lastInBoundsPillarNode;
            tmpNode = handlePillarNode(tmpNode, osmNodeId, null, true);
            tmpNode = -tmpNode - 3;
            if (pointList.getSize() > 1 && firstNode >= 0) {
              // TOWER node
              newEdges.add(addEdge(firstNode, tmpNode, pointList, flags, wayOsmId));
              pointList.clear();
              pointList.add(nodeAccess, tmpNode);
            }
            firstNode = tmpNode;
            lastInBoundsPillarNode = -1;
          }
          continue;
        }

        if (tmpNode <= -TOWER_NODE && tmpNode >= TOWER_NODE) {
          throw new AssertionError("Mapped index not in correct bounds " + tmpNode + ", " + osmNodeId);
        }

        if (tmpNode > -TOWER_NODE) {
          boolean convertToTowerNode = i == 0 || i == lastIndex;
          if (!convertToTowerNode) {
            lastInBoundsPillarNode = tmpNode;
          }

          // PILLAR node, but convert to towerNode if end-standing
          tmpNode = handlePillarNode(tmpNode, osmNodeId, pointList, convertToTowerNode);
        }

        if (tmpNode < TOWER_NODE) {
          // TOWER node
          tmpNode = -tmpNode - 3;

          if (firstNode >= 0 && firstNode == tmpNode) {
            // loop detected. See #1525 and #1533. Insert last OSM ID as tower node. Do this for all loops so that users can manipulate loops later arbitrarily.
            long lastOsmNodeId = osmNodeIds.get(i - 1);
            int lastGHNodeId = getNodeMap().get(lastOsmNodeId);
            if (lastGHNodeId < TOWER_NODE) {
              LOGGER.warn("Pillar node " + lastOsmNodeId + " is already a tower node and used in loop, see #1533. " +
                  "Fix mapping for way " + wayOsmId + ", nodes:" + osmNodeIds);
              break;
            }

            int newEndNode = -handlePillarNode(lastGHNodeId, lastOsmNodeId, pointList, true) - 3;
            newEdges.add(addEdge(firstNode, newEndNode, pointList, flags, wayOsmId));
            pointList.clear();
            pointList.add(nodeAccess, newEndNode);
            firstNode = newEndNode;
          }

          pointList.add(nodeAccess, tmpNode);
          if (firstNode >= 0) {
            newEdges.add(addEdge(firstNode, tmpNode, pointList, flags, wayOsmId));
            pointList.clear();
            pointList.add(nodeAccess, tmpNode);
          }
          firstNode = tmpNode;
        }
      }
    } catch (RuntimeException ex) {
      LOGGER.error("Couldn't properly add edge with osm ids:" + osmNodeIds, ex);
      throw ex;
    }
    return newEdges;
  }

  EdgeIteratorState addEdge(int fromIndex, int toIndex, PointList pointList, IntsRef flags, long wayOsmId) {
    // sanity checks
    if (fromIndex < 0 || toIndex < 0) {
      throw new AssertionError(
          "to or from index is invalid for this edge " + fromIndex + "->" + toIndex + ", points:" + pointList);
    }
    if (pointList.getDimension() != nodeAccess.getDimension()) {
      throw new AssertionError(
          "Dimension does not match for pointList vs. nodeAccess " + pointList.getDimension() + " <-> " + nodeAccess
              .getDimension());
    }

    // Smooth the elevation before calculating the distance because the distance will be incorrect if calculated afterwards
    if (this.smoothElevation) {
      pointList = GraphElevationSmoothing.smoothElevation(pointList);
    }

    // sample points along long edges
    if (this.longEdgeSamplingDistance < Double.MAX_VALUE && pointList.is3D()) {
      pointList = EdgeSampling.sample(wayOsmId, pointList, longEdgeSamplingDistance, distCalc, eleProvider);
    }

    double towerNodeDistance = distCalc.calcDistance(pointList);

    if (towerNodeDistance < 0.001) {
      // As investigation shows often two paths should have crossed via one identical point
      // but end up in two very close points.
      zeroCounter++;
      towerNodeDistance = 0.001;
    }

    double maxDistance = (Integer.MAX_VALUE - 1) / 1000d;
    if (Double.isNaN(towerNodeDistance)) {
      LOGGER.warn(
          "Bug in OSM or GraphHopper. Illegal tower node distance " + towerNodeDistance + " reset to 1m, osm way "
              + wayOsmId);
      towerNodeDistance = 1;
    }

    if (Double.isInfinite(towerNodeDistance) || towerNodeDistance > maxDistance) {
      // Too large is very rare and often the wrong tagging. See #435
      // so we can avoid the complexity of splitting the way for now (new towernodes would be required, splitting up geometry etc)
      LOGGER.warn("Bug in OSM or GraphHopper. Too big tower node distance " + towerNodeDistance
          + " reset to large value, osm way " + wayOsmId);
      towerNodeDistance = maxDistance;
    }

    EdgeIteratorState iter = graph.edge(fromIndex, toIndex).setDistance(towerNodeDistance).setFlags(flags);

    if (doSimplify && pointList.size() > 2) {
      simplifyAlgo.simplify(pointList);
    }

    // If the entire way is just the first and last point, do not waste space storing an empty way geometry
    if (pointList.size() > 2) {
      iter.setWayGeometry(pointList.shallowCopy(1, pointList.size() - 1, false));
    }

    storeOsmWayID(iter.getEdge(), wayOsmId);
    return iter;
  }

  /**
   * Stores only osmWayIds which are required for relations
   */
  protected void storeOsmWayID(int edgeId, long osmWayId) {
    if (getOsmWayIdSet().contains(osmWayId)) {
      getEdgeIdToOsmWayIdMap().put(edgeId, osmWayId);
    }
  }

  /**
   * @return converted tower node
   */
  private int handlePillarNode(int tmpNode, long osmId, PointList pointList, boolean convertToTowerNode) {
    tmpNode = tmpNode - 3;
    double lat = pillarInfo.getLatitude(tmpNode);
    double lon = pillarInfo.getLongitude(tmpNode);
    double ele = pillarInfo.getElevation(tmpNode);
    if (lat == Double.MAX_VALUE || lon == Double.MAX_VALUE) {
      throw new RuntimeException("Conversion pillarNode to towerNode already happened!? "
          + "osmId:" + osmId + " pillarIndex:" + tmpNode);
    }

    if (convertToTowerNode) {
      // convert pillarNode type to towerNode, make pillar values invalid
      pillarInfo.setNode(tmpNode, Double.MAX_VALUE, Double.MAX_VALUE, Double.MAX_VALUE);
      tmpNode = addTowerNode(osmId, lat, lon, ele);
    } else if (pointList.is3D()) {
      pointList.add(lat, lon, ele);
    } else {
      pointList.add(lat, lon);
    }

    return tmpNode;
  }

  protected void finishedReading() {
    printInfo("way");
    pillarInfo.clear();
    encodingManager.releaseParsers();
    eleProvider.release();
    osmNodeIdToInternalNodeMap = null;
    osmNodeIdToNodeFlagsMap = null;
    osmWayIdToRouteWeightMap = null;
    osmWayIdSet = null;
    edgeIdToOsmWayIdMap = null;
  }

  /**
   * Create a copy of the barrier node
   */
  long addBarrierNode(long nodeId) {
    ReaderNode newNode;
    int graphIndex = getNodeMap().get(nodeId);
    if (graphIndex < TOWER_NODE) {
      graphIndex = -graphIndex - 3;
      newNode = new ReaderNode(createNewNodeId(), nodeAccess, graphIndex);
    } else {
      graphIndex = graphIndex - 3;
      newNode = new ReaderNode(createNewNodeId(), pillarInfo, graphIndex);
    }

    final long id = newNode.getId();
    prepareHighwayNode(id);
    addNode(newNode);
    return id;
  }

  private long createNewNodeId() {
    return newUniqueOsmId++;
  }

  /**
   * Add a zero length edge with reduced routing options to the graph.
   */
  Collection<EdgeIteratorState> addBarrierEdge(long fromId, long toId, IntsRef inEdgeFlags, long nodeFlags,
      long wayOsmId) {
    IntsRef edgeFlags = IntsRef.deepCopyOf(inEdgeFlags);
    // clear blocked directions from flags
    for (BooleanEncodedValue accessEnc : encodingManager.getAccessEncFromNodeFlags(nodeFlags)) {
      accessEnc.setBool(false, edgeFlags, false);
      accessEnc.setBool(true, edgeFlags, false);
    }
    // add edge
    barrierNodeIds.clear();
    barrierNodeIds.add(fromId);
    barrierNodeIds.add(toId);
    return addOSMWay(barrierNodeIds, edgeFlags, wayOsmId);
  }

  /**
   * Creates turn relations out of an unspecified OSM relation
   */
  List<OSMTurnRelation> createTurnRelations(ReaderRelation relation) {
    List<OSMTurnRelation> osmTurnRelations = new ArrayList<>();
    String vehicleTypeRestricted = "";
    List<String> vehicleTypesExcept = new ArrayList<>();
    if (relation.hasTag("except")) {
      String tagExcept = relation.getTag("except");
      if (!Helper.isEmpty(tagExcept)) {
        List<String> vehicleTypes = new ArrayList<>(Arrays.asList(tagExcept.split(";")));
        for (String vehicleType : vehicleTypes) {
          vehicleTypesExcept.add(vehicleType.trim());
        }
      }
    }
    if (relation.hasTag("restriction")) {
      OSMTurnRelation osmTurnRelation = createTurnRelation(relation, relation.getTag("restriction"),
          vehicleTypeRestricted, vehicleTypesExcept);
      if (osmTurnRelation != null) {
        osmTurnRelations.add(osmTurnRelation);
      }
      return osmTurnRelations;
    }
    if (relation.hasTagWithKeyPrefix("restriction:")) {
      List<String> vehicleTypesRestricted = relation.getKeysWithPrefix("restriction:");
      for (String vehicleType : vehicleTypesRestricted) {
        String restrictionType = relation.getTag(vehicleType);
        vehicleTypeRestricted = vehicleType.replace("restriction:", "").trim();
        OSMTurnRelation osmTurnRelation = createTurnRelation(relation, restrictionType, vehicleTypeRestricted,
            vehicleTypesExcept);
        if (osmTurnRelation != null) {
          osmTurnRelations.add(osmTurnRelation);
        }
      }
    }
    return osmTurnRelations;
  }

  OSMTurnRelation createTurnRelation(ReaderRelation relation, String restrictionType, String vehicleTypeRestricted,
      List<String> vehicleTypesExcept) {
    OSMTurnRelation.Type type = OSMTurnRelation.Type.getRestrictionType(restrictionType);
    if (type != OSMTurnRelation.Type.UNSUPPORTED) {
      long fromWayID = -1;
      long viaNodeID = -1;
      long toWayID = -1;

      for (ReaderRelation.Member member : relation.getMembers()) {
        if (ReaderElement.WAY == member.getType()) {
          if ("from".equals(member.getRole())) {
            fromWayID = member.getRef();
          } else if ("to".equals(member.getRole())) {
            toWayID = member.getRef();
          }
        } else if (ReaderElement.NODE == member.getType() && "via".equals(member.getRole())) {
          viaNodeID = member.getRef();
        }
      }
      if (fromWayID >= 0 && toWayID >= 0 && viaNodeID >= 0) {
        OSMTurnRelation osmTurnRelation = new OSMTurnRelation(fromWayID, viaNodeID, toWayID, type);
        osmTurnRelation.setVehicleTypeRestricted(vehicleTypeRestricted);
        osmTurnRelation.setVehicleTypesExcept(vehicleTypesExcept);
        return osmTurnRelation;
      }
    }
    return null;
  }

  /**
   * Filter method, override in subclass
   */
  boolean isInBounds(ReaderNode node) {
    return true;
  }

  /**
   * Maps OSM IDs (long) to internal node IDs (int)
   */
  protected LongIntMap getNodeMap() {
    return osmNodeIdToInternalNodeMap;
  }

  protected LongLongMap getNodeFlagsMap() {
    return osmNodeIdToNodeFlagsMap;
  }

  int getRelFlagsMapSize() {
    return osmWayIdToRouteWeightMap.size();
  }

  IntsRef getRelFlagsMap(long osmId) {
    long relFlagsAsLong = osmWayIdToRouteWeightMap.get(osmId);
    tempRelFlags.ints[0] = (int) relFlagsAsLong;
    tempRelFlags.ints[1] = (int) (relFlagsAsLong >> 32);
    return tempRelFlags;
  }

  void putRelFlagsMap(long osmId, IntsRef relFlags) {
    long relFlagsAsLong = ((long) relFlags.ints[1] << 32) | (relFlags.ints[0] & 0xFFFFFFFFL);
    osmWayIdToRouteWeightMap.put(osmId, relFlagsAsLong);
  }

  @Override
  public OSMReader setWayPointMaxDistance(double maxDist) {
    doSimplify = maxDist > 0;
    simplifyAlgo.setMaxDistance(maxDist);
    return this;
  }

  @Override
  public DataReader setWayPointElevationMaxDistance(double elevationWayPointMaxDistance) {
    simplifyAlgo.setElevationMaxDistance(elevationWayPointMaxDistance);
    return this;
  }

  @Override
  public DataReader setSmoothElevation(boolean smoothElevation) {
    this.smoothElevation = smoothElevation;
    return this;
  }

  @Override
  public DataReader setLongEdgeSamplingDistance(double longEdgeSamplingDistance) {
    this.longEdgeSamplingDistance = longEdgeSamplingDistance;
    return this;
  }

  @Override
  public OSMReader setWorkerThreads(int numOfWorkers) {
    this.workerThreads = numOfWorkers;
    return this;
  }

  @Override
  public OSMReader setElevationProvider(ElevationProvider eleProvider) {
    if (eleProvider == null) {
      throw new IllegalStateException(
          "Use the NOOP elevation provider instead of null or don't call setElevationProvider");
    }

    if (!nodeAccess.is3D() && ElevationProvider.NOOP != eleProvider) {
      throw new IllegalStateException("Make sure you graph accepts 3D data");
    }

    this.eleProvider = eleProvider;
    return this;
  }

  @Override
  public DataReader setFile(File osmFile) {
    this.osmFile = osmFile;
    return this;
  }

  private void printInfo(String str) {
    LOGGER.info("finished " + str + " processing." + " nodes: " + graph.getNodes()
        + ", osmIdMap.size:" + getNodeMap().getSize() + ", osmIdMap:" + getNodeMap().getMemoryUsage() + "MB"
        + ", nodeFlagsMap.size:" + getNodeFlagsMap().size() + ", relFlagsMap.size:" + getRelFlagsMapSize()
        + ", zeroCounter:" + zeroCounter
        + " " + Helper.getMemInfo());
  }

  @Override
  public Date getDataDate() {
    return osmDataDate;
  }

  @Override
  public String toString() {
    return getClass().getSimpleName();
  }

}<|MERGE_RESOLUTION|>--- conflicted
+++ resolved
@@ -21,11 +21,7 @@
 
 import com.baremaps.osm.EntityHandler;
 import com.baremaps.osm.OpenStreetMap;
-import com.baremaps.osm.domain.Bounds;
-<<<<<<< HEAD
-import com.baremaps.osm.domain.Entity;
-=======
->>>>>>> bd1ac0d9
+import com.baremaps.osm.domain.Bound;
 import com.baremaps.osm.domain.Header;
 import com.baremaps.osm.domain.Member;
 import com.baremaps.osm.domain.Node;
@@ -76,15 +72,8 @@
 import java.util.Collection;
 import java.util.Date;
 import java.util.List;
-import java.util.Queue;
-import java.util.concurrent.ArrayBlockingQueue;
-import java.util.concurrent.ConcurrentLinkedDeque;
-import java.util.concurrent.ConcurrentLinkedQueue;
 import java.util.concurrent.ExecutionException;
-import java.util.concurrent.Executors;
 import java.util.concurrent.ForkJoinPool;
-import java.util.concurrent.ForkJoinTask;
-import java.util.concurrent.atomic.AtomicBoolean;
 import java.util.concurrent.atomic.AtomicLong;
 import org.slf4j.Logger;
 import org.slf4j.LoggerFactory;
@@ -113,151 +102,6 @@
  * @author Peter Karich
  */
 public class OSMReader implements DataReader, TurnCostParser.ExternalInternalMap {
-<<<<<<< HEAD
-=======
-    protected static final int EMPTY_NODE = -1;
-    // pillar node is >= 3
-    protected static final int PILLAR_NODE = 1;
-    // tower node is <= -3
-    protected static final int TOWER_NODE = -2;
-    private static final Logger LOGGER = LoggerFactory.getLogger(OSMReader.class);
-    private final GraphStorage ghStorage;
-    private final Graph graph;
-    private final NodeAccess nodeAccess;
-    private final LongIndexedContainer barrierNodeIds = new LongArrayList();
-    private final DistanceCalc distCalc = DistanceCalcEarth.DIST_EARTH;
-    private final DouglasPeucker simplifyAlgo = new DouglasPeucker();
-    private boolean smoothElevation = false;
-    private double longEdgeSamplingDistance = 0;
-    protected long zeroCounter = 0;
-    protected PillarInfo pillarInfo;
-    private long locations;
-    private long skippedLocations;
-    private final EncodingManager encodingManager;
-    private int workerThreads = 2;
-    // Using the correct Map<Long, Integer> is hard. We need a memory efficient and fast solution for big data sets!
-    //
-    // very slow: new SparseLongLongArray
-    // only append and update possible (no unordered storage like with this doubleParse): new OSMIDMap
-    // same here: not applicable as ways introduces the nodes in 'wrong' order: new OSMIDSegmentedMap
-    // memory overhead due to open addressing and full rehash:
-    //        nodeOsmIdToIndexMap = new BigLongIntMap(expectedNodes, EMPTY);
-    // smaller memory overhead for bigger data sets because of avoiding a "rehash"
-    // remember how many times a node was used to identify tower nodes
-    private LongIntMap osmNodeIdToInternalNodeMap;
-    private GHLongLongHashMap osmNodeIdToNodeFlagsMap;
-    private GHLongLongHashMap osmWayIdToRouteWeightMap;
-    // stores osm way ids used by relations to identify which edge ids needs to be mapped later
-    private GHLongHashSet osmWayIdSet = new GHLongHashSet();
-    private IntLongMap edgeIdToOsmWayIdMap;
-    private boolean doSimplify = true;
-    private int nextTowerId = 0;
-    private int nextPillarId = 0;
-    // negative but increasing to avoid clash with custom created OSM files
-    private long newUniqueOsmId = -Long.MAX_VALUE;
-    private ElevationProvider eleProvider = ElevationProvider.NOOP;
-    private File osmFile;
-    private Date osmDataDate;
-    private final IntsRef tempRelFlags;
-    private final TurnCostStorage tcs;
-
-    public OSMReader(GraphHopperStorage ghStorage) {
-        this.ghStorage = ghStorage;
-        this.graph = ghStorage;
-        this.nodeAccess = graph.getNodeAccess();
-        this.encodingManager = ghStorage.getEncodingManager();
-
-        osmNodeIdToInternalNodeMap = new GHLongIntBTree(200);
-        osmNodeIdToNodeFlagsMap = new GHLongLongHashMap(200, .5f);
-        osmWayIdToRouteWeightMap = new GHLongLongHashMap(200, .5f);
-        pillarInfo = new PillarInfo(nodeAccess.is3D(), ghStorage.getDirectory());
-        tempRelFlags = encodingManager.createRelationFlags();
-        if (tempRelFlags.length != 2)
-            throw new IllegalArgumentException("Cannot use relation flags with != 2 integers");
-
-        tcs = graph.getTurnCostStorage();
-    }
-
-    @Override
-    public void readGraph() throws IOException {
-        if (encodingManager == null)
-            throw new IllegalStateException("Encoding manager was not set.");
-
-        if (osmFile == null)
-            throw new IllegalStateException("No OSM file specified");
-
-        if (!osmFile.exists())
-            throw new IllegalStateException("Your specified OSM file does not exist:" + osmFile.getAbsolutePath());
-
-        StopWatch sw1 = new StopWatch().start();
-        preProcess(osmFile);
-        sw1.stop();
-
-        StopWatch sw2 = new StopWatch().start();
-        writeOsmToGraph(osmFile);
-        sw2.stop();
-
-        LOGGER.info("time pass1:" + (int) sw1.getSeconds() + "s, "
-                + "pass2:" + (int) sw2.getSeconds() + "s, "
-                + "total:" + (int) (sw1.getSeconds() + sw2.getSeconds()) + "s");
-    }
-
-    /**
-     * Preprocessing of OSM file to select nodes which are used for highways. This allows a more
-     * compact graph data structure.
-     */
-    void preProcess(File osmFile) {
-        LOGGER.info("Starting to process OSM file: '" + osmFile + "'");
-
-        try {
-            OpenStreetMap.entityStream(osmFile.toPath()).sequential().forEach(new EntityHandler() {
-                @Override
-                public void handle(Header header) throws Exception {
-                    if (header.getReplicationTimestamp() != null) {
-                        osmDataDate = Date.from(header.getReplicationTimestamp().toInstant(ZoneOffset.UTC));
-                    }
-                }
-
-                @Override
-                public void handle(Bounds bounds) throws Exception {
-                    // do nothing
-                }
-
-                @Override
-                public void handle(Node node) throws Exception {
-                    // do nothing
-                }
-
-                @Override
-                public void handle(Way entity) throws Exception {
-                    final ReaderWay way = toReaderWay(entity);
-                    boolean valid = filterWay(way);
-                    if (valid) {
-                        LongIndexedContainer wayNodes = way.getNodes();
-                        int s = wayNodes.size();
-                        for (int index = 0; index < s; index++) {
-                            prepareHighwayNode(wayNodes.get(index));
-                        }
-                    }
-                }
-
-                @Override
-                public void handle(Relation entity) throws Exception {
-                    final ReaderRelation relation = toReaderRelation(entity);
-                    if (!relation.isMetaRelation() && relation.hasTag("type", "route")){
-                        prepareWaysWithRelationInfo(relation);
-                    }
-                    if (relation.hasTag("type", "restriction")) {
-                        prepareRestrictionRelation(relation);
-                    }
-                }
-            });
-        } catch (Exception ex) {
-            ex.printStackTrace();
-            throw new RuntimeException("Problem while parsing file", ex);
-        }
-    }
->>>>>>> bd1ac0d9
 
   protected static final int EMPTY_NODE = -1;
   // pillar node is >= 3
@@ -350,58 +194,71 @@
         + "total:" + (int) (sw1.getSeconds() + sw2.getSeconds()) + "s");
   }
 
+  void read(File osmFile, EntityHandler handler) {
+    try {
+      ForkJoinPool pool = new ForkJoinPool(workerThreads);
+      pool.submit(() -> {
+        try {
+          OpenStreetMap.entityStream(osmFile.toPath(), true).forEachOrdered(handler);
+        } catch (IOException exception) {
+          exception.printStackTrace();
+        }
+      }).get();
+    } catch (InterruptedException e) {
+      e.printStackTrace();
+    } catch (ExecutionException e) {
+      e.printStackTrace();
+    }
+  }
+
   /**
    * Preprocessing of OSM file to select nodes which are used for highways. This allows a more compact graph data
    * structure.
    */
   void preProcess(File osmFile) {
     LOGGER.info("Starting to process OSM file: '" + osmFile + "'");
-    try {
-      OpenStreetMap.entityStream(osmFile.toPath(), true).forEachOrdered(new EntityHandler() {
-        @Override
-        public void handle(Header header) {
-          if (header.getReplicationTimestamp() != null) {
-            osmDataDate = Date.from(header.getReplicationTimestamp().toInstant(ZoneOffset.UTC));
+    read(osmFile, new EntityHandler() {
+      @Override
+      public void handle(Header header) {
+        if (header.getReplicationTimestamp() != null) {
+          osmDataDate = Date.from(header.getReplicationTimestamp().toInstant(ZoneOffset.UTC));
+        }
+      }
+
+      @Override
+      public void handle(Bound bounds) {
+        // do nothing
+      }
+
+      @Override
+      public void handle(Node node) {
+        // do nothing
+      }
+
+      @Override
+      public void handle(Way entity) {
+        final ReaderWay way = toReaderWay(entity);
+        boolean valid = filterWay(way);
+        if (valid) {
+          LongIndexedContainer wayNodes = way.getNodes();
+          int s = wayNodes.size();
+          for (int index = 0; index < s; index++) {
+            prepareHighwayNode(wayNodes.get(index));
           }
         }
-
-        @Override
-        public void handle(Bounds bounds) {
-          // do nothing
-        }
-
-        @Override
-        public void handle(Node node) {
-          // do nothing
-        }
-
-        @Override
-        public void handle(Way entity) {
-          final ReaderWay way = toReaderWay(entity);
-          boolean valid = filterWay(way);
-          if (valid) {
-            LongIndexedContainer wayNodes = way.getNodes();
-            int s = wayNodes.size();
-            for (int index = 0; index < s; index++) {
-              prepareHighwayNode(wayNodes.get(index));
-            }
-          }
-        }
-
-        @Override
-        public void handle(Relation entity) {
-          final ReaderRelation relation = toReaderRelation(entity);
-          if (!relation.isMetaRelation() && relation.hasTag("type", "route")) {
-            prepareWaysWithRelationInfo(relation);
-          }
-          if (relation.hasTag("type", "restriction")) {
-            prepareRestrictionRelation(relation);
-          }
-        }
-      });
-    } catch (IOException exception) {
-      exception.printStackTrace();
-    }
+      }
+
+      @Override
+      public void handle(Relation entity) {
+        final ReaderRelation relation = toReaderRelation(entity);
+        if (!relation.isMetaRelation() && relation.hasTag("type", "route")) {
+          prepareWaysWithRelationInfo(relation);
+        }
+        if (relation.hasTag("type", "restriction")) {
+          prepareRestrictionRelation(relation);
+        }
+      }
+    });
   }
 
   ReaderNode toReaderNode(Node entity) {
@@ -449,7 +306,6 @@
       edgeIdToOsmWayIdMap = new GHIntLongHashMap(getOsmWayIdSet().size(), 0.5f);
     }
 
-<<<<<<< HEAD
     return edgeIdToOsmWayIdMap;
   }
 
@@ -471,50 +327,6 @@
 
     return encodingManager.acceptWay(item, new EncodingManager.AcceptWay());
   }
-=======
-    /**
-     * Creates the graph with edges and nodes from the specified osm file.
-     */
-    private void writeOsmToGraph(File osmFile) {
-        int tmp = (int) Math.max(getNodeMap().getSize() / 50, 100);
-        LOGGER.info("creating graph. Found nodes (pillar+tower):" + nf(getNodeMap().getSize()) + ", " + Helper.getMemInfo());
-        ghStorage.create(tmp);
-
-
-        LongIntMap nodeFilter = getNodeMap();
-
-        try {
-            AtomicLong counter = new AtomicLong(1);
-
-            OpenStreetMap.entityStream(osmFile.toPath()).forEach(new EntityHandler() {
-                @Override
-                public void handle(Header header) throws Exception {
-                    // do nothing
-                }
-
-                @Override
-                public void handle(Bounds bounds) throws Exception {
-                    // do nothing
-                }
-
-                @Override
-                public void handle(Node item) throws Exception {
-                    if (nodeFilter.get(item.getId()) != EMPTY_NODE) {
-                        processNode(toReaderNode(item));
-                    }
-                }
-
-                @Override
-                public void handle(Way entity) throws Exception {
-                    processWay(toReaderWay(entity));
-                }
-
-                @Override
-                public void handle(Relation entity) throws Exception {
-                    processRelation(toReaderRelation(entity));
-                }
-            });
->>>>>>> bd1ac0d9
 
   /**
    * Creates the graph with edges and nodes from the specified osm file.
@@ -526,41 +338,35 @@
     ghStorage.create(tmp);
 
     LongIntMap nodeFilter = getNodeMap();
-
     AtomicLong counter = new AtomicLong(1);
-
-    try {
-      OpenStreetMap.entityStream(osmFile.toPath(), true).forEachOrdered(new EntityHandler() {
-        @Override
-        public void handle(Header header) {
-          // do nothing
-        }
-
-        @Override
-        public void handle(Bounds bounds) {
-          // do nothing
-        }
-
-        @Override
-        public void handle(Node item) {
-          if (nodeFilter.get(item.getId()) != EMPTY_NODE) {
-            processNode(toReaderNode(item));
-          }
-        }
-
-        @Override
-        public void handle(Way entity) {
-          processWay(toReaderWay(entity));
-        }
-
-        @Override
-        public void handle(Relation entity) {
-          processRelation(toReaderRelation(entity));
-        }
-      });
-    } catch (IOException exception) {
-      exception.printStackTrace();
-    }
+    read(osmFile, new EntityHandler() {
+      @Override
+      public void handle(Header header) {
+        // do nothing
+      }
+
+      @Override
+      public void handle(Bound bounds) {
+        // do nothing
+      }
+
+      @Override
+      public void handle(Node item) {
+        if (nodeFilter.get(item.getId()) != EMPTY_NODE) {
+          processNode(toReaderNode(item));
+        }
+      }
+
+      @Override
+      public void handle(Way entity) {
+        processWay(toReaderWay(entity));
+      }
+
+      @Override
+      public void handle(Relation entity) {
+        processRelation(toReaderRelation(entity));
+      }
+    });
 
     finishedReading();
 
