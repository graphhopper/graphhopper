--- conflicted
+++ resolved
@@ -2,15 +2,14 @@
 
 import com.graphhopper.routing.ch.CHRoutingAlgorithmFactory;
 import com.graphhopper.routing.ch.PrepareContractionHierarchies;
-import com.graphhopper.routing.ev.DecimalEncodedValue;
-import com.graphhopper.routing.ev.DecimalEncodedValueImpl;
-import com.graphhopper.routing.ev.TurnCost;
+import com.graphhopper.routing.ev.*;
 import com.graphhopper.routing.querygraph.QueryGraph;
 import com.graphhopper.routing.querygraph.QueryRoutingCHGraph;
 import com.graphhopper.routing.util.EdgeFilter;
 import com.graphhopper.routing.util.EncodingManager;
 import com.graphhopper.routing.util.TraversalMode;
-import com.graphhopper.routing.weighting.SpeedWeighting;
+import com.graphhopper.routing.weighting.DefaultTurnCostProvider;
+import com.graphhopper.routing.weighting.FastestWeighting;
 import com.graphhopper.routing.weighting.Weighting;
 import com.graphhopper.storage.BaseGraph;
 import com.graphhopper.storage.CHConfig;
@@ -34,6 +33,7 @@
 import java.util.Random;
 import java.util.stream.Stream;
 
+import static com.graphhopper.routing.weighting.Weighting.INFINITE_U_TURN_COSTS;
 import static com.graphhopper.util.GHUtility.createRandomSnaps;
 import static org.junit.jupiter.api.Assertions.assertEquals;
 import static org.junit.jupiter.api.Assertions.fail;
@@ -44,28 +44,30 @@
     private static final class Fixture {
         private final TraversalMode traversalMode;
         private final int maxTurnCosts;
-        private final double uTurnCosts;
+        private final int uTurnCosts;
+        private final BooleanEncodedValue accessEnc;
         private final DecimalEncodedValue speedEnc;
         private final DecimalEncodedValue turnCostEnc;
         private Weighting weighting;
         private final BaseGraph graph;
         private CHConfig chConfig;
 
-        Fixture(TraversalMode traversalMode, double uTurnCosts) {
+        Fixture(TraversalMode traversalMode, int uTurnCosts) {
             this.traversalMode = traversalMode;
             this.maxTurnCosts = 10;
             this.uTurnCosts = uTurnCosts;
-            speedEnc = new DecimalEncodedValueImpl("speed", 5, 5, true);
+            accessEnc = new SimpleBooleanEncodedValue("access", true);
+            speedEnc = new DecimalEncodedValueImpl("speed", 5, 5, false);
             turnCostEnc = TurnCost.create("car", maxTurnCosts);
-            EncodingManager encodingManager = EncodingManager.start().add(speedEnc).addTurnCostEncodedValue(turnCostEnc).build();
+            EncodingManager encodingManager = EncodingManager.start().add(accessEnc).add(speedEnc).addTurnCostEncodedValue(turnCostEnc).build();
             graph = new BaseGraph.Builder(encodingManager).withTurnCosts(true).create();
         }
 
         void freeze() {
             graph.freeze();
             chConfig = traversalMode.isEdgeBased()
-                    ? CHConfig.edgeBased("p", new SpeedWeighting(speedEnc, turnCostEnc, graph.getTurnCostStorage(), uTurnCosts))
-                    : CHConfig.nodeBased("p", new SpeedWeighting(speedEnc));
+                    ? CHConfig.edgeBased("p", new FastestWeighting(accessEnc, speedEnc, new DefaultTurnCostProvider(turnCostEnc, graph.getTurnCostStorage(), uTurnCosts)))
+                    : CHConfig.nodeBased("p", new FastestWeighting(accessEnc, speedEnc));
             weighting = chConfig.getWeighting();
         }
 
@@ -79,9 +81,9 @@
         @Override
         public Stream<? extends Arguments> provideArguments(ExtensionContext context) {
             return Stream.of(
-                            new Fixture(TraversalMode.NODE_BASED, Double.POSITIVE_INFINITY),
+                            new Fixture(TraversalMode.NODE_BASED, INFINITE_U_TURN_COSTS),
                             new Fixture(TraversalMode.EDGE_BASED, 40),
-                            new Fixture(TraversalMode.EDGE_BASED, Double.POSITIVE_INFINITY)
+                            new Fixture(TraversalMode.EDGE_BASED, INFINITE_U_TURN_COSTS)
                     )
                     .map(Arguments::of);
         }
@@ -103,20 +105,14 @@
         // we may not use an offset when query graph is involved, otherwise traveling via virtual edges will not be
         // the same as taking the direct edge!
         double pOffset = 0;
-        GHUtility.buildRandomGraph(f.graph, rnd, numNodes, 2.5, true, null, f.speedEnc, null, 0.9, pOffset);
+        GHUtility.buildRandomGraph(f.graph, rnd, numNodes, 2.5, true, f.accessEnc, f.speedEnc, null, 0.9, pOffset);
         if (f.traversalMode.isEdgeBased()) {
-            GHUtility.addRandomTurnCosts(f.graph, seed, null, f.turnCostEnc, f.maxTurnCosts, f.graph.getTurnCostStorage());
+            GHUtility.addRandomTurnCosts(f.graph, seed, f.accessEnc, f.turnCostEnc, f.maxTurnCosts, f.graph.getTurnCostStorage());
         }
         runRandomTest(f, rnd);
     }
 
-<<<<<<< HEAD
-    // todonow: create new + independent tests for 1574 + 1582
-
-    private void runRandomTest(Fixture f, Random rnd, int numVirtualNodes) {
-=======
     private void runRandomTest(Fixture f, Random rnd) {
->>>>>>> f06a00d6
         LocationIndexTree locationIndex = new LocationIndexTree(f.graph, f.graph.getDirectory());
         locationIndex.prepareIndex();
 
