--- conflicted
+++ resolved
@@ -1,11 +1,8 @@
 ### 9.0 [not yet released]
 
-<<<<<<< HEAD
 - u_turn_costs information is no longer stored in profile. Use the TurnCostsConfig instead
 - the custom models do no longer include the speed, access and priority encoded values only implicitly, see #2938 for a migration guide. You have to specify an initial statement like `{ "if": "true", "limit_to": "car_average_speed" }` for `speed` and `{ "if": "!car_access", "multiply_by": "0" }` for `priority`
-=======
 - conditional access restriction tags are no longer considered from vehicle tag parsers and instead a car_road_access_conditional encoded value (similarly for bike + foot) can be used in a custom model. This fixes #2477. More details are accessible via path details "access_conditional" (i.e. converted from OSM access:conditional). See #2863
->>>>>>> f70116c0
 - replaced (Vehicle)EncodedValueFactory and (Vehicle)TagParserFactory with ImportRegistry, #2935
 - encoded values used in custom models are added automatically, no need to add them to graph.encoded_values anymore, #2935
 - removed the ability to sort the graph (graph.do_sort) due to incomplete support, #2919
