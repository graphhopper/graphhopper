/*
 *  Licensed to GraphHopper GmbH under one or more contributor
 *  license agreements. See the NOTICE file distributed with this work for
 *  additional information regarding copyright ownership.
 *
 *  GraphHopper GmbH licenses this file to you under the Apache License,
 *  Version 2.0 (the "License"); you may not use this file except in
 *  compliance with the License. You may obtain a copy of the License at
 *
 *       http://www.apache.org/licenses/LICENSE-2.0
 *
 *  Unless required by applicable law or agreed to in writing, software
 *  distributed under the License is distributed on an "AS IS" BASIS,
 *  WITHOUT WARRANTIES OR CONDITIONS OF ANY KIND, either express or implied.
 *  See the License for the specific language governing permissions and
 *  limitations under the License.
 */
package com.graphhopper;

import com.bedatadriven.jackson.datatype.jts.JtsModule;
import com.fasterxml.jackson.databind.ObjectMapper;
import com.graphhopper.config.CHProfile;
import com.graphhopper.config.LMProfile;
import com.graphhopper.config.Profile;
import com.graphhopper.jackson.Jackson;
import com.graphhopper.reader.dem.*;
import com.graphhopper.reader.osm.OSMReader;
import com.graphhopper.reader.osm.RestrictionTagParser;
import com.graphhopper.reader.osm.conditional.DateRangeParser;
import com.graphhopper.routing.*;
import com.graphhopper.routing.ch.CHPreparationHandler;
import com.graphhopper.routing.ch.PrepareContractionHierarchies;
import com.graphhopper.routing.ev.*;
import com.graphhopper.routing.lm.LMConfig;
import com.graphhopper.routing.lm.LMPreparationHandler;
import com.graphhopper.routing.lm.LandmarkStorage;
import com.graphhopper.routing.lm.PrepareLandmarks;
import com.graphhopper.routing.subnetwork.PrepareRoutingSubnetworks;
import com.graphhopper.routing.subnetwork.PrepareRoutingSubnetworks.PrepareJob;
import com.graphhopper.routing.util.*;
import com.graphhopper.routing.util.countryrules.CountryRuleFactory;
import com.graphhopper.routing.util.parsers.*;
import com.graphhopper.routing.weighting.Weighting;
import com.graphhopper.routing.weighting.custom.CustomModelParser;
import com.graphhopper.routing.weighting.custom.CustomWeighting;
import com.graphhopper.routing.weighting.custom.NameValidator;
import com.graphhopper.storage.*;
import com.graphhopper.storage.index.LocationIndex;
import com.graphhopper.storage.index.LocationIndexTree;
import com.graphhopper.util.*;
import com.graphhopper.util.Parameters.Landmark;
import com.graphhopper.util.Parameters.Routing;
import com.graphhopper.util.details.PathDetailsBuilderFactory;
import org.slf4j.Logger;
import org.slf4j.LoggerFactory;

import java.io.*;
import java.nio.charset.StandardCharsets;
import java.nio.file.DirectoryStream;
import java.nio.file.Files;
import java.nio.file.Path;
import java.nio.file.Paths;
import java.text.DateFormat;
import java.util.*;
import java.util.function.BiFunction;
import java.util.stream.Collectors;

import static com.graphhopper.util.GHUtility.readCountries;
import static com.graphhopper.util.Helper.*;
import static com.graphhopper.util.Parameters.Algorithms.RoundTrip;

/**
 * Easy to use access point to configure import and (offline) routing.
 *
 * @author Peter Karich
 */
public class GraphHopper {
    private static final Logger logger = LoggerFactory.getLogger(GraphHopper.class);
    private MaxSpeedCalculator maxSpeedCalculator;
    private final Map<String, Profile> profilesByName = new LinkedHashMap<>();
    private final String fileLockName = "gh.lock";
    // utils
    private final TranslationMap trMap = new TranslationMap().doImport();
    boolean removeZipped = true;
    // for country rules:
    private CountryRuleFactory countryRuleFactory = null;
    // for custom areas:
    private String customAreasDirectory = "";
    // for graph:
    private BaseGraph baseGraph;
    private StorableProperties properties;
    private EncodingManager encodingManager;
    private OSMParsers osmParsers;
    private int defaultSegmentSize = -1;
    private String ghLocation = "";
    private DAType dataAccessDefaultType = DAType.RAM_STORE;
    private final LinkedHashMap<String, String> dataAccessConfig = new LinkedHashMap<>();
    private boolean elevation = false;
    private LockFactory lockFactory = new NativeFSLockFactory();
    private boolean allowWrites = true;
    private boolean fullyLoaded = false;
    private final OSMReaderConfig osmReaderConfig = new OSMReaderConfig();
    // for routing
    private final RouterConfig routerConfig = new RouterConfig();
    // for index
    private LocationIndex locationIndex;
    private int preciseIndexResolution = 300;
    private int maxRegionSearch = 4;
    // subnetworks
    private int minNetworkSize = 200;
    private int subnetworksThreads = 1;
    // residential areas
    private double residentialAreaRadius = 400;
    private double residentialAreaSensitivity = 6000;
    private double cityAreaRadius = 1500;
    private double cityAreaSensitivity = 1000;
    private int urbanDensityCalculationThreads = 0;

    // preparation handlers
    private final LMPreparationHandler lmPreparationHandler = new LMPreparationHandler();
    private final CHPreparationHandler chPreparationHandler = new CHPreparationHandler();
    private Map<String, RoutingCHGraph> chGraphs = Collections.emptyMap();
    private Map<String, LandmarkStorage> landmarks = Collections.emptyMap();

    // for data reader
    private String osmFile;
    private ElevationProvider eleProvider = ElevationProvider.NOOP;
    private ImportUnitFactory importUnitFactory = new DefaultImportUnitFactory();
    private PathDetailsBuilderFactory pathBuilderFactory = new PathDetailsBuilderFactory();

    private String dateRangeParserString = "";
    private String encodedValuesString = "";
    private String vehiclesString = "";

    public GraphHopper setEncodedValuesString(String encodedValuesString) {
        this.encodedValuesString = encodedValuesString;
        return this;
    }

    public String getEncodedValuesString() {
        return encodedValuesString;
    }

    public GraphHopper setVehiclesString(String vehiclesString) {
        this.vehiclesString = vehiclesString;
        return this;
    }

    public String getVehiclesString() {
        return vehiclesString;
    }

    public EncodingManager getEncodingManager() {
        if (encodingManager == null)
            throw new IllegalStateException("EncodingManager not yet built");
        return encodingManager;
    }

    public OSMParsers getOSMParsers() {
        if (osmParsers == null)
            throw new IllegalStateException("OSMParsers not yet built");
        return osmParsers;
    }

    public ElevationProvider getElevationProvider() {
        return eleProvider;
    }

    public GraphHopper setElevationProvider(ElevationProvider eleProvider) {
        if (eleProvider == null || eleProvider == ElevationProvider.NOOP)
            setElevation(false);
        else
            setElevation(true);
        this.eleProvider = eleProvider;
        return this;
    }

    public GraphHopper setPathDetailsBuilderFactory(PathDetailsBuilderFactory pathBuilderFactory) {
        this.pathBuilderFactory = pathBuilderFactory;
        return this;
    }

    public PathDetailsBuilderFactory getPathDetailsBuilderFactory() {
        return pathBuilderFactory;
    }

    /**
     * Precise location resolution index means also more space (disc/RAM) could be consumed and
     * probably slower query times, which would be e.g. not suitable for Android. The resolution
     * specifies the tile width (in meter).
     */
    public GraphHopper setPreciseIndexResolution(int precision) {
        ensureNotLoaded();
        preciseIndexResolution = precision;
        return this;
    }

    public GraphHopper setMinNetworkSize(int minNetworkSize) {
        ensureNotLoaded();
        this.minNetworkSize = minNetworkSize;
        return this;
    }

    /**
     * Configures the urban density classification. Each edge will be classified as 'rural','residential' or 'city', {@link UrbanDensity}
     *
     * @param residentialAreaRadius      in meters. The higher this value the longer the calculation will take and the bigger the area for
     *                                   which the road density used to identify residential areas is calculated.
     * @param residentialAreaSensitivity Use this to find a trade-off between too many roads being classified as residential (too high
     *                                   values) and not enough roads being classified as residential (too small values)
     * @param cityAreaRadius             in meters. The higher this value the longer the calculation will take and the bigger the area for
     *                                   which the road density used to identify city areas is calculated. Set this to zero
     *                                   to skip the city classification.
     * @param cityAreaSensitivity        Use this to find a trade-off between too many roads being classified as city (too high values)
     *                                   and not enough roads being classified as city (too small values)
     * @param threads                    the number of threads used for the calculation. If this is zero the urban density
     *                                   calculation is skipped entirely
     */
    public GraphHopper setUrbanDensityCalculation(double residentialAreaRadius, double residentialAreaSensitivity,
                                                  double cityAreaRadius, double cityAreaSensitivity, int threads) {
        ensureNotLoaded();
        this.residentialAreaRadius = residentialAreaRadius;
        this.residentialAreaSensitivity = residentialAreaSensitivity;
        this.cityAreaRadius = cityAreaRadius;
        this.cityAreaSensitivity = cityAreaSensitivity;
        this.urbanDensityCalculationThreads = threads;
        return this;
    }

    /**
     * Only valid option for in-memory graph and if you e.g. want to disable store on flush for unit
     * tests. Specify storeOnFlush to true if you want that existing data will be loaded FROM disc
     * and all in-memory data will be flushed TO disc after flush is called e.g. while OSM import.
     *
     * @param storeOnFlush true by default
     */
    public GraphHopper setStoreOnFlush(boolean storeOnFlush) {
        ensureNotLoaded();
        if (storeOnFlush)
            dataAccessDefaultType = DAType.RAM_STORE;
        else
            dataAccessDefaultType = DAType.RAM;
        return this;
    }

    /**
     * Sets the routing profiles that shall be supported by this GraphHopper instance. The (and only the) given profiles
     * can be used for routing without preparation and for CH/LM preparation.
     * <p>
     * Here is an example how to setup two CH profiles and one LM profile (via the Java API)
     *
     * <pre>
     * {@code
     *   hopper.setProfiles(
     *     new Profile("my_car").setVehicle("car"),
     *     new Profile("your_bike").setVehicle("bike")
     *   );
     *   hopper.getCHPreparationHandler().setCHProfiles(
     *     new CHProfile("my_car"),
     *     new CHProfile("your_bike")
     *   );
     *   hopper.getLMPreparationHandler().setLMProfiles(
     *     new LMProfile("your_bike")
     *   );
     * }
     * </pre>
     * <p>
     * See also https://github.com/graphhopper/graphhopper/pull/1922.
     *
     * @see CHPreparationHandler#setCHProfiles
     * @see LMPreparationHandler#setLMProfiles
     */
    public GraphHopper setProfiles(Profile... profiles) {
        return setProfiles(Arrays.asList(profiles));
    }

    public GraphHopper setProfiles(List<Profile> profiles) {
        if (!profilesByName.isEmpty())
            throw new IllegalArgumentException("Cannot initialize profiles multiple times");
        if (encodingManager != null)
            throw new IllegalArgumentException("Cannot set profiles after EncodingManager was built");
        for (Profile profile : profiles) {
            Profile previous = this.profilesByName.put(profile.getName(), profile);
            if (previous != null)
                throw new IllegalArgumentException("Profile names must be unique. Duplicate name: '" + profile.getName() + "'");
        }
        return this;
    }

    public List<Profile> getProfiles() {
        return new ArrayList<>(profilesByName.values());
    }

    /**
     * Returns the profile for the given profile name, or null if it does not exist
     */
    public Profile getProfile(String profileName) {
        return profilesByName.get(profileName);
    }

    /**
     * @return true if storing and fetching elevation data is enabled. Default is false
     */
    public boolean hasElevation() {
        return elevation;
    }

    /**
     * Enable storing and fetching elevation data. Default is false
     */
    public GraphHopper setElevation(boolean includeElevation) {
        this.elevation = includeElevation;
        return this;
    }

    public String getGraphHopperLocation() {
        return ghLocation;
    }

    /**
     * Sets the graphhopper folder.
     */
    public GraphHopper setGraphHopperLocation(String ghLocation) {
        ensureNotLoaded();
        if (ghLocation == null)
            throw new IllegalArgumentException("graphhopper location cannot be null");

        this.ghLocation = ghLocation;
        return this;
    }

    public String getOSMFile() {
        return osmFile;
    }

    /**
     * This file can be an osm xml (.osm), a compressed xml (.osm.zip or .osm.gz) or a protobuf file
     * (.pbf).
     */
    public GraphHopper setOSMFile(String osmFile) {
        ensureNotLoaded();
        if (isEmpty(osmFile))
            throw new IllegalArgumentException("OSM file cannot be empty.");

        this.osmFile = osmFile;
        return this;
    }

    public GraphHopper setMaxSpeedCalculator(MaxSpeedCalculator maxSpeedCalculator) {
        this.maxSpeedCalculator = maxSpeedCalculator;
        return this;
    }

    /**
     * The underlying graph used in algorithms.
     *
     * @throws IllegalStateException if graph is not instantiated.
     */
    public BaseGraph getBaseGraph() {
        if (baseGraph == null)
            throw new IllegalStateException("GraphHopper storage not initialized");

        return baseGraph;
    }

    public void setBaseGraph(BaseGraph baseGraph) {
        this.baseGraph = baseGraph;
        setFullyLoaded();
    }

    public StorableProperties getProperties() {
        return properties;
    }

    /**
     * @return a mapping between profile names and according CH preparations. The map will be empty before loading
     * or import.
     */
    public Map<String, RoutingCHGraph> getCHGraphs() {
        return chGraphs;
    }

    /**
     * @return a mapping between profile names and according landmark preparations. The map will be empty before loading
     * or import.
     */
    public Map<String, LandmarkStorage> getLandmarks() {
        return landmarks;
    }

    /**
     * The location index created from the graph.
     *
     * @throws IllegalStateException if index is not initialized
     */
    public LocationIndex getLocationIndex() {
        if (locationIndex == null)
            throw new IllegalStateException("LocationIndex not initialized");

        return locationIndex;
    }

    protected void setLocationIndex(LocationIndex locationIndex) {
        this.locationIndex = locationIndex;
    }

    public boolean isAllowWrites() {
        return allowWrites;
    }

    /**
     * Specifies if it is allowed for GraphHopper to write. E.g. for read only filesystems it is not
     * possible to create a lock file and so we can avoid write locks.
     */
    public GraphHopper setAllowWrites(boolean allowWrites) {
        this.allowWrites = allowWrites;
        return this;
    }

    public TranslationMap getTranslationMap() {
        return trMap;
    }

    public GraphHopper setImportUnitFactory(ImportUnitFactory importUnitFactory) {
        this.importUnitFactory = importUnitFactory;
        return this;
    }

    public ImportUnitFactory getImportUnitFactory() {
        return importUnitFactory;
    }

    public GraphHopper setCustomAreasDirectory(String customAreasDirectory) {
        this.customAreasDirectory = customAreasDirectory;
        return this;
    }

    public String getCustomAreasDirectory() {
        return this.customAreasDirectory;
    }

    /**
     * Sets the factory used to create country rules. Use `null` to disable country rules
     */
    public GraphHopper setCountryRuleFactory(CountryRuleFactory countryRuleFactory) {
        this.countryRuleFactory = countryRuleFactory;
        return this;
    }

    public CountryRuleFactory getCountryRuleFactory() {
        return this.countryRuleFactory;
    }

    /**
     * Reads the configuration from a {@link GraphHopperConfig} object which can be manually filled, or more typically
     * is read from `config.yml`.
     * <p>
     * Important note: Calling this method overwrites the configuration done in some of the setter methods of this class,
     * so generally it is advised to either use this method to configure GraphHopper or the different setter methods,
     * but not both. Unfortunately, this still does not cover all cases and sometimes you have to use both, but then you
     * should make sure there are no conflicts. If you need both it might also help to call the init before calling the
     * setters, because this way the init method won't apply defaults to configuration options you already chose using
     * the setters.
     */
    public GraphHopper init(GraphHopperConfig ghConfig) {
        ensureNotLoaded();
        // disabling_allowed config options were removed for GH 3.0
        if (ghConfig.has("routing.ch.disabling_allowed"))
            throw new IllegalArgumentException("The 'routing.ch.disabling_allowed' configuration option is no longer supported");
        if (ghConfig.has("routing.lm.disabling_allowed"))
            throw new IllegalArgumentException("The 'routing.lm.disabling_allowed' configuration option is no longer supported");
        if (ghConfig.has("osmreader.osm"))
            throw new IllegalArgumentException("Instead of osmreader.osm use datareader.file, for other changes see CHANGELOG.md");

        String tmpOsmFile = ghConfig.getString("datareader.file", "");
        if (!isEmpty(tmpOsmFile))
            osmFile = tmpOsmFile;

        String graphHopperFolder = ghConfig.getString("graph.location", "");
        if (isEmpty(graphHopperFolder) && isEmpty(ghLocation)) {
            if (isEmpty(osmFile))
                throw new IllegalArgumentException("If no graph.location is provided you need to specify an OSM file.");

            graphHopperFolder = pruneFileEnd(osmFile) + "-gh";
        }
        ghLocation = graphHopperFolder;

        countryRuleFactory = ghConfig.getBool("country_rules.enabled", false) ? new CountryRuleFactory() : null;
        customAreasDirectory = ghConfig.getString("custom_areas.directory", customAreasDirectory);

        defaultSegmentSize = ghConfig.getInt("graph.dataaccess.segment_size", defaultSegmentSize);

        String daTypeString = ghConfig.getString("graph.dataaccess.default_type", ghConfig.getString("graph.dataaccess", "RAM_STORE"));
        dataAccessDefaultType = DAType.fromString(daTypeString);
        for (Map.Entry<String, Object> entry : ghConfig.asPMap().toMap().entrySet()) {
            if (entry.getKey().startsWith("graph.dataaccess.type."))
                dataAccessConfig.put(entry.getKey().substring("graph.dataaccess.type.".length()), entry.getValue().toString());
            if (entry.getKey().startsWith("graph.dataaccess.mmap.preload."))
                dataAccessConfig.put(entry.getKey().substring("graph.dataaccess.mmap.".length()), entry.getValue().toString());
        }

        if (ghConfig.getBool("max_speed_calculator.enabled", false))
            maxSpeedCalculator = new MaxSpeedCalculator(MaxSpeedCalculator.createLegalDefaultSpeeds());

        removeZipped = ghConfig.getBool("graph.remove_zipped", removeZipped);

        if (!ghConfig.getString("spatial_rules.location", "").isEmpty())
            throw new IllegalArgumentException("spatial_rules.location has been deprecated. Please use custom_areas.directory instead and read the documentation for custom areas.");
        if (!ghConfig.getString("spatial_rules.borders_directory", "").isEmpty())
            throw new IllegalArgumentException("spatial_rules.borders_directory has been deprecated. Please use custom_areas.directory instead and read the documentation for custom areas.");
        // todo: maybe introduce custom_areas.max_bbox if this is needed later
        if (!ghConfig.getString("spatial_rules.max_bbox", "").isEmpty())
            throw new IllegalArgumentException("spatial_rules.max_bbox has been deprecated. There is no replacement, all custom areas will be considered.");

        String customAreasDirectory = ghConfig.getString("custom_areas.directory", "");
        JsonFeatureCollection globalAreas = GraphHopper.resolveCustomAreas(customAreasDirectory);
        String customModelFolder = ghConfig.getString("custom_models.directory", ghConfig.getString("custom_model_folder", ""));
        setProfiles(GraphHopper.resolveCustomModelFiles(customModelFolder, ghConfig.getProfiles(), globalAreas));

        if (ghConfig.has("graph.vehicles") && ghConfig.has("graph.flag_encoders"))
            throw new IllegalArgumentException("Remove graph.flag_encoders as it cannot be used in parallel with graph.vehicles");
        if (ghConfig.has("graph.flag_encoders"))
            logger.warn("The option graph.flag_encoders is deprecated and will be removed. Replace with graph.vehicles");
        vehiclesString = ghConfig.getString("graph.vehicles", ghConfig.getString("graph.flag_encoders", vehiclesString));

        encodedValuesString = ghConfig.getString("graph.encoded_values", encodedValuesString);
        dateRangeParserString = ghConfig.getString("datareader.date_range_parser_day", dateRangeParserString);

        if (ghConfig.getString("graph.locktype", "native").equals("simple"))
            lockFactory = new SimpleFSLockFactory();
        else
            lockFactory = new NativeFSLockFactory();

        // elevation
        if (ghConfig.has("graph.elevation.smoothing"))
            throw new IllegalArgumentException("Use 'graph.elevation.edge_smoothing: moving_average' or the new 'graph.elevation.edge_smoothing: ramer'. See #2634.");
        osmReaderConfig.setElevationSmoothing(ghConfig.getString("graph.elevation.edge_smoothing", osmReaderConfig.getElevationSmoothing()));
        osmReaderConfig.setSmoothElevationAverageWindowSize(ghConfig.getDouble("graph.elevation.edge_smoothing.moving_average.window_size", osmReaderConfig.getSmoothElevationAverageWindowSize()));
        osmReaderConfig.setElevationSmoothingRamerMax(ghConfig.getInt("graph.elevation.edge_smoothing.ramer.max_elevation", osmReaderConfig.getElevationSmoothingRamerMax()));
        osmReaderConfig.setLongEdgeSamplingDistance(ghConfig.getDouble("graph.elevation.long_edge_sampling_distance", osmReaderConfig.getLongEdgeSamplingDistance()));
        osmReaderConfig.setElevationMaxWayPointDistance(ghConfig.getDouble("graph.elevation.way_point_max_distance", osmReaderConfig.getElevationMaxWayPointDistance()));
        routerConfig.setElevationWayPointMaxDistance(ghConfig.getDouble("graph.elevation.way_point_max_distance", routerConfig.getElevationWayPointMaxDistance()));
        ElevationProvider elevationProvider = createElevationProvider(ghConfig);
        setElevationProvider(elevationProvider);

        if (osmReaderConfig.getLongEdgeSamplingDistance() < Double.MAX_VALUE && !elevationProvider.canInterpolate())
            logger.warn("Long edge sampling enabled, but bilinear interpolation disabled. See #1953");

        // optimizable prepare
        minNetworkSize = ghConfig.getInt("prepare.min_network_size", minNetworkSize);
        subnetworksThreads = ghConfig.getInt("prepare.subnetworks.threads", subnetworksThreads);

        // prepare CH&LM
        chPreparationHandler.init(ghConfig);
        lmPreparationHandler.init(ghConfig);

        // osm import
        // We do a few checks for import.osm.ignored_highways to prevent configuration errors when migrating from an older
        // GH version.
        if (!ghConfig.has("import.osm.ignored_highways"))
            throw new IllegalArgumentException("Missing 'import.osm.ignored_highways'. Not using this parameter can decrease performance, see config-example.yml for more details");
        String ignoredHighwaysString = ghConfig.getString("import.osm.ignored_highways", "");
        if ((ignoredHighwaysString.contains("footway") || ignoredHighwaysString.contains("path")) && ghConfig.getProfiles().stream().map(Profile::getName).anyMatch(p -> p.contains("foot") || p.contains("hike")))
            throw new IllegalArgumentException("You should not use import.osm.ignored_highways=footway or =path in conjunction with pedestrian profiles. This is probably an error in your configuration.");
        if ((ignoredHighwaysString.contains("cycleway") || ignoredHighwaysString.contains("path")) && ghConfig.getProfiles().stream().map(Profile::getName).anyMatch(p -> p.contains("mtb") || p.contains("bike")))
            throw new IllegalArgumentException("You should not use import.osm.ignored_highways=cycleway or =path in conjunction with bicycle profiles. This is probably an error in your configuration");

        osmReaderConfig.setIgnoredHighways(Arrays.stream(ghConfig.getString("import.osm.ignored_highways", String.join(",", osmReaderConfig.getIgnoredHighways()))
                .split(",")).map(String::trim).collect(Collectors.toList()));
        osmReaderConfig.setParseWayNames(ghConfig.getBool("datareader.instructions", osmReaderConfig.isParseWayNames()));
        osmReaderConfig.setPreferredLanguage(ghConfig.getString("datareader.preferred_language", osmReaderConfig.getPreferredLanguage()));
        osmReaderConfig.setMaxWayPointDistance(ghConfig.getDouble(Routing.INIT_WAY_POINT_MAX_DISTANCE, osmReaderConfig.getMaxWayPointDistance()));
        osmReaderConfig.setWorkerThreads(ghConfig.getInt("datareader.worker_threads", osmReaderConfig.getWorkerThreads()));

        // index
        preciseIndexResolution = ghConfig.getInt("index.high_resolution", preciseIndexResolution);
        maxRegionSearch = ghConfig.getInt("index.max_region_search", maxRegionSearch);

        // urban density calculation
        residentialAreaRadius = ghConfig.getDouble("graph.urban_density.residential_radius", residentialAreaRadius);
        residentialAreaSensitivity = ghConfig.getDouble("graph.urban_density.residential_sensitivity", residentialAreaSensitivity);
        cityAreaRadius = ghConfig.getDouble("graph.urban_density.city_radius", cityAreaRadius);
        cityAreaSensitivity = ghConfig.getDouble("graph.urban_density.city_sensitivity", cityAreaSensitivity);
        urbanDensityCalculationThreads = ghConfig.getInt("graph.urban_density.threads", urbanDensityCalculationThreads);

        // routing
        routerConfig.setMaxVisitedNodes(ghConfig.getInt(Routing.INIT_MAX_VISITED_NODES, routerConfig.getMaxVisitedNodes()));
        routerConfig.setTimeoutMillis(ghConfig.getLong(Routing.INIT_TIMEOUT_MS, routerConfig.getTimeoutMillis()));
        routerConfig.setMaxRoundTripRetries(ghConfig.getInt(RoundTrip.INIT_MAX_RETRIES, routerConfig.getMaxRoundTripRetries()));
        routerConfig.setNonChMaxWaypointDistance(ghConfig.getInt(Parameters.NON_CH.MAX_NON_CH_POINT_DISTANCE, routerConfig.getNonChMaxWaypointDistance()));
        routerConfig.setInstructionsEnabled(ghConfig.getBool(Routing.INIT_INSTRUCTIONS, routerConfig.isInstructionsEnabled()));
        int activeLandmarkCount = ghConfig.getInt(Landmark.ACTIVE_COUNT_DEFAULT, Math.min(8, lmPreparationHandler.getLandmarks()));
        if (activeLandmarkCount > lmPreparationHandler.getLandmarks())
            throw new IllegalArgumentException("Default value for active landmarks " + activeLandmarkCount
                    + " should be less or equal to landmark count of " + lmPreparationHandler.getLandmarks());
        routerConfig.setActiveLandmarkCount(activeLandmarkCount);

        return this;
    }

<<<<<<< HEAD
    protected EncodingManager buildEncodingManager(Map<String, PMap> encodedValuesWithProps, Map<String, ImportUnit> activeImportUnits, Map<String, String> vehiclesByName) {
        List<EncodedValue> encodedValues = activeImportUnits.entrySet().stream()
                .map(e -> e.getValue().getCreateEncodedValue()
                        .apply(encodedValuesWithProps.getOrDefault(e.getKey(), new PMap())))
                .toList();
        EncodingManager.Builder emBuilder = new EncodingManager.Builder();
        profilesByName.values().forEach(profile -> emBuilder.add(Subnetwork.create(profile.getName())));
        vehiclesByName.entrySet().stream()
                .filter(e -> new PMap(e.getValue()).getBool("turn_costs", false))
                .forEach(e -> emBuilder.addTurnCostEncodedValue(TurnRestriction.create(e.getKey())));
        encodedValues.forEach(emBuilder::add);
        return emBuilder.build();
    }

    protected OSMParsers buildOSMParsers(Map<String, PMap> encodedValuesWithProps, Map<String, ImportUnit> activeImportUnits, Map<String, String> vehiclesByName,
=======
    protected EncodingManager buildEncodingManager(Map<String, PMap> vehiclePropsByVehicle, List<String> encodedValueStrings,
                                                   boolean withUrbanDensity, boolean withMaxSpeedEst, Collection<Profile> profiles) {
        EncodingManager.Builder emBuilder = new EncodingManager.Builder();
        vehiclePropsByVehicle.forEach((name, props) -> emBuilder.add(vehicleEncodedValuesFactory.createVehicleEncodedValues(name, props)));
        profiles.forEach(profile -> emBuilder.add(Subnetwork.create(profile.getName())));
        if (withMaxSpeedEst)
            emBuilder.add(MaxSpeedEstimated.create());
        if (withUrbanDensity)
            emBuilder.add(UrbanDensity.create());
        encodedValueStrings.forEach(s -> emBuilder.add(encodedValueFactory.create(s, new PMap())));
        return emBuilder.build();
    }

    protected OSMParsers buildOSMParsers(Map<String, PMap> vehiclePropsByVehicle, List<String> encodedValueStrings,
>>>>>>> b92bc8f0
                                         List<String> ignoredHighways, String dateRangeParserString) {
        ImportUnitSorter sorter = new ImportUnitSorter(activeImportUnits);
        Map<String, ImportUnit> sortedImportUnits = new LinkedHashMap<>();
        sorter.sort().forEach(name -> sortedImportUnits.put(name, activeImportUnits.get(name)));
        DateRangeParser dateRangeParser = DateRangeParser.createInstance(dateRangeParserString);
        List<TagParser> sortedParsers = new ArrayList<>();
        sortedImportUnits.forEach((name, importUnit) -> {
            BiFunction<EncodedValueLookup, PMap, TagParser> createTagParser = importUnit.getCreateTagParser();
            if (createTagParser != null)
                sortedParsers.add(createTagParser.apply(encodingManager, encodedValuesWithProps.getOrDefault(name, new PMap().putObject("date_range_parser", dateRangeParser))));
        });

        OSMParsers osmParsers = new OSMParsers();
        ignoredHighways.forEach(osmParsers::addIgnoredHighway);
        sortedParsers.forEach(osmParsers::addWayTagParser);

        if (maxSpeedCalculator != null) {
            maxSpeedCalculator.checkEncodedValues(encodingManager);
            osmParsers.addWayTagParser(maxSpeedCalculator.getParser());
        }

<<<<<<< HEAD
        // todonow: why do we do this in a loop with the 'added' set in master? can we not just add the rel parsers based on the existence of the network evs like this?
        if (encodingManager.hasEncodedValue(BikeNetwork.KEY))
            osmParsers.addRelationTagParser(relConfig -> new OSMBikeNetworkTagParser(encodingManager.getEnumEncodedValue(BikeNetwork.KEY, RouteNetwork.class), relConfig));
        if (encodingManager.hasEncodedValue(MtbNetwork.KEY))
            osmParsers.addRelationTagParser(relConfig -> new OSMMtbNetworkTagParser(encodingManager.getEnumEncodedValue(MtbNetwork.KEY, RouteNetwork.class), relConfig));
        if (encodingManager.hasEncodedValue(FootNetwork.KEY))
            osmParsers.addRelationTagParser(relConfig -> new OSMFootNetworkTagParser(encodingManager.getEnumEncodedValue(FootNetwork.KEY, RouteNetwork.class), relConfig));

        vehiclesByName.entrySet().stream()
                .filter(e -> new PMap(e.getValue()).getBool("turn_costs", false))
                .forEach(e -> {
                    String vehicle = e.getKey();
                    TransportationMode transportationMode =
                            "car".equals(vehicle)
                                    ? TransportationMode.CAR
                                    : "bike".equals(vehicle) || "mtb".equals(vehicle) || "racingbike".equals(vehicle)
                                    ? TransportationMode.BIKE
                                    : "foot".equals(vehicle)
                                    ? TransportationMode.FOOT
                                    : TransportationMode.valueOf(new PMap(e.getValue()).getString("transportation_mode", "VEHICLE"));
                    List<String> osmRestrictions = OSMRoadAccessParser.toOSMRestrictions(transportationMode);
                    osmParsers.addRestrictionTagParser(new RestrictionTagParser(
                            osmRestrictions, encodingManager.getTurnBooleanEncodedValue(TurnRestriction.key(vehicle))));
                });
=======
        if (encodingManager.hasEncodedValue(Curvature.KEY))
            osmParsers.addWayTagParser(new CurvatureCalculator(encodingManager.getDecimalEncodedValue(Curvature.KEY)));

        DateRangeParser dateRangeParser = DateRangeParser.createInstance(dateRangeParserString);
        Set<String> added = new HashSet<>();
        vehiclePropsByVehicle.forEach((name, props) -> {
            VehicleTagParsers vehicleTagParsers = vehicleTagParserFactory.createParsers(encodingManager, name,
                    new PMap(props).putObject("date_range_parser", dateRangeParser));
            if (vehicleTagParsers == null)
                return;
            vehicleTagParsers.getTagParsers().forEach(tagParser -> {
                if (tagParser == null) return;
                if (tagParser instanceof BikeCommonAccessParser) {
                    if (encodingManager.hasEncodedValue(BikeNetwork.KEY) && added.add(BikeNetwork.KEY))
                        osmParsers.addRelationTagParser(relConfig -> new OSMBikeNetworkTagParser(encodingManager.getEnumEncodedValue(BikeNetwork.KEY, RouteNetwork.class), relConfig));
                    if (encodingManager.hasEncodedValue(MtbNetwork.KEY) && added.add(MtbNetwork.KEY))
                        osmParsers.addRelationTagParser(relConfig -> new OSMMtbNetworkTagParser(encodingManager.getEnumEncodedValue(MtbNetwork.KEY, RouteNetwork.class), relConfig));
                    if (encodingManager.hasEncodedValue(Smoothness.KEY) && added.add(Smoothness.KEY))
                        osmParsers.addWayTagParser(new OSMSmoothnessParser(encodingManager.getEnumEncodedValue(Smoothness.KEY, Smoothness.class)));
                } else if (tagParser instanceof FootAccessParser) {
                    if (encodingManager.hasEncodedValue(FootNetwork.KEY) && added.add(FootNetwork.KEY))
                        osmParsers.addRelationTagParser(relConfig -> new OSMFootNetworkTagParser(encodingManager.getEnumEncodedValue(FootNetwork.KEY, RouteNetwork.class), relConfig));
                }
                String turnRestrictionKey = TurnRestriction.key(name);
                if (encodingManager.hasTurnEncodedValue(turnRestrictionKey)
                        // need to make sure we do not add the same restriction parsers multiple times
                        && osmParsers.getRestrictionTagParsers().stream().noneMatch(r -> r.getTurnRestrictionEnc().getName().equals(turnRestrictionKey))) {
                    List<String> restrictions = tagParser instanceof AbstractAccessParser
                            ? ((AbstractAccessParser) tagParser).getRestrictions()
                            : OSMRoadAccessParser.toOSMRestrictions(TransportationMode.valueOf(props.getString("transportation_mode", "VEHICLE")));
                    osmParsers.addRestrictionTagParser(new RestrictionTagParser(restrictions, encodingManager.getTurnBooleanEncodedValue(turnRestrictionKey)));
                }
            });
            vehicleTagParsers.getTagParsers().forEach(tagParser -> {
                if (tagParser == null) return;
                osmParsers.addWayTagParser(tagParser);

                if (tagParser instanceof BikeCommonAccessParser && encodingManager.hasEncodedValue(GetOffBike.KEY) && added.add(GetOffBike.KEY))
                    osmParsers.addWayTagParser(new OSMGetOffBikeParser(encodingManager.getBooleanEncodedValue(GetOffBike.KEY), ((BikeCommonAccessParser) tagParser).getAccessEnc()));
            });
        });
>>>>>>> b92bc8f0
        return osmParsers;
    }

    public static Map<String, PMap> parseEncodedValueString(String encodedValuesStr) {
        Map<String, PMap> encodedValuesWithProps = new LinkedHashMap<>();
        Arrays.stream(encodedValuesStr.split(","))
                .filter(evStr -> !evStr.isBlank())
                .forEach(evStr -> encodedValuesWithProps.put(evStr.trim().split("\\|")[0], new PMap(evStr)));
        return encodedValuesWithProps;
    }

    public static Map<String, PMap> getVehiclePropsByVehicle(String vehiclesStr, Collection<Profile> profiles) {
        Map<String, PMap> vehicleProps = new LinkedHashMap<>();
        for (String encoderStr : vehiclesStr.split(",")) {
            String name = encoderStr.split("\\|")[0].trim();
            if (name.isEmpty())
                continue;
            if (vehicleProps.containsKey(name))
                throw new IllegalArgumentException("Duplicate vehicle: " + name + " in: " + vehicleProps);
            vehicleProps.put(name, new PMap(encoderStr));
        }
        Map<String, PMap> vehiclePropsFromProfiles = new LinkedHashMap<>();
        for (Profile profile : profiles) {
            if (profile.isTurnCosts() && vehicleProps.containsKey(profile.getVehicle())
                    && vehicleProps.get(profile.getVehicle()).has("turn_costs") && !vehicleProps.get(profile.getVehicle()).getBool("turn_costs", false))
                throw new IllegalArgumentException("turn_costs=false was set explicitly for vehicle '" + profile.getVehicle() + "', but profile '" + profile.getName() + "' using it uses turn costs");
            // if a profile uses a vehicle with turn costs make sure we add that vehicle with turn costs
            String vehicle = profile.getVehicle().trim();
            if (!vehiclePropsFromProfiles.containsKey(vehicle) || profile.isTurnCosts())
                vehiclePropsFromProfiles.put(vehicle, new PMap(profile.isTurnCosts() ? "turn_costs=true" : ""));
        }
        // vehicles from profiles are only taken into account when they were not given explicitly
        vehiclePropsFromProfiles.forEach(vehicleProps::putIfAbsent);
        // ... but the turn costs property is always determined by the profile
        vehiclePropsFromProfiles.forEach((vehicle, props) -> {
            if (props.getBool("turn_costs", false) && !vehicleProps.get(vehicle).getBool("turn_costs", false))
                vehicleProps.get(vehicle).putObject("turn_costs", true);
        });
        return vehicleProps;
    }

    private static ElevationProvider createElevationProvider(GraphHopperConfig ghConfig) {
        String eleProviderStr = toLowerCase(ghConfig.getString("graph.elevation.provider", "noop"));

        if (ghConfig.has("graph.elevation.calcmean"))
            throw new IllegalArgumentException("graph.elevation.calcmean is deprecated, use graph.elevation.interpolate");

        String cacheDirStr = ghConfig.getString("graph.elevation.cache_dir", "");
        if (cacheDirStr.isEmpty() && ghConfig.has("graph.elevation.cachedir"))
            throw new IllegalArgumentException("use graph.elevation.cache_dir not cachedir in configuration");

        ElevationProvider elevationProvider = ElevationProvider.NOOP;
        if (eleProviderStr.equalsIgnoreCase("hgt")) {
            elevationProvider = new HGTProvider(cacheDirStr);
        } else if (eleProviderStr.equalsIgnoreCase("srtm")) {
            elevationProvider = new SRTMProvider(cacheDirStr);
        } else if (eleProviderStr.equalsIgnoreCase("cgiar")) {
            elevationProvider = new CGIARProvider(cacheDirStr);
        } else if (eleProviderStr.equalsIgnoreCase("gmted")) {
            elevationProvider = new GMTEDProvider(cacheDirStr);
        } else if (eleProviderStr.equalsIgnoreCase("srtmgl1")) {
            elevationProvider = new SRTMGL1Provider(cacheDirStr);
        } else if (eleProviderStr.equalsIgnoreCase("multi")) {
            elevationProvider = new MultiSourceElevationProvider(cacheDirStr);
        } else if (eleProviderStr.equalsIgnoreCase("skadi")) {
            elevationProvider = new SkadiProvider(cacheDirStr);
        }

        if (elevationProvider instanceof TileBasedElevationProvider) {
            TileBasedElevationProvider provider = (TileBasedElevationProvider) elevationProvider;

            String baseURL = ghConfig.getString("graph.elevation.base_url", "");
            if (baseURL.isEmpty() && ghConfig.has("graph.elevation.baseurl"))
                throw new IllegalArgumentException("use graph.elevation.base_url not baseurl in configuration");

            DAType elevationDAType = DAType.fromString(ghConfig.getString("graph.elevation.dataaccess", "MMAP"));

            boolean interpolate = ghConfig.has("graph.elevation.interpolate")
                    ? "bilinear".equals(ghConfig.getString("graph.elevation.interpolate", "none"))
                    : ghConfig.getBool("graph.elevation.calc_mean", false);

            boolean removeTempElevationFiles = ghConfig.getBool("graph.elevation.cgiar.clear", true);
            removeTempElevationFiles = ghConfig.getBool("graph.elevation.clear", removeTempElevationFiles);

            provider
                    .setAutoRemoveTemporaryFiles(removeTempElevationFiles)
                    .setInterpolate(interpolate)
                    .setDAType(elevationDAType);
            if (!baseURL.isEmpty())
                provider.setBaseURL(baseURL);
        }
        return elevationProvider;
    }

    private void printInfo() {
        logger.info("version " + Constants.VERSION + "|" + Constants.BUILD_DATE + " (" + Constants.getVersions() + ")");
        if (baseGraph != null)
            logger.info("graph " + getBaseGraphString() + ", details:" + baseGraph.toDetailsString());
    }

    private String getBaseGraphString() {
        return encodingManager
                + "|" + baseGraph.getDirectory().getDefaultType()
                + "|" + baseGraph.getNodeAccess().getDimension() + "D"
                + "|" + (baseGraph.getTurnCostStorage() != null ? baseGraph.getTurnCostStorage() : "no_turn_cost")
                + "|" + getVersionsString();
    }

    private String getVersionsString() {
        return "nodes:" + Constants.VERSION_NODE +
                ",edges:" + Constants.VERSION_EDGE +
                ",geometry:" + Constants.VERSION_GEOMETRY +
                ",location_index:" + Constants.VERSION_LOCATION_IDX +
                ",string_index:" + Constants.VERSION_KV_STORAGE +
                ",nodesCH:" + Constants.VERSION_NODE_CH +
                ",shortcuts:" + Constants.VERSION_SHORTCUT;
    }

    /**
     * Imports provided data from disc and creates graph. Depending on the settings the resulting
     * graph will be stored to disc so on a second call this method will only load the graph from
     * disc which is usually a lot faster.
     */
    public GraphHopper importOrLoad() {
        if (!load()) {
            printInfo();
            process(false);
        } else {
            printInfo();
        }
        return this;
    }

    /**
     * Imports and processes data, storing it to disk when complete.
     */
    public void importAndClose() {
        if (!load()) {
            printInfo();
            process(true);
        } else {
            printInfo();
            logger.info("Graph already imported into " + ghLocation);
        }
        close();
    }

    /**
     * Creates the graph from OSM data.
     */
    protected void process(boolean closeEarly) {
        prepareImport();
        if (encodingManager == null)
            throw new IllegalStateException("The EncodingManager must be created in `prepareImport()`");
        GHDirectory directory = new GHDirectory(ghLocation, dataAccessDefaultType);
        directory.configure(dataAccessConfig);
<<<<<<< HEAD
=======
        boolean withUrbanDensity = urbanDensityCalculationThreads > 0;
        boolean withMaxSpeedEstimation = maxSpeedCalculator != null;
        Map<String, PMap> vehiclePropsByVehicle = getVehiclePropsByVehicle(vehiclesString, profilesByName.values());
        List<String> encodedValueStrings = getEncodedValueStrings(encodedValuesString);
        encodingManager = buildEncodingManager(vehiclePropsByVehicle, encodedValueStrings, withUrbanDensity,
                withMaxSpeedEstimation, profilesByName.values());
        osmParsers = buildOSMParsers(vehiclePropsByVehicle, encodedValueStrings, osmReaderConfig.getIgnoredHighways(), dateRangeParserString);
>>>>>>> b92bc8f0
        baseGraph = new BaseGraph.Builder(getEncodingManager())
                .setDir(directory)
                .set3D(hasElevation())
                .withTurnCosts(encodingManager.needsTurnCostsSupport())
                .setSegmentSize(defaultSegmentSize)
                .build();
        properties = new StorableProperties(directory);
        checkProfilesConsistency();

        GHLock lock = null;
        try {
            if (directory.getDefaultType().isStoring()) {
                lockFactory.setLockDir(new File(ghLocation));
                lock = lockFactory.create(fileLockName, true);
                if (!lock.tryLock())
                    throw new RuntimeException("To avoid multiple writers we need to obtain a write lock but it failed. In " + ghLocation, lock.getObtainFailedReason());
            }
            ensureWriteAccess();

            importOSM();
            postImportOSM();
            cleanUp();

            properties.put("profiles", getProfilesString());
            writeEncodingManagerToProperties();

            postProcessing(closeEarly);
            flush();
        } finally {
            if (lock != null)
                lock.release();
        }
    }

    protected void prepareImport() {
        Map<String, PMap> encodedValuesWithProps = parseEncodedValueString(encodedValuesString);
        NameValidator nameValidator = s -> importUnitFactory.createImportUnit(s) != null;
        profilesByName.values().
                forEach(profile -> CustomModelParser.findVariablesForEncodedValuesString(profile.getCustomModel(), nameValidator, encodingManager).
                        forEach(var -> encodedValuesWithProps.putIfAbsent(var, new PMap())));

        // these are used in the snap prevention filter (avoid motorway, tunnel, etc.) so they have to be there
        encodedValuesWithProps.putIfAbsent(RoadClass.KEY, new PMap());
        encodedValuesWithProps.putIfAbsent(RoadEnvironment.KEY, new PMap());
        // used by instructions...
        encodedValuesWithProps.putIfAbsent(Roundabout.KEY, new PMap());
        encodedValuesWithProps.putIfAbsent(RoadClassLink.KEY, new PMap());
        encodedValuesWithProps.putIfAbsent(MaxSpeed.KEY, new PMap());

        // we still need these as long as we use vehicle in profiles instead of explicit xyz_access/average_speed/priority
        Map<String, String> vehiclesByName = getVehiclesByName(vehiclesString, profilesByName.values());
        vehiclesByName.forEach((vehicle, vehicleStr) -> addEncodedValuesWithPropsForVehicle(vehicle, vehicleStr, encodedValuesWithProps));

        if (urbanDensityCalculationThreads > 0)
            encodedValuesWithProps.put(UrbanDensity.KEY, new PMap());
        if (maxSpeedCalculator != null)
            encodedValuesWithProps.put(MaxSpeedEstimated.KEY, new PMap());

        Map<String, ImportUnit> activeImportUnits = new LinkedHashMap<>();
        ArrayDeque<String> deque = new ArrayDeque<>(encodedValuesWithProps.keySet());
        while (!deque.isEmpty()) {
            String ev = deque.removeFirst();
            ImportUnit ImportUnit = importUnitFactory.createImportUnit(ev);
            if (ImportUnit == null)
                throw new IllegalArgumentException("Unknown encoded value: " + ev);
            if (activeImportUnits.put(ev, ImportUnit) == null)
                deque.addAll(ImportUnit.getRequiredImportUnits());
        }
        encodingManager = buildEncodingManager(encodedValuesWithProps, activeImportUnits, vehiclesByName);
        osmParsers = buildOSMParsers(encodedValuesWithProps, activeImportUnits, vehiclesByName, osmReaderConfig.getIgnoredHighways(), dateRangeParserString);
    }

    protected void addEncodedValuesWithPropsForVehicle(String vehicle, String vehicleStr, Map<String, PMap> encodedValuesWithProps) {
        if (List.of("car", "roads").contains(vehicle)) {
            encodedValuesWithProps.merge(VehicleAccess.key(vehicle), new PMap(vehicleStr), PMap::putAll);
            encodedValuesWithProps.merge(VehicleSpeed.key(vehicle), new PMap(vehicleStr), PMap::putAll);
        } else if (List.of("bike", "racingbike", "mtb", "foot").contains(vehicle)) {
            encodedValuesWithProps.merge(VehicleAccess.key(vehicle), new PMap(vehicleStr), PMap::putAll);
            encodedValuesWithProps.merge(VehicleSpeed.key(vehicle), new PMap(vehicleStr), PMap::putAll);
            encodedValuesWithProps.merge(VehiclePriority.key(vehicle), new PMap(vehicleStr), PMap::putAll);
        } else {
            throw new IllegalArgumentException("Unknown vehicle: " + vehicle);
        }
    }

    protected void postImportOSM() {
        // Important note: To deal with via-way turn restrictions we introduce artificial edges in OSMReader (#2689).
        // These are simply copies of real edges. Any further modifications of the graph edges must take care of keeping
        // the artificial edges in sync with their real counterparts. So if an edge attribute shall be changed this change
        // must also be applied to the corresponding artificial edge.

        calculateUrbanDensity();

        if (maxSpeedCalculator != null) {
            maxSpeedCalculator.fillMaxSpeed(getBaseGraph(), encodingManager);
            maxSpeedCalculator.close();
        }

        if (hasElevation())
            interpolateBridgesTunnelsAndFerries();
    }

    protected void importOSM() {
        if (osmFile == null)
            throw new IllegalStateException("Couldn't load from existing folder: " + ghLocation
                    + " but also cannot use file for DataReader as it wasn't specified!");

        List<CustomArea> customAreas = readCountries();
        if (isEmpty(customAreasDirectory)) {
            logger.info("No custom areas are used, custom_areas.directory not given");
        } else {
            logger.info("Creating custom area index, reading custom areas from: '" + customAreasDirectory + "'");
            customAreas.addAll(readCustomAreas());
        }

        AreaIndex<CustomArea> areaIndex = new AreaIndex<>(customAreas);
        if (countryRuleFactory == null || countryRuleFactory.getCountryToRuleMap().isEmpty()) {
            logger.info("No country rules available");
        } else {
            logger.info("Applying rules for the following countries: {}", countryRuleFactory.getCountryToRuleMap().keySet());
        }

        logger.info("start creating graph from " + osmFile);
        OSMReader reader = new OSMReader(baseGraph.getBaseGraph(), osmParsers, osmReaderConfig).setFile(_getOSMFile()).
                setAreaIndex(areaIndex).
                setElevationProvider(eleProvider).
                setCountryRuleFactory(countryRuleFactory);
        logger.info("using " + getBaseGraphString() + ", memory:" + getMemInfo());

        createBaseGraphAndProperties();

        try {
            reader.readGraph();
        } catch (IOException ex) {
            throw new RuntimeException("Cannot read file " + getOSMFile(), ex);
        }
        DateFormat f = createFormatter();
        properties.put("datareader.import.date", f.format(new Date()));
        if (reader.getDataDate() != null)
            properties.put("datareader.data.date", f.format(reader.getDataDate()));
    }

    protected void createBaseGraphAndProperties() {
        baseGraph.getDirectory().create();
        baseGraph.create(100);
        properties.create(100);
        if (maxSpeedCalculator != null)
            maxSpeedCalculator.createDataAccessForParser(baseGraph.getDirectory());
    }

    private void calculateUrbanDensity() {
        if (encodingManager.hasEncodedValue(UrbanDensity.KEY)) {
            EnumEncodedValue<UrbanDensity> urbanDensityEnc = encodingManager.getEnumEncodedValue(UrbanDensity.KEY, UrbanDensity.class);
            if (!encodingManager.hasEncodedValue(RoadClass.KEY))
                throw new IllegalArgumentException("Urban density calculation requires " + RoadClass.KEY);
            if (!encodingManager.hasEncodedValue(RoadClassLink.KEY))
                throw new IllegalArgumentException("Urban density calculation requires " + RoadClassLink.KEY);
            EnumEncodedValue<RoadClass> roadClassEnc = encodingManager.getEnumEncodedValue(RoadClass.KEY, RoadClass.class);
            BooleanEncodedValue roadClassLinkEnc = encodingManager.getBooleanEncodedValue(RoadClassLink.KEY);
            UrbanDensityCalculator.calcUrbanDensity(baseGraph, urbanDensityEnc, roadClassEnc,
                    roadClassLinkEnc, residentialAreaRadius, residentialAreaSensitivity, cityAreaRadius, cityAreaSensitivity, urbanDensityCalculationThreads);
        }
    }

    private void writeEncodingManagerToProperties() {
        EncodingManager.putEncodingManagerIntoProperties(encodingManager, properties);
    }

    private List<CustomArea> readCustomAreas() {
        ObjectMapper objectMapper = new ObjectMapper();
        objectMapper.registerModule(new JtsModule());
        final Path bordersDirectory = Paths.get(customAreasDirectory);
        List<JsonFeatureCollection> jsonFeatureCollections = new ArrayList<>();
        try (DirectoryStream<Path> stream = Files.newDirectoryStream(bordersDirectory, "*.{geojson,json}")) {
            for (Path borderFile : stream) {
                try (BufferedReader reader = Files.newBufferedReader(borderFile, StandardCharsets.UTF_8)) {
                    JsonFeatureCollection jsonFeatureCollection = objectMapper.readValue(reader, JsonFeatureCollection.class);
                    jsonFeatureCollections.add(jsonFeatureCollection);
                }
            }
        } catch (IOException e) {
            throw new UncheckedIOException(e);
        }
        return jsonFeatureCollections.stream().flatMap(j -> j.getFeatures().stream())
                .map(CustomArea::fromJsonFeature)
                .collect(Collectors.toList());
    }

    /**
     * Currently we use this for a few tests where the dataReaderFile is loaded from the classpath
     */
    protected File _getOSMFile() {
        return new File(osmFile);
    }

    /**
     * Load from existing graph folder.
     */
    public boolean load() {
        if (isEmpty(ghLocation))
            throw new IllegalStateException("GraphHopperLocation is not specified. Call setGraphHopperLocation or init before");

        if (fullyLoaded)
            throw new IllegalStateException("graph is already successfully loaded");

        File tmpFileOrFolder = new File(ghLocation);
        if (!tmpFileOrFolder.isDirectory() && tmpFileOrFolder.exists()) {
            throw new IllegalArgumentException("GraphHopperLocation cannot be an existing file. Has to be either non-existing or a folder.");
        } else {
            File compressed = new File(ghLocation + ".ghz");
            if (compressed.exists() && !compressed.isDirectory()) {
                try {
                    new Unzipper().unzip(compressed.getAbsolutePath(), ghLocation, removeZipped);
                } catch (IOException ex) {
                    throw new RuntimeException("Couldn't extract file " + compressed.getAbsolutePath()
                            + " to " + ghLocation, ex);
                }
            }
        }

        // todo: this does not really belong here, we abuse the load method to derive the dataAccessDefaultType setting from others
        if (!allowWrites && dataAccessDefaultType.isMMap())
            dataAccessDefaultType = DAType.MMAP_RO;

        if (!new File(ghLocation).exists())
            // there is just nothing to load
            return false;

        GHDirectory directory = new GHDirectory(ghLocation, dataAccessDefaultType);
        directory.configure(dataAccessConfig);
        GHLock lock = null;
        try {
            // create locks only if writes are allowed, if they are not allowed a lock cannot be created
            // (e.g. on a read only filesystem locks would fail)
            if (directory.getDefaultType().isStoring() && isAllowWrites()) {
                lockFactory.setLockDir(new File(ghLocation));
                lock = lockFactory.create(fileLockName, false);
                if (!lock.tryLock())
                    throw new RuntimeException("To avoid reading partial data we need to obtain the read lock but it failed. In " + ghLocation, lock.getObtainFailedReason());
            }
            properties = new StorableProperties(directory);
            if (!properties.loadExisting())
                // the -gh folder exists, but there is no properties file. it might be just empty, so let's act as if
                // the import did not run yet or is not complete for some reason
                return false;
            encodingManager = EncodingManager.fromProperties(properties);
            baseGraph = new BaseGraph.Builder(encodingManager)
                    .setDir(directory)
                    .set3D(hasElevation())
                    .withTurnCosts(encodingManager.needsTurnCostsSupport())
                    .setSegmentSize(defaultSegmentSize)
                    .build();
            baseGraph.loadExisting();
            String storedProfiles = properties.get("profiles");
            String configuredProfiles = getProfilesString();
            if (!storedProfiles.equals(configuredProfiles))
                throw new IllegalStateException("Profiles do not match:"
                        + "\nGraphhopper config: " + configuredProfiles
                        + "\nGraph: " + storedProfiles
                        + "\nChange configuration to match the graph or delete " + baseGraph.getDirectory().getLocation());
            checkProfilesConsistency();

            postProcessing(false);
            directory.loadMMap();
            setFullyLoaded();
            return true;
        } finally {
            if (lock != null)
                lock.release();
        }
    }

    private String getProfilesString() {
        return profilesByName.values().stream().map(p -> p.getName() + "|" + p.getVersion()).collect(Collectors.joining(","));
    }

    private void checkProfilesConsistency() {
        if (profilesByName.isEmpty())
            throw new IllegalArgumentException("There has to be at least one profile");
        EncodingManager encodingManager = getEncodingManager();
        for (Profile profile : profilesByName.values()) {
            if (!encodingManager.getVehicles().contains(profile.getVehicle()))
                throw new IllegalArgumentException("Unknown vehicle '" + profile.getVehicle() + "' in profile: " + profile + ". " +
                        "Available vehicles: " + String.join(",", encodingManager.getVehicles()));
            BooleanEncodedValue turnRestrictionEnc = encodingManager.hasTurnEncodedValue(TurnRestriction.key(profile.getVehicle()))
                    ? encodingManager.getTurnBooleanEncodedValue(TurnRestriction.key(profile.getVehicle()))
                    : null;
            if (profile.isTurnCosts() && turnRestrictionEnc == null) {
                throw new IllegalArgumentException("The profile '" + profile.getName() + "' was configured with " +
                        "'turn_costs=true', but the corresponding vehicle '" + profile.getVehicle() + "' does not support turn costs." +
                        "\nYou need to add `|turn_costs=true` to the vehicle in `graph.vehicles`");
            }
            try {
                createWeighting(profile, new PMap());
            } catch (IllegalArgumentException e) {
                throw new IllegalArgumentException("Could not create weighting for profile: '" + profile.getName() + "'.\n" +
                        "Profile: " + profile + "\n" +
                        "Error: " + e.getMessage());
            }

            if (CustomWeighting.NAME.equals(profile.getWeighting()) && profile.getCustomModel() == null)
                throw new IllegalArgumentException("custom model for profile '" + profile.getName() + "' was empty");
            if (!CustomWeighting.NAME.equals(profile.getWeighting()) && profile.getCustomModel() != null)
                throw new IllegalArgumentException("profile '" + profile.getName() + "' has a custom model but " +
                        "weighting=" + profile.getWeighting() + " was defined");
        }

        Set<String> chProfileSet = new LinkedHashSet<>(chPreparationHandler.getCHProfiles().size());
        for (CHProfile chProfile : chPreparationHandler.getCHProfiles()) {
            boolean added = chProfileSet.add(chProfile.getProfile());
            if (!added) {
                throw new IllegalArgumentException("Duplicate CH reference to profile '" + chProfile.getProfile() + "'");
            }
            if (!profilesByName.containsKey(chProfile.getProfile())) {
                throw new IllegalArgumentException("CH profile references unknown profile '" + chProfile.getProfile() + "'");
            }
        }
        Map<String, LMProfile> lmProfileMap = new LinkedHashMap<>(lmPreparationHandler.getLMProfiles().size());
        for (LMProfile lmProfile : lmPreparationHandler.getLMProfiles()) {
            LMProfile previous = lmProfileMap.put(lmProfile.getProfile(), lmProfile);
            if (previous != null) {
                throw new IllegalArgumentException("Multiple LM profiles are using the same profile '" + lmProfile.getProfile() + "'");
            }
            if (!profilesByName.containsKey(lmProfile.getProfile())) {
                throw new IllegalArgumentException("LM profile references unknown profile '" + lmProfile.getProfile() + "'");
            }
            if (lmProfile.usesOtherPreparation() && !profilesByName.containsKey(lmProfile.getPreparationProfile())) {
                throw new IllegalArgumentException("LM profile references unknown preparation profile '" + lmProfile.getPreparationProfile() + "'");
            }
        }
        for (LMProfile lmProfile : lmPreparationHandler.getLMProfiles()) {
            if (lmProfile.usesOtherPreparation() && !lmProfileMap.containsKey(lmProfile.getPreparationProfile())) {
                throw new IllegalArgumentException("Unknown LM preparation profile '" + lmProfile.getPreparationProfile() + "' in LM profile '" + lmProfile.getProfile() + "' cannot be used as preparation_profile");
            }
            if (lmProfile.usesOtherPreparation() && lmProfileMap.get(lmProfile.getPreparationProfile()).usesOtherPreparation()) {
                throw new IllegalArgumentException("Cannot use '" + lmProfile.getPreparationProfile() + "' as preparation_profile for LM profile '" + lmProfile.getProfile() + "', because it uses another profile for preparation itself.");
            }
        }
    }

    public final CHPreparationHandler getCHPreparationHandler() {
        return chPreparationHandler;
    }

    private List<CHConfig> createCHConfigs(List<CHProfile> chProfiles) {
        List<CHConfig> chConfigs = new ArrayList<>();
        for (CHProfile chProfile : chProfiles) {
            Profile profile = profilesByName.get(chProfile.getProfile());
            if (profile.isTurnCosts()) {
                chConfigs.add(CHConfig.edgeBased(profile.getName(), createWeighting(profile, new PMap())));
            } else {
                chConfigs.add(CHConfig.nodeBased(profile.getName(), createWeighting(profile, new PMap())));
            }
        }
        return chConfigs;
    }

    public final LMPreparationHandler getLMPreparationHandler() {
        return lmPreparationHandler;
    }

    private List<LMConfig> createLMConfigs(List<LMProfile> lmProfiles) {
        List<LMConfig> lmConfigs = new ArrayList<>();
        for (LMProfile lmProfile : lmProfiles) {
            if (lmProfile.usesOtherPreparation())
                continue;
            Profile profile = profilesByName.get(lmProfile.getProfile());
            // Note that we have to make sure the weighting used for LM preparation does not include turn costs, because
            // the LM preparation is running node-based and the landmark weights will be wrong if there are non-zero
            // turn costs, see discussion in #1960
            // Running the preparation without turn costs is also useful to allow e.g. changing the u_turn_costs per
            // request (we have to use the minimum weight settings (= no turn costs) for the preparation)
            Weighting weighting = createWeighting(profile, new PMap(), true);
            lmConfigs.add(new LMConfig(profile.getName(), weighting));
        }
        return lmConfigs;
    }

    /**
     * Runs both after the import and when loading an existing Graph
     *
     * @param closeEarly release resources as early as possible
     */
    protected void postProcessing(boolean closeEarly) {
        initLocationIndex();
        importPublicTransit();

        if (closeEarly) {
            boolean includesCustomProfiles = profilesByName.values().stream().anyMatch(p -> CustomWeighting.NAME.equals(p.getWeighting()));
            if (!includesCustomProfiles)
                // when there are custom profiles we must not close way geometry or KVStorage, because
                // they might be needed to evaluate the custom weightings for the following preparations
                baseGraph.flushAndCloseGeometryAndNameStorage();
        }

        if (lmPreparationHandler.isEnabled())
            loadOrPrepareLM(closeEarly);

        if (closeEarly)
            // we needed the location index for the LM preparation, but we don't need it for CH
            locationIndex.close();

        if (chPreparationHandler.isEnabled())
            loadOrPrepareCH(closeEarly);
    }

    protected void importPublicTransit() {
    }

    void interpolateBridgesTunnelsAndFerries() {
        if (encodingManager.hasEncodedValue(RoadEnvironment.KEY)) {
            EnumEncodedValue<RoadEnvironment> roadEnvEnc = encodingManager.getEnumEncodedValue(RoadEnvironment.KEY, RoadEnvironment.class);
            StopWatch sw = new StopWatch().start();
            new EdgeElevationInterpolator(baseGraph.getBaseGraph(), roadEnvEnc, RoadEnvironment.TUNNEL).execute();
            float tunnel = sw.stop().getSeconds();
            sw = new StopWatch().start();
            new EdgeElevationInterpolator(baseGraph.getBaseGraph(), roadEnvEnc, RoadEnvironment.BRIDGE).execute();
            float bridge = sw.stop().getSeconds();
            // The SkadiProvider contains bathymetric data. For ferries this can result in bigger elevation changes
            // See #2098 for mor information
            sw = new StopWatch().start();
            new EdgeElevationInterpolator(baseGraph.getBaseGraph(), roadEnvEnc, RoadEnvironment.FERRY).execute();
            logger.info("Bridge interpolation " + (int) bridge + "s, " + "tunnel interpolation " + (int) tunnel + "s, ferry interpolation " + (int) sw.stop().getSeconds() + "s");
        }
    }

    public final Weighting createWeighting(Profile profile, PMap hints) {
        return createWeighting(profile, hints, false);
    }

    public final Weighting createWeighting(Profile profile, PMap hints, boolean disableTurnCosts) {
        return createWeightingFactory().createWeighting(profile, hints, disableTurnCosts);
    }

    protected WeightingFactory createWeightingFactory() {
        return new DefaultWeightingFactory(baseGraph.getBaseGraph(), getEncodingManager());
    }

    public GHResponse route(GHRequest request) {
        return createRouter().route(request);
    }

    private Router createRouter() {
        if (baseGraph == null || !fullyLoaded)
            throw new IllegalStateException("Do a successful call to load or importOrLoad before routing");
        if (baseGraph.isClosed())
            throw new IllegalStateException("You need to create a new GraphHopper instance as it is already closed");
        if (locationIndex == null)
            throw new IllegalStateException("Location index not initialized");

        return doCreateRouter(baseGraph, encodingManager, locationIndex, profilesByName, pathBuilderFactory,
                trMap, routerConfig, createWeightingFactory(), chGraphs, landmarks);
    }

    protected Router doCreateRouter(BaseGraph baseGraph, EncodingManager encodingManager, LocationIndex locationIndex, Map<String, Profile> profilesByName,
                                    PathDetailsBuilderFactory pathBuilderFactory, TranslationMap trMap, RouterConfig routerConfig,
                                    WeightingFactory weightingFactory, Map<String, RoutingCHGraph> chGraphs, Map<String, LandmarkStorage> landmarks) {
        return new Router(baseGraph, encodingManager, locationIndex, profilesByName, pathBuilderFactory,
                trMap, routerConfig, weightingFactory, chGraphs, landmarks
        );
    }

    protected LocationIndex createLocationIndex(Directory dir) {
        LocationIndexTree tmpIndex = new LocationIndexTree(baseGraph, dir);
        tmpIndex.setResolution(preciseIndexResolution);
        tmpIndex.setMaxRegionSearch(maxRegionSearch);
        if (!tmpIndex.loadExisting()) {
            ensureWriteAccess();
            tmpIndex.prepareIndex();
        }

        return tmpIndex;
    }

    /**
     * Initializes the location index after the import is done.
     */
    protected void initLocationIndex() {
        if (locationIndex != null)
            throw new IllegalStateException("Cannot initialize locationIndex twice!");

        locationIndex = createLocationIndex(baseGraph.getDirectory());
    }

    private String getCHProfileVersion(String profile) {
        return properties.get("graph.profiles.ch." + profile + ".version");
    }

    private void setCHProfileVersion(String profile, int version) {
        properties.put("graph.profiles.ch." + profile + ".version", version);
    }

    private String getLMProfileVersion(String profile) {
        return properties.get("graph.profiles.lm." + profile + ".version");
    }

    private void setLMProfileVersion(String profile, int version) {
        properties.put("graph.profiles.lm." + profile + ".version", version);
    }

    protected void loadOrPrepareCH(boolean closeEarly) {
        for (CHProfile profile : chPreparationHandler.getCHProfiles())
            if (!getCHProfileVersion(profile.getProfile()).isEmpty()
                    && !getCHProfileVersion(profile.getProfile()).equals("" + profilesByName.get(profile.getProfile()).getVersion()))
                throw new IllegalArgumentException("CH preparation of " + profile.getProfile() + " already exists in storage and doesn't match configuration");

        // we load ch graphs that already exist and prepare the other ones
        List<CHConfig> chConfigs = createCHConfigs(chPreparationHandler.getCHProfiles());
        Map<String, RoutingCHGraph> loaded = chPreparationHandler.load(baseGraph.getBaseGraph(), chConfigs);
        List<CHConfig> configsToPrepare = chConfigs.stream().filter(c -> !loaded.containsKey(c.getName())).collect(Collectors.toList());
        Map<String, PrepareContractionHierarchies.Result> prepared = prepareCH(closeEarly, configsToPrepare);

        // we map all profile names for which there is CH support to the according CH graphs
        chGraphs = new LinkedHashMap<>();
        for (CHProfile profile : chPreparationHandler.getCHProfiles()) {
            if (loaded.containsKey(profile.getProfile()) && prepared.containsKey(profile.getProfile()))
                throw new IllegalStateException("CH graph should be either loaded or prepared, but not both: " + profile.getProfile());
            else if (prepared.containsKey(profile.getProfile())) {
                setCHProfileVersion(profile.getProfile(), profilesByName.get(profile.getProfile()).getVersion());
                PrepareContractionHierarchies.Result res = prepared.get(profile.getProfile());
                chGraphs.put(profile.getProfile(), RoutingCHGraphImpl.fromGraph(baseGraph.getBaseGraph(), res.getCHStorage(), res.getCHConfig()));
            } else if (loaded.containsKey(profile.getProfile())) {
                chGraphs.put(profile.getProfile(), loaded.get(profile.getProfile()));
            } else
                throw new IllegalStateException("CH graph should be either loaded or prepared: " + profile.getProfile());
        }
    }

    protected Map<String, PrepareContractionHierarchies.Result> prepareCH(boolean closeEarly, List<CHConfig> configsToPrepare) {
        if (!configsToPrepare.isEmpty())
            ensureWriteAccess();
        if (!baseGraph.isFrozen())
            baseGraph.freeze();
        return chPreparationHandler.prepare(baseGraph, properties, configsToPrepare, closeEarly);
    }

    /**
     * For landmarks it is required to always call this method: either it creates the landmark data or it loads it.
     */
    protected void loadOrPrepareLM(boolean closeEarly) {
        for (LMProfile profile : lmPreparationHandler.getLMProfiles())
            if (!getLMProfileVersion(profile.getProfile()).isEmpty()
                    && !getLMProfileVersion(profile.getProfile()).equals("" + profilesByName.get(profile.getProfile()).getVersion()))
                throw new IllegalArgumentException("LM preparation of " + profile.getProfile() + " already exists in storage and doesn't match configuration");

        // we load landmark storages that already exist and prepare the other ones
        List<LMConfig> lmConfigs = createLMConfigs(lmPreparationHandler.getLMProfiles());
        List<LandmarkStorage> loaded = lmPreparationHandler.load(lmConfigs, baseGraph, encodingManager);
        List<LMConfig> loadedConfigs = loaded.stream().map(LandmarkStorage::getLMConfig).collect(Collectors.toList());
        List<LMConfig> configsToPrepare = lmConfigs.stream().filter(c -> !loadedConfigs.contains(c)).collect(Collectors.toList());
        List<PrepareLandmarks> prepared = prepareLM(closeEarly, configsToPrepare);

        // we map all profile names for which there is LM support to the according LM storages
        landmarks = new LinkedHashMap<>();
        for (LMProfile lmp : lmPreparationHandler.getLMProfiles()) {
            // cross-querying
            String prepProfile = lmp.usesOtherPreparation() ? lmp.getPreparationProfile() : lmp.getProfile();
            Optional<LandmarkStorage> loadedLMS = loaded.stream().filter(lms -> lms.getLMConfig().getName().equals(prepProfile)).findFirst();
            Optional<PrepareLandmarks> preparedLMS = prepared.stream().filter(pl -> pl.getLandmarkStorage().getLMConfig().getName().equals(prepProfile)).findFirst();
            if (loadedLMS.isPresent() && preparedLMS.isPresent())
                throw new IllegalStateException("LM should be either loaded or prepared, but not both: " + prepProfile);
            else if (preparedLMS.isPresent()) {
                setLMProfileVersion(lmp.getProfile(), profilesByName.get(lmp.getProfile()).getVersion());
                landmarks.put(lmp.getProfile(), preparedLMS.get().getLandmarkStorage());
            } else
                loadedLMS.ifPresent(landmarkStorage -> landmarks.put(lmp.getProfile(), landmarkStorage));
        }
    }

    protected List<PrepareLandmarks> prepareLM(boolean closeEarly, List<LMConfig> configsToPrepare) {
        if (!configsToPrepare.isEmpty())
            ensureWriteAccess();
        if (!baseGraph.isFrozen())
            baseGraph.freeze();
        return lmPreparationHandler.prepare(configsToPrepare, baseGraph, encodingManager, properties, locationIndex, closeEarly);
    }

    /**
     * Internal method to clean up the graph.
     */
    protected void cleanUp() {
        PrepareRoutingSubnetworks preparation = new PrepareRoutingSubnetworks(baseGraph.getBaseGraph(), buildSubnetworkRemovalJobs());
        preparation.setMinNetworkSize(minNetworkSize);
        preparation.setThreads(subnetworksThreads);
        preparation.doWork();
        logger.info("nodes: " + Helper.nf(baseGraph.getNodes()) + ", edges: " + Helper.nf(baseGraph.getEdges()));
    }

    private List<PrepareJob> buildSubnetworkRemovalJobs() {
        List<PrepareJob> jobs = new ArrayList<>();
        for (Profile profile : profilesByName.values()) {
            // if turn costs are enabled use u-turn costs of zero as we only want to make sure the graph is fully connected assuming finite u-turn costs
            Weighting weighting = createWeighting(profile, new PMap().putObject(Parameters.Routing.U_TURN_COSTS, 0));
            jobs.add(new PrepareJob(encodingManager.getBooleanEncodedValue(Subnetwork.key(profile.getName())), weighting));
        }
        return jobs;
    }

    protected void flush() {
        logger.info("flushing graph " + getBaseGraphString() + ", details:" + baseGraph.toDetailsString() + ", "
                + getMemInfo() + ")");
        baseGraph.flush();
        properties.flush();
        logger.info("flushed graph " + getMemInfo() + ")");
        setFullyLoaded();
    }

    /**
     * Releases all associated resources like memory or files. But it does not remove them. To
     * remove the files created in graphhopperLocation you have to call clean().
     */
    public void close() {
        if (baseGraph != null)
            baseGraph.close();
        if (properties != null)
            properties.close();

        chGraphs.values().forEach(RoutingCHGraph::close);
        landmarks.values().forEach(LandmarkStorage::close);

        if (locationIndex != null)
            locationIndex.close();

        try {
            lockFactory.forceRemove(fileLockName, true);
        } catch (Exception ex) {
            // silently fail e.g. on Windows where we cannot remove an unreleased native lock
        }
    }

    /**
     * Removes the on-disc routing files. Call only after calling close or before importOrLoad or
     * load
     */
    public void clean() {
        if (getGraphHopperLocation().isEmpty())
            throw new IllegalStateException("Cannot clean GraphHopper without specified graphHopperLocation");

        File folder = new File(getGraphHopperLocation());
        removeDir(folder);
    }

    protected void ensureNotLoaded() {
        if (fullyLoaded)
            throw new IllegalStateException("No configuration changes are possible after loading the graph");
    }

    protected void ensureWriteAccess() {
        if (!allowWrites)
            throw new IllegalStateException("Writes are not allowed!");
    }

    private void setFullyLoaded() {
        fullyLoaded = true;
    }

    public boolean getFullyLoaded() {
        return fullyLoaded;
    }

    public RouterConfig getRouterConfig() {
        return routerConfig;
    }

    public OSMReaderConfig getReaderConfig() {
        return osmReaderConfig;
    }

    public static JsonFeatureCollection resolveCustomAreas(String customAreasDirectory) {
        JsonFeatureCollection globalAreas = new JsonFeatureCollection();
        if (!customAreasDirectory.isEmpty()) {
            ObjectMapper mapper = new ObjectMapper().registerModule(new JtsModule());
            try (DirectoryStream<Path> stream = Files.newDirectoryStream(Paths.get(customAreasDirectory), "*.{geojson,json}")) {
                for (Path customAreaFile : stream) {
                    try (BufferedReader reader = Files.newBufferedReader(customAreaFile, StandardCharsets.UTF_8)) {
                        globalAreas.getFeatures().addAll(mapper.readValue(reader, JsonFeatureCollection.class).getFeatures());
                    }
                }
                logger.info("Will make " + globalAreas.getFeatures().size() + " areas available to all custom profiles. Found in " + customAreasDirectory);
            } catch (IOException e) {
                throw new UncheckedIOException(e);
            }
        }
        return globalAreas;
    }

    public static List<Profile> resolveCustomModelFiles(String customModelFolder, List<Profile> profiles, JsonFeatureCollection globalAreas) {
        ObjectMapper jsonOM = Jackson.newObjectMapper();
        List<Profile> newProfiles = new ArrayList<>();
        for (Profile profile : profiles) {
            if (!CustomWeighting.NAME.equals(profile.getWeighting())) {
                newProfiles.add(profile);
                continue;
            }
            Object cm = profile.getHints().getObject(CustomModel.KEY, null);
            CustomModel customModel;
            if (cm != null) {
                if (!profile.getHints().getObject("custom_model_files", Collections.emptyList()).isEmpty())
                    throw new IllegalArgumentException("Do not use custom_model_files and custom_model together");
                try {
                    // custom_model can be an object tree (read from config) or an object (e.g. from tests)
                    customModel = jsonOM.readValue(jsonOM.writeValueAsBytes(cm), CustomModel.class);
                    newProfiles.add(profile.setCustomModel(customModel));
                } catch (Exception ex) {
                    throw new RuntimeException("Cannot load custom_model from " + cm + " for profile " + profile.getName()
                            + ". If you are trying to load from a file, use 'custom_model_files' instead.", ex);
                }
            } else {
                if (!profile.getHints().getString("custom_model_file", "").isEmpty())
                    throw new IllegalArgumentException("Since 8.0 you must use a custom_model_files array instead of custom_model_file string");
                List<String> customModelFileNames = profile.getHints().getObject("custom_model_files", null);
                if (customModelFileNames == null)
                    throw new IllegalArgumentException("Missing 'custom_model' or 'custom_model_files' field in profile '"
                            + profile.getName() + "'. To use default specify custom_model_files: []");
                if (customModelFileNames.isEmpty()) {
                    newProfiles.add(profile.setCustomModel(customModel = new CustomModel()));
                } else {
                    customModel = new CustomModel();
                    for (String file : customModelFileNames) {
                        if (file.contains(File.separator))
                            throw new IllegalArgumentException("Use custom_models.directory for the custom_model_files parent");
                        if (!file.endsWith(".json"))
                            throw new IllegalArgumentException("Yaml is no longer supported, see #2672. Use JSON with optional comments //");

                        try {
                            String string;
                            // 1. try to load custom model from jar
                            InputStream is = GHUtility.class.getResourceAsStream("/com/graphhopper/custom_models/" + file);
                            // dropwizard makes it very hard to find out the folder of config.yml -> use an extra parameter for the folder
                            Path customModelFile = Paths.get(customModelFolder).resolve(file);
                            if (is != null) {
                                if (Files.exists(customModelFile))
                                    throw new RuntimeException("Custom model file name '" + file + "' is already used for built-in profiles. Use another name");
                                string = readJSONFileWithoutComments(new InputStreamReader(is));
                            } else {
                                // 2. try to load custom model file from external location
                                string = readJSONFileWithoutComments(customModelFile.toFile().getAbsolutePath());
                            }
                            customModel = CustomModel.merge(customModel, jsonOM.readValue(string, CustomModel.class));
                        } catch (IOException ex) {
                            throw new RuntimeException("Cannot load custom_model from location " + file + ", profile:" + profile.getName(), ex);
                        }
                    }

                    newProfiles.add(profile.setCustomModel(customModel));
                }
            }

            // we can fill in all areas here as in the created template we include only the areas that are used in
            // statements (see CustomModelParser)
            customModel.addAreas(globalAreas);
        }
        return newProfiles;
    }
}<|MERGE_RESOLUTION|>--- conflicted
+++ resolved
@@ -598,8 +598,7 @@
         return this;
     }
 
-<<<<<<< HEAD
-    protected EncodingManager buildEncodingManager(Map<String, PMap> encodedValuesWithProps, Map<String, ImportUnit> activeImportUnits, Map<String, String> vehiclesByName) {
+    protected EncodingManager buildEncodingManager(Map<String, PMap> encodedValuesWithProps, Map<String, ImportUnit> activeImportUnits, Map<String, PMap> vehiclePropsByVehicle) {
         List<EncodedValue> encodedValues = activeImportUnits.entrySet().stream()
                 .map(e -> e.getValue().getCreateEncodedValue()
                         .apply(encodedValuesWithProps.getOrDefault(e.getKey(), new PMap())))
@@ -613,23 +612,7 @@
         return emBuilder.build();
     }
 
-    protected OSMParsers buildOSMParsers(Map<String, PMap> encodedValuesWithProps, Map<String, ImportUnit> activeImportUnits, Map<String, String> vehiclesByName,
-=======
-    protected EncodingManager buildEncodingManager(Map<String, PMap> vehiclePropsByVehicle, List<String> encodedValueStrings,
-                                                   boolean withUrbanDensity, boolean withMaxSpeedEst, Collection<Profile> profiles) {
-        EncodingManager.Builder emBuilder = new EncodingManager.Builder();
-        vehiclePropsByVehicle.forEach((name, props) -> emBuilder.add(vehicleEncodedValuesFactory.createVehicleEncodedValues(name, props)));
-        profiles.forEach(profile -> emBuilder.add(Subnetwork.create(profile.getName())));
-        if (withMaxSpeedEst)
-            emBuilder.add(MaxSpeedEstimated.create());
-        if (withUrbanDensity)
-            emBuilder.add(UrbanDensity.create());
-        encodedValueStrings.forEach(s -> emBuilder.add(encodedValueFactory.create(s, new PMap())));
-        return emBuilder.build();
-    }
-
-    protected OSMParsers buildOSMParsers(Map<String, PMap> vehiclePropsByVehicle, List<String> encodedValueStrings,
->>>>>>> b92bc8f0
+    protected OSMParsers buildOSMParsers(Map<String, PMap> encodedValuesWithProps, Map<String, ImportUnit> activeImportUnits, Map<String, String> vehiclePropsByVehicle,
                                          List<String> ignoredHighways, String dateRangeParserString) {
         ImportUnitSorter sorter = new ImportUnitSorter(activeImportUnits);
         Map<String, ImportUnit> sortedImportUnits = new LinkedHashMap<>();
@@ -651,7 +634,6 @@
             osmParsers.addWayTagParser(maxSpeedCalculator.getParser());
         }
 
-<<<<<<< HEAD
         // todonow: why do we do this in a loop with the 'added' set in master? can we not just add the rel parsers based on the existence of the network evs like this?
         if (encodingManager.hasEncodedValue(BikeNetwork.KEY))
             osmParsers.addRelationTagParser(relConfig -> new OSMBikeNetworkTagParser(encodingManager.getEnumEncodedValue(BikeNetwork.KEY, RouteNetwork.class), relConfig));
@@ -676,49 +658,6 @@
                     osmParsers.addRestrictionTagParser(new RestrictionTagParser(
                             osmRestrictions, encodingManager.getTurnBooleanEncodedValue(TurnRestriction.key(vehicle))));
                 });
-=======
-        if (encodingManager.hasEncodedValue(Curvature.KEY))
-            osmParsers.addWayTagParser(new CurvatureCalculator(encodingManager.getDecimalEncodedValue(Curvature.KEY)));
-
-        DateRangeParser dateRangeParser = DateRangeParser.createInstance(dateRangeParserString);
-        Set<String> added = new HashSet<>();
-        vehiclePropsByVehicle.forEach((name, props) -> {
-            VehicleTagParsers vehicleTagParsers = vehicleTagParserFactory.createParsers(encodingManager, name,
-                    new PMap(props).putObject("date_range_parser", dateRangeParser));
-            if (vehicleTagParsers == null)
-                return;
-            vehicleTagParsers.getTagParsers().forEach(tagParser -> {
-                if (tagParser == null) return;
-                if (tagParser instanceof BikeCommonAccessParser) {
-                    if (encodingManager.hasEncodedValue(BikeNetwork.KEY) && added.add(BikeNetwork.KEY))
-                        osmParsers.addRelationTagParser(relConfig -> new OSMBikeNetworkTagParser(encodingManager.getEnumEncodedValue(BikeNetwork.KEY, RouteNetwork.class), relConfig));
-                    if (encodingManager.hasEncodedValue(MtbNetwork.KEY) && added.add(MtbNetwork.KEY))
-                        osmParsers.addRelationTagParser(relConfig -> new OSMMtbNetworkTagParser(encodingManager.getEnumEncodedValue(MtbNetwork.KEY, RouteNetwork.class), relConfig));
-                    if (encodingManager.hasEncodedValue(Smoothness.KEY) && added.add(Smoothness.KEY))
-                        osmParsers.addWayTagParser(new OSMSmoothnessParser(encodingManager.getEnumEncodedValue(Smoothness.KEY, Smoothness.class)));
-                } else if (tagParser instanceof FootAccessParser) {
-                    if (encodingManager.hasEncodedValue(FootNetwork.KEY) && added.add(FootNetwork.KEY))
-                        osmParsers.addRelationTagParser(relConfig -> new OSMFootNetworkTagParser(encodingManager.getEnumEncodedValue(FootNetwork.KEY, RouteNetwork.class), relConfig));
-                }
-                String turnRestrictionKey = TurnRestriction.key(name);
-                if (encodingManager.hasTurnEncodedValue(turnRestrictionKey)
-                        // need to make sure we do not add the same restriction parsers multiple times
-                        && osmParsers.getRestrictionTagParsers().stream().noneMatch(r -> r.getTurnRestrictionEnc().getName().equals(turnRestrictionKey))) {
-                    List<String> restrictions = tagParser instanceof AbstractAccessParser
-                            ? ((AbstractAccessParser) tagParser).getRestrictions()
-                            : OSMRoadAccessParser.toOSMRestrictions(TransportationMode.valueOf(props.getString("transportation_mode", "VEHICLE")));
-                    osmParsers.addRestrictionTagParser(new RestrictionTagParser(restrictions, encodingManager.getTurnBooleanEncodedValue(turnRestrictionKey)));
-                }
-            });
-            vehicleTagParsers.getTagParsers().forEach(tagParser -> {
-                if (tagParser == null) return;
-                osmParsers.addWayTagParser(tagParser);
-
-                if (tagParser instanceof BikeCommonAccessParser && encodingManager.hasEncodedValue(GetOffBike.KEY) && added.add(GetOffBike.KEY))
-                    osmParsers.addWayTagParser(new OSMGetOffBikeParser(encodingManager.getBooleanEncodedValue(GetOffBike.KEY), ((BikeCommonAccessParser) tagParser).getAccessEnc()));
-            });
-        });
->>>>>>> b92bc8f0
         return osmParsers;
     }
 
@@ -875,16 +814,6 @@
             throw new IllegalStateException("The EncodingManager must be created in `prepareImport()`");
         GHDirectory directory = new GHDirectory(ghLocation, dataAccessDefaultType);
         directory.configure(dataAccessConfig);
-<<<<<<< HEAD
-=======
-        boolean withUrbanDensity = urbanDensityCalculationThreads > 0;
-        boolean withMaxSpeedEstimation = maxSpeedCalculator != null;
-        Map<String, PMap> vehiclePropsByVehicle = getVehiclePropsByVehicle(vehiclesString, profilesByName.values());
-        List<String> encodedValueStrings = getEncodedValueStrings(encodedValuesString);
-        encodingManager = buildEncodingManager(vehiclePropsByVehicle, encodedValueStrings, withUrbanDensity,
-                withMaxSpeedEstimation, profilesByName.values());
-        osmParsers = buildOSMParsers(vehiclePropsByVehicle, encodedValueStrings, osmReaderConfig.getIgnoredHighways(), dateRangeParserString);
->>>>>>> b92bc8f0
         baseGraph = new BaseGraph.Builder(getEncodingManager())
                 .setDir(directory)
                 .set3D(hasElevation())
