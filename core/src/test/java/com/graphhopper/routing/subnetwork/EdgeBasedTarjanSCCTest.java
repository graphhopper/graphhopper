/*
 *  Licensed to GraphHopper GmbH under one or more contributor
 *  license agreements. See the NOTICE file distributed with this work for
 *  additional information regarding copyright ownership.
 *
 *  GraphHopper GmbH licenses this file to you under the Apache License,
 *  Version 2.0 (the "License"); you may not use this file except in
 *  compliance with the License. You may obtain a copy of the License at
 *
 *       http://www.apache.org/licenses/LICENSE-2.0
 *
 *  Unless required by applicable law or agreed to in writing, software
 *  distributed under the License is distributed on an "AS IS" BASIS,
 *  WITHOUT WARRANTIES OR CONDITIONS OF ANY KIND, either express or implied.
 *  See the License for the specific language governing permissions and
 *  limitations under the License.
 */

package com.graphhopper.routing.subnetwork;

import com.carrotsearch.hppc.IntArrayList;
import com.carrotsearch.hppc.cursors.IntCursor;
import com.graphhopper.routing.ev.*;
import com.graphhopper.routing.subnetwork.EdgeBasedTarjanSCC.ConnectedComponents;
import com.graphhopper.routing.subnetwork.TarjanSCCTest.IntWithArray;
import com.graphhopper.routing.util.AllEdgesIterator;
import com.graphhopper.storage.BaseGraph;
import com.graphhopper.util.GHUtility;
import org.junit.jupiter.api.RepeatedTest;
import org.junit.jupiter.api.Test;

import java.util.Random;
import java.util.Set;

import static com.graphhopper.routing.subnetwork.TarjanSCCTest.buildComponentSet;
import static org.junit.jupiter.api.Assertions.assertEquals;
import static org.junit.jupiter.api.Assertions.assertTrue;

class EdgeBasedTarjanSCCTest {

    private final DecimalEncodedValue speedEnc;
    private final BaseGraph g;
    private final EdgeBasedTarjanSCC.EdgeTransitionFilter fwdAccessFilter;

    public EdgeBasedTarjanSCCTest() {
        speedEnc = new DecimalEncodedValueImpl("speed", 5, 5, true);
        EncodedValue.InitializerConfig evConf = new EncodedValue.InitializerConfig();
        speedEnc.init(evConf);
        g = new BaseGraph.Builder(evConf.getRequiredInts()).create();
        fwdAccessFilter = (prev, edge) -> edge.get(speedEnc) > 0;
    }


    @Test
    public void linearSingle() {
        // 0 - 1
        g.edge(0, 1).setDistance(1).set(speedEnc, 10, 10);
        ConnectedComponents result = EdgeBasedTarjanSCC.findComponentsRecursive(g, fwdAccessFilter, false);
        assertEquals(2, result.getEdgeKeys());
        assertEquals(1, result.getTotalComponents());
        assertEquals(1, result.getComponents().size());
        assertTrue(result.getSingleEdgeComponents().isEmpty());
        assertEquals(result.getComponents().get(0), result.getBiggestComponent());
        assertEquals(IntArrayList.from(1, 0), result.getComponents().get(0));
    }

    @Test
    public void linearSimple() {
        // 0 - 1 - 2
        g.edge(0, 1).setDistance(1).set(speedEnc, 10, 10);
        g.edge(1, 2).setDistance(1).set(speedEnc, 10, 10);
        ConnectedComponents result = EdgeBasedTarjanSCC.findComponentsRecursive(g, fwdAccessFilter, false);
        assertEquals(4, result.getEdgeKeys());
        assertEquals(1, result.getTotalComponents());
        assertEquals(1, result.getComponents().size());
        assertTrue(result.getSingleEdgeComponents().isEmpty());
        assertEquals(result.getComponents().get(0), result.getBiggestComponent());
        assertEquals(IntArrayList.from(1, 3, 2, 0), result.getComponents().get(0));
    }

    @Test
    public void linearOneWay() {
        // 0 -> 1 -> 2
        g.edge(0, 1).setDistance(1).set(speedEnc, 10, 0);
        g.edge(1, 2).setDistance(1).set(speedEnc, 10, 0);
        ConnectedComponents result = EdgeBasedTarjanSCC.findComponentsRecursive(g, fwdAccessFilter, false);
        assertEquals(4, result.getEdgeKeys());
        assertEquals(4, result.getTotalComponents());
        assertEquals(0, result.getComponents().size());
        // we only have two directed edges here, but we always calculate the component indices for all edge keys and
        // here every (directed) edge belongs to its own component
        assertEquals(4, result.getSingleEdgeComponents().cardinality());
        assertEquals(IntArrayList.from(), result.getBiggestComponent());
    }

    @Test
    public void linearBidirectionalEdge() {
        // 0 -> 1 - 2 <- 3
        g.edge(0, 1).setDistance(1).set(speedEnc, 10, 0);
        g.edge(1, 2).setDistance(1).set(speedEnc, 10, 10);
        g.edge(3, 2).setDistance(1).set(speedEnc, 10, 0);
        ConnectedComponents result = EdgeBasedTarjanSCC.findComponentsRecursive(g, fwdAccessFilter, false);
        assertEquals(6, result.getEdgeKeys());
        assertEquals(5, result.getTotalComponents());
        // a single bidirectional edge is treated as a 'real' component with two edge-keys. this is not nearly as
        // common as the single-edge-key components so no real need to do a special treatment for these as well.
        assertEquals(1, result.getComponents().size());
        assertEquals(4, result.getSingleEdgeComponents().cardinality());
        assertEquals(result.getComponents().get(0), result.getBiggestComponent());
    }

    @Test
    public void oneWayBridges() {
        // 0 - 1 -> 2 - 3
        //          |   |
        //          4 - 5 -> 6 - 7
        g.edge(0, 1).setDistance(1).set(speedEnc, 10, 10);
        g.edge(1, 2).setDistance(1).set(speedEnc, 10, 0);
        g.edge(2, 3).setDistance(1).set(speedEnc, 10, 10);
        g.edge(2, 4).setDistance(1).set(speedEnc, 10, 10);
        g.edge(3, 5).setDistance(1).set(speedEnc, 10, 10);
        g.edge(4, 5).setDistance(1).set(speedEnc, 10, 10);
        g.edge(5, 6).setDistance(1).set(speedEnc, 10, 0);
        g.edge(6, 7).setDistance(1).set(speedEnc, 10, 10);
        ConnectedComponents result = EdgeBasedTarjanSCC.findComponentsRecursive(g, fwdAccessFilter, false);
        assertEquals(16, result.getEdgeKeys());
        assertEquals(7, result.getTotalComponents());
        // 0-1, 2-3-5-4-2 and 6-7
        assertEquals(3, result.getComponents().size());
        // 1->2, 2->1 and 5->6, 6<-5
        assertEquals(4, result.getSingleEdgeComponents().cardinality());
        assertEquals(result.getComponents().get(1), result.getBiggestComponent());
    }

    @Test
    public void tree() {
        // 0 - 1 - 2 - 4 - 5
        //     |    \- 6 - 7
        //     3        \- 8
        g.edge(0, 1).setDistance(1).set(speedEnc, 10, 10);
        g.edge(1, 2).setDistance(1).set(speedEnc, 10, 10);
        g.edge(1, 3).setDistance(1).set(speedEnc, 10, 10);
        g.edge(2, 4).setDistance(1).set(speedEnc, 10, 10);
        g.edge(2, 6).setDistance(1).set(speedEnc, 10, 10);
        g.edge(4, 5).setDistance(1).set(speedEnc, 10, 10);
        g.edge(6, 7).setDistance(1).set(speedEnc, 10, 10);
        g.edge(6, 8).setDistance(1).set(speedEnc, 10, 10);
        ConnectedComponents result = EdgeBasedTarjanSCC.findComponentsRecursive(g, fwdAccessFilter, false);
        assertEquals(16, result.getEdgeKeys());
        assertEquals(1, result.getTotalComponents());
        assertEquals(1, result.getComponents().size());
        assertTrue(result.getSingleEdgeComponents().isEmpty());
        assertEquals(result.getComponents().get(0), result.getBiggestComponent());
        assertEquals(IntArrayList.from(1, 3, 7, 11, 10, 6, 9, 13, 12, 15, 14, 8, 2, 5, 4, 0), result.getComponents().get(0));
    }

    @Test
    public void smallGraph() {
        // 3<-0->2-1
<<<<<<< HEAD
        g.edge(0, 2).setDistance(1).set(accessEnc, true, false); // edge-keys 0,1
        g.edge(0, 3).setDistance(1).set(accessEnc, true, false); // edge-keys 2,3
        g.edge(2, 1).setDistance(1).set(accessEnc, true, true); // edge-keys 4,5
=======
        g.edge(0, 2).setDistance(1).set(speedEnc, 10, 0); // edge-keys 0,1
        g.edge(0, 3).setDistance(1).set(speedEnc, 10, 0); // edge-keys 2,3
        g.edge(2, 1).setDistance(1).set(speedEnc, 10, 10); // edge-keys 4,5
>>>>>>> c92ab785
        ConnectedComponents result = EdgeBasedTarjanSCC.findComponentsRecursive(g, fwdAccessFilter, false);
        assertEquals(6, result.getEdgeKeys());
        assertEquals(5, result.getTotalComponents());
        assertEquals(1, result.getComponents().size());
        assertEquals(result.getComponents().get(0), result.getBiggestComponent());
        assertEquals(IntArrayList.from(5, 4), result.getComponents().get(0));
        assertEquals(4, result.getSingleEdgeComponents().cardinality());
        for (IntCursor c : IntArrayList.from(0, 1, 2, 3))
            assertTrue(result.getSingleEdgeComponents().get(c.value));
    }

    @Test
    public void biggerGraph() {
        // this graph has two bigger components (nodes 0, 1, 3 and the others). Still there are some (directed) edges
        // that do not belong to these components but rather represent isolated single-edge components
        // 0 - 1 < 2 - 4 > 5
        //     |   |       |
        //     |    \< 6 - 7
        //     3        \- 8
        g.edge(0, 1).setDistance(1).set(speedEnc, 10, 10); // edge-keys 0,1
        g.edge(2, 1).setDistance(1).set(speedEnc, 10, 0); // edge-keys 2,3
        g.edge(1, 3).setDistance(1).set(speedEnc, 10, 10); // edge-keys 4,5
        g.edge(2, 4).setDistance(1).set(speedEnc, 10, 10); // edge-keys 6,7
        g.edge(6, 2).setDistance(1).set(speedEnc, 10, 0); // edge-keys 8,9
        g.edge(4, 5).setDistance(1).set(speedEnc, 10, 0); // edge-keys 10,11
        g.edge(5, 7).setDistance(1).set(speedEnc, 10, 10); // edge-keys 12,13
        g.edge(6, 7).setDistance(1).set(speedEnc, 10, 10); // edge-keys 14,15
        g.edge(6, 8).setDistance(1).set(speedEnc, 10, 10); // edge-keys 16,17
        ConnectedComponents result = EdgeBasedTarjanSCC.findComponentsRecursive(g, fwdAccessFilter, false);
        assertEquals(18, result.getEdgeKeys());
        assertEquals(6, result.getTotalComponents());
        assertEquals(2, result.getComponents().size());
        assertEquals(result.getComponents().get(1), result.getBiggestComponent());
        assertEquals(IntArrayList.from(1, 5, 4, 0), result.getComponents().get(0));
        assertEquals(IntArrayList.from(7, 8, 13, 14, 17, 16, 15, 12, 10, 6), result.getComponents().get(1));
        assertEquals(4, result.getSingleEdgeComponents().cardinality());
        for (IntCursor c : IntArrayList.from(9, 2, 3, 11)) {
            assertTrue(result.getSingleEdgeComponents().get(c.value));
        }
    }

    @Test
    public void withTurnRestriction() {
        // here 0-1-2-3 would be a circle and thus belong to same connected component. but if there is a
        // turn restriction for going 0->2->3 this splits the graph into multiple components
        // 0->1
        // |  |
        // 3<-2->4
        g.edge(0, 1).setDistance(1).set(speedEnc, 10, 0); // edge-keys 0,1
        g.edge(1, 2).setDistance(1).set(speedEnc, 10, 0); // edge-keys 2,3
        g.edge(2, 3).setDistance(1).set(speedEnc, 10, 0); // edge-keys 4,5
        g.edge(3, 0).setDistance(1).set(speedEnc, 10, 0); // edge-keys 6,7
        g.edge(2, 4).setDistance(1).set(speedEnc, 10, 0); // edge-keys 8,9

        // first lets check what happens without turn costs
        ConnectedComponents result = EdgeBasedTarjanSCC.findComponentsRecursive(g, fwdAccessFilter, false);
        assertEquals(7, result.getTotalComponents());
        assertEquals(1, result.getComponents().size());
        assertEquals(IntArrayList.from(6, 4, 2, 0), result.getBiggestComponent());
        assertEquals(6, result.getSingleEdgeComponents().cardinality());
        for (IntCursor c : IntArrayList.from(1, 3, 5, 7, 8, 9)) {
            assertTrue(result.getSingleEdgeComponents().get(c.value));
        }

        // now lets try with a restricted turn
        result = EdgeBasedTarjanSCC.findComponentsRecursive(g,
                (prev, edge) -> fwdAccessFilter.accept(prev, edge) && !(prev == 1 && edge.getBaseNode() == 2 && edge.getEdge() == 2), false);
        // none of the edges are strongly connected anymore!
        assertEquals(10, result.getTotalComponents());
        assertEquals(0, result.getComponents().size());
        assertEquals(IntArrayList.from(), result.getBiggestComponent());
        assertEquals(10, result.getSingleEdgeComponents().cardinality());
        for (IntCursor c : IntArrayList.from(0, 1, 2, 3, 4, 5, 6, 7, 8, 9)) {
            assertTrue(result.getSingleEdgeComponents().get(c.value));
        }
    }

    @RepeatedTest(20)
    public void implicitVsExplicitRecursion() {
        doImplicitVsExplicit(true);
        doImplicitVsExplicit(false);
    }

    private void doImplicitVsExplicit(boolean excludeSingle) {
        long seed = System.nanoTime();
        Random rnd = new Random(seed);
<<<<<<< HEAD
        GHUtility.buildRandomGraph(g, rnd, 500, 2, true,
                accessEnc, null, 60d, 0.7, 0);
=======
        GHUtility.buildRandomGraph(g, rnd, 500, 2, true, speedEnc, 60d, 0.7, 0);
>>>>>>> c92ab785
        ConnectedComponents implicit = EdgeBasedTarjanSCC.findComponentsRecursive(g, fwdAccessFilter, excludeSingle);
        ConnectedComponents explicit = EdgeBasedTarjanSCC.findComponents(g, fwdAccessFilter, excludeSingle);
        assertEquals(2 * g.getEdges(), implicit.getEdgeKeys(), "total number of edge keys in connected components should equal twice the number of edges in graph");
        assertEquals(2 * g.getEdges(), explicit.getEdgeKeys(), "total number of edge keys in connected components should equal twice the number of edges in graph");

        compareResults(g, seed, implicit, explicit);
    }

    @Test
    public void withStartEdges_simple() {
        // 0 - 1   4 - 5 - 6 - 7
        // |   |
        // 3 - 2   8 - 9
        g.edge(0, 1).setDistance(10).set(speedEnc, 10, 10);
        g.edge(1, 2).setDistance(10).set(speedEnc, 10, 10);
        g.edge(2, 3).setDistance(10).set(speedEnc, 10, 10);
        g.edge(3, 0).setDistance(10).set(speedEnc, 10, 10);
        g.edge(4, 5).setDistance(10).set(speedEnc, 10, 10);
        g.edge(5, 6).setDistance(10).set(speedEnc, 10, 10);
        g.edge(6, 7).setDistance(10).set(speedEnc, 10, 10);
        g.edge(8, 9).setDistance(10).set(speedEnc, 10, 10);

        // just the left island
        ConnectedComponents components = EdgeBasedTarjanSCC.findComponentsForStartEdges(g, (prev, edge) -> true, IntArrayList.from(0));
        assertEquals(8, components.getEdgeKeys());
        assertEquals(1, components.getComponents().size());

        // all islands
        components = EdgeBasedTarjanSCC.findComponentsForStartEdges(g, (prev, edge) -> true, IntArrayList.from(0, 4, 7));
        assertEquals(16, components.getEdgeKeys());
        assertEquals(3, components.getComponents().size());

        // here we initialize as for all islands but the filter still prevents some edges to be found
        components = EdgeBasedTarjanSCC.findComponentsForStartEdges(g,
                (prev, edge) -> edge.getEdge() > 3 && edge.getEdge() < 7, IntArrayList.from(0, 4, 7));
        assertEquals(6, components.getEdgeKeys());
        assertEquals(1, components.getComponents().size());

    }

    @RepeatedTest(20)
    public void withStartEdges_comparison() {
        // we test the case where we specify all start edges (in this case the behavior should be the same for both methods)
        long seed = System.nanoTime();
        Random rnd = new Random(seed);
<<<<<<< HEAD
        GHUtility.buildRandomGraph(g, rnd, 500, 2, true, accessEnc, null, 60d, 0.7, 0);
=======
        GHUtility.buildRandomGraph(g, rnd, 500, 2, true, speedEnc, 60d, 0.7, 0);
>>>>>>> c92ab785
        ConnectedComponents components = EdgeBasedTarjanSCC.findComponents(g, fwdAccessFilter, true);
        IntArrayList edges = new IntArrayList();
        AllEdgesIterator iter = g.getAllEdges();
        while (iter.next())
            edges.add(iter.getEdge());
        ConnectedComponents componentsForStartEdges = EdgeBasedTarjanSCC.findComponentsForStartEdges(g, fwdAccessFilter, edges);
        compareResults(g, seed, components, componentsForStartEdges);
    }

    private void compareResults(BaseGraph g, long seed, ConnectedComponents expected, ConnectedComponents given) {
        assertEquals(expected.getEdgeKeys(), given.getEdgeKeys());
        // Unfortunately the results are not always expected to be identical because the edges are traversed in reversed
        // order for the explicit stack version. To make sure the components are the same we need to check for every
        // edge key that the component it is contained in is the same for both cases
        Set<IntWithArray> componentsImplicit = buildComponentSet(expected.getComponents());
        Set<IntWithArray> componentsExplicit = buildComponentSet(given.getComponents());
        if (!componentsExplicit.equals(componentsImplicit)) {
            System.out.println("seed: " + seed);
            GHUtility.printGraphForUnitTest(g, speedEnc);
            assertEquals(componentsExplicit, componentsImplicit, "Components for this graph are not the same for the two implementations");
        }

        if (!expected.getSingleEdgeComponents().equals(given.getSingleEdgeComponents())) {
            System.out.println("seed: " + seed);
            GHUtility.printGraphForUnitTest(g, speedEnc);
            assertEquals(expected.getSingleEdgeComponents(), given.getSingleEdgeComponents());
        }

        assertEquals(expected.getBiggestComponent(), given.getBiggestComponent(), "seed: " + seed);
        assertEquals(expected.getEdgeKeys(), given.getEdgeKeys(), "seed: " + seed);
        assertEquals(expected.getTotalComponents(), given.getTotalComponents(), "seed: " + seed);
    }
}<|MERGE_RESOLUTION|>--- conflicted
+++ resolved
@@ -20,7 +20,9 @@
 
 import com.carrotsearch.hppc.IntArrayList;
 import com.carrotsearch.hppc.cursors.IntCursor;
-import com.graphhopper.routing.ev.*;
+import com.graphhopper.routing.ev.DecimalEncodedValue;
+import com.graphhopper.routing.ev.DecimalEncodedValueImpl;
+import com.graphhopper.routing.ev.EncodedValue;
 import com.graphhopper.routing.subnetwork.EdgeBasedTarjanSCC.ConnectedComponents;
 import com.graphhopper.routing.subnetwork.TarjanSCCTest.IntWithArray;
 import com.graphhopper.routing.util.AllEdgesIterator;
@@ -157,15 +159,9 @@
     @Test
     public void smallGraph() {
         // 3<-0->2-1
-<<<<<<< HEAD
-        g.edge(0, 2).setDistance(1).set(accessEnc, true, false); // edge-keys 0,1
-        g.edge(0, 3).setDistance(1).set(accessEnc, true, false); // edge-keys 2,3
-        g.edge(2, 1).setDistance(1).set(accessEnc, true, true); // edge-keys 4,5
-=======
         g.edge(0, 2).setDistance(1).set(speedEnc, 10, 0); // edge-keys 0,1
         g.edge(0, 3).setDistance(1).set(speedEnc, 10, 0); // edge-keys 2,3
         g.edge(2, 1).setDistance(1).set(speedEnc, 10, 10); // edge-keys 4,5
->>>>>>> c92ab785
         ConnectedComponents result = EdgeBasedTarjanSCC.findComponentsRecursive(g, fwdAccessFilter, false);
         assertEquals(6, result.getEdgeKeys());
         assertEquals(5, result.getTotalComponents());
@@ -252,12 +248,7 @@
     private void doImplicitVsExplicit(boolean excludeSingle) {
         long seed = System.nanoTime();
         Random rnd = new Random(seed);
-<<<<<<< HEAD
-        GHUtility.buildRandomGraph(g, rnd, 500, 2, true,
-                accessEnc, null, 60d, 0.7, 0);
-=======
         GHUtility.buildRandomGraph(g, rnd, 500, 2, true, speedEnc, 60d, 0.7, 0);
->>>>>>> c92ab785
         ConnectedComponents implicit = EdgeBasedTarjanSCC.findComponentsRecursive(g, fwdAccessFilter, excludeSingle);
         ConnectedComponents explicit = EdgeBasedTarjanSCC.findComponents(g, fwdAccessFilter, excludeSingle);
         assertEquals(2 * g.getEdges(), implicit.getEdgeKeys(), "total number of edge keys in connected components should equal twice the number of edges in graph");
@@ -303,11 +294,7 @@
         // we test the case where we specify all start edges (in this case the behavior should be the same for both methods)
         long seed = System.nanoTime();
         Random rnd = new Random(seed);
-<<<<<<< HEAD
-        GHUtility.buildRandomGraph(g, rnd, 500, 2, true, accessEnc, null, 60d, 0.7, 0);
-=======
         GHUtility.buildRandomGraph(g, rnd, 500, 2, true, speedEnc, 60d, 0.7, 0);
->>>>>>> c92ab785
         ConnectedComponents components = EdgeBasedTarjanSCC.findComponents(g, fwdAccessFilter, true);
         IntArrayList edges = new IntArrayList();
         AllEdgesIterator iter = g.getAllEdges();
