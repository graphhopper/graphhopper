--- conflicted
+++ resolved
@@ -1,9 +1,6 @@
 0.14
-<<<<<<< HEAD
-     removed PathNative,PathBidirRef,Path4CH,EdgeBasedPathCH and moved path extraction code out of Path class, added PathExtractor,BidirPathExtractor(+subclasses for CH) instead, #1730
-=======
     conditional turn restrictions now supported, #1683
->>>>>>> bdfd55f6
+    removed PathNative,PathBidirRef,Path4CH,EdgeBasedPathCH and moved path extraction code out of Path class, added PathExtractor,BidirPathExtractor(+subclasses for CH) instead, #1730
 
 0.13
     removed docker compose file
