--- conflicted
+++ resolved
@@ -167,15 +167,10 @@
         private final double distanceInfluence;
         private final double headingPenaltySeconds;
 
-<<<<<<< HEAD
-        public Parameters(EdgeToDoubleMapping edgeToSpeedMapping, EdgeToDoubleMapping edgeToPriorityMapping,
-                          double maxSpeed, double maxPriority, double distanceInfluence, double headingPenaltySeconds,
-                          TurnCostsConfig turnCostsConfig) {
-=======
         public Parameters(EdgeToDoubleMapping edgeToSpeedMapping, MaxCalc maxSpeedCalc,
                           EdgeToDoubleMapping edgeToPriorityMapping, MaxCalc maxPrioCalc,
+                          TurnCostsConfig turnCostsConfig,
                           double distanceInfluence, double headingPenaltySeconds) {
->>>>>>> 47f01783
             this.edgeToSpeedMapping = edgeToSpeedMapping;
             this.maxSpeedCalc = maxSpeedCalc;
             this.edgeToPriorityMapping = edgeToPriorityMapping;
