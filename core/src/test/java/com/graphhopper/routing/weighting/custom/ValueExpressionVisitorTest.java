package com.graphhopper.routing.weighting.custom;

import com.graphhopper.json.MinMax;
import com.graphhopper.routing.ev.DecimalEncodedValue;
import com.graphhopper.routing.ev.DecimalEncodedValueImpl;
import com.graphhopper.routing.ev.EncodedValueLookup;
import com.graphhopper.routing.ev.IntEncodedValueImpl;
import com.graphhopper.routing.util.EncodingManager;
import org.junit.jupiter.api.Test;

import java.util.Arrays;
import java.util.Set;

import static com.graphhopper.routing.weighting.custom.ValueExpressionVisitor.*;
import static org.junit.jupiter.api.Assertions.*;

class ValueExpressionVisitorTest {

    @Test
    public void protectUsFromStuff() {
        NameValidator allNamesInvalid = s -> false;
        for (String toParse : Arrays.asList("", "new Object()", "java.lang.Object", "Test.class",
                "new Object(){}.toString().length", "{ 5}", "{ 5, 7 }", "Object.class", "System.out.println(\"\")",
                "something.newInstance()", "e.getClass ( )", "edge.getDistance()*7/*test", "edge.getDistance()//*test",
                "edge . getClass()", "(edge = edge) == edge", ") edge (", "in(area_blup(), edge)", "s -> truevalue")) {
            ParseResult res = parse(toParse, allNamesInvalid);
            assertFalse(res.ok, "should not be simple condition: " + toParse);
            assertTrue(res.guessedVariables == null || res.guessedVariables.isEmpty());
        }

        assertFalse(parse("edge; getClass()", allNamesInvalid).ok);
    }

    @Test
    public void isValidAndSimpleCondition() {
        ParseResult result = parse("edge == edge", (arg) -> false);
        assertFalse(result.ok);

        result = parse("Math.sqrt(2)", (arg) -> false);
        assertTrue(result.ok, result.invalidMessage);
        assertTrue(result.guessedVariables.isEmpty());

        result = parse("Math.sqrt(my_speed)", (arg) -> arg.equals("my_speed"));
        assertTrue(result.ok, result.invalidMessage);
        assertEquals("[my_speed]", result.guessedVariables.toString());

        result = parse("edge.getDistance()", (arg) -> false);
        assertFalse(result.ok);

        result = parse("road_class == PRIMARY", (arg) -> false);
        assertFalse(result.ok);

        result = parse("toll == Toll.NO", (arg) -> false);
        assertFalse(result.ok);

        result = parse("priority * 2", (s) -> s.equals("priority"));
        assertTrue(result.ok, result.invalidMessage);
        assertEquals("[priority]", result.guessedVariables.toString());

        // LATER but requires accepting also EnumEncodedValue for value expression
        // result = parse("road_class.ordinal()*2", validVariable);
        // assertTrue(result.ok, result.invalidMessage);
        // assertTrue(parse("Math.sqrt(road_class.ordinal())", validVariable).ok);
    }


    @Test
    public void testErrors() {
        DecimalEncodedValue prio1 = new DecimalEncodedValueImpl("my_priority", 5, 1, false);
        IntEncodedValueImpl prio2 = new IntEncodedValueImpl("my_priority2", 5, -5, false, false);
        EncodedValueLookup lookup = new EncodingManager.Builder().add(prio1).add(prio2).build();

        String msg = assertThrows(IllegalArgumentException.class, () -> findMinMax("unknown*3", lookup)).getMessage();
        assertTrue(msg.contains("'unknown' not available"), msg);

        msg = assertThrows(IllegalArgumentException.class, () -> findMinMax("my_priority - my_priority2 * 3", lookup)).getMessage();
        assertTrue(msg.contains("a single EncodedValue"), msg);
        // unary minus is also a minus operator
        msg = assertThrows(IllegalArgumentException.class, () -> findMinMax("-my_priority + my_priority2 * 3", lookup)).getMessage();
        assertTrue(msg.contains("a single EncodedValue"), msg);

        msg = assertThrows(IllegalArgumentException.class, () -> findMinMax("1/my_priority", lookup)).getMessage();
        assertTrue(msg.contains("invalid operation '/'"), msg);

        msg = assertThrows(IllegalArgumentException.class, () -> findMinMax("my_priority*my_priority2 * 3", lookup)).getMessage();
        assertTrue(msg.contains("Currently only a single EncodedValue is allowed on the right-hand side"), msg);

        msg = assertThrows(IllegalArgumentException.class, () -> findVariables("unknown*3", lookup)).getMessage();
        assertTrue(msg.contains("'unknown' not available"), msg);

        msg = assertThrows(IllegalArgumentException.class, () -> findVariables("my_priority - my_priority2 * 3", lookup)).getMessage();
        assertTrue(msg.contains("a single EncodedValue"), msg);
        // unary minus is also a minus operator
        msg = assertThrows(IllegalArgumentException.class, () -> findVariables("-my_priority + my_priority2 * 3", lookup)).getMessage();
        assertTrue(msg.contains("a single EncodedValue"), msg);

        msg = assertThrows(IllegalArgumentException.class, () -> findVariables("1/my_priority", lookup)).getMessage();
        assertTrue(msg.contains("invalid operation '/'"), msg);

        msg = assertThrows(IllegalArgumentException.class, () -> findVariables("my_priority*my_priority2 * 3", lookup)).getMessage();
        assertTrue(msg.contains("Currently only a single EncodedValue is allowed on the right-hand side"), msg);

        msg = assertThrows(IllegalArgumentException.class, () -> findVariables("my_prio*my_priority2 * 3", lookup)).getMessage();
        assertEquals("'my_prio' not available", msg);
<<<<<<< HEAD

        msg = assertThrows(IllegalArgumentException.class, () -> findVariables("-0.5", lookup)).getMessage();
        assertEquals("illegal expression as it can result in a negative weight: -0.5", msg);

        msg = assertThrows(IllegalArgumentException.class, () -> findVariables("-my_priority", lookup)).getMessage();
        assertEquals("illegal expression as it can result in a negative weight: -my_priority", msg);
=======
>>>>>>> 63f71148
    }

    @Test
    public void runMaxMin() {
        DecimalEncodedValue prio1 = new DecimalEncodedValueImpl("my_priority", 5, 1, false);
        IntEncodedValueImpl prio2 = new IntEncodedValueImpl("my_priority2", 5, -5, false, false);
        EncodedValueLookup lookup = new EncodingManager.Builder().add(prio1).add(prio2).build();

        assertInterval(2, 2, "2", lookup);

        assertInterval(0, 62, "2*my_priority", lookup);

        assertInterval(-52, 10, "-2*my_priority2", lookup);
    }

    @Test
    public void runVariables() {
        DecimalEncodedValue prio1 = new DecimalEncodedValueImpl("my_priority", 5, 1, false);
        IntEncodedValueImpl prio2 = new IntEncodedValueImpl("my_priority2", 5, -5, false, false);
        EncodedValueLookup lookup = new EncodingManager.Builder().add(prio1).add(prio2).build();

        assertEquals(Set.of(), findVariables("2", lookup));
<<<<<<< HEAD
        assertEquals(Set.of("my_priority"), findVariables("2*my_priority", lookup));
=======
        assertEquals(Set.of("my_priority"), findVariables("-2*my_priority", lookup));
>>>>>>> 63f71148
    }

    void assertInterval(double min, double max, String expression, EncodedValueLookup lookup) {
        MinMax minmax = findMinMax(expression, lookup);
        assertEquals(min, minmax.min, 0.1, expression);
        assertEquals(max, minmax.max, 0.1, expression);
    }
}<|MERGE_RESOLUTION|>--- conflicted
+++ resolved
@@ -102,15 +102,12 @@
 
         msg = assertThrows(IllegalArgumentException.class, () -> findVariables("my_prio*my_priority2 * 3", lookup)).getMessage();
         assertEquals("'my_prio' not available", msg);
-<<<<<<< HEAD
 
         msg = assertThrows(IllegalArgumentException.class, () -> findVariables("-0.5", lookup)).getMessage();
         assertEquals("illegal expression as it can result in a negative weight: -0.5", msg);
 
         msg = assertThrows(IllegalArgumentException.class, () -> findVariables("-my_priority", lookup)).getMessage();
         assertEquals("illegal expression as it can result in a negative weight: -my_priority", msg);
-=======
->>>>>>> 63f71148
     }
 
     @Test
@@ -133,11 +130,10 @@
         EncodedValueLookup lookup = new EncodingManager.Builder().add(prio1).add(prio2).build();
 
         assertEquals(Set.of(), findVariables("2", lookup));
-<<<<<<< HEAD
         assertEquals(Set.of("my_priority"), findVariables("2*my_priority", lookup));
-=======
-        assertEquals(Set.of("my_priority"), findVariables("-2*my_priority", lookup));
->>>>>>> 63f71148
+
+        Exception ex = assertThrows(IllegalArgumentException.class, () ->  findVariables("-2*my_priority", lookup));
+        assertTrue(ex.getMessage().contains("illegal expression as it can result in a negative weight"));
     }
 
     void assertInterval(double min, double max, String expression, EncodedValueLookup lookup) {
