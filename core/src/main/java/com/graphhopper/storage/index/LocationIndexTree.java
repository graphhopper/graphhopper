/*
 *  Licensed to GraphHopper GmbH under one or more contributor
 *  license agreements. See the NOTICE file distributed with this work for
 *  additional information regarding copyright ownership.
 *
 *  GraphHopper GmbH licenses this file to you under the Apache License,
 *  Version 2.0 (the "License"); you may not use this file except in
 *  compliance with the License. You may obtain a copy of the License at
 *
 *       http://www.apache.org/licenses/LICENSE-2.0
 *
 *  Unless required by applicable law or agreed to in writing, software
 *  distributed under the License is distributed on an "AS IS" BASIS,
 *  WITHOUT WARRANTIES OR CONDITIONS OF ANY KIND, either express or implied.
 *  See the License for the specific language governing permissions and
 *  limitations under the License.
 */
package com.graphhopper.storage.index;

import com.carrotsearch.hppc.IntArrayList;
import com.carrotsearch.hppc.cursors.IntCursor;
import com.carrotsearch.hppc.predicates.IntPredicate;
import com.graphhopper.coll.GHBitSet;
import com.graphhopper.coll.GHIntHashSet;
import com.graphhopper.coll.GHTBitSet;
import com.graphhopper.geohash.SpatialKeyAlgo;
import com.graphhopper.routing.util.EdgeFilter;
import com.graphhopper.storage.*;
import com.graphhopper.util.*;
import com.graphhopper.util.shapes.BBox;
import com.graphhopper.util.shapes.GHPoint;
<<<<<<< HEAD
import com.graphhopper.util.shapes.Shape;
=======
>>>>>>> b3623f80
import org.slf4j.Logger;
import org.slf4j.LoggerFactory;

import java.util.*;

/**
 * This class implements a Quadtree to get the closest node or edge from GPS coordinates.
 * The following properties are different to an ordinary implementation:
 * <ol>
 * <li>To reduce overall size it can use 16 instead of just 4 cell if required</li>
 * <li>Still all leafs are at the same depth, otherwise it is too complicated to calculate the Bresenham line for different
 * resolutions, especially if a leaf node could be split into a tree-node and resolution changes.</li>
 * <li>To further reduce size this Quadtree avoids storing the bounding box of every cell and calculates this per request instead.</li>
 * <li>To simplify this querying and avoid a slow down for the most frequent queries ala "lat,lon" it encodes the point
 * into a reverse spatial key {@see SpatialKeyAlgo} and can the use the resulting raw bits as cell index to recurse
 * into the subtrees. E.g. if there are 3 layers with 16, 4 and 4 cells each, then the reverse spatial key has
 * three parts: 4 bits for the cellIndex into the 16 cells, 2 bits for the next layer and 2 bits for the last layer.
 * It is the reverse spatial key and not the forward spatial key as we need the start of the index for the current
 * layer at index 0</li>
 * <li>An array structure (DataAccess) is internally used and stores the offset to the next cell.
 * E.g. in case of 4 cells, the offset is 0,1,2 or 3. Except when the leaf-depth is reached, then the value
 * is the number of node IDs stored in the cell or, if negative, just a single node ID.</li>
 * </ol>
 *
 * @author Peter Karich
 */
public class LocationIndexTree implements LocationIndex {
    // do not start with 0 as a positive value means leaf and a negative means "entry with subentries"
    static final int START_POINTER = 1;
    protected final Graph graph;
    final DataAccess dataAccess;
    private final Logger logger = LoggerFactory.getLogger(getClass());
    private final int MAGIC_INT;
    private final NodeAccess nodeAccess;
    protected DistanceCalc distCalc = Helper.DIST_PLANE;
    protected SpatialKeyAlgo keyAlgo;
    int maxRegionSearch = 4;
    private DistanceCalc preciseDistCalc = Helper.DIST_EARTH;
    private int[] entries;
    private byte[] shifts;
    // convert spatial key to index for subentry of current depth
    private long[] bitmasks;
    private int minResolutionInMeter = 300;
    private double deltaLat;
    private double deltaLon;
    private int initSizeLeafEntries = 4;
    private boolean initialized = false;
    private static final Comparator<QueryResult> QR_COMPARATOR = new Comparator<QueryResult>() {
        @Override
        public int compare(QueryResult o1, QueryResult o2) {
            return Double.compare(o1.getQueryDistance(), o2.getQueryDistance());
        }
    };
    /**
     * If normed distance is smaller than this value the node or edge is 'identical' and the
     * algorithm can stop search.
     */
    private double equalNormedDelta;

    /**
     * @param g the graph for which this index should do the lookup based on latitude,longitude.
     */
    public LocationIndexTree(Graph g, Directory dir) {
        if (g instanceof CHGraph)
            throw new IllegalArgumentException("Use base graph for LocationIndexTree instead of CHGraph");

        MAGIC_INT = Integer.MAX_VALUE / 22316;
        this.graph = g;
        this.nodeAccess = g.getNodeAccess();
        dataAccess = dir.find("location_index", DAType.getPreferredInt(dir.getDefaultType()));
    }

    public int getMinResolutionInMeter() {
        return minResolutionInMeter;
    }

    /**
     * Minimum width in meter of one tile. Decrease this if you need faster queries, but keep in
     * mind that then queries with different coordinates are more likely to fail.
     */
    public LocationIndexTree setMinResolutionInMeter(int minResolutionInMeter) {
        this.minResolutionInMeter = minResolutionInMeter;
        return this;
    }

    /**
     * Searches also neighbouring tiles until the maximum distance from the query point is reached
     * (minResolutionInMeter*regionAround). Set to 1 for to force avoiding a fall back, good if you
     * have strict performance and lookup-quality requirements. Default is 4.
     */
    public LocationIndexTree setMaxRegionSearch(int numTiles) {
        if (numTiles < 1)
            throw new IllegalArgumentException("Region of location index must be at least 1 but was " + numTiles);

        // see #232
        if (numTiles % 2 == 1)
            numTiles++;

        this.maxRegionSearch = numTiles;
        return this;
    }

    void prepareAlgo() {
        // 0.1 meter should count as 'equal'
        equalNormedDelta = distCalc.calcNormalizedDist(0.1);

        // now calculate the necessary maxDepth d for our current bounds
        // if we assume a minimum resolution like 0.5km for a leaf-tile                
        // n^(depth/2) = toMeter(dLon) / minResolution
        BBox bounds = graph.getBounds();
        if (graph.getNodes() == 0)
            throw new IllegalStateException("Cannot create location index of empty graph!");

        if (!bounds.isValid())
            throw new IllegalStateException("Cannot create location index when graph has invalid bounds: " + bounds);

        double lat = Math.min(Math.abs(bounds.maxLat), Math.abs(bounds.minLat));
        double maxDistInMeter = Math.max(
                (bounds.maxLat - bounds.minLat) / 360 * DistanceCalcEarth.C,
                (bounds.maxLon - bounds.minLon) / 360 * preciseDistCalc.calcCircumference(lat));
        double tmp = maxDistInMeter / minResolutionInMeter;
        tmp = tmp * tmp;
        IntArrayList tmpEntries = new IntArrayList();
        // the last one is always 4 to reduce costs if only a single entry
        tmp /= 4;
        while (tmp > 1) {
            int tmpNo;
            if (tmp >= 16) {
                tmpNo = 16;
            } else if (tmp >= 4) {
                tmpNo = 4;
            } else {
                break;
            }
            tmpEntries.add(tmpNo);
            tmp /= tmpNo;
        }
        tmpEntries.add(4);
        initEntries(tmpEntries.toArray());
        int shiftSum = 0;
        long parts = 1;
        for (int i = 0; i < shifts.length; i++) {
            shiftSum += shifts[i];
            parts *= entries[i];
        }
        if (shiftSum > 64)
            throw new IllegalStateException("sum of all shifts does not fit into a long variable");

        keyAlgo = new SpatialKeyAlgo(shiftSum).bounds(bounds);
        parts = Math.round(Math.sqrt(parts));
        deltaLat = (bounds.maxLat - bounds.minLat) / parts;
        deltaLon = (bounds.maxLon - bounds.minLon) / parts;
    }

    private LocationIndexTree initEntries(int[] entries) {
        if (entries.length < 1) {
            // at least one depth should have been specified
            throw new IllegalStateException("depth needs to be at least 1");
        }
        this.entries = entries;
        int depth = entries.length;
        shifts = new byte[depth];
        bitmasks = new long[depth];
        int lastEntry = entries[0];
        for (int i = 0; i < depth; i++) {
            if (lastEntry < entries[i]) {
                throw new IllegalStateException("entries should decrease or stay but was:"
                        + Arrays.toString(entries));
            }
            lastEntry = entries[i];
            shifts[i] = getShift(entries[i]);
            bitmasks[i] = getBitmask(shifts[i]);
        }
        return this;
    }

    private byte getShift(int entries) {
        byte b = (byte) Math.round(Math.log(entries) / Math.log(2));
        if (b <= 0)
            throw new IllegalStateException("invalid shift:" + b);

        return b;
    }

    private long getBitmask(int shift) {
        long bm = (1L << shift) - 1;
        if (bm <= 0) {
            throw new IllegalStateException("invalid bitmask:" + bm);
        }
        return bm;
    }

    InMemConstructionIndex getPrepareInMemIndex() {
        InMemConstructionIndex memIndex = new InMemConstructionIndex(entries[0]);
        memIndex.prepare();
        return memIndex;
    }

    @Override
    public LocationIndex setResolution(int minResolutionInMeter) {
        if (minResolutionInMeter <= 0)
            throw new IllegalStateException("Negative precision is not allowed!");

        setMinResolutionInMeter(minResolutionInMeter);
        return this;
    }

    @Override
    public LocationIndex setApproximation(boolean approx) {
        if (approx)
            distCalc = Helper.DIST_PLANE;
        else
            distCalc = Helper.DIST_EARTH;
        return this;
    }

    @Override
    public LocationIndexTree create(long size) {
        throw new UnsupportedOperationException("Not supported. Use prepareIndex instead.");
    }

    @Override
    public boolean loadExisting() {
        if (initialized)
            throw new IllegalStateException("Call loadExisting only once");

        if (!dataAccess.loadExisting())
            return false;

        if (dataAccess.getHeader(0) != MAGIC_INT)
            throw new IllegalStateException("incorrect location index version, expected:" + MAGIC_INT);

        if (dataAccess.getHeader(1 * 4) != calcChecksum())
            throw new IllegalStateException("location index was opened with incorrect graph: "
                    + dataAccess.getHeader(1 * 4) + " vs. " + calcChecksum());

        setMinResolutionInMeter(dataAccess.getHeader(2 * 4));
        prepareAlgo();
        initialized = true;
        return true;
    }

    @Override
    public void flush() {
        dataAccess.setHeader(0, MAGIC_INT);
        dataAccess.setHeader(1 * 4, calcChecksum());
        dataAccess.setHeader(2 * 4, minResolutionInMeter);

        // saving space not necessary: dataAccess.trimTo((lastPointer + 1) * 4);
        dataAccess.flush();
    }

    @Override
    public LocationIndex prepareIndex() {
        if (initialized)
            throw new IllegalStateException("Call prepareIndex only once");

        StopWatch sw = new StopWatch().start();
        prepareAlgo();
        // in-memory preparation
        InMemConstructionIndex inMem = getPrepareInMemIndex();

        // compact & store to dataAccess
        dataAccess.create(64 * 1024);
        try {
            inMem.store(inMem.root, START_POINTER);
            flush();
        } catch (Exception ex) {
            throw new IllegalStateException("Problem while storing location index. " + Helper.getMemInfo(), ex);
        }
        float entriesPerLeaf = (float) inMem.size / inMem.leafs;
        initialized = true;
        logger.info("location index created in " + sw.stop().getSeconds()
                + "s, size:" + Helper.nf(inMem.size)
                + ", leafs:" + Helper.nf(inMem.leafs)
                + ", precision:" + minResolutionInMeter
                + ", depth:" + entries.length
                + ", checksum:" + calcChecksum()
                + ", entries:" + Arrays.toString(entries)
                + ", entriesPerLeaf:" + entriesPerLeaf);

        return this;
    }

    int calcChecksum() {
        // do not include the edges as we could get problem with CHGraph due to shortcuts
        // ^ graph.getAllEdges().count();
        return graph.getNodes();
    }

    @Override
    public void close() {
        dataAccess.close();
    }

    @Override
    public boolean isClosed() {
        return dataAccess.isClosed();
    }

    @Override
    public long getCapacity() {
        return dataAccess.getCapacity();
    }

    @Override
    public void setSegmentSize(int bytes) {
        dataAccess.setSegmentSize(bytes);
    }

    // just for test
    IntArrayList getEntries() {
        return IntArrayList.from(entries);
    }

<<<<<<< HEAD
    /**
     * This method fills the set with stored node IDs from the given spatial key part (a latitude-longitude prefix).
     */
    final void fillIDs(long keyPart, int intPointer, GHIntHashSet set, int depth) {
        long pointer = (long) intPointer << 2;
=======
    // fill node IDs according to how they are stored
    final void fillIDs(long keyPart, int intIndex, GHIntHashSet set, int depth) {
        long pointer = (long) intIndex << 2;
>>>>>>> b3623f80
        if (depth == entries.length) {
            int nextIntPointer = dataAccess.getInt(pointer);
            if (nextIntPointer < 0) {
                // single data entries (less disc space)
                set.add(-(nextIntPointer + 1));
            } else {
                long max = (long) nextIntPointer * 4;
                // leaf entry => nextIntPointer is maxPointer
                for (long leafIndex = pointer + 4; leafIndex < max; leafIndex += 4) {
                    set.add(dataAccess.getInt(leafIndex));
                }
            }
            return;
        }
        int offset = (int) (bitmasks[depth] & keyPart) << 2;
        int nextIntPointer = dataAccess.getInt(pointer + offset);
        if (nextIntPointer > 0) {
            // tree entry => negative value points to subentries
            fillIDs(keyPart >>> shifts[depth], nextIntPointer, set, depth + 1);
        }
    }

    // this method returns the spatial key in reverse order for easier right-shifting
    final long createReverseKey(double lat, double lon) {
        return BitUtil.BIG.reverse(keyAlgo.encode(lat, lon), keyAlgo.getBits());
    }

    final long createReverseKey(long key) {
        return BitUtil.BIG.reverse(key, keyAlgo.getBits());
    }

    /**
     * calculate the distance to the nearest tile border for a given lat/lon coordinate in the
     * context of a spatial key tile.
     * <p>
     */
    final double calculateRMin(double lat, double lon) {
        return calculateRMin(lat, lon, 0);
    }

    /**
     * Calculates the distance to the nearest tile border, where the tile border is the rectangular
     * region with dimension 2*paddingTiles + 1 and where the center tile contains the given lat/lon
     * coordinate
     */
    final double calculateRMin(double lat, double lon, int paddingTiles) {
        GHPoint query = new GHPoint(lat, lon);
        long key = keyAlgo.encode(query);
        GHPoint center = new GHPoint();
        keyAlgo.decode(key, center);

        // deltaLat and deltaLon comes from the LocationIndex:
        double minLat = center.lat - (0.5 + paddingTiles) * deltaLat;
        double maxLat = center.lat + (0.5 + paddingTiles) * deltaLat;
        double minLon = center.lon - (0.5 + paddingTiles) * deltaLon;
        double maxLon = center.lon + (0.5 + paddingTiles) * deltaLon;

        double dSouthernLat = query.lat - minLat;
        double dNorthernLat = maxLat - query.lat;
        double dWesternLon = query.lon - minLon;
        double dEasternLon = maxLon - query.lon;

        // convert degree deltas into a radius in meter
        double dMinLat, dMinLon;
        if (dSouthernLat < dNorthernLat) {
            dMinLat = distCalc.calcDist(query.lat, query.lon, minLat, query.lon);
        } else {
            dMinLat = distCalc.calcDist(query.lat, query.lon, maxLat, query.lon);
        }

        if (dWesternLon < dEasternLon) {
            dMinLon = distCalc.calcDist(query.lat, query.lon, query.lat, minLon);
        } else {
            dMinLon = distCalc.calcDist(query.lat, query.lon, query.lat, maxLon);
        }

        double rMin = Math.min(dMinLat, dMinLon);
        return rMin;
    }

    /**
     * Provide info about tilesize for testing / visualization
     */
    public double getDeltaLat() {
        return deltaLat;
    }

    public double getDeltaLon() {
        return deltaLon;
    }

    GHPoint getCenter(double lat, double lon) {
        GHPoint query = new GHPoint(lat, lon);
        long key = keyAlgo.encode(query);
        GHPoint center = new GHPoint();
        keyAlgo.decode(key, center);
        return center;
    }

    /**
     * This interface allows to visit every node stored in the leafs for a requested area. It makes no guarantee to
     * visit nodes only once and also it does not guarantee to visit all nodes, it just visits base- or adjacent-nodes
     * of all edges laying in the requested area.
     */
    public interface Visitor {
        void onCellBBox(BBox bbox, int width);

        void onNode(int nodeId);
    }

    /**
     * This abstract class allows to visit every edge from the stored nodes in the leafs of the tree for a requested area.
     * It guarantees to return all edges but can visit it multiple times. For performance critical methods it might be
     * better to directly use the Visitor interface.
     */
    public static abstract class EdgeVisitor implements Visitor {

        private final EdgeExplorer edgeExplorer;

        public EdgeVisitor(EdgeExplorer edgeExplorer) {
            this.edgeExplorer = edgeExplorer;
        }

        public final void onNode(int nodeId) {
            EdgeIterator iter = edgeExplorer.setBaseNode(nodeId);
            while (iter.next()) {
                onEdge(iter.getEdge(), nodeId, iter.getAdjNode());
            }
        }

        public abstract void onEdge(int edgeId, int nodeA, int nodeB);
    }

    /**
     * This method can be used to visualize the cell boundaries and contained nodes of this LocationIndexTree.
     */
    public void visualize(Visitor plotter) {
        BBox bbox = graph.getBounds();
        visualize(START_POINTER, bbox.minLat, bbox.minLon,
                (bbox.maxLat - bbox.minLat), (bbox.maxLon - bbox.minLon), plotter, 0);
    }

    final void visualize(int intPointer,
                         double minLat, double minLon,
                         double deltaLatPerDepth, double deltaLonPerDepth,
                         Visitor plotter, int depth) {
        long pointer = (long) intPointer * 4;
        if (depth == entries.length) {
            int intTmpPointer = dataAccess.getInt(pointer);
            if (intTmpPointer < 0) {
                // single data entries
                plotter.onNode(-(intTmpPointer + 1));
            } else {
                long maxPointer = (long) intTmpPointer * 4;
                // loop through every leaf entry => value is maxPointer
                for (long leafPointer = pointer + 4; leafPointer < maxPointer; leafPointer += 4) {
                    plotter.onNode(dataAccess.getInt(leafPointer));
                }
            }
            return;
        }

        int max = (1 << shifts[depth]);
        int factor = max == 4 ? 2 : 4;
        deltaLonPerDepth /= factor;
        deltaLatPerDepth /= factor;
        for (int cellIndex = 0; cellIndex < max; cellIndex++) {
            int nextIntPointer = dataAccess.getInt(pointer + cellIndex * 4);
            if (nextIntPointer <= 0)
                continue;

            // this bit magic does two things for the 4 and 16 case:
            // 1. it assumes the cellIndex is a reversed spatial key and so it reverses it
            // 2. it picks every second bit (e.g. for just latitudes) and interprets the result as an integer
            int latCount = max == 4 ? (cellIndex & 1) : (cellIndex & 1) * 2 + ((cellIndex & 4) == 0 ? 0 : 1);
            int lonCount = max == 4 ? (cellIndex >> 1) : (cellIndex & 2) + ((cellIndex & 8) == 0 ? 0 : 1);
            double tmpMinLon = minLon + deltaLonPerDepth * lonCount,
                    tmpMinLat = minLat + deltaLatPerDepth * latCount;
            BBox cellBBox = new BBox(tmpMinLon, tmpMinLon + deltaLonPerDepth, tmpMinLat, tmpMinLat + deltaLatPerDepth);
            plotter.onCellBBox(cellBBox, Math.max(1, Math.min(4, 4 - depth)));
            visualize(nextIntPointer, tmpMinLat, tmpMinLon, deltaLatPerDepth, deltaLonPerDepth, plotter, depth + 1);
        }
    }

    public void query(Shape queryBBox, Visitor function) {
        BBox bbox = graph.getBounds();
        query(START_POINTER, queryBBox,
                bbox.minLat, bbox.minLon, bbox.maxLat - bbox.minLat, bbox.maxLon - bbox.minLon,
                function, 0);
    }

    public Collection<Integer> query(BBox queryBBox) {
        final Collection<Integer> list = new HashSet<>();
        query(queryBBox, new Visitor() {
            @Override
            public void onCellBBox(BBox bbox, int width) {
            }

            @Override
            public void onNode(int node) {
                list.add(node);
            }
        });
        return list;
    }

    final void query(int intPointer, Shape queryBBox,
                     double minLat, double minLon,
                     double deltaLatPerDepth, double deltaLonPerDepth,
                     Visitor function, int depth) {
        long pointer = (long) intPointer << 2;
        if (depth == entries.length) {
            int nextIntPointer = dataAccess.getInt(pointer);
            if (nextIntPointer < 0) {
                // single data entries (less disc space)
                function.onNode(-(nextIntPointer + 1));
            } else {
                long maxPointer = (long) nextIntPointer * 4;
                // loop through every leaf entry => nextIntPointer is maxPointer
                for (long leafPointer = pointer + 4; leafPointer < maxPointer; leafPointer += 4) {
                    // we could read the whole info at once via getBytes instead of getInt
                    function.onNode(dataAccess.getInt(leafPointer));
                }
            }
            return;
        }
        int max = (1 << shifts[depth]);
        int factor = max == 4 ? 2 : 4;
        deltaLonPerDepth /= factor;
        deltaLatPerDepth /= factor;
        for (int cellIndex = 0; cellIndex < max; cellIndex++) {
            int nextIntPointer = dataAccess.getInt(pointer + cellIndex * 4);
            if (nextIntPointer <= 0)
                continue;
            // this bit magic does two things for the 4 and 16 case:
            // 1. it assumes the cellIndex is a reversed spatial key and so it reverses it
            // 2. it picks every second bit (e.g. for just latitudes) and interprets the result as an integer
            int latCount = max == 4 ? (cellIndex & 1) : (cellIndex & 1) * 2 + ((cellIndex & 4) == 0 ? 0 : 1);
            int lonCount = max == 4 ? (cellIndex >> 1) : (cellIndex & 2) + ((cellIndex & 8) == 0 ? 0 : 1);
            double tmpMinLon = minLon + deltaLonPerDepth * lonCount,
                    tmpMinLat = minLat + deltaLatPerDepth * latCount;
            if (queryBBox.intersect(new BBox(tmpMinLon, tmpMinLon + deltaLonPerDepth, tmpMinLat, tmpMinLat + deltaLatPerDepth))) {
                query(nextIntPointer, queryBBox, tmpMinLat, tmpMinLon, deltaLatPerDepth, deltaLonPerDepth, function, depth + 1);
            }
        }
    }

    /**
     * This method collects the node indices from the quad tree data structure in a certain order
     * which makes sure not too many nodes are collected as well as no nodes will be missing. See
     * discussion at issue #221.
     * <p>
     *
     * @return true if no further call of this method is required. False otherwise, ie. a next
     * iteration is necessary and no early finish possible.
     */
    public final boolean findNetworkEntries(double queryLat, double queryLon,
                                            GHIntHashSet foundEntries, int iteration) {
        // find entries in border of searchbox
        for (int yreg = -iteration; yreg <= iteration; yreg++) {
            double subqueryLat = queryLat + yreg * deltaLat;
            double subqueryLonA = queryLon - iteration * deltaLon;
            double subqueryLonB = queryLon + iteration * deltaLon;
            findNetworkEntriesSingleRegion(foundEntries, subqueryLat, subqueryLonA);

            // minor optimization for iteration == 0
            if (iteration > 0)
                findNetworkEntriesSingleRegion(foundEntries, subqueryLat, subqueryLonB);
        }

        for (int xreg = -iteration + 1; xreg <= iteration - 1; xreg++) {
            double subqueryLon = queryLon + xreg * deltaLon;
            double subqueryLatA = queryLat - iteration * deltaLat;
            double subqueryLatB = queryLat + iteration * deltaLat;
            findNetworkEntriesSingleRegion(foundEntries, subqueryLatA, subqueryLon);
            findNetworkEntriesSingleRegion(foundEntries, subqueryLatB, subqueryLon);
        }

        if (iteration % 2 != 0) {
            // Check if something was found already...
            if (!foundEntries.isEmpty()) {
                double rMin = calculateRMin(queryLat, queryLon, iteration);
                double minDistance = calcMinDistance(queryLat, queryLon, foundEntries);

                if (minDistance < rMin)
                    // early finish => foundEntries contains a nearest node for sure
                    return true;
                // else: continue as an undetected nearer node may sit in a neighbouring tile.
                // Now calculate how far we have to look outside to find any hidden nearest nodes
                // and repeat whole process with wider search area until this distance is covered.
            }
        }

        // no early finish possible
        return false;
    }

    final double calcMinDistance(double queryLat, double queryLon, GHIntHashSet pointset) {
        double min = Double.MAX_VALUE;
        Iterator<IntCursor> itr = pointset.iterator();
        while (itr.hasNext()) {
            int node = itr.next().value;
            double lat = nodeAccess.getLat(node);
            double lon = nodeAccess.getLon(node);
            double dist = distCalc.calcDist(queryLat, queryLon, lat, lon);
            if (dist < min) {
                min = dist;
            }
        }
        return min;
    }

    public final void findNetworkEntriesSingleRegion(GHIntHashSet storedNetworkEntryIds, double queryLat, double queryLon) {
        long keyPart = createReverseKey(queryLat, queryLon);
        fillIDs(keyPart, START_POINTER, storedNetworkEntryIds, 0);
    }

    @Override
    public QueryResult findClosest(final double queryLat, final double queryLon, final EdgeFilter edgeFilter) {
        if (isClosed())
            throw new IllegalStateException("You need to create a new LocationIndex instance as it is already closed");

        GHIntHashSet allCollectedEntryIds = new GHIntHashSet();
        final QueryResult closestMatch = new QueryResult(queryLat, queryLon);
        for (int iteration = 0; iteration < maxRegionSearch; iteration++) {
            GHIntHashSet storedNetworkEntryIds = new GHIntHashSet();
            boolean earlyFinish = findNetworkEntries(queryLat, queryLon, storedNetworkEntryIds, iteration);
            storedNetworkEntryIds.removeAll(allCollectedEntryIds);
            allCollectedEntryIds.addAll(storedNetworkEntryIds);

            // clone storedIds to avoid interference with forEach
            final GHBitSet checkBitset = new GHTBitSet(new GHIntHashSet(storedNetworkEntryIds));
            // find nodes from the network entries which are close to 'point'
            final EdgeExplorer explorer = graph.createEdgeExplorer();
            storedNetworkEntryIds.forEach(new IntPredicate() {
                @Override
                public boolean apply(int networkEntryNodeId) {
                    new XFirstSearchCheck(queryLat, queryLon, checkBitset, edgeFilter) {
                        @Override
                        protected double getQueryDistance() {
                            return closestMatch.getQueryDistance();
                        }

                        @Override
                        protected boolean check(int node, double normedDist, int wayIndex, EdgeIteratorState edge, QueryResult.Position pos) {
                            if (normedDist < closestMatch.getQueryDistance()) {
                                closestMatch.setQueryDistance(normedDist);
                                closestMatch.setClosestNode(node);
                                closestMatch.setClosestEdge(edge.detach(false));
                                closestMatch.setWayIndex(wayIndex);
                                closestMatch.setSnappedPosition(pos);
                                return true;
                            }
                            return false;
                        }
                    }.start(explorer, networkEntryNodeId);
                    return true;
                }
            });

            // do early finish only if something was found (#318)
            if (earlyFinish && closestMatch.isValid())
                break;
        }

        // denormalize distance and calculate snapping point only if closed match was found
        if (closestMatch.isValid()) {
            closestMatch.setQueryDistance(distCalc.calcDenormalizedDist(closestMatch.getQueryDistance()));
            closestMatch.calcSnappedPoint(distCalc);
        }

        return closestMatch;
    }

    /**
     * Returns all edges that are within the specified radius around the queried position.
     * Searches at most 9 cells to avoid performance problems. Hence, if the radius is larger than
     * the cell width then not all edges might be returned.
     * <p>
     * TODO: either clarify the method name and description (to only search e.g. 9 tiles) or
     * refactor so it can handle a radius larger than 9 tiles. Also remove reference to 'NClosest',
     * which is misleading, and don't always return at least one value. See map-matching #65.
     * TODO: tidy up logic - see comments in graphhopper #994.
     *
     * @param radius in meters
     */
    public List<QueryResult> findNClosest(final double queryLat, final double queryLon,
                                          final EdgeFilter edgeFilter, double radius) {
        // Return ALL results which are very close and e.g. within the GPS signal accuracy.
        // Also important to get all edges if GPS point is close to a junction.
        final double returnAllResultsWithin = distCalc.calcNormalizedDist(radius);

        // implement a cheap priority queue via List, sublist and Collections.sort
        final List<QueryResult> queryResults = new ArrayList<>();
        GHIntHashSet set = new GHIntHashSet();

        // Doing 2 iterations means searching 9 tiles.
        for (int iteration = 0; iteration < 2; iteration++) {
            // should we use the return value of earlyFinish?
            findNetworkEntries(queryLat, queryLon, set, iteration);

            final GHBitSet exploredNodes = new GHTBitSet(new GHIntHashSet(set));
            final EdgeExplorer explorer = graph.createEdgeExplorer(edgeFilter);

            set.forEach(new IntPredicate() {

                @Override
                public boolean apply(int node) {
                    new XFirstSearchCheck(queryLat, queryLon, exploredNodes, edgeFilter) {
                        @Override
                        protected double getQueryDistance() {
                            // do not skip search if distance is 0 or near zero (equalNormedDelta)
                            return Double.MAX_VALUE;
                        }

                        @Override
                        protected boolean check(int node, double normedDist, int wayIndex, EdgeIteratorState edge, QueryResult.Position pos) {
                            if (normedDist < returnAllResultsWithin
                                    || queryResults.isEmpty()
                                    || queryResults.get(0).getQueryDistance() > normedDist) {
                                // TODO: refactor below:
                                // - should only add edges within search radius (below allows the
                                // returning of a candidate outside search radius if it's the only
                                // one). Removing this test would simplify it a lot and probably
                                // match the expected behaviour (see method description)
                                // - create QueryResult first and the add/set as required - clean up
                                // the index tracking business.

                                int index = -1;
                                for (int qrIndex = 0; qrIndex < queryResults.size(); qrIndex++) {
                                    QueryResult qr = queryResults.get(qrIndex);
                                    // overwrite older queryResults which are potentially more far away than returnAllResultsWithin
                                    if (qr.getQueryDistance() > returnAllResultsWithin) {
                                        index = qrIndex;
                                        break;
                                    }

                                    // avoid duplicate edges
                                    if (qr.getClosestEdge().getEdge() == edge.getEdge()) {
                                        if (qr.getQueryDistance() < normedDist) {
                                            // do not add current edge
                                            return true;
                                        } else {
                                            // overwrite old edge with current
                                            index = qrIndex;
                                            break;
                                        }
                                    }
                                }

                                QueryResult qr = new QueryResult(queryLat, queryLon);
                                qr.setQueryDistance(normedDist);
                                qr.setClosestNode(node);
                                qr.setClosestEdge(edge.detach(false));
                                qr.setWayIndex(wayIndex);
                                qr.setSnappedPosition(pos);

                                if (index < 0) {
                                    queryResults.add(qr);
                                } else {
                                    queryResults.set(index, qr);
                                }
                            }
                            return true;
                        }
                    }.start(explorer, node);
                    return true;
                }
            });
        }

        // TODO: pass boolean argument for whether or not to sort? Can be expensive if not required.
        Collections.sort(queryResults, QR_COMPARATOR);

        for (QueryResult qr : queryResults) {
            if (qr.isValid()) {
                // denormalize distance
                qr.setQueryDistance(distCalc.calcDenormalizedDist(qr.getQueryDistance()));
                qr.calcSnappedPoint(distCalc);
            } else {
                throw new IllegalStateException("Invalid QueryResult should not happen here: " + qr);
            }
        }

        return queryResults;
    }

    // make entries static as otherwise we get an additional reference to this class (memory waste)
    interface InMemEntry {
        boolean isLeaf();
    }

    static class InMemLeafEntry extends SortedIntSet implements InMemEntry {
        // private long key;

        public InMemLeafEntry(int count, long key) {
            super(count);
            // this.key = key;
        }

        public boolean addNode(int nodeId) {
            return addOnce(nodeId);
        }

        @Override
        public final boolean isLeaf() {
            return true;
        }

        @Override
        public String toString() {
            return "LEAF " + /*key +*/ " " + super.toString();
        }

        IntArrayList getResults() {
            return this;
        }
    }

    // Space efficient sorted integer set. Suited for only a few entries.
    static class SortedIntSet extends IntArrayList {
        public SortedIntSet() {
        }

        public SortedIntSet(int capacity) {
            super(capacity);
        }

        /**
         * Allow adding a value only once
         */
        public boolean addOnce(int value) {
            int foundIndex = Arrays.binarySearch(buffer, 0, size(), value);
            if (foundIndex >= 0) {
                return false;
            }
            foundIndex = -foundIndex - 1;
            insert(foundIndex, value);
            return true;
        }
    }

    static class InMemTreeEntry implements InMemEntry {
        InMemEntry[] subEntries;

        public InMemTreeEntry(int subEntryNo) {
            subEntries = new InMemEntry[subEntryNo];
        }

        public InMemEntry getSubEntry(int index) {
            return subEntries[index];
        }

        public void setSubEntry(int index, InMemEntry subEntry) {
            this.subEntries[index] = subEntry;
        }

        public Collection<InMemEntry> getSubEntriesForDebug() {
            List<InMemEntry> list = new ArrayList<>();
            for (InMemEntry e : subEntries) {
                if (e != null) {
                    list.add(e);
                }
            }
            return list;
        }

        @Override
        public final boolean isLeaf() {
            return false;
        }

        @Override
        public String toString() {
            return "TREE";
        }
    }

    class InMemConstructionIndex {
        int size;
        int leafs;
        InMemTreeEntry root;

        public InMemConstructionIndex(int noOfSubEntries) {
            root = new InMemTreeEntry(noOfSubEntries);
        }

        void prepare() {
            final EdgeIterator allIter = graph.getAllEdges();
            try {
                while (allIter.next()) {
                    int nodeA = allIter.getBaseNode();
                    int nodeB = allIter.getAdjNode();
                    double lat1 = nodeAccess.getLatitude(nodeA);
                    double lon1 = nodeAccess.getLongitude(nodeA);
                    double lat2;
                    double lon2;
                    PointList points = allIter.fetchWayGeometry(0);
                    int len = points.getSize();
                    for (int i = 0; i < len; i++) {
                        lat2 = points.getLatitude(i);
                        lon2 = points.getLongitude(i);
                        addNode(nodeA, nodeB, lat1, lon1, lat2, lon2);
                        lat1 = lat2;
                        lon1 = lon2;
                    }
                    lat2 = nodeAccess.getLatitude(nodeB);
                    lon2 = nodeAccess.getLongitude(nodeB);
                    addNode(nodeA, nodeB, lat1, lon1, lat2, lon2);
                }
            } catch (Exception ex) {
                logger.error("Problem! base:" + allIter.getBaseNode() + ", adj:" + allIter.getAdjNode()
                        + ", edge:" + allIter.getEdge(), ex);
            }
        }

        void addNode(final int nodeA, final int nodeB,
                     final double lat1, final double lon1,
                     final double lat2, final double lon2) {
            PointEmitter pointEmitter = new PointEmitter() {
                @Override
                public void set(double lat, double lon) {
                    long key = keyAlgo.encode(lat, lon);
                    long keyPart = createReverseKey(key);
                    // no need to feed both nodes as we search neighbors in fillIDs
                    addNode(root, nodeA, 0, keyPart, key);
                }
            };

            if (!distCalc.isCrossBoundary(lon1, lon2)) {
                BresenhamLine.calcPoints(lat1, lon1, lat2, lon2, pointEmitter,
                        graph.getBounds().minLat, graph.getBounds().minLon,
                        deltaLat, deltaLon);
            }
        }

        void addNode(InMemEntry entry, int nodeId, int depth, long keyPart, long key) {
            if (entry.isLeaf()) {
                InMemLeafEntry leafEntry = (InMemLeafEntry) entry;
                leafEntry.addNode(nodeId);
            } else {
                int index = (int) (bitmasks[depth] & keyPart);
                keyPart = keyPart >>> shifts[depth];
                InMemTreeEntry treeEntry = ((InMemTreeEntry) entry);
                InMemEntry subentry = treeEntry.getSubEntry(index);
                depth++;
                if (subentry == null) {
                    if (depth == entries.length) {
                        subentry = new InMemLeafEntry(initSizeLeafEntries, key);
                    } else {
                        subentry = new InMemTreeEntry(entries[depth]);
                    }
                    treeEntry.setSubEntry(index, subentry);
                }

                addNode(subentry, nodeId, depth, keyPart, key);
            }
        }

        Collection<InMemEntry> getEntriesOf(int selectDepth) {
            List<InMemEntry> list = new ArrayList<>();
            fillLayer(list, selectDepth, 0, ((InMemTreeEntry) root).getSubEntriesForDebug());
            return list;
        }

        void fillLayer(Collection<InMemEntry> list, int selectDepth, int depth, Collection<InMemEntry> entries) {
            for (InMemEntry entry : entries) {
                if (selectDepth == depth) {
                    list.add(entry);
                } else if (entry instanceof InMemTreeEntry) {
                    fillLayer(list, selectDepth, depth + 1, ((InMemTreeEntry) entry).getSubEntriesForDebug());
                }
            }
        }

        String print() {
            StringBuilder sb = new StringBuilder();
            print(root, sb, 0, 0);
            return sb.toString();
        }

        void print(InMemEntry e, StringBuilder sb, long key, int depth) {
            if (e.isLeaf()) {
                InMemLeafEntry leaf = (InMemLeafEntry) e;
                int bits = keyAlgo.getBits();
                // print reverse keys
                sb.append(BitUtil.BIG.toBitString(BitUtil.BIG.reverse(key, bits), bits)).append("  ");
                IntArrayList entries = leaf.getResults();
                for (int i = 0; i < entries.size(); i++) {
                    sb.append(leaf.get(i)).append(',');
                }
                sb.append('\n');
            } else {
                InMemTreeEntry tree = (InMemTreeEntry) e;
                key = key << shifts[depth];
                for (int counter = 0; counter < tree.subEntries.length; counter++) {
                    InMemEntry sube = tree.subEntries[counter];
                    if (sube != null) {
                        print(sube, sb, key | counter, depth + 1);
                    }
                }
            }
        }

        // store and freezes tree
        int store(InMemEntry entry, int intPointer) {
            long pointer = (long) intPointer * 4;
            if (entry.isLeaf()) {
                InMemLeafEntry leaf = ((InMemLeafEntry) entry);
                IntArrayList entries = leaf.getResults();
                int len = entries.size();
                if (len == 0) {
                    return intPointer;
                }
                size += len;
                intPointer++;
                leafs++;
                dataAccess.ensureCapacity((long) (intPointer + len + 1) * 4);
                if (len == 1) {
                    // less disc space for single entries
                    dataAccess.setInt(pointer, -entries.get(0) - 1);
                } else {
                    for (int index = 0; index < len; index++, intPointer++) {
                        dataAccess.setInt((long) intPointer * 4, entries.get(index));
                    }
                    dataAccess.setInt(pointer, intPointer);
                }
            } else {
                InMemTreeEntry treeEntry = ((InMemTreeEntry) entry);
                int len = treeEntry.subEntries.length;
                intPointer += len;
                for (int subCounter = 0; subCounter < len; subCounter++, pointer += 4) {
                    InMemEntry subEntry = treeEntry.subEntries[subCounter];
                    if (subEntry == null) {
                        continue;
                    }
                    dataAccess.ensureCapacity((long) (intPointer + 1) * 4);
                    int prevIntPointer = intPointer;
                    intPointer = store(subEntry, prevIntPointer);
                    if (intPointer == prevIntPointer) {
                        dataAccess.setInt(pointer, 0);
                    } else {
                        dataAccess.setInt(pointer, prevIntPointer);
                    }
                }
            }
            return intPointer;
        }
    }

    /**
     * Make it possible to collect nearby location also for other purposes.
     */
    protected abstract class XFirstSearchCheck extends BreadthFirstSearch {
        final double queryLat;
        final double queryLon;
        final GHBitSet checkBitset;
        final EdgeFilter edgeFilter;
        boolean goFurther = true;
        double currNormedDist;
        double currLat;
        double currLon;
        int currNode;

        public XFirstSearchCheck(double queryLat, double queryLon, GHBitSet checkBitset, EdgeFilter edgeFilter) {
            this.queryLat = queryLat;
            this.queryLon = queryLon;
            this.checkBitset = checkBitset;
            this.edgeFilter = edgeFilter;
        }

        @Override
        protected GHBitSet createBitSet() {
            return checkBitset;
        }

        @Override
        protected boolean goFurther(int baseNode) {
            currNode = baseNode;
            currLat = nodeAccess.getLatitude(baseNode);
            currLon = nodeAccess.getLongitude(baseNode);
            currNormedDist = distCalc.calcNormalizedDist(queryLat, queryLon, currLat, currLon);
            return goFurther;
        }

        @Override
        protected boolean checkAdjacent(EdgeIteratorState currEdge) {
            goFurther = false;
            if (!edgeFilter.accept(currEdge)) {
                // only limit the adjNode to a certain radius as currNode could be the wrong side of a valid edge
                // goFurther = currDist < minResolution2InMeterNormed;
                return true;
            }

            int tmpClosestNode = currNode;
            if (check(tmpClosestNode, currNormedDist, 0, currEdge, QueryResult.Position.TOWER)) {
                if (currNormedDist <= equalNormedDelta)
                    return false;
            }

            int adjNode = currEdge.getAdjNode();
            double adjLat = nodeAccess.getLatitude(adjNode);
            double adjLon = nodeAccess.getLongitude(adjNode);
            double adjDist = distCalc.calcNormalizedDist(adjLat, adjLon, queryLat, queryLon);
            // if there are wayPoints this is only an approximation
            if (adjDist < currNormedDist)
                tmpClosestNode = adjNode;

            double tmpLat = currLat;
            double tmpLon = currLon;
            double tmpNormedDist;
            PointList pointList = currEdge.fetchWayGeometry(2);
            int len = pointList.getSize();
            for (int pointIndex = 0; pointIndex < len; pointIndex++) {
                double wayLat = pointList.getLatitude(pointIndex);
                double wayLon = pointList.getLongitude(pointIndex);
                QueryResult.Position pos = QueryResult.Position.EDGE;
                if (distCalc.isCrossBoundary(tmpLon, wayLon)) {
                    tmpLat = wayLat;
                    tmpLon = wayLon;
                    continue;
                }

                if (distCalc.validEdgeDistance(queryLat, queryLon, tmpLat, tmpLon, wayLat, wayLon)) {
                    tmpNormedDist = distCalc.calcNormalizedEdgeDistance(queryLat, queryLon,
                            tmpLat, tmpLon, wayLat, wayLon);
                    check(tmpClosestNode, tmpNormedDist, pointIndex, currEdge, pos);
                } else {
                    if (pointIndex + 1 == len) {
                        tmpNormedDist = adjDist;
                        pos = QueryResult.Position.TOWER;
                    } else {
                        tmpNormedDist = distCalc.calcNormalizedDist(queryLat, queryLon, wayLat, wayLon);
                        pos = QueryResult.Position.PILLAR;
                    }
                    check(tmpClosestNode, tmpNormedDist, pointIndex + 1, currEdge, pos);
                }

                if (tmpNormedDist <= equalNormedDelta)
                    return false;

                tmpLat = wayLat;
                tmpLon = wayLon;
            }
            return getQueryDistance() > equalNormedDelta;
        }

        protected abstract double getQueryDistance();

        protected abstract boolean check(int node, double normedDist, int wayIndex, EdgeIteratorState iter, QueryResult.Position pos);
    }
}<|MERGE_RESOLUTION|>--- conflicted
+++ resolved
@@ -29,10 +29,7 @@
 import com.graphhopper.util.*;
 import com.graphhopper.util.shapes.BBox;
 import com.graphhopper.util.shapes.GHPoint;
-<<<<<<< HEAD
 import com.graphhopper.util.shapes.Shape;
-=======
->>>>>>> b3623f80
 import org.slf4j.Logger;
 import org.slf4j.LoggerFactory;
 
@@ -348,17 +345,11 @@
         return IntArrayList.from(entries);
     }
 
-<<<<<<< HEAD
     /**
      * This method fills the set with stored node IDs from the given spatial key part (a latitude-longitude prefix).
      */
-    final void fillIDs(long keyPart, int intPointer, GHIntHashSet set, int depth) {
-        long pointer = (long) intPointer << 2;
-=======
-    // fill node IDs according to how they are stored
     final void fillIDs(long keyPart, int intIndex, GHIntHashSet set, int depth) {
         long pointer = (long) intIndex << 2;
->>>>>>> b3623f80
         if (depth == entries.length) {
             int nextIntPointer = dataAccess.getInt(pointer);
             if (nextIntPointer < 0) {
@@ -485,11 +476,11 @@
         public final void onNode(int nodeId) {
             EdgeIterator iter = edgeExplorer.setBaseNode(nodeId);
             while (iter.next()) {
-                onEdge(iter.getEdge(), nodeId, iter.getAdjNode());
-            }
-        }
-
-        public abstract void onEdge(int edgeId, int nodeA, int nodeB);
+                onEdge(iter, nodeId, iter.getAdjNode());
+            }
+        }
+
+        public abstract void onEdge(EdgeIteratorState edge, int nodeA, int nodeB);
     }
 
     /**
