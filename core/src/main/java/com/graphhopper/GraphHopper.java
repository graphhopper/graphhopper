/*
 *  Licensed to Peter Karich under one or more contributor license 
 *  agreements. See the NOTICE file distributed with this work for 
 *  additional information regarding copyright ownership.
 * 
 *  Peter Karich licenses this file to you under the Apache License, 
 *  Version 2.0 (the "License"); you may not use this file except 
 *  in compliance with the License. You may obtain a copy of the 
 *  License at
 * 
 *       http://www.apache.org/licenses/LICENSE-2.0
 * 
 *  Unless required by applicable law or agreed to in writing, software
 *  distributed under the License is distributed on an "AS IS" BASIS,
 *  WITHOUT WARRANTIES OR CONDITIONS OF ANY KIND, either express or implied.
 *  See the License for the specific language governing permissions and
 *  limitations under the License.
 */
package com.graphhopper;

import com.graphhopper.reader.OSMReader;
import com.graphhopper.routing.Path;
import com.graphhopper.routing.PathFinisher;
import com.graphhopper.routing.RoutingAlgorithm;
import com.graphhopper.routing.ch.PrepareContractionHierarchies;
import com.graphhopper.routing.noderesolver.DummyNodeResolver;
import com.graphhopper.routing.noderesolver.RouteNodeResolver;
import com.graphhopper.routing.util.AcceptWay;
import com.graphhopper.routing.util.AlgorithmPreparation;
import com.graphhopper.routing.util.CarFlagEncoder;
import com.graphhopper.routing.util.DefaultEdgeFilter;
import com.graphhopper.routing.util.EdgeFilter;
import com.graphhopper.routing.util.FastestCalc;
import com.graphhopper.routing.util.EdgePropertyEncoder;
import com.graphhopper.routing.util.FootFlagEncoder;
import com.graphhopper.routing.util.NoOpAlgorithmPreparation;
import com.graphhopper.routing.util.PrepareRoutingSubnetworks;
import com.graphhopper.routing.util.RoutingAlgorithmSpecialAreaTests;
import com.graphhopper.routing.util.ShortestCalc;
import com.graphhopper.storage.Directory;
import com.graphhopper.storage.Graph;
import com.graphhopper.storage.GraphStorage;
import com.graphhopper.storage.LevelGraph;
import com.graphhopper.storage.LevelGraphStorage;
import com.graphhopper.storage.index.Location2IDIndex;
import com.graphhopper.storage.index.Location2IDQuadtree;
import com.graphhopper.storage.index.LocationIDResult;
import com.graphhopper.storage.MMapDirectory;
import com.graphhopper.storage.RAMDirectory;
import com.graphhopper.storage.StorableProperties;
import com.graphhopper.storage.index.Location2NodesNtree;
import com.graphhopper.storage.index.Location2NodesNtreeLG;
import com.graphhopper.util.CmdArgs;
import com.graphhopper.util.Constants;
import com.graphhopper.util.DouglasPeucker;
import com.graphhopper.util.GHUtility;
import com.graphhopper.util.Helper;
import com.graphhopper.util.PointList;
import com.graphhopper.util.StopWatch;
import java.io.File;
import java.io.IOException;
import org.slf4j.Logger;
import org.slf4j.LoggerFactory;

/**
 * Main wrapper of the offline API for a simple and efficient usage.
 *
 * @see GraphHopperAPI
 * @author Peter Karich
 */
public class GraphHopper implements GraphHopperAPI {

    public static void main(String[] strs) throws Exception {
        CmdArgs args = CmdArgs.read(strs);
        GraphHopper hopper = new GraphHopper().init(args);
        hopper.importOrLoad();
        RoutingAlgorithmSpecialAreaTests tests = new RoutingAlgorithmSpecialAreaTests(hopper);
        if (args.getBool("graph.testIT", false))
            tests.start();
    }
    private final Logger logger = LoggerFactory.getLogger(getClass());
    // for graph:
    private GraphStorage graph;
    private String ghLocation = "";
    private boolean inMemory = true;
    private boolean storeOnFlush = true;
    private boolean memoryMapped;
    private boolean sortGraph = false;
    boolean removeZipped = true;
    // for routing:
    private boolean simplifyRequest = true;
    private String defaultAlgorithm = "bidijkstra";
    // for index:
    private Location2IDIndex index;
    private int preciseIndexResolution = 1000;
    private boolean edgeCalcOnSearch = true;
    private boolean searchRegion = true;
    // for prepare
    private AlgorithmPreparation prepare;
    private boolean doPrepare = true;
    private boolean chUsage = false;
    private boolean chFast = true;
    // for OSM import:
    private String osmFile;
    private AcceptWay acceptWay = new AcceptWay(true, false, false);
    private long expectedNodes = 10;
    private double wayPointMaxDistance = 1;
<<<<<<< HEAD
=======
    private int periodicUpdates = 3;
    private int lazyUpdates = 10;
    private int neighborUpdates = 20;
>>>>>>> 3d1e85e5
    private StorableProperties properties;

    public GraphHopper() {
    }

    /**
     * For testing
     */
    GraphHopper(GraphStorage g) {
        this();
        this.graph = g;
        initIndex();
    }

    public GraphHopper acceptWay(AcceptWay acceptWay) {
        this.acceptWay = acceptWay;
        return this;
    }

    public AcceptWay acceptWay() {
        return acceptWay;
    }

    public GraphHopper forServer() {
        // simplify to reduce network IO
        simplifyRequest(true);
        preciseIndexResolution(1000);
        return setInMemory(true, true);
    }

    public GraphHopper forDesktop() {
        simplifyRequest(false);
        preciseIndexResolution(1000);
        return setInMemory(true, true);
    }

    public GraphHopper forMobile() {
        simplifyRequest(false);
        // make new index faster (but unprecise) and disable searchRegion
        preciseIndexResolution(500);
        return memoryMapped();
    }

    /**
     * Precise location resolution index means also more space (disc/RAM) could
     * be consumed and probably slower query times, which would be e.g. not
     * suitable for Android. The resolution specifies the tile width (in meter).
     */
    public GraphHopper preciseIndexResolution(int precision) {
        preciseIndexResolution = precision;
        return this;
    }

    public GraphHopper setInMemory(boolean inMemory, boolean storeOnFlush) {
        if (inMemory) {
            this.inMemory = true;
            this.memoryMapped = false;
            this.storeOnFlush = storeOnFlush;
        } else {
            memoryMapped();
        }
        return this;
    }

    public GraphHopper memoryMapped() {
        this.inMemory = false;
        memoryMapped = true;
        return this;
    }

    /**
     * Enables the use of contraction hierarchies to reduce query times.
     *
     * @param true if fastest route should be calculated (instead of shortest)
     */
    public GraphHopper chShortcuts(boolean enable, boolean fast) {
        chUsage = enable;
        chFast = fast;
        if (chUsage)
            defaultAlgorithm = "bidijkstra";
        return this;
    }

    /**
     * This method specifies if the returned path should be simplified or not,
     * via douglas-peucker or similar algorithm.
     */
    private GraphHopper simplifyRequest(boolean doSimplify) {
        this.simplifyRequest = doSimplify;
        return this;
    }

    /**
     * Sets the graphhopper folder.
     */
    public GraphHopper graphHopperLocation(String ghLocation) {
        if (ghLocation == null)
            throw new NullPointerException("graphhopper location cannot be null");
        this.ghLocation = ghLocation;
<<<<<<< HEAD
        return this;
    }

    public String graphHopperLocation() {
        return ghLocation;
    }

    public GraphHopper osmFile(String strOsm) {
        if (Helper.isEmpty(strOsm))
            throw new IllegalArgumentException("OSM file cannot be empty.");
        osmFile = strOsm;
        return this;
    }

    public String osmFile() {
        return osmFile;
    }

    public Graph graph() {
        return graph;
    }

    public Location2IDIndex index() {
        return index;
    }

    public AlgorithmPreparation preparation() {
        return prepare;
    }

    /**
     * @deprecated until #12 is fixed
     */
    public GraphHopper sortGraph(boolean sortGraph) {
        this.sortGraph = sortGraph;
        return this;
    }

    public GraphHopper init(CmdArgs args) throws IOException {
        if (!Helper.isEmpty(args.get("config", ""))) {
            CmdArgs tmp = CmdArgs.readFromConfig(args.get("config", ""), "graphhopper.config");
            // command line configuration overwrites the ones in the config file
            tmp.merge(args);
            args = tmp;
        }

        String tmpOsmFile = args.get("osmreader.osm", "");
        if (!Helper.isEmpty(tmpOsmFile))
            osmFile = tmpOsmFile;
        String graphHopperFolder = args.get("graph.location", "");
        if (Helper.isEmpty(graphHopperFolder) && Helper.isEmpty(ghLocation)) {
            if (Helper.isEmpty(osmFile))
                throw new IllegalArgumentException("You need to specify an OSM file.");

            graphHopperFolder = Helper.pruneFileEnd(osmFile) + "-gh";
        }

        // graph
        graphHopperLocation(graphHopperFolder);
        expectedNodes = args.getLong("graph.expectedSize", 10 * 1000);
        String dataAccess = args.get("graph.dataaccess", "inmemory+save");
        if ("mmap".equalsIgnoreCase(dataAccess)) {
            memoryMapped = true;
        } else {
            if ("inmemory+save".equalsIgnoreCase(dataAccess)) {
                setInMemory(true, true);
            } else
                setInMemory(true, false);
        }
        sortGraph = args.getBool("graph.doSort", false);
        removeZipped = args.getBool("graph.removeZipped", true);

        // prepare
        doPrepare = args.getBool("prepare.doPrepare", true);
        String chShortcuts = args.get("prepare.chShortcuts", "no");
        boolean levelGraph = "true".equals(chShortcuts)
                || "fastest".equals(chShortcuts) || "shortest".equals(chShortcuts);
        if (levelGraph)
            chShortcuts(true, !"shortest".equals(chShortcuts));

        // routing
        defaultAlgorithm = args.get("routing.defaultAlgorithm", defaultAlgorithm);

        // osm import
        wayPointMaxDistance = args.getDouble("osmreader.wayPointMaxDistance", 1);
        String type = args.get("osmreader.acceptWay", "CAR");
        acceptWay = AcceptWay.parse(type);

        // index
        preciseIndexResolution = args.getInt("index.highResolution", 1000);
        return this;
    }

    private void printInfo(StorableProperties props) {
        String versionInfoStr = "";
        if (props != null)
            versionInfoStr = props.versionsToString();

        logger.info("version " + Constants.VERSION
                + "|" + Constants.BUILD_DATE
                + ", installed:" + Constants.getVersions()
                + "|" + versionInfoStr);
        logger.info("graph " + graph.toString());
    }

    public GraphHopper importOrLoad() {
        if (!load(ghLocation)) {
            printInfo(null);
            importOSM(ghLocation, osmFile);
        } else
            printInfo(properties());
        return this;
    }

    private GraphHopper importOSM(String graphHopperLocation, String strOsm) {
        graphHopperLocation(graphHopperLocation);
        try {
            OSMReader reader = importOSM(strOsm);
            graph = reader.graph();
        } catch (IOException ex) {
            throw new RuntimeException("Cannot parse file " + strOsm, ex);
        }
        cleanUp();
        optimize();
        prepare();
        flush();
        initIndex();
        return this;
    }

=======
        return this;
    }

    public String graphHopperLocation() {
        return ghLocation;
    }

    public GraphHopper osmFile(String strOsm) {
        if (Helper.isEmpty(strOsm))
            throw new IllegalArgumentException("OSM file cannot be empty.");
        osmFile = strOsm;
        return this;
    }

    public String osmFile() {
        return osmFile;
    }

    public Graph graph() {
        return graph;
    }

    public Location2IDIndex index() {
        return index;
    }

    public AlgorithmPreparation preparation() {
        return prepare;
    }

    /**
     * @deprecated until #12 is fixed
     */
    public GraphHopper sortGraph(boolean sortGraph) {
        this.sortGraph = sortGraph;
        return this;
    }

    public GraphHopper init(CmdArgs args) throws IOException {
        if (!Helper.isEmpty(args.get("config", ""))) {
            CmdArgs tmp = CmdArgs.readFromConfig(args.get("config", ""), "graphhopper.config");
            // command line configuration overwrites the ones in the config file
            tmp.merge(args);
            args = tmp;
        }

        String tmpOsmFile = args.get("osmreader.osm", "");
        if (!Helper.isEmpty(tmpOsmFile))
            osmFile = tmpOsmFile;
        String graphHopperFolder = args.get("graph.location", "");
        if (Helper.isEmpty(graphHopperFolder) && Helper.isEmpty(ghLocation)) {
            if (Helper.isEmpty(osmFile))
                throw new IllegalArgumentException("You need to specify an OSM file.");

            graphHopperFolder = Helper.pruneFileEnd(osmFile) + "-gh";
        }

        // graph
        graphHopperLocation(graphHopperFolder);
        expectedNodes = args.getLong("graph.expectedSize", 10 * 1000);
        String dataAccess = args.get("graph.dataaccess", "inmemory+save");
        if ("mmap".equalsIgnoreCase(dataAccess)) {
            memoryMapped = true;
        } else {
            if ("inmemory+save".equalsIgnoreCase(dataAccess)) {
                setInMemory(true, true);
            } else
                setInMemory(true, false);
        }
        sortGraph = args.getBool("graph.doSort", false);
        removeZipped = args.getBool("graph.removeZipped", true);

        // prepare
        doPrepare = args.getBool("prepare.doPrepare", true);
        String chShortcuts = args.get("prepare.chShortcuts", "no");
        boolean levelGraph = "true".equals(chShortcuts)
                || "fastest".equals(chShortcuts) || "shortest".equals(chShortcuts);
        if (levelGraph)
            chShortcuts(true, !"shortest".equals(chShortcuts));
        if (args.has("prepare.updates.periodic"))
            periodicUpdates = args.getInt("prepare.updates.periodic", -1);
        if (args.has("prepare.updates.lazy"))
            lazyUpdates = args.getInt("prepare.updates.lazy", -1);
        if (args.has("prepare.updates.neighbor"))
            neighborUpdates = args.getInt("prepare.updates.neighbor", -1);

        // routing
        defaultAlgorithm = args.get("routing.defaultAlgorithm", defaultAlgorithm);

        // osm import
        wayPointMaxDistance = args.getDouble("osmreader.wayPointMaxDistance", 1);
        String type = args.get("osmreader.acceptWay", "CAR");
        acceptWay = AcceptWay.parse(type);

        // index
        preciseIndexResolution = args.getInt("index.highResolution", 1000);
        return this;
    }

    private void printInfo(StorableProperties props) {
        String versionInfoStr = "";
        if (props != null)
            versionInfoStr = " | load:" + props.versionsToString();

        logger.info("version " + Constants.VERSION
                + "|" + Constants.BUILD_DATE + " (" + Constants.getVersions() + ")"
                + versionInfoStr);
        logger.info("graph " + graph.toString());
    }

    public GraphHopper importOrLoad() {
        if (!load(ghLocation)) {
            printInfo(null);
            importOSM(ghLocation, osmFile);
        } else
            printInfo(properties());
        return this;
    }

    private GraphHopper importOSM(String graphHopperLocation, String strOsm) {
        graphHopperLocation(graphHopperLocation);
        try {
            OSMReader reader = importOSM(strOsm);
            graph = reader.graph();
        } catch (IOException ex) {
            throw new RuntimeException("Cannot parse file " + strOsm, ex);
        }
        cleanUp();
        optimize();
        prepare();
        flush();
        initIndex();
        return this;
    }

>>>>>>> 3d1e85e5
    protected OSMReader importOSM(String file) throws IOException {
        osmFile(file);
        File osmTmpFile = new File(osmFile);
        if (!osmTmpFile.exists())
            throw new IllegalStateException("Your specified OSM file does not exist:" + osmTmpFile.getAbsolutePath());

        logger.info("start creating graph from " + file);
        OSMReader reader = new OSMReader(graph, expectedNodes);
        reader.acceptWay(acceptWay);
        reader.wayPointMaxDistance(wayPointMaxDistance);

        properties.put("osmreader.acceptWay", acceptWay.toString());
        properties.putCurrentVersions();
        String info = graph.getClass().getSimpleName()
                + "|" + graph.directory().getClass().getSimpleName()
                + "|" + properties.versionsToString();
        logger.info("using " + info + ", accepts:" + acceptWay + ", memory:" + Helper.memInfo());
        reader.osm2Graph(osmTmpFile);
        return reader;
    }

    /**
     * Opens or creates a graph. The specified args need a property 'graph' (a
     * folder) and if no such folder exist it'll create a graph from the
     * provided osm file (property 'osm'). A property 'size' is used to
     * preinstantiate a datastructure/graph to avoid over-memory allocation or
     * reallocation (default is 5mio)
     *
     * @param graphHopperFolder is the folder containing graphhopper files
     * (which can be compressed too)
     */
    @Override
    public boolean load(String graphHopperFolder) {
        if (Helper.isEmpty(graphHopperFolder))
            throw new IllegalStateException("graphHopperLocation is not specified. call init before");
        if (graph != null)
            throw new IllegalStateException("graph is already loaded");

        if (graphHopperFolder.indexOf(".") < 0) {
            if (new File(graphHopperFolder + "-gh").exists())
                graphHopperFolder += "-gh";
            else if (graphHopperFolder.endsWith(".osm") || graphHopperFolder.endsWith(".xml"))
                throw new IllegalArgumentException("To import an osm file you need to use importOrLoad");
        } else {
            File compressed = new File(graphHopperFolder + ".ghz");
            if (compressed.exists() && !compressed.isDirectory()) {
                try {
                    Helper.unzip(compressed.getAbsolutePath(), graphHopperFolder, removeZipped);
                } catch (IOException ex) {
                    throw new RuntimeException("Couldn't extract file " + compressed.getAbsolutePath() + " to " + graphHopperFolder, ex);
                }
            }
        }
        graphHopperLocation(graphHopperFolder);
        Directory dir;
        if (memoryMapped) {
            dir = new MMapDirectory(ghLocation);
        } else if (inMemory) {
            dir = new RAMDirectory(ghLocation, storeOnFlush);
        } else
            throw new IllegalArgumentException("either memory mapped or in-memory has to be specified!");

        properties = new StorableProperties(dir, "properties");
        if (chUsage) {
            graph = new LevelGraphStorage(dir);
            PrepareContractionHierarchies tmpPrepareCH = new PrepareContractionHierarchies();
<<<<<<< HEAD

            EdgePropertyEncoder encoder;
            if (acceptWay.acceptsCar())
                encoder = new CarFlagEncoder();
            else
                encoder = new FootFlagEncoder();
            if (chFast) {
                tmpPrepareCH.type(new FastestCalc(encoder)).vehicle(encoder);
            } else {
                tmpPrepareCH.type(new ShortestCalc()).vehicle(encoder);
            }
=======
            EdgePropertyEncoder encoder = acceptWay.getSingle();
            if (chFast)
                tmpPrepareCH.type(new FastestCalc(encoder));
            else
                tmpPrepareCH.type(new ShortestCalc());
            tmpPrepareCH.vehicle(encoder);
            tmpPrepareCH.periodicUpdates(periodicUpdates).
                    lazyUpdates(lazyUpdates).
                    neighborUpdates(neighborUpdates);

>>>>>>> 3d1e85e5
            prepare = tmpPrepareCH;
            prepare.graph(graph);
        } else {
            graph = new GraphStorage(dir);
            prepare = NoOpAlgorithmPreparation.createAlgoPrepare(graph, defaultAlgorithm, new CarFlagEncoder());
        }

        if (!graph.loadExisting())
            return false;

        properties.loadExisting();

        // overwrite configured accept way
        String acceptStr = properties.get("osmreader.acceptWay");
        if (!acceptStr.isEmpty())
            acceptWay = AcceptWay.parse(acceptStr);
        properties.checkVersions(false);
        if ("false".equals(properties.get("prepare.done")))
            prepare();

        initIndex();
        return true;
    }

    private boolean supportsVehicle(EdgePropertyEncoder encoder) {
        return acceptWay.accepts(encoder);
    }

    @Override
    public GHResponse route(GHRequest request) {
        request.check();
<<<<<<< HEAD
		StopWatch sw = new StopWatch().start();
		GHResponse rsp = new GHResponse();
		
=======
        StopWatch sw = new StopWatch().start();
        GHResponse rsp = new GHResponse();

>>>>>>> 3d1e85e5
        if (!supportsVehicle(request.vehicle())) {
            rsp.addError(new IllegalArgumentException("Vehicle " + request.vehicle() + " unsupported. Supported are: " + acceptWay()));
            return rsp;
        }
<<<<<<< HEAD
        // find edges to route
        EdgeFilter edgeFilter = new DefaultEdgeFilter(request.vehicle());
        LocationIDResult from = index.findClosest(request.from().lat, request.from().lon, edgeFilter);
        LocationIDResult to = index.findClosest(request.to().lat, request.to().lon, edgeFilter);
        StringBuilder debug = new StringBuilder("idLookup:").append(sw.stop().getSeconds()).append('s');
        if (from == null)
=======

        EdgeFilter edgeFilter = new DefaultEdgeFilter(request.vehicle());
        int from = index.findClosest(request.from().lat, request.from().lon, edgeFilter).closestNode();
        int to = index.findClosest(request.to().lat, request.to().lon, edgeFilter).closestNode();
        String debug = "idLookup:" + sw.stop().getSeconds() + "s";

        if (from < 0)
>>>>>>> 3d1e85e5
            rsp.addError(new IllegalArgumentException("Cannot find point 1: " + request.from()));
        if (to == null)
            rsp.addError(new IllegalArgumentException("Cannot find point 2: " + request.to()));
<<<<<<< HEAD
                
        // get nodes to route
//        Graph graph = this.graph;
//        int fromId, toId;
//        if((this.graph instanceof LevelGraph) && from.closestEdge() != null && to.closestEdge() != null) {
//        	// substitute the graph with a decorated one
//        	VirtualNodeLevelGraph vGraph = new VirtualNodeLevelGraph((LevelGraph)this.graph);
//        	fromId = vGraph.setFromEdges(from.closestEdge(), request.from().lat, request.from().lon);
//        	toId = vGraph.setToEdges(to.closestEdge(), request.to().lat, request.to().lon);
//        	
//        	graph = vGraph;
//        } else {
//        	fromId = from.closestNode();
//        	toId = to.closestNode();
//        }
        
        // initialize routing algorithm
=======
        if (from == to)
            rsp.addError(new IllegalArgumentException("Point 1 is equal to point 2"));

>>>>>>> 3d1e85e5
        sw = new StopWatch().start();
        RoutingAlgorithm algo = null;
        if (chUsage) {
            if (request.algorithm().equals("dijkstrabi"))
                algo = prepare.createAlgo();
            else if (request.algorithm().equals("astarbi"))
                algo = ((PrepareContractionHierarchies) prepare).createAStar();
            else
                // or use defaultAlgorithm here?
                rsp.addError(new IllegalStateException("Only dijkstrabi and astarbi is supported for LevelGraph (using contraction hierarchies)!"));
        } else {
            prepare = NoOpAlgorithmPreparation.createAlgoPrepare(graph, request.algorithm(), request.vehicle());
            algo = prepare.createAlgo();
            algo.type(request.type());
        }
        if (rsp.hasError())
            return rsp;
        debug.append(", algoInit:").append(sw.stop().getSeconds()).append('s');

        RouteNodeResolver nodeFinder = this.getNodeResolver(request);
        boolean sameEdge = this.isSameEdge(from, to);
        
        int fromId = nodeFinder.findRouteNode(from, request.from().lat, request.from().lon, true, sameEdge);
        int toId = nodeFinder.findRouteNode(to, request.to().lat, request.to().lon, false, sameEdge);
        
        // compute route path
        sw = new StopWatch().start();
<<<<<<< HEAD
        Path path = algo.calcPath(fromId, toId);
        debug.append(", ").append(algo.name()).append("-routing:").append(sw.stop().getSeconds()).append('s')
             .append(", ").append(path.debugInfo());
        
        if(logger.isDebugEnabled()) {
        	logger.debug("Solved path: nodes:{} distance:{} time:{}", new Object[]{path.calcPoints().size(), path.distance(), path.time()});
        }
        
        sw = new StopWatch().start();
        PathFinisher finishedPath = new PathFinisher(from, to, request.from(), request.to(), path, request.vehicle(), graph);
//		PointList points = path.calcPoints();
        PointList points = finishedPath.getFinishedPointList();
        debug.append(", ").append("finished-path:").append(sw.stop().getSeconds()).append('s');

        if(logger.isDebugEnabled()) {
        	logger.debug("Finished path: nodes:{} distance:{} time:{}", new Object[]{finishedPath.getFinishedPointList().size(), finishedPath.getFinishedDistance(), finishedPath.getFinishedTime()});
        }
        // simplify route geometry
=======
        Path path = algo.calcPath(from, to);
        debug += ", " + algo.name() + "-routing:" + sw.stop().getSeconds() + "s"
                + ", " + path.debugInfo();
        PointList points = path.calcPoints();
        simplifyRequest = request.getHint("simplifyRequest", simplifyRequest);
>>>>>>> 3d1e85e5
        if (simplifyRequest) {
            sw = new StopWatch().start();
            int orig = points.size();
            double minPathPrecision = request.getHint("douglas.minprecision", 1d);
            if (minPathPrecision > 0)
<<<<<<< HEAD
            	new DouglasPeucker().maxDistance(minPathPrecision).simplify(points);
            debug.append(", simplify (").append(orig).append("->").append(points.size()).append("):").append(sw.stop().getSeconds()).append('s');
=======
                new DouglasPeucker().maxDistance(minPathPrecision).simplify(points);
            debug += ", simplify (" + orig + "->" + points.size() + "):" + sw.stop().getSeconds() + "s";
>>>>>>> 3d1e85e5
        }
        return rsp.points(points).distance(finishedPath.getFinishedDistance()).time(finishedPath.getFinishedTime()).debugInfo(debug.toString());
    }

    private void initIndex() {
        Directory dir = graph.directory();
        if (preciseIndexResolution > 0) {
            Location2NodesNtree tmpIndex;
            if (graph instanceof LevelGraph)
                tmpIndex = new Location2NodesNtreeLG((LevelGraph) graph, dir);
            else
                tmpIndex = new Location2NodesNtree(graph, dir);
            tmpIndex.resolution(preciseIndexResolution);
            tmpIndex.edgeCalcOnFind(edgeCalcOnSearch);
            tmpIndex.searchRegion(searchRegion);
            index = tmpIndex;
        } else {
            index = new Location2IDQuadtree(graph, dir);
            index.resolution(Helper.calcIndexSize(graph.bounds()));
        }
        if (!index.loadExisting())
            index.prepareIndex();
    }

    private void optimize() {
        logger.info("optimizing ... (" + Helper.memInfo() + ")");
        graph.optimize();
        logger.info("finished optimize (" + Helper.memInfo() + ")");

        // move this into the GraphStorage.optimize method?
        if (sortGraph) {
            logger.info("sorting ... (" + Helper.memInfo() + ")");
            GraphStorage newGraph = GHUtility.newStorage(graph);
            GHUtility.sortDFS(graph, newGraph);
            graph = newGraph;
        }
    }

    public void prepare() {
        boolean tmpPrepare = doPrepare && prepare != null;
        properties.put("prepare.done", tmpPrepare);
        if (tmpPrepare) {
            if (prepare instanceof PrepareContractionHierarchies && acceptWay.countVehicles() > 1)
                throw new IllegalArgumentException("Contraction hierarchies preparation "
                        + "requires (at the moment) only one vehicle. But was:" + acceptWay);
            logger.info("calling prepare.doWork ... (" + Helper.memInfo() + ")");
            prepare.doWork();
        }
    }

    protected void cleanUp() {
        int prev = graph.nodes();
        PrepareRoutingSubnetworks preparation = new PrepareRoutingSubnetworks(graph);
        logger.info("start finding subnetworks, " + Helper.memInfo());
        preparation.doWork();
        int n = graph.nodes();
        logger.info("edges: " + graph.getAllEdges().maxId()
                + ", nodes " + n + ", there were " + preparation.subNetworks()
                + " subnetworks. removed them => " + (prev - n)
                + " less nodes. Remaining subnetworks:" + preparation.findSubnetworks().size());
    }

    private void flush() {
        logger.info("flushing graph with " + graph.nodes() + " nodes, bounds:"
                + graph.bounds() + ", " + Helper.memInfo() + ")");
        graph.flush();
        properties.flush();
    }

    void close() {
        graph.close();
    }

    StorableProperties properties() {
        return properties;
<<<<<<< HEAD
    }
    
    /**
     * Creates a {@link RouteNodeResolver} for the passed request
     * @param request
     * @return
     */
    private RouteNodeResolver getNodeResolver(GHRequest request) {
    	// TODO use a better implementation of RouteNodeResolver
    	return new DummyNodeResolver(request.vehicle());
    }
    
    /**
     * Checks if the two LocationIDResult are actually the same edge.
     * @param from
     * @param to
     * @return
     */
    private boolean isSameEdge(LocationIDResult from, LocationIDResult to) {
    	if(from.closestEdge() != null && to.closestEdge() != null) {
    		return from.closestEdge().edge() == to.closestEdge().edge();
    	}
    	return from.closestNode() == to.closestNode();
=======
>>>>>>> 3d1e85e5
    }
}<|MERGE_RESOLUTION|>--- conflicted
+++ resolved
@@ -105,12 +105,9 @@
     private AcceptWay acceptWay = new AcceptWay(true, false, false);
     private long expectedNodes = 10;
     private double wayPointMaxDistance = 1;
-<<<<<<< HEAD
-=======
     private int periodicUpdates = 3;
     private int lazyUpdates = 10;
     private int neighborUpdates = 20;
->>>>>>> 3d1e85e5
     private StorableProperties properties;
 
     public GraphHopper() {
@@ -210,138 +207,6 @@
         if (ghLocation == null)
             throw new NullPointerException("graphhopper location cannot be null");
         this.ghLocation = ghLocation;
-<<<<<<< HEAD
-        return this;
-    }
-
-    public String graphHopperLocation() {
-        return ghLocation;
-    }
-
-    public GraphHopper osmFile(String strOsm) {
-        if (Helper.isEmpty(strOsm))
-            throw new IllegalArgumentException("OSM file cannot be empty.");
-        osmFile = strOsm;
-        return this;
-    }
-
-    public String osmFile() {
-        return osmFile;
-    }
-
-    public Graph graph() {
-        return graph;
-    }
-
-    public Location2IDIndex index() {
-        return index;
-    }
-
-    public AlgorithmPreparation preparation() {
-        return prepare;
-    }
-
-    /**
-     * @deprecated until #12 is fixed
-     */
-    public GraphHopper sortGraph(boolean sortGraph) {
-        this.sortGraph = sortGraph;
-        return this;
-    }
-
-    public GraphHopper init(CmdArgs args) throws IOException {
-        if (!Helper.isEmpty(args.get("config", ""))) {
-            CmdArgs tmp = CmdArgs.readFromConfig(args.get("config", ""), "graphhopper.config");
-            // command line configuration overwrites the ones in the config file
-            tmp.merge(args);
-            args = tmp;
-        }
-
-        String tmpOsmFile = args.get("osmreader.osm", "");
-        if (!Helper.isEmpty(tmpOsmFile))
-            osmFile = tmpOsmFile;
-        String graphHopperFolder = args.get("graph.location", "");
-        if (Helper.isEmpty(graphHopperFolder) && Helper.isEmpty(ghLocation)) {
-            if (Helper.isEmpty(osmFile))
-                throw new IllegalArgumentException("You need to specify an OSM file.");
-
-            graphHopperFolder = Helper.pruneFileEnd(osmFile) + "-gh";
-        }
-
-        // graph
-        graphHopperLocation(graphHopperFolder);
-        expectedNodes = args.getLong("graph.expectedSize", 10 * 1000);
-        String dataAccess = args.get("graph.dataaccess", "inmemory+save");
-        if ("mmap".equalsIgnoreCase(dataAccess)) {
-            memoryMapped = true;
-        } else {
-            if ("inmemory+save".equalsIgnoreCase(dataAccess)) {
-                setInMemory(true, true);
-            } else
-                setInMemory(true, false);
-        }
-        sortGraph = args.getBool("graph.doSort", false);
-        removeZipped = args.getBool("graph.removeZipped", true);
-
-        // prepare
-        doPrepare = args.getBool("prepare.doPrepare", true);
-        String chShortcuts = args.get("prepare.chShortcuts", "no");
-        boolean levelGraph = "true".equals(chShortcuts)
-                || "fastest".equals(chShortcuts) || "shortest".equals(chShortcuts);
-        if (levelGraph)
-            chShortcuts(true, !"shortest".equals(chShortcuts));
-
-        // routing
-        defaultAlgorithm = args.get("routing.defaultAlgorithm", defaultAlgorithm);
-
-        // osm import
-        wayPointMaxDistance = args.getDouble("osmreader.wayPointMaxDistance", 1);
-        String type = args.get("osmreader.acceptWay", "CAR");
-        acceptWay = AcceptWay.parse(type);
-
-        // index
-        preciseIndexResolution = args.getInt("index.highResolution", 1000);
-        return this;
-    }
-
-    private void printInfo(StorableProperties props) {
-        String versionInfoStr = "";
-        if (props != null)
-            versionInfoStr = props.versionsToString();
-
-        logger.info("version " + Constants.VERSION
-                + "|" + Constants.BUILD_DATE
-                + ", installed:" + Constants.getVersions()
-                + "|" + versionInfoStr);
-        logger.info("graph " + graph.toString());
-    }
-
-    public GraphHopper importOrLoad() {
-        if (!load(ghLocation)) {
-            printInfo(null);
-            importOSM(ghLocation, osmFile);
-        } else
-            printInfo(properties());
-        return this;
-    }
-
-    private GraphHopper importOSM(String graphHopperLocation, String strOsm) {
-        graphHopperLocation(graphHopperLocation);
-        try {
-            OSMReader reader = importOSM(strOsm);
-            graph = reader.graph();
-        } catch (IOException ex) {
-            throw new RuntimeException("Cannot parse file " + strOsm, ex);
-        }
-        cleanUp();
-        optimize();
-        prepare();
-        flush();
-        initIndex();
-        return this;
-    }
-
-=======
         return this;
     }
 
@@ -477,7 +342,6 @@
         return this;
     }
 
->>>>>>> 3d1e85e5
     protected OSMReader importOSM(String file) throws IOException {
         osmFile(file);
         File osmTmpFile = new File(osmFile);
@@ -544,19 +408,6 @@
         if (chUsage) {
             graph = new LevelGraphStorage(dir);
             PrepareContractionHierarchies tmpPrepareCH = new PrepareContractionHierarchies();
-<<<<<<< HEAD
-
-            EdgePropertyEncoder encoder;
-            if (acceptWay.acceptsCar())
-                encoder = new CarFlagEncoder();
-            else
-                encoder = new FootFlagEncoder();
-            if (chFast) {
-                tmpPrepareCH.type(new FastestCalc(encoder)).vehicle(encoder);
-            } else {
-                tmpPrepareCH.type(new ShortestCalc()).vehicle(encoder);
-            }
-=======
             EdgePropertyEncoder encoder = acceptWay.getSingle();
             if (chFast)
                 tmpPrepareCH.type(new FastestCalc(encoder));
@@ -567,7 +418,6 @@
                     lazyUpdates(lazyUpdates).
                     neighborUpdates(neighborUpdates);
 
->>>>>>> 3d1e85e5
             prepare = tmpPrepareCH;
             prepare.graph(graph);
         } else {
@@ -599,39 +449,23 @@
     @Override
     public GHResponse route(GHRequest request) {
         request.check();
-<<<<<<< HEAD
-		StopWatch sw = new StopWatch().start();
-		GHResponse rsp = new GHResponse();
-		
-=======
         StopWatch sw = new StopWatch().start();
         GHResponse rsp = new GHResponse();
 
->>>>>>> 3d1e85e5
         if (!supportsVehicle(request.vehicle())) {
             rsp.addError(new IllegalArgumentException("Vehicle " + request.vehicle() + " unsupported. Supported are: " + acceptWay()));
             return rsp;
         }
-<<<<<<< HEAD
         // find edges to route
         EdgeFilter edgeFilter = new DefaultEdgeFilter(request.vehicle());
         LocationIDResult from = index.findClosest(request.from().lat, request.from().lon, edgeFilter);
         LocationIDResult to = index.findClosest(request.to().lat, request.to().lon, edgeFilter);
         StringBuilder debug = new StringBuilder("idLookup:").append(sw.stop().getSeconds()).append('s');
+
         if (from == null)
-=======
-
-        EdgeFilter edgeFilter = new DefaultEdgeFilter(request.vehicle());
-        int from = index.findClosest(request.from().lat, request.from().lon, edgeFilter).closestNode();
-        int to = index.findClosest(request.to().lat, request.to().lon, edgeFilter).closestNode();
-        String debug = "idLookup:" + sw.stop().getSeconds() + "s";
-
-        if (from < 0)
->>>>>>> 3d1e85e5
             rsp.addError(new IllegalArgumentException("Cannot find point 1: " + request.from()));
         if (to == null)
             rsp.addError(new IllegalArgumentException("Cannot find point 2: " + request.to()));
-<<<<<<< HEAD
                 
         // get nodes to route
 //        Graph graph = this.graph;
@@ -649,11 +483,6 @@
 //        }
         
         // initialize routing algorithm
-=======
-        if (from == to)
-            rsp.addError(new IllegalArgumentException("Point 1 is equal to point 2"));
-
->>>>>>> 3d1e85e5
         sw = new StopWatch().start();
         RoutingAlgorithm algo = null;
         if (chUsage) {
@@ -681,7 +510,6 @@
         
         // compute route path
         sw = new StopWatch().start();
-<<<<<<< HEAD
         Path path = algo.calcPath(fromId, toId);
         debug.append(", ").append(algo.name()).append("-routing:").append(sw.stop().getSeconds()).append('s')
              .append(", ").append(path.debugInfo());
@@ -700,25 +528,14 @@
         	logger.debug("Finished path: nodes:{} distance:{} time:{}", new Object[]{finishedPath.getFinishedPointList().size(), finishedPath.getFinishedDistance(), finishedPath.getFinishedTime()});
         }
         // simplify route geometry
-=======
-        Path path = algo.calcPath(from, to);
-        debug += ", " + algo.name() + "-routing:" + sw.stop().getSeconds() + "s"
-                + ", " + path.debugInfo();
-        PointList points = path.calcPoints();
         simplifyRequest = request.getHint("simplifyRequest", simplifyRequest);
->>>>>>> 3d1e85e5
         if (simplifyRequest) {
             sw = new StopWatch().start();
             int orig = points.size();
             double minPathPrecision = request.getHint("douglas.minprecision", 1d);
             if (minPathPrecision > 0)
-<<<<<<< HEAD
-            	new DouglasPeucker().maxDistance(minPathPrecision).simplify(points);
+                new DouglasPeucker().maxDistance(minPathPrecision).simplify(points);
             debug.append(", simplify (").append(orig).append("->").append(points.size()).append("):").append(sw.stop().getSeconds()).append('s');
-=======
-                new DouglasPeucker().maxDistance(minPathPrecision).simplify(points);
-            debug += ", simplify (" + orig + "->" + points.size() + "):" + sw.stop().getSeconds() + "s";
->>>>>>> 3d1e85e5
         }
         return rsp.points(points).distance(finishedPath.getFinishedDistance()).time(finishedPath.getFinishedTime()).debugInfo(debug.toString());
     }
@@ -794,7 +611,6 @@
 
     StorableProperties properties() {
         return properties;
-<<<<<<< HEAD
     }
     
     /**
@@ -818,7 +634,5 @@
     		return from.closestEdge().edge() == to.closestEdge().edge();
     	}
     	return from.closestNode() == to.closestNode();
-=======
->>>>>>> 3d1e85e5
     }
 }