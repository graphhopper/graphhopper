package uk.co.ordnancesurvey.routing;

import java.util.ArrayList;
import java.util.HashMap;
import java.util.List;
import java.util.Map;
import java.util.Map.Entry;

import uk.co.ordnancesurvey.webtests.IntegrationTestProperties;
import cucumber.api.DataTable;
import cucumber.api.java.After;
import cucumber.api.java.en.Given;
import cucumber.api.java.en.Then;

public class GraphHopperHooks {
<<<<<<< HEAD
	GraphHopperUIUtil graphUiUtil = new GraphHopperUIUtil();

=======
	GraphHopperUIUtil graphUiUtil=new GraphHopperUIUtil();
	
>>>>>>> 9badc32c
	String instruction;

	@Given("^I request a route between \"([^\"]*)\" and \"([^\"]*)\" as a \"([^\"]*)\" from RoutingAPI$")
	public void getRoute(String pointA, String pointB, String routeType) {

		String testON = IntegrationTestProperties.getTestProperty("testON");

		switch (testON.toUpperCase()) {
		case "WEB":
			graphUiUtil.getRouteFromUI(pointA, pointB, routeType);
			break;
		case "SERVICE":
			graphUiUtil.getRouteFromService(pointA, pointB, routeType);
			break;
		default:
			graphUiUtil.getRouteFromService(pointA, pointB, routeType);
			graphUiUtil.getRouteFromUI(pointA, pointB, routeType);
			break;
		}

	}

	@Then("^I shhould be able to verify the \"([^\"]*)\" waypoint \"([^\"]*)\" \"([^\"]*)\" \"([^\"]*)\" \"([^\"]*)\" \"([^\"]*)\" \"([^\"]*)\" on the route map$")
	public void I_should_be_able_to_verify_the_waypoint_on_the_route_map(
			String wayPointIndex, String wayPoint_Coordinates,
			String wayPointDescription, String azimuth, String direction,
			String time, String distance) {

		graphUiUtil.verifyWayPointonRouteMap(wayPointIndex,
				wayPoint_Coordinates, wayPointDescription, azimuth, direction,
				time, distance);

	}
	
	
	@Then("^I shhould be able to verify the \"([^\"]*)\" waypoint \"([^\"]*)\" \"([^\"]*)\" \"([^\"]*)\" \"([^\"]*)\" \"([^\"]*)\" \"([^\"]*)\" on the route map$")
	public void I_shhould_be_able_to_verify_the_on_the_route_map(String wayPointIndex,String wayPoint_Coordinates,String wayPointDescription,String azimuth, String direction, String time, String distance) {
	    
		graphUiUtil.verifyWayPointonRouteMap(wayPointIndex,wayPoint_Coordinates,wayPointDescription, azimuth, direction, time, distance);
		
	}


	@Then("^I should be able to verify the waypoints on the route map:")
	public void I_should_be_able_to_verify_the_waypoints_on_the_route_map(
			List<Map> list) {

		graphUiUtil.verifyWayPointonRouteMap(list);

	}

	@After({ "@Routing" })
	public void closeBrowser() {
		graphUiUtil.logout();
		System.out.println("closed");
	}

}<|MERGE_RESOLUTION|>--- conflicted
+++ resolved
@@ -1,25 +1,16 @@
 package uk.co.ordnancesurvey.routing;
 
-import java.util.ArrayList;
-import java.util.HashMap;
 import java.util.List;
 import java.util.Map;
-import java.util.Map.Entry;
 
 import uk.co.ordnancesurvey.webtests.IntegrationTestProperties;
-import cucumber.api.DataTable;
 import cucumber.api.java.After;
 import cucumber.api.java.en.Given;
 import cucumber.api.java.en.Then;
 
 public class GraphHopperHooks {
-<<<<<<< HEAD
 	GraphHopperUIUtil graphUiUtil = new GraphHopperUIUtil();
 
-=======
-	GraphHopperUIUtil graphUiUtil=new GraphHopperUIUtil();
-	
->>>>>>> 9badc32c
 	String instruction;
 
 	@Given("^I request a route between \"([^\"]*)\" and \"([^\"]*)\" as a \"([^\"]*)\" from RoutingAPI$")
@@ -53,15 +44,6 @@
 				time, distance);
 
 	}
-	
-	
-	@Then("^I shhould be able to verify the \"([^\"]*)\" waypoint \"([^\"]*)\" \"([^\"]*)\" \"([^\"]*)\" \"([^\"]*)\" \"([^\"]*)\" \"([^\"]*)\" on the route map$")
-	public void I_shhould_be_able_to_verify_the_on_the_route_map(String wayPointIndex,String wayPoint_Coordinates,String wayPointDescription,String azimuth, String direction, String time, String distance) {
-	    
-		graphUiUtil.verifyWayPointonRouteMap(wayPointIndex,wayPoint_Coordinates,wayPointDescription, azimuth, direction, time, distance);
-		
-	}
-
 
 	@Then("^I should be able to verify the waypoints on the route map:")
 	public void I_should_be_able_to_verify_the_waypoints_on_the_route_map(
