--- conflicted
+++ resolved
@@ -189,11 +189,7 @@
 fi
 
 if [ "x$JAVA_OPTS" = "x" ]; then
-<<<<<<< HEAD
-  JAVA_OPTS="-XX:PermSize=60m -XX:MaxPermSize=60m -Xmx4000m -Xms1000m -server"
-=======
-  JAVA_OPTS="-Xmx1000m -Xms1000m -server"
->>>>>>> cb71256d
+  JAVA_OPTS="-Xmx2000m -Xms2000m -server"
 fi
 
 
