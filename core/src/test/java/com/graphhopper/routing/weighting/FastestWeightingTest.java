/*
 *  Licensed to GraphHopper GmbH under one or more contributor
 *  license agreements. See the NOTICE file distributed with this work for
 *  additional information regarding copyright ownership.
 *
 *  GraphHopper GmbH licenses this file to you under the Apache License,
 *  Version 2.0 (the "License"); you may not use this file except in
 *  compliance with the License. You may obtain a copy of the License at
 *
 *       http://www.apache.org/licenses/LICENSE-2.0
 *
 *  Unless required by applicable law or agreed to in writing, software
 *  distributed under the License is distributed on an "AS IS" BASIS,
 *  WITHOUT WARRANTIES OR CONDITIONS OF ANY KIND, either express or implied.
 *  See the License for the specific language governing permissions and
 *  limitations under the License.
 */
package com.graphhopper.routing.weighting;

import com.graphhopper.reader.ReaderWay;
import com.graphhopper.routing.ev.*;
import com.graphhopper.routing.querygraph.VirtualEdgeIteratorState;
import com.graphhopper.routing.util.EncodingManager;
import com.graphhopper.storage.BaseGraph;
import com.graphhopper.storage.Graph;
import com.graphhopper.storage.IntsRef;
import com.graphhopper.util.*;
import com.graphhopper.util.Parameters.Routing;
import org.junit.jupiter.api.Test;

<<<<<<< HEAD
import static com.graphhopper.routing.weighting.FastestWeighting.DESTINATION_FACTOR;
import static com.graphhopper.routing.weighting.FastestWeighting.PRIVATE_FACTOR;
=======
import java.util.Collections;

>>>>>>> 993959d4
import static com.graphhopper.util.GHUtility.createMockedEdgeIteratorState;
import static com.graphhopper.util.GHUtility.getEdge;
import static org.junit.jupiter.api.Assertions.assertEquals;

/**
 * @author Peter Karich
 */
public class FastestWeightingTest {
    private final BooleanEncodedValue accessEnc = new SimpleBooleanEncodedValue("access", true);
    private final DecimalEncodedValue speedEnc = new DecimalEncodedValueImpl("speed", 5, 5, false);
    private final DecimalEncodedValue turnCostEnc = TurnCost.create("car", 10);
    private final EncodingManager encodingManager = EncodingManager.start().add(accessEnc).add(speedEnc).addTurnCostEncodedValue(turnCostEnc).build();

    @Test
    public void testMinWeightHasSameUnitAs_getWeight() {
        IntsRef flags = GHUtility.setSpeed(140, 0, accessEnc, speedEnc, encodingManager.createEdgeFlags());
        Weighting instance = new FastestWeighting(accessEnc, speedEnc);
        assertEquals(instance.getMinWeight(10), instance.calcEdgeWeight(createMockedEdgeIteratorState(10, flags), false), 1e-8);
    }

    @Test
    public void testWeightWrongHeading() {
        Weighting instance = new FastestWeighting(accessEnc, speedEnc, null, new PMap().putObject(Parameters.Routing.HEADING_PENALTY, 100), TurnCostProvider.NO_TURN_COST_PROVIDER);

        VirtualEdgeIteratorState virtEdge = new VirtualEdgeIteratorState(0, GHUtility.createEdgeKey(1, false, false), 1, 2, 10,
<<<<<<< HEAD
                GHUtility.setSpeed(10, 0, accessEnc, speedEnc, encodingManager.createEdgeFlags()), "test", Helper.createPointList(51, 0, 51, 1), false);
=======
                GHUtility.setSpeed(10, 0, encoder.getAccessEnc(), encoder.getAverageSpeedEnc(), encodingManager.createEdgeFlags()), Collections.singletonMap("name", "test"), Helper.createPointList(51, 0, 51, 1), false);
>>>>>>> 993959d4
        double time = instance.calcEdgeWeight(virtEdge, false);

        virtEdge.setUnfavored(true);
        // heading penalty on edge
        assertEquals(time + 100, instance.calcEdgeWeight(virtEdge, false), 1e-8);
        // only after setting it
        virtEdge.setUnfavored(true);
        assertEquals(time + 100, instance.calcEdgeWeight(virtEdge, true), 1e-8);
        // but not after releasing it
        virtEdge.setUnfavored(false);
        assertEquals(time, instance.calcEdgeWeight(virtEdge, true), 1e-8);

        // test default penalty
        virtEdge.setUnfavored(true);
        instance = new FastestWeighting(accessEnc, speedEnc);
        assertEquals(time + Routing.DEFAULT_HEADING_PENALTY, instance.calcEdgeWeight(virtEdge, false), 1e-8);
    }

    @Test
    public void testSpeed0() {
        Weighting instance = new FastestWeighting(accessEnc, speedEnc);
        IntsRef edgeFlags = encodingManager.createEdgeFlags();
        speedEnc.setDecimal(false, edgeFlags, 0);
        assertEquals(1.0 / 0, instance.calcEdgeWeight(createMockedEdgeIteratorState(10, edgeFlags), false), 1e-8);

        // 0 / 0 returns NaN but calcWeight should not return NaN!
        assertEquals(1.0 / 0, instance.calcEdgeWeight(createMockedEdgeIteratorState(0, edgeFlags), false), 1e-8);
    }

    @Test
    public void testTime() {
        BooleanEncodedValue accessEnc = new SimpleBooleanEncodedValue("access", true);
        DecimalEncodedValue speedEnc = new DecimalEncodedValueImpl("speed", 4, 2, true);
        EncodingManager em = EncodingManager.start().add(accessEnc).add(speedEnc).build();
        BaseGraph g = new BaseGraph.Builder(em).create();
        Weighting w = new FastestWeighting(accessEnc, speedEnc);
        EdgeIteratorState edge = g.edge(0, 1).setDistance(100_000);
        GHUtility.setSpeed(15, 10, accessEnc, speedEnc, edge);
        assertEquals(375 * 60 * 1000, w.calcEdgeMillis(edge, false));
        assertEquals(600 * 60 * 1000, w.calcEdgeMillis(edge, true));
    }

    @Test
    public void calcWeightAndTime_withTurnCosts() {
        BaseGraph graph = new BaseGraph.Builder(encodingManager).withTurnCosts(true).create();
        Weighting weighting = new FastestWeighting(accessEnc, speedEnc, new DefaultTurnCostProvider(turnCostEnc, graph.getTurnCostStorage()));
        GHUtility.setSpeed(60, true, true, accessEnc, speedEnc, graph.edge(0, 1).setDistance(100));
        EdgeIteratorState edge = GHUtility.setSpeed(60, true, true, accessEnc, speedEnc, graph.edge(1, 2).setDistance(100));
        // turn costs are given in seconds
        setTurnCost(graph, 0, 1, 2, 5);
        assertEquals(6 + 5, GHUtility.calcWeightWithTurnWeight(weighting, edge, false, 0), 1.e-6);
        assertEquals(6000 + 5000, GHUtility.calcMillisWithTurnMillis(weighting, edge, false, 0), 1.e-6);
    }

    @Test
    public void calcWeightAndTime_uTurnCosts() {
        BaseGraph graph = new BaseGraph.Builder(encodingManager).withTurnCosts(true).create();
        Weighting weighting = new FastestWeighting(accessEnc, speedEnc, new DefaultTurnCostProvider(turnCostEnc, graph.getTurnCostStorage(), 40));
        EdgeIteratorState edge = GHUtility.setSpeed(60, true, true, accessEnc, speedEnc, graph.edge(0, 1).setDistance(100));
        assertEquals(6 + 40, GHUtility.calcWeightWithTurnWeight(weighting, edge, false, 0), 1.e-6);
        assertEquals((6 + 40) * 1000, GHUtility.calcMillisWithTurnMillis(weighting, edge, false, 0), 1.e-6);
    }

    @Test
    public void calcWeightAndTime_withTurnCosts_shortest() {
        BaseGraph graph = new BaseGraph.Builder(encodingManager).withTurnCosts(true).create();
        Weighting weighting = new ShortestWeighting(accessEnc, speedEnc, new DefaultTurnCostProvider(turnCostEnc, graph.getTurnCostStorage()));
        GHUtility.setSpeed(60, true, true, accessEnc, speedEnc, graph.edge(0, 1).setDistance(100));
        EdgeIteratorState edge = GHUtility.setSpeed(60, true, true, accessEnc, speedEnc, graph.edge(1, 2).setDistance(100));
        // turn costs are given in seconds
        setTurnCost(graph, 0, 1, 2, 5);
        // todo: for the shortest weighting turn costs cannot be interpreted as seconds? at least when they are added
        // to the weight? how much should they contribute ?
//        assertEquals(105, AbstractWeighting.calcWeightWithTurnWeight(weighting, edge, false, 0), 1.e-6);
        assertEquals(6000 + 5000, GHUtility.calcMillisWithTurnMillis(weighting, edge, false, 0), 1.e-6);
    }

    @Test
    public void testDestinationTag() {
        BooleanEncodedValue carAccessEnc = new SimpleBooleanEncodedValue("car_access", true);
        DecimalEncodedValue carSpeedEnc = new DecimalEncodedValueImpl("car_speed", 5, 5, false);
        BooleanEncodedValue bikeAccessEnc = new SimpleBooleanEncodedValue("bike_access", true);
        DecimalEncodedValue bikeSpeedEnc = new DecimalEncodedValueImpl("bike_speed", 4, 2, false);
        EncodingManager em = EncodingManager.start().add(carAccessEnc).add(carSpeedEnc).add(bikeAccessEnc).add(bikeSpeedEnc).build();
        BaseGraph graph = new BaseGraph.Builder(em).create();
        EdgeIteratorState edge = graph.edge(0, 1).setDistance(1000);
        edge.set(carAccessEnc, true, true);
        edge.set(bikeAccessEnc, true, true);
        edge.set(carSpeedEnc, 60);
        edge.set(bikeSpeedEnc, 18);
        EnumEncodedValue<RoadAccess> roadAccessEnc = em.getEnumEncodedValue(RoadAccess.KEY, RoadAccess.class);

        FastestWeighting weighting = new FastestWeighting(carAccessEnc, carSpeedEnc, roadAccessEnc,
                new PMap().putObject(DESTINATION_FACTOR, 10), TurnCostProvider.NO_TURN_COST_PROVIDER);
        FastestWeighting bikeWeighting = new FastestWeighting(bikeAccessEnc, bikeSpeedEnc, roadAccessEnc,
                new PMap().putObject(DESTINATION_FACTOR, 1), TurnCostProvider.NO_TURN_COST_PROVIDER);

        edge.set(roadAccessEnc, RoadAccess.YES);
        assertEquals(60, weighting.calcEdgeWeight(edge, false), 1.e-6);
        assertEquals(200, bikeWeighting.calcEdgeWeight(edge, false), 1.e-6);

        // the destination tag does not change the weight for the bike weighting
        edge.set(roadAccessEnc, RoadAccess.DESTINATION);
        assertEquals(600, weighting.calcEdgeWeight(edge, false), 0.1);
        assertEquals(200, bikeWeighting.calcEdgeWeight(edge, false), 0.1);
    }

    @Test
    public void testPrivateTag() {
        BooleanEncodedValue carAccessEnc = new SimpleBooleanEncodedValue("car_access", true);
        DecimalEncodedValue carSpeedEnc = new DecimalEncodedValueImpl("car_speed", 5, 5, false);
        BooleanEncodedValue bikeAccessEnc = new SimpleBooleanEncodedValue("bike_access", true);
        DecimalEncodedValue bikeSpeedEnc = new DecimalEncodedValueImpl("bike_speed", 4, 2, false);
        EncodingManager em = EncodingManager.start().add(carAccessEnc).add(carSpeedEnc).add(bikeAccessEnc).add(bikeSpeedEnc).build();
        BaseGraph graph = new BaseGraph.Builder(em).create();
        EdgeIteratorState edge = graph.edge(0, 1).setDistance(1000);
        edge.set(carAccessEnc, true, true);
        edge.set(bikeAccessEnc, true, true);
        edge.set(carSpeedEnc, 60);
        edge.set(bikeSpeedEnc, 18);
        EnumEncodedValue<RoadAccess> roadAccessEnc = em.getEnumEncodedValue(RoadAccess.KEY, RoadAccess.class);

        FastestWeighting weighting = new FastestWeighting(carAccessEnc, carSpeedEnc, roadAccessEnc,
                new PMap().putObject(PRIVATE_FACTOR, 10), TurnCostProvider.NO_TURN_COST_PROVIDER);
        FastestWeighting bikeWeighting = new FastestWeighting(bikeAccessEnc, bikeSpeedEnc, roadAccessEnc,
                new PMap().putObject(PRIVATE_FACTOR, 1.2), TurnCostProvider.NO_TURN_COST_PROVIDER);

        ReaderWay way = new ReaderWay(1);
        way.setTag("highway", "secondary");

        edge.set(roadAccessEnc, RoadAccess.YES);
        assertEquals(60, weighting.calcEdgeWeight(edge, false), 1.e-6);
        assertEquals(200, bikeWeighting.calcEdgeWeight(edge, false), 1.e-6);

        edge.set(roadAccessEnc, RoadAccess.PRIVATE);
        assertEquals(600, weighting.calcEdgeWeight(edge, false), 1.e-6);
        // private should influence bike only slightly
        assertEquals(240, bikeWeighting.calcEdgeWeight(edge, false), 1.e-6);
    }

    private void setTurnCost(Graph graph, int from, int via, int to, double turnCost) {
        graph.getTurnCostStorage().set(turnCostEnc, getEdge(graph, from, via).getEdge(), via, getEdge(graph, via, to).getEdge(), turnCost);
    }

}<|MERGE_RESOLUTION|>--- conflicted
+++ resolved
@@ -28,13 +28,10 @@
 import com.graphhopper.util.Parameters.Routing;
 import org.junit.jupiter.api.Test;
 
-<<<<<<< HEAD
 import static com.graphhopper.routing.weighting.FastestWeighting.DESTINATION_FACTOR;
 import static com.graphhopper.routing.weighting.FastestWeighting.PRIVATE_FACTOR;
-=======
 import java.util.Collections;
 
->>>>>>> 993959d4
 import static com.graphhopper.util.GHUtility.createMockedEdgeIteratorState;
 import static com.graphhopper.util.GHUtility.getEdge;
 import static org.junit.jupiter.api.Assertions.assertEquals;
@@ -60,11 +57,7 @@
         Weighting instance = new FastestWeighting(accessEnc, speedEnc, null, new PMap().putObject(Parameters.Routing.HEADING_PENALTY, 100), TurnCostProvider.NO_TURN_COST_PROVIDER);
 
         VirtualEdgeIteratorState virtEdge = new VirtualEdgeIteratorState(0, GHUtility.createEdgeKey(1, false, false), 1, 2, 10,
-<<<<<<< HEAD
-                GHUtility.setSpeed(10, 0, accessEnc, speedEnc, encodingManager.createEdgeFlags()), "test", Helper.createPointList(51, 0, 51, 1), false);
-=======
-                GHUtility.setSpeed(10, 0, encoder.getAccessEnc(), encoder.getAverageSpeedEnc(), encodingManager.createEdgeFlags()), Collections.singletonMap("name", "test"), Helper.createPointList(51, 0, 51, 1), false);
->>>>>>> 993959d4
+                GHUtility.setSpeed(10, 0, accessEnc, speedEnc, encodingManager.createEdgeFlags()), Collections.singletonMap("name", "test"), Helper.createPointList(51, 0, 51, 1), false);
         double time = instance.calcEdgeWeight(virtEdge, false);
 
         virtEdge.setUnfavored(true);
