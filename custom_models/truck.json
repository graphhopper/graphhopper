--- conflicted
+++ resolved
@@ -5,12 +5,7 @@
 //    - name: truck
 //      vehicle: roads
 //      weighting: custom
-<<<<<<< HEAD
-//      custom_model_file: truck.json
-
-=======
 //      custom_model_files: [truck.json]
->>>>>>> 8c60d14a
 {
   "distance_influence": 1,
   "speed": [
