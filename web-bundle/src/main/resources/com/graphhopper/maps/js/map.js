--- conflicted
+++ resolved
@@ -292,10 +292,7 @@
         expandCallback: function (expand) {
             expandElevationDiagram = expand;
         },
-<<<<<<< HEAD
         mappings: {},
-=======
->>>>>>> ff030b79
         selectedAttributeIdx: 0,
         chooseSelectionCallback: detailSelected
     };
@@ -306,21 +303,14 @@
     var selectedDetailIdx = -1;
     for (var detailKey in details) {
         detailIdx++;
-<<<<<<< HEAD
+        // strangely without this console.log the detail-selection does not work (tried FF and Chrome)
+        // no idea, just keeping it for now...
         console.log(detailIdx, detailKey);
         if (detailKey === selectedDetail)
             selectedDetailIdx = detailIdx;
         GHFeatureCollection.push(sliceFeatureCollection(details[detailKey], detailKey, geoJsonFeature));
         options.mappings[detailKey] = getColorMapping(details[detailKey]);
 
-=======
-        // strangely without this console.log the detail-selection does not work (tried FF and Chrome)
-        // no idea, just keeping it for now...
-        console.log(detailIdx, detailKey);
-        if (detailKey === selectedDetail)
-            selectedDetailIdx = detailIdx;
-        GHFeatureCollection.push(sliceFeatureCollection(details[detailKey], detailKey, geoJsonFeature))
->>>>>>> ff030b79
     }
     if (selectedDetailIdx >= 0)
         options.selectedAttributeIdx = selectedDetailIdx;
@@ -339,7 +329,7 @@
         };
         GHFeatureCollection.push(elevationCollection);
         // Use a fixed color for elevation
-        options.mappings = {Elevation: {'elevation': {text: 'Elevation [m]', color: '#27ce49'}}};
+        options.mappings = { Elevation: {'elevation': {text: 'Elevation [m]', color: '#27ce49'}}};
     }
 
     if (elevationControl === null) {
