/*
 *  Licensed to GraphHopper GmbH under one or more contributor
 *  license agreements. See the NOTICE file distributed with this work for
 *  additional information regarding copyright ownership.
 *
 *  GraphHopper GmbH licenses this file to you under the Apache License,
 *  Version 2.0 (the "License"); you may not use this file except in
 *  compliance with the License. You may obtain a copy of the License at
 *
 *       http://www.apache.org/licenses/LICENSE-2.0
 *
 *  Unless required by applicable law or agreed to in writing, software
 *  distributed under the License is distributed on an "AS IS" BASIS,
 *  WITHOUT WARRANTIES OR CONDITIONS OF ANY KIND, either express or implied.
 *  See the License for the specific language governing permissions and
 *  limitations under the License.
 */
package com.graphhopper;

import com.bedatadriven.jackson.datatype.jts.JtsModule;
import com.fasterxml.jackson.databind.ObjectMapper;
import com.graphhopper.config.CHProfile;
import com.graphhopper.config.LMProfile;
import com.graphhopper.config.Profile;
import com.graphhopper.reader.dem.*;
import com.graphhopper.reader.osm.OSMReader;
import com.graphhopper.reader.osm.conditional.DateRangeParser;
import com.graphhopper.routing.*;
import com.graphhopper.routing.ch.CHPreparationHandler;
import com.graphhopper.routing.ch.PrepareContractionHierarchies;
import com.graphhopper.routing.ev.*;
import com.graphhopper.routing.lm.LMConfig;
import com.graphhopper.routing.lm.LMPreparationHandler;
import com.graphhopper.routing.lm.LandmarkStorage;
import com.graphhopper.routing.lm.PrepareLandmarks;
import com.graphhopper.routing.subnetwork.PrepareRoutingSubnetworks;
import com.graphhopper.routing.subnetwork.PrepareRoutingSubnetworks.PrepareJob;
import com.graphhopper.routing.util.*;
import com.graphhopper.routing.util.countryrules.CountryRuleFactory;
import com.graphhopper.routing.util.parsers.*;
import com.graphhopper.routing.weighting.Weighting;
import com.graphhopper.routing.weighting.custom.CustomProfile;
import com.graphhopper.routing.weighting.custom.CustomWeighting;
import com.graphhopper.storage.*;
import com.graphhopper.storage.index.LocationIndex;
import com.graphhopper.storage.index.LocationIndexTree;
import com.graphhopper.util.*;
import com.graphhopper.util.Parameters.Landmark;
import com.graphhopper.util.Parameters.Routing;
import com.graphhopper.util.details.PathDetailsBuilderFactory;
import org.slf4j.Logger;
import org.slf4j.LoggerFactory;

import java.io.BufferedReader;
import java.io.File;
import java.io.IOException;
import java.io.UncheckedIOException;
import java.nio.charset.StandardCharsets;
import java.nio.file.DirectoryStream;
import java.nio.file.Files;
import java.nio.file.Path;
import java.nio.file.Paths;
import java.text.DateFormat;
import java.util.*;
import java.util.stream.Collectors;

import static com.graphhopper.util.GHUtility.readCountries;
import static com.graphhopper.util.Helper.*;
import static com.graphhopper.util.Parameters.Algorithms.RoundTrip;

/**
 * Easy to use access point to configure import and (offline) routing.
 *
 * @author Peter Karich
 */
public class GraphHopper {
    private static final Logger logger = LoggerFactory.getLogger(GraphHopper.class);
    private final Map<String, Profile> profilesByName = new LinkedHashMap<>();
    private final String fileLockName = "gh.lock";
    // utils
    private final TranslationMap trMap = new TranslationMap().doImport();
    boolean removeZipped = true;
    // for country rules:
    private CountryRuleFactory countryRuleFactory = null;
    // for custom areas:
    private String customAreasDirectory = "";
    // for graph:
    private BaseGraph baseGraph;
    private StorableProperties properties;
    private EncodingManager encodingManager;
    private OSMParsers osmParsers;
    private int defaultSegmentSize = -1;
    private String ghLocation = "";
    private DAType dataAccessDefaultType = DAType.RAM_STORE;
    private final LinkedHashMap<String, String> dataAccessConfig = new LinkedHashMap<>();
    private boolean sortGraph = false;
    private boolean elevation = false;
    private LockFactory lockFactory = new NativeFSLockFactory();
    private boolean allowWrites = true;
    private boolean fullyLoaded = false;
    private final OSMReaderConfig osmReaderConfig = new OSMReaderConfig();
    // for routing
    private final RouterConfig routerConfig = new RouterConfig();
    // for index
    private LocationIndex locationIndex;
    private int preciseIndexResolution = 300;
    private int maxRegionSearch = 4;
    // for prepare
    private int minNetworkSize = 200;

    // preparation handlers
    private final LMPreparationHandler lmPreparationHandler = new LMPreparationHandler();
    private final CHPreparationHandler chPreparationHandler = new CHPreparationHandler();
    private Map<String, RoutingCHGraph> chGraphs = Collections.emptyMap();
    private Map<String, LandmarkStorage> landmarks = Collections.emptyMap();

    // for data reader
    private String osmFile;
    private ElevationProvider eleProvider = ElevationProvider.NOOP;
    private VehicleEncodedValuesFactory vehicleEncodedValuesFactory = new DefaultVehicleEncodedValuesFactory();
    private VehicleTagParserFactory vehicleTagParserFactory = new DefaultVehicleTagParserFactory();
    private EncodedValueFactory encodedValueFactory = new DefaultEncodedValueFactory();
    private TagParserFactory tagParserFactory = new DefaultTagParserFactory();
    private PathDetailsBuilderFactory pathBuilderFactory = new PathDetailsBuilderFactory();

    private String dateRangeParserString = "";
    private String encodedValuesString = "";
    private String flagEncodersString = "";

    public GraphHopper setEncodedValuesString(String encodedValuesString) {
        this.encodedValuesString = encodedValuesString;
        return this;
    }

    public GraphHopper setFlagEncodersString(String flagEncodersString) {
        this.flagEncodersString = flagEncodersString;
        return this;
    }

    public EncodingManager getEncodingManager() {
        if (encodingManager == null)
            throw new IllegalStateException("EncodingManager not yet built");
        return encodingManager;
    }

    public OSMParsers getOSMParsers() {
        if (osmParsers == null)
            throw new IllegalStateException("OSMParsers not yet built");
        return osmParsers;
    }

    public ElevationProvider getElevationProvider() {
        return eleProvider;
    }

    public GraphHopper setElevationProvider(ElevationProvider eleProvider) {
        if (eleProvider == null || eleProvider == ElevationProvider.NOOP)
            setElevation(false);
        else
            setElevation(true);
        this.eleProvider = eleProvider;
        return this;
    }

    public GraphHopper setPathDetailsBuilderFactory(PathDetailsBuilderFactory pathBuilderFactory) {
        this.pathBuilderFactory = pathBuilderFactory;
        return this;
    }

    public PathDetailsBuilderFactory getPathDetailsBuilderFactory() {
        return pathBuilderFactory;
    }

    /**
     * Precise location resolution index means also more space (disc/RAM) could be consumed and
     * probably slower query times, which would be e.g. not suitable for Android. The resolution
     * specifies the tile width (in meter).
     */
    public GraphHopper setPreciseIndexResolution(int precision) {
        ensureNotLoaded();
        preciseIndexResolution = precision;
        return this;
    }

    public GraphHopper setMinNetworkSize(int minNetworkSize) {
        ensureNotLoaded();
        this.minNetworkSize = minNetworkSize;
        return this;
    }

    /**
     * Only valid option for in-memory graph and if you e.g. want to disable store on flush for unit
     * tests. Specify storeOnFlush to true if you want that existing data will be loaded FROM disc
     * and all in-memory data will be flushed TO disc after flush is called e.g. while OSM import.
     *
     * @param storeOnFlush true by default
     */
    public GraphHopper setStoreOnFlush(boolean storeOnFlush) {
        ensureNotLoaded();
        if (storeOnFlush)
            dataAccessDefaultType = DAType.RAM_STORE;
        else
            dataAccessDefaultType = DAType.RAM;
        return this;
    }

    /**
     * Sets the routing profiles that shall be supported by this GraphHopper instance. The (and only the) given profiles
     * can be used for routing without preparation and for CH/LM preparation.
     * <p>
     * Here is an example how to setup two CH profiles and one LM profile (via the Java API)
     *
     * <pre>
     * {@code
     *   hopper.setProfiles(
     *     new Profile("my_car").setVehicle("car").setWeighting("shortest"),
     *     new Profile("your_bike").setVehicle("bike").setWeighting("fastest")
     *   );
     *   hopper.getCHPreparationHandler().setCHProfiles(
     *     new CHProfile("my_car"),
     *     new CHProfile("your_bike")
     *   );
     *   hopper.getLMPreparationHandler().setLMProfiles(
     *     new LMProfile("your_bike")
     *   );
     * }
     * </pre>
     * <p>
     * See also https://github.com/graphhopper/graphhopper/pull/1922.
     *
     * @see CHPreparationHandler#setCHProfiles
     * @see LMPreparationHandler#setLMProfiles
     */
    public GraphHopper setProfiles(Profile... profiles) {
        return setProfiles(Arrays.asList(profiles));
    }

    public GraphHopper setProfiles(List<Profile> profiles) {
        if (!profilesByName.isEmpty())
            throw new IllegalArgumentException("Cannot initialize profiles multiple times");
        if (encodingManager != null)
            throw new IllegalArgumentException("Cannot set profiles after EncodingManager was built");
        for (Profile profile : profiles) {
            Profile previous = this.profilesByName.put(profile.getName(), profile);
            if (previous != null)
                throw new IllegalArgumentException("Profile names must be unique. Duplicate name: '" + profile.getName() + "'");
        }
        return this;
    }

    public List<Profile> getProfiles() {
        return new ArrayList<>(profilesByName.values());
    }

    /**
     * Returns the profile for the given profile name, or null if it does not exist
     */
    public Profile getProfile(String profileName) {
        return profilesByName.get(profileName);
    }

    /**
     * @return true if storing and fetching elevation data is enabled. Default is false
     */
    public boolean hasElevation() {
        return elevation;
    }

    /**
     * Enable storing and fetching elevation data. Default is false
     */
    public GraphHopper setElevation(boolean includeElevation) {
        this.elevation = includeElevation;
        return this;
    }

    public String getGraphHopperLocation() {
        return ghLocation;
    }

    /**
     * Sets the graphhopper folder.
     */
    public GraphHopper setGraphHopperLocation(String ghLocation) {
        ensureNotLoaded();
        if (ghLocation == null)
            throw new IllegalArgumentException("graphhopper location cannot be null");

        this.ghLocation = ghLocation;
        return this;
    }

    public String getOSMFile() {
        return osmFile;
    }

    /**
     * This file can be an osm xml (.osm), a compressed xml (.osm.zip or .osm.gz) or a protobuf file
     * (.pbf).
     */
    public GraphHopper setOSMFile(String osmFile) {
        ensureNotLoaded();
        if (isEmpty(osmFile))
            throw new IllegalArgumentException("OSM file cannot be empty.");

        this.osmFile = osmFile;
        return this;
    }

    /**
     * The underlying graph used in algorithms.
     *
     * @throws IllegalStateException if graph is not instantiated.
     */
    public BaseGraph getBaseGraph() {
        if (baseGraph == null)
            throw new IllegalStateException("GraphHopper storage not initialized");

        return baseGraph;
    }

    public void setBaseGraph(BaseGraph baseGraph) {
        this.baseGraph = baseGraph;
        setFullyLoaded();
    }

    public StorableProperties getProperties() {
        return properties;
    }

    /**
     * @return a mapping between profile names and according CH preparations. The map will be empty before loading
     * or import.
     */
    public Map<String, RoutingCHGraph> getCHGraphs() {
        return chGraphs;
    }

    /**
     * @return a mapping between profile names and according landmark preparations. The map will be empty before loading
     * or import.
     */
    public Map<String, LandmarkStorage> getLandmarks() {
        return landmarks;
    }

    /**
     * The location index created from the graph.
     *
     * @throws IllegalStateException if index is not initialized
     */
    public LocationIndex getLocationIndex() {
        if (locationIndex == null)
            throw new IllegalStateException("LocationIndex not initialized");

        return locationIndex;
    }

    protected void setLocationIndex(LocationIndex locationIndex) {
        this.locationIndex = locationIndex;
    }

    /**
     * Sorts the graph which requires more RAM while import. See #12
     */
    public GraphHopper setSortGraph(boolean sortGraph) {
        ensureNotLoaded();
        this.sortGraph = sortGraph;
        return this;
    }

    public boolean isAllowWrites() {
        return allowWrites;
    }

    /**
     * Specifies if it is allowed for GraphHopper to write. E.g. for read only filesystems it is not
     * possible to create a lock file and so we can avoid write locks.
     */
    public GraphHopper setAllowWrites(boolean allowWrites) {
        this.allowWrites = allowWrites;
        return this;
    }

    public TranslationMap getTranslationMap() {
        return trMap;
    }

    public GraphHopper setVehicleEncodedValuesFactory(VehicleEncodedValuesFactory factory) {
        this.vehicleEncodedValuesFactory = factory;
        return this;
    }

    public EncodedValueFactory getEncodedValueFactory() {
        return this.encodedValueFactory;
    }

    public GraphHopper setEncodedValueFactory(EncodedValueFactory factory) {
        this.encodedValueFactory = factory;
        return this;
    }

    public VehicleTagParserFactory getVehicleTagParserFactory() {
        return this.vehicleTagParserFactory;
    }

    public GraphHopper setVehicleTagParserFactory(VehicleTagParserFactory factory) {
        this.vehicleTagParserFactory = factory;
        return this;
    }

    public TagParserFactory getTagParserFactory() {
        return this.tagParserFactory;
    }

    public GraphHopper setTagParserFactory(TagParserFactory factory) {
        this.tagParserFactory = factory;
        return this;
    }

    public GraphHopper setCustomAreasDirectory(String customAreasDirectory) {
        this.customAreasDirectory = customAreasDirectory;
        return this;
    }

    public String getCustomAreasDirectory() {
        return this.customAreasDirectory;
    }

    /**
     * Sets the factory used to create country rules. Use `null` to disable country rules
     */
    public GraphHopper setCountryRuleFactory(CountryRuleFactory countryRuleFactory) {
        this.countryRuleFactory = countryRuleFactory;
        return this;
    }

    public CountryRuleFactory getCountryRuleFactory() {
        return this.countryRuleFactory;
    }

    /**
     * Reads the configuration from a {@link GraphHopperConfig} object which can be manually filled, or more typically
     * is read from `config.yml`.
     * <p>
     * Important note: Calling this method overwrites the configuration done in some of the setter methods of this class,
     * so generally it is advised to either use this method to configure GraphHopper or the different setter methods,
     * but not both. Unfortunately, this still does not cover all cases and sometimes you have to use both, but then you
     * should make sure there are no conflicts. If you need both it might also help to call the init before calling the
     * setters, because this way the init method won't apply defaults to configuration options you already chose using
     * the setters.
     */
    public GraphHopper init(GraphHopperConfig ghConfig) {
        ensureNotLoaded();
        // disabling_allowed config options were removed for GH 3.0
        if (ghConfig.has("routing.ch.disabling_allowed"))
            throw new IllegalArgumentException("The 'routing.ch.disabling_allowed' configuration option is no longer supported");
        if (ghConfig.has("routing.lm.disabling_allowed"))
            throw new IllegalArgumentException("The 'routing.lm.disabling_allowed' configuration option is no longer supported");
        if (ghConfig.has("osmreader.osm"))
            throw new IllegalArgumentException("Instead of osmreader.osm use datareader.file, for other changes see CHANGELOG.md");

        String tmpOsmFile = ghConfig.getString("datareader.file", "");
        if (!isEmpty(tmpOsmFile))
            osmFile = tmpOsmFile;

        String graphHopperFolder = ghConfig.getString("graph.location", "");
        if (isEmpty(graphHopperFolder) && isEmpty(ghLocation)) {
            if (isEmpty(osmFile))
                throw new IllegalArgumentException("If no graph.location is provided you need to specify an OSM file.");

            graphHopperFolder = pruneFileEnd(osmFile) + "-gh";
        }
        ghLocation = graphHopperFolder;

        countryRuleFactory = ghConfig.getBool("country_rules.enabled", false) ? new CountryRuleFactory() : null;
        customAreasDirectory = ghConfig.getString("custom_areas.directory", customAreasDirectory);

        defaultSegmentSize = ghConfig.getInt("graph.dataaccess.segment_size", defaultSegmentSize);

        String daTypeString = ghConfig.getString("graph.dataaccess.default_type", ghConfig.getString("graph.dataaccess", "RAM_STORE"));
        dataAccessDefaultType = DAType.fromString(daTypeString);
        for (Map.Entry<String, Object> entry : ghConfig.asPMap().toMap().entrySet()) {
            if (entry.getKey().startsWith("graph.dataaccess.type."))
                dataAccessConfig.put(entry.getKey().substring("graph.dataaccess.type.".length()), entry.getValue().toString());
            if (entry.getKey().startsWith("graph.dataaccess.mmap.preload."))
                dataAccessConfig.put(entry.getKey().substring("graph.dataaccess.mmap.".length()), entry.getValue().toString());
        }

        sortGraph = ghConfig.getBool("graph.do_sort", sortGraph);
        removeZipped = ghConfig.getBool("graph.remove_zipped", removeZipped);

        if (!ghConfig.getString("spatial_rules.location", "").isEmpty())
            throw new IllegalArgumentException("spatial_rules.location has been deprecated. Please use custom_areas.directory instead and read the documentation for custom areas.");
        if (!ghConfig.getString("spatial_rules.borders_directory", "").isEmpty())
            throw new IllegalArgumentException("spatial_rules.borders_directory has been deprecated. Please use custom_areas.directory instead and read the documentation for custom areas.");
        // todo: maybe introduce custom_areas.max_bbox if this is needed later
        if (!ghConfig.getString("spatial_rules.max_bbox", "").isEmpty())
            throw new IllegalArgumentException("spatial_rules.max_bbox has been deprecated. There is no replacement, all custom areas will be considered.");

        setProfiles(ghConfig.getProfiles());
        flagEncodersString = ghConfig.getString("graph.flag_encoders", flagEncodersString);
        encodedValuesString = ghConfig.getString("graph.encoded_values", encodedValuesString);
        dateRangeParserString = ghConfig.getString("datareader.date_range_parser_day", dateRangeParserString);

        if (ghConfig.getString("graph.locktype", "native").equals("simple"))
            lockFactory = new SimpleFSLockFactory();
        else
            lockFactory = new NativeFSLockFactory();

        // elevation
        if (ghConfig.has("graph.elevation.smoothing"))
<<<<<<< HEAD
            throw new IllegalArgumentException("Use 'graph.elevation.edge_smoothing: window' instead or the new 'graph.elevation.edge_smoothing: ramer' that does not increase the maximum slope");
=======
            throw new IllegalArgumentException("Use 'graph.elevation.edge_smoothing: moving_average' or the new 'graph.elevation.edge_smoothing: ramer'. See #2634.");
>>>>>>> 52dd0500
        osmReaderConfig.setElevationSmoothing(ghConfig.getString("graph.elevation.edge_smoothing", osmReaderConfig.getElevationSmoothing()));
        osmReaderConfig.setElevationSmoothingRamerMax(ghConfig.getInt("graph.elevation.edge_smoothing.ramer.max_elevation", osmReaderConfig.getElevationSmoothingRamerMax()));
        osmReaderConfig.setLongEdgeSamplingDistance(ghConfig.getDouble("graph.elevation.long_edge_sampling_distance", osmReaderConfig.getLongEdgeSamplingDistance()));
        osmReaderConfig.setElevationMaxWayPointDistance(ghConfig.getDouble("graph.elevation.way_point_max_distance", osmReaderConfig.getElevationMaxWayPointDistance()));
        routerConfig.setElevationWayPointMaxDistance(ghConfig.getDouble("graph.elevation.way_point_max_distance", routerConfig.getElevationWayPointMaxDistance()));
        ElevationProvider elevationProvider = createElevationProvider(ghConfig);
        setElevationProvider(elevationProvider);

        if (osmReaderConfig.getLongEdgeSamplingDistance() < Double.MAX_VALUE && !elevationProvider.canInterpolate())
            logger.warn("Long edge sampling enabled, but bilinear interpolation disabled. See #1953");

        // optimizable prepare
        minNetworkSize = ghConfig.getInt("prepare.min_network_size", minNetworkSize);

        // prepare CH&LM
        chPreparationHandler.init(ghConfig);
        lmPreparationHandler.init(ghConfig);

        // osm import
        osmReaderConfig.setParseWayNames(ghConfig.getBool("datareader.instructions", osmReaderConfig.isParseWayNames()));
        osmReaderConfig.setPreferredLanguage(ghConfig.getString("datareader.preferred_language", osmReaderConfig.getPreferredLanguage()));
        osmReaderConfig.setMaxWayPointDistance(ghConfig.getDouble(Routing.INIT_WAY_POINT_MAX_DISTANCE, osmReaderConfig.getMaxWayPointDistance()));
        osmReaderConfig.setWorkerThreads(ghConfig.getInt("datareader.worker_threads", osmReaderConfig.getWorkerThreads()));

        // index
        preciseIndexResolution = ghConfig.getInt("index.high_resolution", preciseIndexResolution);
        maxRegionSearch = ghConfig.getInt("index.max_region_search", maxRegionSearch);

        // routing
        routerConfig.setMaxVisitedNodes(ghConfig.getInt(Routing.INIT_MAX_VISITED_NODES, routerConfig.getMaxVisitedNodes()));
        routerConfig.setMaxRoundTripRetries(ghConfig.getInt(RoundTrip.INIT_MAX_RETRIES, routerConfig.getMaxRoundTripRetries()));
        routerConfig.setNonChMaxWaypointDistance(ghConfig.getInt(Parameters.NON_CH.MAX_NON_CH_POINT_DISTANCE, routerConfig.getNonChMaxWaypointDistance()));
        routerConfig.setInstructionsEnabled(ghConfig.getBool(Routing.INIT_INSTRUCTIONS, routerConfig.isInstructionsEnabled()));
        int activeLandmarkCount = ghConfig.getInt(Landmark.ACTIVE_COUNT_DEFAULT, Math.min(8, lmPreparationHandler.getLandmarks()));
        if (activeLandmarkCount > lmPreparationHandler.getLandmarks())
            throw new IllegalArgumentException("Default value for active landmarks " + activeLandmarkCount
                    + " should be less or equal to landmark count of " + lmPreparationHandler.getLandmarks());
        routerConfig.setActiveLandmarkCount(activeLandmarkCount);

        return this;
    }

    private void buildEncodingManagerAndOSMParsers(String flagEncodersStr, String encodedValuesStr, String dateRangeParserString, Collection<Profile> profiles) {
        Map<String, String> flagEncodersMap = new LinkedHashMap<>();
        for (String encoderStr : flagEncodersStr.split(",")) {
            String name = encoderStr.split("\\|")[0].trim();
            if (name.isEmpty())
                continue;
            if (flagEncodersMap.containsKey(name))
                throw new IllegalArgumentException("Duplicate flag encoder: " + name + " in: " + encoderStr);
            flagEncodersMap.put(name, encoderStr);
        }
        Map<String, String> flagEncodersFromProfilesMap = new LinkedHashMap<>();
        for (Profile profile : profiles) {
            // if a profile uses a flag encoder with turn costs make sure we add that flag encoder with turn costs
            String vehicle = profile.getVehicle().trim();
            if (!flagEncodersFromProfilesMap.containsKey(vehicle) || profile.isTurnCosts())
                flagEncodersFromProfilesMap.put(vehicle, vehicle + (profile.isTurnCosts() ? "|turn_costs=true" : ""));
        }
        // flag encoders from profiles are only taken into account when they were not given explicitly
        flagEncodersFromProfilesMap.forEach(flagEncodersMap::putIfAbsent);

        List<String> encodedValueStrings = Arrays.stream(encodedValuesStr.split(","))
                .map(String::trim)
                .filter(s -> !s.isEmpty())
                .collect(Collectors.toList());

        EncodingManager.Builder emBuilder = new EncodingManager.Builder();
        flagEncodersMap.forEach((name, encoderStr) -> emBuilder.add(vehicleEncodedValuesFactory.createVehicleEncodedValues(name, new PMap(encoderStr))));
        profiles.forEach(profile -> emBuilder.add(Subnetwork.create(profile.getName())));
        encodedValueStrings.forEach(s -> emBuilder.add(encodedValueFactory.create(s)));
        encodingManager = emBuilder.build();

        osmParsers = new OSMParsers();
        for (String s : encodedValueStrings) {
            TagParser tagParser = tagParserFactory.create(encodingManager, s);
            if (tagParser != null)
                osmParsers.addWayTagParser(tagParser);
        }

        // this needs to be in sync with the default EVs added in EncodingManager.Builder#build. ideally I would like to remove
        // all these defaults and just use the config as the single source of truth
        if (!encodedValueStrings.contains(Roundabout.KEY))
            osmParsers.addWayTagParser(new OSMRoundaboutParser(encodingManager.getBooleanEncodedValue(Roundabout.KEY)));
        if (!encodedValueStrings.contains(RoadClass.KEY))
            osmParsers.addWayTagParser(new OSMRoadClassParser(encodingManager.getEnumEncodedValue(RoadClass.KEY, RoadClass.class)));
        if (!encodedValueStrings.contains(RoadClassLink.KEY))
            osmParsers.addWayTagParser(new OSMRoadClassLinkParser(encodingManager.getBooleanEncodedValue(RoadClassLink.KEY)));
        if (!encodedValueStrings.contains(RoadEnvironment.KEY))
            osmParsers.addWayTagParser(new OSMRoadEnvironmentParser(encodingManager.getEnumEncodedValue(RoadEnvironment.KEY, RoadEnvironment.class)));
        if (!encodedValueStrings.contains(MaxSpeed.KEY))
            osmParsers.addWayTagParser(new OSMMaxSpeedParser(encodingManager.getDecimalEncodedValue(MaxSpeed.KEY)));
        if (!encodedValueStrings.contains(RoadAccess.KEY))
            osmParsers.addWayTagParser(new OSMRoadAccessParser(encodingManager.getEnumEncodedValue(RoadAccess.KEY, RoadAccess.class), OSMRoadAccessParser.toOSMRestrictions(TransportationMode.CAR)));
        if (encodingManager.hasEncodedValue(AverageSlope.KEY) || encodingManager.hasEncodedValue(MaxSlope.KEY))
            osmParsers.addWayTagParser(new SlopeSetter(encodingManager.getDecimalEncodedValue(MaxSlope.KEY), encodingManager.getDecimalEncodedValue(AverageSlope.KEY)));

        DateRangeParser dateRangeParser = DateRangeParser.createInstance(dateRangeParserString);
        flagEncodersMap.forEach((name, encoderStr) -> {
            VehicleTagParser vehicleTagParser = vehicleTagParserFactory.createParser(encodingManager, name, new PMap(encoderStr));
            vehicleTagParser.init(dateRangeParser);
            if (vehicleTagParser instanceof BikeCommonTagParser) {
                if (encodingManager.hasEncodedValue(BikeNetwork.KEY))
                    osmParsers.addRelationTagParser(relConfig -> new OSMBikeNetworkTagParser(encodingManager.getEnumEncodedValue(BikeNetwork.KEY, RouteNetwork.class), relConfig));
                if (encodingManager.hasEncodedValue(GetOffBike.KEY))
                    osmParsers.addWayTagParser(new OSMGetOffBikeParser(encodingManager.getBooleanEncodedValue(GetOffBike.KEY)));
                if (encodingManager.hasEncodedValue(Smoothness.KEY))
                    osmParsers.addWayTagParser(new OSMSmoothnessParser(encodingManager.getEnumEncodedValue(Smoothness.KEY, Smoothness.class)));
            } else if (vehicleTagParser instanceof FootTagParser) {
                if (encodingManager.hasEncodedValue(FootNetwork.KEY))
                    osmParsers.addRelationTagParser(relConfig -> new OSMFootNetworkTagParser(encodingManager.getEnumEncodedValue(FootNetwork.KEY, RouteNetwork.class), relConfig));
            }
            osmParsers.addVehicleTagParser(vehicleTagParser);
        });
    }

    private static ElevationProvider createElevationProvider(GraphHopperConfig ghConfig) {
        String eleProviderStr = toLowerCase(ghConfig.getString("graph.elevation.provider", "noop"));

        if (ghConfig.has("graph.elevation.calcmean"))
            throw new IllegalArgumentException("graph.elevation.calcmean is deprecated, use graph.elevation.interpolate");

        String cacheDirStr = ghConfig.getString("graph.elevation.cache_dir", "");
        if (cacheDirStr.isEmpty() && ghConfig.has("graph.elevation.cachedir"))
            throw new IllegalArgumentException("use graph.elevation.cache_dir not cachedir in configuration");

        ElevationProvider elevationProvider = ElevationProvider.NOOP;
        if (eleProviderStr.equalsIgnoreCase("hgt")) {
            elevationProvider = new HGTProvider(cacheDirStr);
        } else if (eleProviderStr.equalsIgnoreCase("srtm")) {
            elevationProvider = new SRTMProvider(cacheDirStr);
        } else if (eleProviderStr.equalsIgnoreCase("cgiar")) {
            elevationProvider = new CGIARProvider(cacheDirStr);
        } else if (eleProviderStr.equalsIgnoreCase("gmted")) {
            elevationProvider = new GMTEDProvider(cacheDirStr);
        } else if (eleProviderStr.equalsIgnoreCase("srtmgl1")) {
            elevationProvider = new SRTMGL1Provider(cacheDirStr);
        } else if (eleProviderStr.equalsIgnoreCase("multi")) {
            elevationProvider = new MultiSourceElevationProvider(cacheDirStr);
        } else if (eleProviderStr.equalsIgnoreCase("skadi")) {
            elevationProvider = new SkadiProvider(cacheDirStr);
        }

        if (elevationProvider instanceof TileBasedElevationProvider) {
            TileBasedElevationProvider provider = (TileBasedElevationProvider) elevationProvider;

            String baseURL = ghConfig.getString("graph.elevation.base_url", "");
            if (baseURL.isEmpty() && ghConfig.has("graph.elevation.baseurl"))
                throw new IllegalArgumentException("use graph.elevation.base_url not baseurl in configuration");

            DAType elevationDAType = DAType.fromString(ghConfig.getString("graph.elevation.dataaccess", "MMAP"));

            boolean interpolate = ghConfig.has("graph.elevation.interpolate")
                    ? "bilinear".equals(ghConfig.getString("graph.elevation.interpolate", "none"))
                    : ghConfig.getBool("graph.elevation.calc_mean", false);

            boolean removeTempElevationFiles = ghConfig.getBool("graph.elevation.cgiar.clear", true);
            removeTempElevationFiles = ghConfig.getBool("graph.elevation.clear", removeTempElevationFiles);

            provider
                    .setAutoRemoveTemporaryFiles(removeTempElevationFiles)
                    .setInterpolate(interpolate)
                    .setDAType(elevationDAType);
            if (!baseURL.isEmpty())
                provider.setBaseURL(baseURL);
        }
        return elevationProvider;
    }

    private void printInfo() {
        logger.info("version " + Constants.VERSION + "|" + Constants.BUILD_DATE + " (" + Constants.getVersions() + ")");
        if (baseGraph != null)
            logger.info("graph " + getBaseGraphString() + ", details:" + baseGraph.toDetailsString());
    }

    private String getBaseGraphString() {
        return encodingManager
                + "|" + baseGraph.getDirectory().getDefaultType()
                + "|" + baseGraph.getNodeAccess().getDimension() + "D"
                + "|" + (baseGraph.getTurnCostStorage() != null ? baseGraph.getTurnCostStorage() : "no_turn_cost")
                + "|" + getVersionsString();
    }

    private String getVersionsString() {
        return "nodes:" + Constants.VERSION_NODE +
                ",edges:" + Constants.VERSION_EDGE +
                ",geometry:" + Constants.VERSION_GEOMETRY +
                ",location_index:" + Constants.VERSION_LOCATION_IDX +
                ",string_index:" + Constants.VERSION_EDGEKV_STORAGE +
                ",nodesCH:" + Constants.VERSION_NODE_CH +
                ",shortcuts:" + Constants.VERSION_SHORTCUT;
    }

    /**
     * Imports provided data from disc and creates graph. Depending on the settings the resulting
     * graph will be stored to disc so on a second call this method will only load the graph from
     * disc which is usually a lot faster.
     */
    public GraphHopper importOrLoad() {
        if (!load()) {
            printInfo();
            process(false);
        } else {
            printInfo();
        }
        return this;
    }

    /**
     * Imports and processes data, storing it to disk when complete.
     */
    public void importAndClose() {
        if (!load()) {
            printInfo();
            process(true);
        } else {
            printInfo();
            logger.info("Graph already imported into " + ghLocation);
        }
        close();
    }

    /**
     * Creates the graph from OSM data.
     */
    private void process(boolean closeEarly) {
        GHDirectory directory = new GHDirectory(ghLocation, dataAccessDefaultType);
        directory.configure(dataAccessConfig);
        buildEncodingManagerAndOSMParsers(flagEncodersString, encodedValuesString, dateRangeParserString, profilesByName.values());
        baseGraph = new BaseGraph.Builder(getEncodingManager())
                .setDir(directory)
                .set3D(hasElevation())
                .withTurnCosts(encodingManager.needsTurnCostsSupport())
                .setSegmentSize(defaultSegmentSize)
                .build();
        properties = new StorableProperties(directory);
        checkProfilesConsistency();

        GHLock lock = null;
        try {
            if (directory.getDefaultType().isStoring()) {
                lockFactory.setLockDir(new File(ghLocation));
                lock = lockFactory.create(fileLockName, true);
                if (!lock.tryLock())
                    throw new RuntimeException("To avoid multiple writers we need to obtain a write lock but it failed. In " + ghLocation, lock.getObtainFailedReason());
            }
            ensureWriteAccess();
            importOSM();
            cleanUp();
            postImport();
            postProcessing(closeEarly);
            flush();
        } finally {
            if (lock != null)
                lock.release();
        }
    }

    protected void postImport() {
        if (sortGraph) {
            BaseGraph newGraph = GHUtility.newGraph(baseGraph);
            GHUtility.sortDFS(baseGraph, newGraph);
            logger.info("graph sorted (" + getMemInfo() + ")");
            baseGraph = newGraph;
        }

        if (hasElevation())
            interpolateBridgesTunnelsAndFerries();
    }

    protected void importOSM() {
        if (osmFile == null)
            throw new IllegalStateException("Couldn't load from existing folder: " + ghLocation
                    + " but also cannot use file for DataReader as it wasn't specified!");

        List<CustomArea> customAreas = readCountries();
        if (isEmpty(customAreasDirectory)) {
            logger.info("No custom areas are used, custom_areas.directory not given");
        } else {
            logger.info("Creating custom area index, reading custom areas from: '" + customAreasDirectory + "'");
            customAreas.addAll(readCustomAreas());
        }
        AreaIndex<CustomArea> areaIndex = new AreaIndex<>(customAreas);

        if (countryRuleFactory == null || countryRuleFactory.getCountryToRuleMap().isEmpty()) {
            logger.info("No country rules available");
        } else {
            logger.info("Applying rules for the following countries: {}", countryRuleFactory.getCountryToRuleMap().keySet());
        }

        logger.info("start creating graph from " + osmFile);
        OSMReader reader = new OSMReader(baseGraph.getBaseGraph(), encodingManager, osmParsers, osmReaderConfig).setFile(_getOSMFile()).
                setAreaIndex(areaIndex).
                setElevationProvider(eleProvider).
                setCountryRuleFactory(countryRuleFactory);
        logger.info("using " + getBaseGraphString() + ", memory:" + getMemInfo());

        createBaseGraphAndProperties();

        try {
            reader.readGraph();
        } catch (IOException ex) {
            throw new RuntimeException("Cannot read file " + getOSMFile(), ex);
        }
        DateFormat f = createFormatter();
        properties.put("datareader.import.date", f.format(new Date()));
        if (reader.getDataDate() != null)
            properties.put("datareader.data.date", f.format(reader.getDataDate()));

        writeEncodingManagerToProperties();
    }

    protected void createBaseGraphAndProperties() {
        baseGraph.getDirectory().create();
        baseGraph.create(100);
        properties.create(100);
    }

    protected void writeEncodingManagerToProperties() {
        EncodingManager.putEncodingManagerIntoProperties(encodingManager, properties);
    }

    private List<CustomArea> readCustomAreas() {
        ObjectMapper objectMapper = new ObjectMapper();
        objectMapper.registerModule(new JtsModule());
        final Path bordersDirectory = Paths.get(customAreasDirectory);
        List<JsonFeatureCollection> jsonFeatureCollections = new ArrayList<>();
        try (DirectoryStream<Path> stream = Files.newDirectoryStream(bordersDirectory, "*.{geojson,json}")) {
            for (Path borderFile : stream) {
                try (BufferedReader reader = Files.newBufferedReader(borderFile, StandardCharsets.UTF_8)) {
                    JsonFeatureCollection jsonFeatureCollection = objectMapper.readValue(reader, JsonFeatureCollection.class);
                    jsonFeatureCollections.add(jsonFeatureCollection);
                }
            }
        } catch (IOException e) {
            throw new UncheckedIOException(e);
        }
        return jsonFeatureCollections.stream().flatMap(j -> j.getFeatures().stream())
                .map(CustomArea::fromJsonFeature)
                .collect(Collectors.toList());
    }

    /**
     * Currently we use this for a few tests where the dataReaderFile is loaded from the classpath
     */
    protected File _getOSMFile() {
        return new File(osmFile);
    }

    /**
     * Load from existing graph folder.
     */
    public boolean load() {
        if (isEmpty(ghLocation))
            throw new IllegalStateException("GraphHopperLocation is not specified. Call setGraphHopperLocation or init before");

        if (fullyLoaded)
            throw new IllegalStateException("graph is already successfully loaded");

        File tmpFileOrFolder = new File(ghLocation);
        if (!tmpFileOrFolder.isDirectory() && tmpFileOrFolder.exists()) {
            throw new IllegalArgumentException("GraphHopperLocation cannot be an existing file. Has to be either non-existing or a folder.");
        } else {
            File compressed = new File(ghLocation + ".ghz");
            if (compressed.exists() && !compressed.isDirectory()) {
                try {
                    new Unzipper().unzip(compressed.getAbsolutePath(), ghLocation, removeZipped);
                } catch (IOException ex) {
                    throw new RuntimeException("Couldn't extract file " + compressed.getAbsolutePath()
                            + " to " + ghLocation, ex);
                }
            }
        }

        // todo: this does not really belong here, we abuse the load method to derive the dataAccessDefaultType setting from others
        if (!allowWrites && dataAccessDefaultType.isMMap())
            dataAccessDefaultType = DAType.MMAP_RO;

        if (!new File(ghLocation).exists())
            // there is just nothing to load
            return false;

        GHDirectory directory = new GHDirectory(ghLocation, dataAccessDefaultType);
        directory.configure(dataAccessConfig);
        GHLock lock = null;
        try {
            // create locks only if writes are allowed, if they are not allowed a lock cannot be created
            // (e.g. on a read only filesystem locks would fail)
            if (directory.getDefaultType().isStoring() && isAllowWrites()) {
                lockFactory.setLockDir(new File(ghLocation));
                lock = lockFactory.create(fileLockName, false);
                if (!lock.tryLock())
                    throw new RuntimeException("To avoid reading partial data we need to obtain the read lock but it failed. In " + ghLocation, lock.getObtainFailedReason());
            }
            properties = new StorableProperties(directory);
            if (!properties.loadExisting())
                // the -gh folder exists, but there is no properties file. it might be just empty, so let's act as if
                // the import did not run yet or is not complete for some reason
                return false;
            encodingManager = EncodingManager.fromProperties(properties);
            baseGraph = new BaseGraph.Builder(encodingManager)
                    .setDir(directory)
                    .set3D(hasElevation())
                    .withTurnCosts(encodingManager.needsTurnCostsSupport())
                    .setSegmentSize(defaultSegmentSize)
                    .build();
            baseGraph.loadExisting();
            checkProfilesConsistency();
            String storedProfiles = properties.get("profiles");
            String configuredProfiles = getProfilesString();
            if (!storedProfiles.equals(configuredProfiles))
                throw new IllegalStateException("Profiles do not match:"
                        + "\nGraphhopper config: " + configuredProfiles
                        + "\nGraph: " + storedProfiles
                        + "\nChange configuration to match the graph or delete " + baseGraph.getDirectory().getLocation());

            postProcessing(false);
            directory.loadMMap();
            setFullyLoaded();
            return true;
        } finally {
            if (lock != null)
                lock.release();
        }
    }

    private String getProfilesString() {
        return profilesByName.values().stream().map(p -> p.getName() + "|" + p.getVersion()).collect(Collectors.joining(","));
    }

    private void checkProfilesConsistency() {
        if (profilesByName.isEmpty())
            throw new IllegalArgumentException("There has to be at least one profile");
        EncodingManager encodingManager = getEncodingManager();
        for (Profile profile : profilesByName.values()) {
            if (!encodingManager.getVehicles().contains(profile.getVehicle()))
                throw new IllegalArgumentException("Unknown vehicle '" + profile.getVehicle() + "' in profile: " + profile + ". " +
                        "Available vehicles: " + String.join(",", encodingManager.getVehicles()));
            DecimalEncodedValue turnCostEnc = encodingManager.hasEncodedValue(TurnCost.key(profile.getVehicle()))
                    ? encodingManager.getDecimalEncodedValue(TurnCost.key(profile.getVehicle()))
                    : null;
            if (profile.isTurnCosts() && turnCostEnc == null) {
                throw new IllegalArgumentException("The profile '" + profile.getName() + "' was configured with " +
                        "'turn_costs=true', but the corresponding vehicle '" + profile.getVehicle() + "' does not support turn costs." +
                        "\nYou need to add `|turn_costs=true` to the vehicle in `graph.flag_encoders`");
            }
            try {
                createWeighting(profile, new PMap());
            } catch (IllegalArgumentException e) {
                throw new IllegalArgumentException("Could not create weighting for profile: '" + profile.getName() + "'.\n" +
                        "Profile: " + profile + "\n" +
                        "Error: " + e.getMessage());
            }

            if (profile instanceof CustomProfile) {
                CustomModel customModel = ((CustomProfile) profile).getCustomModel();
                if (customModel == null)
                    throw new IllegalArgumentException("custom model for profile '" + profile.getName() + "' was empty");
                if (!CustomWeighting.NAME.equals(profile.getWeighting()))
                    throw new IllegalArgumentException("profile '" + profile.getName() + "' has a custom model but " +
                            "weighting=" + profile.getWeighting() + " was defined");
            }
        }

        Set<String> chProfileSet = new LinkedHashSet<>(chPreparationHandler.getCHProfiles().size());
        for (CHProfile chProfile : chPreparationHandler.getCHProfiles()) {
            boolean added = chProfileSet.add(chProfile.getProfile());
            if (!added) {
                throw new IllegalArgumentException("Duplicate CH reference to profile '" + chProfile.getProfile() + "'");
            }
            if (!profilesByName.containsKey(chProfile.getProfile())) {
                throw new IllegalArgumentException("CH profile references unknown profile '" + chProfile.getProfile() + "'");
            }
        }
        Map<String, LMProfile> lmProfileMap = new LinkedHashMap<>(lmPreparationHandler.getLMProfiles().size());
        for (LMProfile lmProfile : lmPreparationHandler.getLMProfiles()) {
            LMProfile previous = lmProfileMap.put(lmProfile.getProfile(), lmProfile);
            if (previous != null) {
                throw new IllegalArgumentException("Multiple LM profiles are using the same profile '" + lmProfile.getProfile() + "'");
            }
            if (!profilesByName.containsKey(lmProfile.getProfile())) {
                throw new IllegalArgumentException("LM profile references unknown profile '" + lmProfile.getProfile() + "'");
            }
            if (lmProfile.usesOtherPreparation() && !profilesByName.containsKey(lmProfile.getPreparationProfile())) {
                throw new IllegalArgumentException("LM profile references unknown preparation profile '" + lmProfile.getPreparationProfile() + "'");
            }
        }
        for (LMProfile lmProfile : lmPreparationHandler.getLMProfiles()) {
            if (lmProfile.usesOtherPreparation() && !lmProfileMap.containsKey(lmProfile.getPreparationProfile())) {
                throw new IllegalArgumentException("Unknown LM preparation profile '" + lmProfile.getPreparationProfile() + "' in LM profile '" + lmProfile.getProfile() + "' cannot be used as preparation_profile");
            }
            if (lmProfile.usesOtherPreparation() && lmProfileMap.get(lmProfile.getPreparationProfile()).usesOtherPreparation()) {
                throw new IllegalArgumentException("Cannot use '" + lmProfile.getPreparationProfile() + "' as preparation_profile for LM profile '" + lmProfile.getProfile() + "', because it uses another profile for preparation itself.");
            }
        }
    }

    public final CHPreparationHandler getCHPreparationHandler() {
        return chPreparationHandler;
    }

    private List<CHConfig> createCHConfigs(List<CHProfile> chProfiles) {
        List<CHConfig> chConfigs = new ArrayList<>();
        for (CHProfile chProfile : chProfiles) {
            Profile profile = profilesByName.get(chProfile.getProfile());
            if (profile.isTurnCosts()) {
                chConfigs.add(CHConfig.edgeBased(profile.getName(), createWeighting(profile, new PMap())));
            } else {
                chConfigs.add(CHConfig.nodeBased(profile.getName(), createWeighting(profile, new PMap())));
            }
        }
        return chConfigs;
    }

    public final LMPreparationHandler getLMPreparationHandler() {
        return lmPreparationHandler;
    }

    private List<LMConfig> createLMConfigs(List<LMProfile> lmProfiles) {
        List<LMConfig> lmConfigs = new ArrayList<>();
        for (LMProfile lmProfile : lmProfiles) {
            if (lmProfile.usesOtherPreparation())
                continue;
            Profile profile = profilesByName.get(lmProfile.getProfile());
            // Note that we have to make sure the weighting used for LM preparation does not include turn costs, because
            // the LM preparation is running node-based and the landmark weights will be wrong if there are non-zero
            // turn costs, see discussion in #1960
            // Running the preparation without turn costs is also useful to allow e.g. changing the u_turn_costs per
            // request (we have to use the minimum weight settings (= no turn costs) for the preparation)
            Weighting weighting = createWeighting(profile, new PMap(), true);
            lmConfigs.add(new LMConfig(profile.getName(), weighting));
        }
        return lmConfigs;
    }

    /**
     * Runs both after the import and when loading an existing Graph
     *
     * @param closeEarly release resources as early as possible
     */
    protected void postProcessing(boolean closeEarly) {
        initLocationIndex();
        importPublicTransit();

        if (closeEarly) {
            boolean includesCustomProfiles = profilesByName.values().stream().anyMatch(p -> p instanceof CustomProfile);
            if (!includesCustomProfiles)
                // when there are custom profiles we must not close way geometry or EdgeKVStorage, because
                // they might be needed to evaluate the custom weightings for the following preparations
                baseGraph.flushAndCloseGeometryAndNameStorage();
        }

        if (lmPreparationHandler.isEnabled())
            loadOrPrepareLM(closeEarly);

        if (closeEarly)
            // we needed the location index for the LM preparation, but we don't need it for CH
            locationIndex.close();

        if (chPreparationHandler.isEnabled())
            loadOrPrepareCH(closeEarly);
    }

    protected void importPublicTransit() {
    }

    void interpolateBridgesTunnelsAndFerries() {
        if (encodingManager.hasEncodedValue(RoadEnvironment.KEY)) {
            EnumEncodedValue<RoadEnvironment> roadEnvEnc = encodingManager.getEnumEncodedValue(RoadEnvironment.KEY, RoadEnvironment.class);
            StopWatch sw = new StopWatch().start();
            new EdgeElevationInterpolator(baseGraph.getBaseGraph(), roadEnvEnc, RoadEnvironment.TUNNEL).execute();
            float tunnel = sw.stop().getSeconds();
            sw = new StopWatch().start();
            new EdgeElevationInterpolator(baseGraph.getBaseGraph(), roadEnvEnc, RoadEnvironment.BRIDGE).execute();
            float bridge = sw.stop().getSeconds();
            // The SkadiProvider contains bathymetric data. For ferries this can result in bigger elevation changes
            // See #2098 for mor information
            sw = new StopWatch().start();
            new EdgeElevationInterpolator(baseGraph.getBaseGraph(), roadEnvEnc, RoadEnvironment.FERRY).execute();
            logger.info("Bridge interpolation " + (int) bridge + "s, " + "tunnel interpolation " + (int) tunnel + "s, ferry interpolation " + (int) sw.stop().getSeconds() + "s");
        }
    }

    public final Weighting createWeighting(Profile profile, PMap hints) {
        return createWeighting(profile, hints, false);
    }

    public final Weighting createWeighting(Profile profile, PMap hints, boolean disableTurnCosts) {
        return createWeightingFactory().createWeighting(profile, hints, disableTurnCosts);
    }

    protected WeightingFactory createWeightingFactory() {
        return new DefaultWeightingFactory(baseGraph.getBaseGraph(), getEncodingManager());
    }

    public GHResponse route(GHRequest request) {
        return createRouter().route(request);
    }

    private Router createRouter() {
        if (baseGraph == null || !fullyLoaded)
            throw new IllegalStateException("Do a successful call to load or importOrLoad before routing");
        if (baseGraph.isClosed())
            throw new IllegalStateException("You need to create a new GraphHopper instance as it is already closed");
        if (locationIndex == null)
            throw new IllegalStateException("Location index not initialized");

        return doCreateRouter(baseGraph, encodingManager, locationIndex, profilesByName, pathBuilderFactory,
                trMap, routerConfig, createWeightingFactory(), chGraphs, landmarks);
    }

    protected Router doCreateRouter(BaseGraph baseGraph, EncodingManager encodingManager, LocationIndex locationIndex, Map<String, Profile> profilesByName,
                                    PathDetailsBuilderFactory pathBuilderFactory, TranslationMap trMap, RouterConfig routerConfig,
                                    WeightingFactory weightingFactory, Map<String, RoutingCHGraph> chGraphs, Map<String, LandmarkStorage> landmarks) {
        return new Router(baseGraph, encodingManager, locationIndex, profilesByName, pathBuilderFactory,
                trMap, routerConfig, weightingFactory, chGraphs, landmarks
        );
    }

    protected LocationIndex createLocationIndex(Directory dir) {
        LocationIndexTree tmpIndex = new LocationIndexTree(baseGraph, dir);
        tmpIndex.setResolution(preciseIndexResolution);
        tmpIndex.setMaxRegionSearch(maxRegionSearch);
        if (!tmpIndex.loadExisting()) {
            ensureWriteAccess();
            tmpIndex.prepareIndex();
        }

        return tmpIndex;
    }

    /**
     * Initializes the location index after the import is done.
     */
    protected void initLocationIndex() {
        if (locationIndex != null)
            throw new IllegalStateException("Cannot initialize locationIndex twice!");

        locationIndex = createLocationIndex(baseGraph.getDirectory());
    }

    private String getCHProfileVersion(String profile) {
        return properties.get("graph.profiles.ch." + profile + ".version");
    }

    private void setCHProfileVersion(String profile, int version) {
        properties.put("graph.profiles.ch." + profile + ".version", version);
    }

    private String getLMProfileVersion(String profile) {
        return properties.get("graph.profiles.lm." + profile + ".version");
    }

    private void setLMProfileVersion(String profile, int version) {
        properties.put("graph.profiles.lm." + profile + ".version", version);
    }

    protected void loadOrPrepareCH(boolean closeEarly) {
        for (CHProfile profile : chPreparationHandler.getCHProfiles())
            if (!getCHProfileVersion(profile.getProfile()).isEmpty()
                    && !getCHProfileVersion(profile.getProfile()).equals("" + profilesByName.get(profile.getProfile()).getVersion()))
                throw new IllegalArgumentException("CH preparation of " + profile.getProfile() + " already exists in storage and doesn't match configuration");

        // we load ch graphs that already exist and prepare the other ones
        List<CHConfig> chConfigs = createCHConfigs(chPreparationHandler.getCHProfiles());
        Map<String, RoutingCHGraph> loaded = chPreparationHandler.load(baseGraph.getBaseGraph(), chConfigs);
        List<CHConfig> configsToPrepare = chConfigs.stream().filter(c -> !loaded.containsKey(c.getName())).collect(Collectors.toList());
        Map<String, PrepareContractionHierarchies.Result> prepared = prepareCH(closeEarly, configsToPrepare);

        // we map all profile names for which there is CH support to the according CH graphs
        chGraphs = new LinkedHashMap<>();
        for (CHProfile profile : chPreparationHandler.getCHProfiles()) {
            if (loaded.containsKey(profile.getProfile()) && prepared.containsKey(profile.getProfile()))
                throw new IllegalStateException("CH graph should be either loaded or prepared, but not both: " + profile.getProfile());
            else if (prepared.containsKey(profile.getProfile())) {
                setCHProfileVersion(profile.getProfile(), profilesByName.get(profile.getProfile()).getVersion());
                PrepareContractionHierarchies.Result res = prepared.get(profile.getProfile());
                chGraphs.put(profile.getProfile(), RoutingCHGraphImpl.fromGraph(baseGraph.getBaseGraph(), res.getCHStorage(), res.getCHConfig()));
            } else if (loaded.containsKey(profile.getProfile())) {
                chGraphs.put(profile.getProfile(), loaded.get(profile.getProfile()));
            } else
                throw new IllegalStateException("CH graph should be either loaded or prepared: " + profile.getProfile());
        }
    }

    protected Map<String, PrepareContractionHierarchies.Result> prepareCH(boolean closeEarly, List<CHConfig> configsToPrepare) {
        if (!configsToPrepare.isEmpty())
            ensureWriteAccess();
        if (!baseGraph.isFrozen())
            baseGraph.freeze();
        return chPreparationHandler.prepare(baseGraph, properties, configsToPrepare, closeEarly);
    }

    /**
     * For landmarks it is required to always call this method: either it creates the landmark data or it loads it.
     */
    protected void loadOrPrepareLM(boolean closeEarly) {
        for (LMProfile profile : lmPreparationHandler.getLMProfiles())
            if (!getLMProfileVersion(profile.getProfile()).isEmpty()
                    && !getLMProfileVersion(profile.getProfile()).equals("" + profilesByName.get(profile.getProfile()).getVersion()))
                throw new IllegalArgumentException("LM preparation of " + profile.getProfile() + " already exists in storage and doesn't match configuration");

        // we load landmark storages that already exist and prepare the other ones
        List<LMConfig> lmConfigs = createLMConfigs(lmPreparationHandler.getLMProfiles());
        List<LandmarkStorage> loaded = lmPreparationHandler.load(lmConfigs, baseGraph, encodingManager);
        List<LMConfig> loadedConfigs = loaded.stream().map(LandmarkStorage::getLMConfig).collect(Collectors.toList());
        List<LMConfig> configsToPrepare = lmConfigs.stream().filter(c -> !loadedConfigs.contains(c)).collect(Collectors.toList());
        List<PrepareLandmarks> prepared = prepareLM(closeEarly, configsToPrepare);

        // we map all profile names for which there is LM support to the according LM storages
        landmarks = new LinkedHashMap<>();
        for (LMProfile lmp : lmPreparationHandler.getLMProfiles()) {
            // cross-querying
            String prepProfile = lmp.usesOtherPreparation() ? lmp.getPreparationProfile() : lmp.getProfile();
            Optional<LandmarkStorage> loadedLMS = loaded.stream().filter(lms -> lms.getLMConfig().getName().equals(prepProfile)).findFirst();
            Optional<PrepareLandmarks> preparedLMS = prepared.stream().filter(pl -> pl.getLandmarkStorage().getLMConfig().getName().equals(prepProfile)).findFirst();
            if (loadedLMS.isPresent() && preparedLMS.isPresent())
                throw new IllegalStateException("LM should be either loaded or prepared, but not both: " + prepProfile);
            else if (preparedLMS.isPresent()) {
                setLMProfileVersion(lmp.getProfile(), profilesByName.get(lmp.getProfile()).getVersion());
                landmarks.put(lmp.getProfile(), preparedLMS.get().getLandmarkStorage());
            } else
                loadedLMS.ifPresent(landmarkStorage -> landmarks.put(lmp.getProfile(), landmarkStorage));
        }
    }

    protected List<PrepareLandmarks> prepareLM(boolean closeEarly, List<LMConfig> configsToPrepare) {
        if (!configsToPrepare.isEmpty())
            ensureWriteAccess();
        if (!baseGraph.isFrozen())
            baseGraph.freeze();
        return lmPreparationHandler.prepare(configsToPrepare, baseGraph, encodingManager, properties, locationIndex, closeEarly);
    }

    /**
     * Internal method to clean up the graph.
     */
    protected void cleanUp() {
        PrepareRoutingSubnetworks preparation = new PrepareRoutingSubnetworks(baseGraph.getBaseGraph(), buildSubnetworkRemovalJobs());
        preparation.setMinNetworkSize(minNetworkSize);
        preparation.doWork();
        properties.put("profiles", getProfilesString());
        logger.info("nodes: " + Helper.nf(baseGraph.getNodes()) + ", edges: " + Helper.nf(baseGraph.getEdges()));
    }

    private List<PrepareJob> buildSubnetworkRemovalJobs() {
        List<PrepareJob> jobs = new ArrayList<>();
        for (Profile profile : profilesByName.values()) {
            // if turn costs are enabled use u-turn costs of zero as we only want to make sure the graph is fully connected assuming finite u-turn costs
            Weighting weighting = createWeighting(profile, new PMap().putObject(Parameters.Routing.U_TURN_COSTS, 0));
            jobs.add(new PrepareJob(encodingManager.getBooleanEncodedValue(Subnetwork.key(profile.getName())), weighting));
        }
        return jobs;
    }

    protected void flush() {
        logger.info("flushing graph " + getBaseGraphString() + ", details:" + baseGraph.toDetailsString() + ", "
                + getMemInfo() + ")");
        baseGraph.flush();
        properties.flush();
        logger.info("flushed graph " + getMemInfo() + ")");
        setFullyLoaded();
    }

    /**
     * Releases all associated resources like memory or files. But it does not remove them. To
     * remove the files created in graphhopperLocation you have to call clean().
     */
    public void close() {
        if (baseGraph != null)
            baseGraph.close();
        if (properties != null)
            properties.close();

        chGraphs.values().forEach(RoutingCHGraph::close);
        landmarks.values().forEach(LandmarkStorage::close);

        if (locationIndex != null)
            locationIndex.close();

        try {
            lockFactory.forceRemove(fileLockName, true);
        } catch (Exception ex) {
            // silently fail e.g. on Windows where we cannot remove an unreleased native lock
        }
    }

    /**
     * Removes the on-disc routing files. Call only after calling close or before importOrLoad or
     * load
     */
    public void clean() {
        if (getGraphHopperLocation().isEmpty())
            throw new IllegalStateException("Cannot clean GraphHopper without specified graphHopperLocation");

        File folder = new File(getGraphHopperLocation());
        removeDir(folder);
    }

    protected void ensureNotLoaded() {
        if (fullyLoaded)
            throw new IllegalStateException("No configuration changes are possible after loading the graph");
    }

    protected void ensureWriteAccess() {
        if (!allowWrites)
            throw new IllegalStateException("Writes are not allowed!");
    }

    private void setFullyLoaded() {
        fullyLoaded = true;
    }

    public boolean getFullyLoaded() {
        return fullyLoaded;
    }

    public RouterConfig getRouterConfig() {
        return routerConfig;
    }

    public OSMReaderConfig getReaderConfig() {
        return osmReaderConfig;
    }
}<|MERGE_RESOLUTION|>--- conflicted
+++ resolved
@@ -510,11 +510,7 @@
 
         // elevation
         if (ghConfig.has("graph.elevation.smoothing"))
-<<<<<<< HEAD
-            throw new IllegalArgumentException("Use 'graph.elevation.edge_smoothing: window' instead or the new 'graph.elevation.edge_smoothing: ramer' that does not increase the maximum slope");
-=======
             throw new IllegalArgumentException("Use 'graph.elevation.edge_smoothing: moving_average' or the new 'graph.elevation.edge_smoothing: ramer'. See #2634.");
->>>>>>> 52dd0500
         osmReaderConfig.setElevationSmoothing(ghConfig.getString("graph.elevation.edge_smoothing", osmReaderConfig.getElevationSmoothing()));
         osmReaderConfig.setElevationSmoothingRamerMax(ghConfig.getInt("graph.elevation.edge_smoothing.ramer.max_elevation", osmReaderConfig.getElevationSmoothingRamerMax()));
         osmReaderConfig.setLongEdgeSamplingDistance(ghConfig.getDouble("graph.elevation.long_edge_sampling_distance", osmReaderConfig.getLongEdgeSamplingDistance()));
