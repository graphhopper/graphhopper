--- conflicted
+++ resolved
@@ -21,12 +21,9 @@
 import com.graphhopper.routing.RoutingAlgorithmFactory;
 import com.graphhopper.routing.ch.CHPreparationHandler;
 import com.graphhopper.routing.util.HintsMap;
-<<<<<<< HEAD
 import com.graphhopper.routing.weighting.AbstractWeighting;
 import com.graphhopper.routing.weighting.Weighting;
-=======
 import com.graphhopper.storage.Graph;
->>>>>>> e2686bd8
 import com.graphhopper.storage.GraphHopperStorage;
 import com.graphhopper.storage.StorableProperties;
 import com.graphhopper.storage.index.LocationIndex;
@@ -228,15 +225,9 @@
 
         List<String> lmProfiles = new ArrayList<>(preparations.size());
         for (final PrepareLandmarks p : preparations) {
-<<<<<<< HEAD
-            lmWeightings.add(p.getWeighting());
-            if (p.getWeighting().matches(map))
-                return p;
-=======
             lmProfiles.add(p.getLMProfile().getName());
             if (p.getLMProfile().getWeighting().matches(map))
-                return new LMRoutingAlgorithmFactory(p, new RoutingAlgorithmFactorySimple());
->>>>>>> e2686bd8
+                return p;
         }
 
         // There are situations where we can use the requested encoder/weighting with an existing LM preparation, even
@@ -250,34 +241,7 @@
     }
 
     /**
-<<<<<<< HEAD
-     * This method calculates the landmark data for all weightings (optionally in parallel) or if already existent loads it.
-=======
-     * @see com.graphhopper.GraphHopper#calcPaths(GHRequest, GHResponse)
-     */
-    private static class LMRoutingAlgorithmFactory implements RoutingAlgorithmFactory {
-        private RoutingAlgorithmFactory defaultAlgoFactory;
-        private PrepareLandmarks p;
-
-        public LMRoutingAlgorithmFactory(PrepareLandmarks p, RoutingAlgorithmFactory defaultAlgoFactory) {
-            this.defaultAlgoFactory = defaultAlgoFactory;
-            this.p = p;
-        }
-
-        public RoutingAlgorithmFactory getDefaultAlgoFactory() {
-            return defaultAlgoFactory;
-        }
-
-        @Override
-        public RoutingAlgorithm createAlgo(Graph g, AlgorithmOptions opts) {
-            RoutingAlgorithm algo = defaultAlgoFactory.createAlgo(g, opts);
-            return p.getPreparedRoutingAlgorithm(g, algo, opts);
-        }
-    }
-
-    /**
      * This method calculates the landmark data for all profiles (optionally in parallel) or if already existent loads it.
->>>>>>> e2686bd8
      *
      * @return true if the preparation data for at least one profile was calculated.
      * @see CHPreparationHandler#prepare(StorableProperties, boolean) for a very similar method
@@ -348,11 +312,7 @@
                         "Couldn't find " + lmProfile.getName() + " in " + maximumWeights);
 
             PrepareLandmarks tmpPrepareLM = new PrepareLandmarks(ghStorage.getDirectory(), ghStorage,
-<<<<<<< HEAD
-                    weighting, landmarkCount).
-=======
-                    lmProfile, landmarkCount, activeLandmarkCount).
->>>>>>> e2686bd8
+                    lmProfile, landmarkCount).
                     setLandmarkSuggestions(lmSuggestions).
                     setMaximumWeight(maximumWeight).
                     setLogDetails(logDetails);
