/*
 *  Licensed to GraphHopper GmbH under one or more contributor
 *  license agreements. See the NOTICE file distributed with this work for
 *  additional information regarding copyright ownership.
 *
 *  GraphHopper GmbH licenses this file to you under the Apache License,
 *  Version 2.0 (the "License"); you may not use this file except in
 *  compliance with the License. You may obtain a copy of the License at
 *
 *       http://www.apache.org/licenses/LICENSE-2.0
 *
 *  Unless required by applicable law or agreed to in writing, software
 *  distributed under the License is distributed on an "AS IS" BASIS,
 *  WITHOUT WARRANTIES OR CONDITIONS OF ANY KIND, either express or implied.
 *  See the License for the specific language governing permissions and
 *  limitations under the License.
 */
package com.graphhopper.util.shapes;

import com.graphhopper.util.Helper;
import com.graphhopper.util.NumHelper;
import org.locationtech.jts.geom.Envelope;

import java.util.ArrayList;
import java.util.List;

/**
 * A simple bounding box defined as follows: minLon, maxLon followed by minLat which is south(!) and
 * maxLat. Equally to EX_GeographicBoundingBox in the ISO 19115 standard see
 * http://osgeo-org.1560.n6.nabble.com/Boundingbox-issue-for-discussion-td3875533.html
 * <p>
 * Nice German overview:
 * http://www.geoinf.uni-jena.de/fileadmin/Geoinformatik/Lehre/Diplomarbeiten/DA_Andres.pdf
 * <p>
 *
 * @author Peter Karich
 */
public class BBox implements Shape, Cloneable {

    private final boolean elevation;
    // longitude (theta) = x, latitude (phi) = y, elevation = z
    public double minLon;
    public double maxLon;
    public double minLat;
    public double maxLat;
    public double minEle;
    public double maxEle;

    public BBox(double[] coords) {
        this(coords[0], coords[2], coords[1], coords[3]);
    }

    public BBox(double minLon, double maxLon, double minLat, double maxLat) {
        this(minLon, maxLon, minLat, maxLat, Double.NaN, Double.NaN, false);
    }

    public BBox(double minLon, double maxLon, double minLat, double maxLat, double minEle, double maxEle) {
        this(minLon, maxLon, minLat, maxLat, minEle, maxEle, true);
    }

    public BBox(double minLon, double maxLon, double minLat, double maxLat, double minEle, double maxEle, boolean elevation) {
        this.elevation = elevation;
        this.maxLat = maxLat;
        this.minLon = minLon;
        this.minLat = minLat;
        this.maxLon = maxLon;
        this.minEle = minEle;
        this.maxEle = maxEle;
    }

    /**
     * Prefills BBox with minimum values so that it can increase.
     */
    public static BBox createInverse(boolean elevation) {
        if (elevation) {
            return new BBox(Double.MAX_VALUE, -Double.MAX_VALUE, Double.MAX_VALUE, -Double.MAX_VALUE,
                    Double.MAX_VALUE, -Double.MAX_VALUE, true);
        } else {
            return new BBox(Double.MAX_VALUE, -Double.MAX_VALUE, Double.MAX_VALUE, -Double.MAX_VALUE,
                    Double.NaN, Double.NaN, false);
        }
    }

    public boolean hasElevation() {
        return elevation;
    }

    public void update(double lat, double lon) {
        if (lat > maxLat) {
            maxLat = lat;
        }

        if (lat < minLat) {
            minLat = lat;
        }

        if (lon > maxLon) {
            maxLon = lon;
        }
        if (lon < minLon) {
            minLon = lon;
        }
    }

    public void update(double lat, double lon, double elev) {
        if (elevation) {
            if (elev > maxEle) {
                maxEle = elev;
            }
            if (elev < minEle) {
                minEle = elev;
            }
        } else {
            throw new IllegalStateException("No BBox with elevation to update");
        }
        update(lat, lon);

    }

    /**
     * Calculates the intersecting BBox between this and the specified BBox
     *
     * @return the intersecting BBox or null if not intersecting
     */
    public BBox calculateIntersection(BBox bBox) {
        if (!this.intersects(bBox))
            return null;

        double minLon = Math.max(this.minLon, bBox.minLon);
        double maxLon = Math.min(this.maxLon, bBox.maxLon);
        double minLat = Math.max(this.minLat, bBox.minLat);
        double maxLat = Math.min(this.maxLat, bBox.maxLat);

        return new BBox(minLon, maxLon, minLat, maxLat);
    }

    @Override
    public BBox clone() {
        return new BBox(minLon, maxLon, minLat, maxLat, minEle, maxEle, elevation);
    }

    @Override
    public boolean intersects(Shape s) {
        if (s instanceof BBox) {
            return intersects((BBox) s);
        } else if (s instanceof Circle) {
            return ((Circle) s).intersects(this);
        }

        throw new UnsupportedOperationException("unsupported shape");
    }

    @Override
    public boolean contains(Shape s) {
        if (s instanceof BBox) {
            return contains((BBox) s);
        } else if (s instanceof Circle) {
            return contains((Circle) s);
        }

        throw new UnsupportedOperationException("unsupported shape");
    }

<<<<<<< HEAD
    public boolean intersect(Circle s) {
        return s.intersect(this);
=======
    public boolean intersects(Circle s) {
        return s.intersects(this);
>>>>>>> cc331d5f
    }

    /**
     * This method calculates if this BBox intersects with the specified BBox
     */
<<<<<<< HEAD
    public boolean intersect(double minLon, double maxLon, double minLat, double maxLat) {
=======
    public boolean intersects(double minLon, double maxLon, double minLat, double maxLat) {
>>>>>>> cc331d5f
        return this.minLon < maxLon && this.minLat < maxLat && minLon < this.maxLon && minLat < this.maxLat;
    }

    /**
     * This method calculates if this BBox intersects with the specified BBox
     */
<<<<<<< HEAD
    public boolean intersect(BBox o) {
=======
    public boolean intersects(BBox o) {
>>>>>>> cc331d5f
        // return (o.minLon < minLon && o.maxLon > minLon || o.minLon < maxLon && o.minLon >= minLon)
        //  && (o.maxLat < maxLat && o.maxLat >= minLat || o.maxLat >= maxLat && o.minLat < maxLat);
        return this.minLon < o.maxLon && this.minLat < o.maxLat && o.minLon < this.maxLon && o.minLat < this.maxLat;
    }

    @Override
    public boolean contains(double lat, double lon) {
        return lat <= maxLat && lat >= minLat && lon <= maxLon && lon >= minLon;
    }

    public boolean contains(BBox b) {
        return maxLat >= b.maxLat && minLat <= b.minLat && maxLon >= b.maxLon && minLon <= b.minLon;
    }

    public boolean contains(Circle c) {
        return contains(c.getBounds());
    }

    @Override
    public String toString() {
        String str = minLon + "," + maxLon + "," + minLat + "," + maxLat;
        if (elevation)
            str += "," + minEle + "," + maxEle;

        return str;
    }

    public String toLessPrecisionString() {
        return (float) minLon + "," + (float) maxLon + "," + (float) minLat + "," + (float) maxLat;
    }

    @Override
    public BBox getBounds() {
        return this;
    }

    @Override
    public GHPoint getCenter() {
        return new GHPoint((maxLat + minLat) / 2, (maxLon + minLon) / 2);
    }

    @Override
    public boolean equals(Object obj) {
        if (obj == null)
            return false;

        BBox b = (BBox) obj;
        // equals within a very small range
        return NumHelper.equalsEps(minLat, b.minLat) && NumHelper.equalsEps(maxLat, b.maxLat)
                && NumHelper.equalsEps(minLon, b.minLon) && NumHelper.equalsEps(maxLon, b.maxLon);
    }

    @Override
    public int hashCode() {
        int hash = 3;
        hash = 17 * hash + (int) (Double.doubleToLongBits(this.minLon) ^ (Double.doubleToLongBits(this.minLon) >>> 32));
        hash = 17 * hash + (int) (Double.doubleToLongBits(this.maxLon) ^ (Double.doubleToLongBits(this.maxLon) >>> 32));
        hash = 17 * hash + (int) (Double.doubleToLongBits(this.minLat) ^ (Double.doubleToLongBits(this.minLat) >>> 32));
        hash = 17 * hash + (int) (Double.doubleToLongBits(this.maxLat) ^ (Double.doubleToLongBits(this.maxLat) >>> 32));
        return hash;
    }

    public boolean isValid() {
        // second longitude should be bigger than the first
        if (minLon >= maxLon)
            return false;

        // second latitude should be smaller than the first
        if (minLat >= maxLat)
            return false;

        if (elevation) {
            // equal elevation is okay
            if (minEle > maxEle)
                return false;

            if (Double.compare(maxEle, -Double.MAX_VALUE) == 0
                    || Double.compare(minEle, Double.MAX_VALUE) == 0)
                return false;
        }

        return Double.compare(maxLat, -Double.MAX_VALUE) != 0
                && Double.compare(minLat, Double.MAX_VALUE) != 0
                && Double.compare(maxLon, -Double.MAX_VALUE) != 0
                && Double.compare(minLon, Double.MAX_VALUE) != 0;
    }

    /**
     * @return array containing this bounding box. Attention: GeoJson is lon,lat! If 3D is gets even
     * worse: lon,lat,ele
     */
    public List<Double> toGeoJson() {
        List<Double> list = new ArrayList<>(4);
        list.add(Helper.round6(minLon));
        list.add(Helper.round6(minLat));
        // hmh
        if (elevation)
            list.add(Helper.round2(minEle));

        list.add(Helper.round6(maxLon));
        list.add(Helper.round6(maxLat));
        if (elevation)
            list.add(Helper.round2(maxEle));

        return list;
    }

    public static BBox fromEnvelope(Envelope envelope) {
        return new BBox(envelope.getMinX(), envelope.getMaxX(), envelope.getMinY(), envelope.getMaxY());
    }

    /**
     * @return an estimated area in m^2 using the mean value of latitudes for longitude distance
     */
    @Override
    public double calculateArea() {
        double meanLat = (maxLat + minLat) / 2;
        return Helper.DIST_PLANE.calcDist(meanLat, minLon, meanLat, maxLon)
                // left side should be equal to right side no mean value necessary
                * Helper.DIST_PLANE.calcDist(minLat, minLon, maxLat, minLon);
    }

    /**
     * This method creates a BBox out of a string in format lat1,lon1,lat2,lon2
     */
    public static BBox parseTwoPoints(String objectAsString) {
        String[] splittedObject = objectAsString.split(",");

        if (splittedObject.length != 4)
            throw new IllegalArgumentException("BBox should have 4 parts but was " + objectAsString);

        double minLat = Double.parseDouble(splittedObject[0]);
        double minLon = Double.parseDouble(splittedObject[1]);

        double maxLat = Double.parseDouble(splittedObject[2]);
        double maxLon = Double.parseDouble(splittedObject[3]);

        if (minLat > maxLat) {
            double tmp = minLat;
            minLat = maxLat;
            maxLat = tmp;
        }

        if (minLon > maxLon) {
            double tmp = minLon;
            minLon = maxLon;
            maxLon = tmp;
        }

        return new BBox(minLon, maxLon, minLat, maxLat);
    }

    /**
     * This method creates a BBox out of a string in format lon1,lon2,lat1,lat2
     */
    public static BBox parseBBoxString(String objectAsString) {
        String[] splittedObject = objectAsString.split(",");

        if (splittedObject.length != 4)
            throw new IllegalArgumentException("BBox should have 4 parts but was " + objectAsString);

        double minLon = Double.parseDouble(splittedObject[0]);
        double maxLon = Double.parseDouble(splittedObject[1]);

        double minLat = Double.parseDouble(splittedObject[2]);
        double maxLat = Double.parseDouble(splittedObject[3]);

        return new BBox(minLon, maxLon, minLat, maxLat);
    }

}<|MERGE_RESOLUTION|>--- conflicted
+++ resolved
@@ -161,34 +161,21 @@
         throw new UnsupportedOperationException("unsupported shape");
     }
 
-<<<<<<< HEAD
-    public boolean intersect(Circle s) {
-        return s.intersect(this);
-=======
     public boolean intersects(Circle s) {
         return s.intersects(this);
->>>>>>> cc331d5f
     }
 
     /**
      * This method calculates if this BBox intersects with the specified BBox
      */
-<<<<<<< HEAD
-    public boolean intersect(double minLon, double maxLon, double minLat, double maxLat) {
-=======
     public boolean intersects(double minLon, double maxLon, double minLat, double maxLat) {
->>>>>>> cc331d5f
         return this.minLon < maxLon && this.minLat < maxLat && minLon < this.maxLon && minLat < this.maxLat;
     }
 
     /**
      * This method calculates if this BBox intersects with the specified BBox
      */
-<<<<<<< HEAD
-    public boolean intersect(BBox o) {
-=======
     public boolean intersects(BBox o) {
->>>>>>> cc331d5f
         // return (o.minLon < minLon && o.maxLon > minLon || o.minLon < maxLon && o.minLon >= minLon)
         //  && (o.maxLat < maxLat && o.maxLat >= minLat || o.maxLat >= maxLat && o.minLat < maxLat);
         return this.minLon < o.maxLon && this.minLat < o.maxLat && o.minLon < this.maxLon && o.minLat < this.maxLat;
