--- conflicted
+++ resolved
@@ -147,10 +147,6 @@
     @ParameterizedTest
     @ArgumentsSource(FixtureProvider.class)
     public void testLongTrackWithLotsOfPoints(PMap hints) {
-<<<<<<< HEAD
-        // OK with 1000 visited nodes:
-=======
->>>>>>> 9545a6bc
         MapMatching mapMatching = new MapMatching(graphHopper, hints);
         ResponsePath route = graphHopper.route(new GHRequest(
                 new GHPoint(51.23, 12.18),
@@ -162,8 +158,6 @@
         assertEquals(route.getDistance(), mr.getMatchLength(), 2);
         // GraphHopper travel times aren't exactly additive
         assertThat(Math.abs(route.getTime() - mr.getMatchMillis()), is(lessThan(1000L)));
-<<<<<<< HEAD
-=======
     }
 
     @ParameterizedTest
@@ -175,7 +169,6 @@
                 new Observation(new GHPoint(51.45, 12.59)));
         MatchResult mr = mapMatching.match(inputGPXEntries);
         assertEquals(57553.0, mr.getMatchLength(), 1.0);
->>>>>>> 9545a6bc
     }
 
     @ParameterizedTest
