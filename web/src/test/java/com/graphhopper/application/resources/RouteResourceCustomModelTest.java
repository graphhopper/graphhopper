/*
 *  Licensed to GraphHopper GmbH under one or more contributor
 *  license agreements. See the NOTICE file distributed with this work for
 *  additional information regarding copyright ownership.
 *
 *  GraphHopper GmbH licenses this file to you under the Apache License,
 *  Version 2.0 (the "License"); you may not use this file except in
 *  compliance with the License. You may obtain a copy of the License at
 *
 *       http://www.apache.org/licenses/LICENSE-2.0
 *
 *  Unless required by applicable law or agreed to in writing, software
 *  distributed under the License is distributed on an "AS IS" BASIS,
 *  WITHOUT WARRANTIES OR CONDITIONS OF ANY KIND, either express or implied.
 *  See the License for the specific language governing permissions and
 *  limitations under the License.
 */

package com.graphhopper.application.resources;

import com.fasterxml.jackson.databind.JsonNode;
import com.graphhopper.application.GraphHopperApplication;
import com.graphhopper.application.GraphHopperServerConfiguration;
import com.graphhopper.application.util.GraphHopperServerTestConfiguration;
import com.graphhopper.config.CHProfile;
import com.graphhopper.config.Profile;
import com.graphhopper.util.CustomModel;
import com.graphhopper.util.GHUtility;
import com.graphhopper.util.Helper;
import io.dropwizard.testing.junit5.DropwizardAppExtension;
import io.dropwizard.testing.junit5.DropwizardExtensionsSupport;
import org.junit.jupiter.api.AfterAll;
import org.junit.jupiter.api.BeforeAll;
import org.junit.jupiter.api.Test;
import org.junit.jupiter.api.extension.ExtendWith;
import org.junit.jupiter.params.ParameterizedTest;
import org.junit.jupiter.params.provider.CsvSource;

import javax.ws.rs.client.Entity;
import javax.ws.rs.core.Response;
import java.io.File;
import java.io.IOException;
import java.io.InputStreamReader;
import java.util.Arrays;

import static com.graphhopper.application.util.TestUtils.clientTarget;
import static com.graphhopper.json.Statement.If;
import static com.graphhopper.json.Statement.Op.LIMIT;
import static com.graphhopper.json.Statement.Op.MULTIPLY;
import static org.junit.jupiter.api.Assertions.*;

@ExtendWith(DropwizardExtensionsSupport.class)
public class RouteResourceCustomModelTest {

    private static final String DIR = "./target/north-bayreuth-gh/";
    private static final DropwizardAppExtension<GraphHopperServerConfiguration> app = new DropwizardAppExtension<>(GraphHopperApplication.class, createConfig());

    private static GraphHopperServerConfiguration createConfig() {
        GraphHopperServerConfiguration config = new GraphHopperServerTestConfiguration();
        config.getGraphHopperConfiguration().
<<<<<<< HEAD
                putObject("graph.vehicles", "bike,car|turn_costs=true,foot,wheelchair,roads").
                putObject("prepare.min_network_size", 200).
                putObject("datareader.file", "../core/files/north-bayreuth.osm.gz").
                putObject("graph.location", DIR).
                putObject("graph.encoded_values", "max_height,max_weight,max_width,hazmat,toll,surface,track_type,hgv,average_slope,max_slope,orientation").
=======
                putObject("graph.vehicles", "bike,car,foot,roads").
                putObject("prepare.min_network_size", 200).
                putObject("datareader.file", "../core/files/north-bayreuth.osm.gz").
                putObject("graph.location", DIR).
                putObject("graph.encoded_values", "max_height,max_weight,max_width,hazmat,toll,surface,track_type,hgv,average_slope,max_slope,bus_access").
>>>>>>> 47f01783
                putObject("custom_areas.directory", "./src/test/resources/com/graphhopper/application/resources/areas").
                putObject("import.osm.ignored_highways", "").
                setProfiles(Arrays.asList(
                        new Profile("wheelchair"),
                        new Profile("roads").setCustomModel(new CustomModel()).setVehicle("roads"),
                        new Profile("car").setCustomModel(new CustomModel().setDistanceInfluence(70d)).setTurnCosts(true).setVehicle("car"),
                        new Profile("car_with_area").setCustomModel(new CustomModel().addToPriority(If("in_external_area52", MULTIPLY, "0.05"))),
                        new Profile("bike").setCustomModel(new CustomModel().setDistanceInfluence(0d)).setVehicle("bike"),
                        new Profile("bike_fastest").setVehicle("bike"),
                        new Profile("bus").setCustomModel(null).setVehicle("roads").putHint("custom_model_files", Arrays.asList("bus.json")),
                        new Profile("cargo_bike").setCustomModel(null).setVehicle("bike").
                                putHint("custom_model_files", Arrays.asList("cargo_bike.json")),
                        new Profile("json_bike").setCustomModel(null).setVehicle("roads").
                                putHint("custom_model_files", Arrays.asList("bike.json", "bike_elevation.json")),
                        new Profile("foot_profile").setVehicle("foot"),
                        new Profile("car_no_unclassified").setCustomModel(
                                        new CustomModel(new CustomModel().
                                                addToPriority(If("road_class == UNCLASSIFIED", LIMIT, "0")))).
                                setVehicle("car"),
                        new Profile("custom_bike").
                                setCustomModel(new CustomModel().
                                        addToSpeed(If("road_class == PRIMARY", LIMIT, "28")).
                                        addToPriority(If("max_width < 1.2", MULTIPLY, "0"))).
                                setVehicle("bike"),
                        new Profile("custom_bike2").setCustomModel(
                                        new CustomModel(new CustomModel().setDistanceInfluence(70d).
                                                addToPriority(If("road_class == TERTIARY || road_class == TRACK", MULTIPLY, "0")))).
                                setVehicle("bike"),
                        new Profile("custom_bike3").setCustomModel(
                                        new CustomModel(new CustomModel().
                                                addToSpeed(If("road_class == TERTIARY || road_class == TRACK", MULTIPLY, "10")).
                                                addToSpeed(If("true", LIMIT, "40")))).
                                setVehicle("bike"))).
                setCHProfiles(Arrays.asList(new CHProfile("bus"), new CHProfile("car_no_unclassified")));
        return config;
    }

    @BeforeAll
    @AfterAll
    public static void cleanUp() {
        Helper.removeDir(new File(DIR));
    }

    @Test
    public void testBlockAreaNotAllowed() {
        String body = "{\"points\": [[11.58199, 50.0141], [11.5865, 50.0095]], \"profile\": \"car\", \"block_area\": \"abc\", \"ch.disable\": true}";
        JsonNode jsonNode = query(body, 400).readEntity(JsonNode.class);
        assertMessageStartsWith(jsonNode, "The `block_area` parameter is no longer supported. Use a custom model with `areas` instead.");
    }

    @Test
    public void testBus() {
        // the bus profile is a custom profile and we can use its CH preparation as long as we do not add a custom model
        String body = "{\"points\": [[11.58199, 50.0141], [11.5865, 50.0095]], \"profile\": \"bus\"}";
        JsonNode path = getPath(body);
        assertEquals(610, path.get("distance").asDouble(), 10);
        assertEquals(27_000, path.get("time").asLong(), 1_000);
    }

    @Test
    public void testRoadsFlagEncoder() {
        String body = "{\"points\": [[11.58199, 50.0141], [11.5865, 50.0095]], \"profile\": \"roads\", \"ch.disable\": true, " +
                "\"custom_model\": {" +
                "  \"speed\": [{\"if\": \"road_class == PRIMARY\", \"multiply_by\": 0.9}, " +
                "            {\"if\": \"true\", \"limit_to\": 120}" +
                "           ]" +
                "}}";
        JsonNode path = getPath(body);
        assertEquals(path.get("distance").asDouble(), 660, 10);
        assertEquals(path.get("time").asLong(), 20_000, 1_000);
    }

    @Test
    public void testMissingProfile() {
        String body = "{\"points\": [[11.58199, 50.0141], [11.5865, 50.0095]], \"custom_model\": {}, \"ch.disable\": true}";
        JsonNode jsonNode = query(body, 400).readEntity(JsonNode.class);
        assertMessageStartsWith(jsonNode, "The 'profile' parameter is required when you use the `custom_model` parameter");
    }

    @Test
    public void testUnknownProfile() {
        String body = "{\"points\": [[11.58199, 50.0141], [11.5865, 50.0095]], \"profile\": \"unknown\", \"custom_model\": {}, \"ch.disable\": true}";
        JsonNode jsonNode = query(body, 400).readEntity(JsonNode.class);
        assertMessageStartsWith(jsonNode, "The requested profile 'unknown' does not exist.\nAvailable profiles: ");
    }

    @Test
    public void testVehicleAndWeightingNotAllowed() {
        String body = "{\"points\": [[11.58199, 50.0141], [11.5865, 50.0095]], \"profile\": \"truck\",\"custom_model\": {}, \"ch.disable\": true, \"vehicle\": \"truck\"}";
        JsonNode jsonNode = query(body, 400).readEntity(JsonNode.class);
        assertEquals("The 'vehicle' parameter is no longer supported. You used 'vehicle=truck'", jsonNode.get("message").asText());

        body = "{\"points\": [[11.58199, 50.0141], [11.5865, 50.0095]], \"profile\": \"truck\",\"custom_model\": {}, \"ch.disable\": true, \"weighting\": \"custom\"}";
        jsonNode = query(body, 400).readEntity(JsonNode.class);
        assertEquals("The 'weighting' parameter is no longer supported. You used 'weighting=custom'", jsonNode.get("message").asText());
    }

    @ParameterizedTest
    @CsvSource(value = {"0.05,3073", "0.5,1498"})
    public void testAvoidArea(double priority, double expectedDistance) {
        String bodyFragment = "\"points\": [[11.58199, 50.0141], [11.5865, 50.0095]], \"profile\": \"car\", \"ch.disable\": true";
        JsonNode path = getPath("{" + bodyFragment + ", \"custom_model\": {}}");
        assertEquals(path.get("distance").asDouble(), 661, 10);

        // 'blocking' the area either leads to a route that still crosses it (but on a faster road) or to a road
        // going all the way around it depending on the priority, see #2021
        String body = "{" + bodyFragment + ", \"custom_model\": {" +
                "\"priority\":[{" +
                // a faster road (see #2021)? or maybe do both?
                "   \"if\": \"in_custom1\"," +
                "   \"multiply_by\": " + priority +
                "}], " +
                "\"areas\":{" +
                "  \"custom1\":{" +
                "    \"type\": \"Feature\"," +
                "    \"geometry\": { \"type\": \"Polygon\", \"coordinates\": [[[11.5818,50.0126], [11.5818,50.0119], [11.5861,50.0119], [11.5861,50.0126], [11.5818,50.0126]]] }" +
                "   }" +
                "}}" +
                "}";
        path = getPath(body);
        assertEquals(expectedDistance, path.get("distance").asDouble(), 10);
    }

    @Test
    public void testAvoidArea() {
        JsonNode path = getPath("{\"points\": [[11.58199, 50.0141], [11.5865, 50.0095]], \"profile\": \"car_with_area\", \"ch.disable\": true, \"custom_model\": {}}");
        assertEquals(path.get("distance").asDouble(), 3073, 10);
    }

    @Test
    public void testCargoBike() throws IOException {
        String body = "{\"points\": [[11.58199, 50.0141], [11.5865, 50.0095]], \"profile\": \"bike\", \"custom_model\": {}, \"ch.disable\": true}";
        JsonNode path = getPath(body);
        assertEquals(path.get("distance").asDouble(), 661, 5);

        String json = Helper.readJSONFileWithoutComments(new InputStreamReader(GHUtility.class.getResourceAsStream("/com/graphhopper/custom_models/cargo_bike.json")));
        body = "{\"points\": [[11.58199, 50.0141], [11.5865, 50.0095]], \"profile\": \"bike\", \"custom_model\":" + json + ", \"ch.disable\": true}";
        path = getPath(body);
        assertEquals(path.get("distance").asDouble(), 1007, 5);

        // results should be identical be it via server-side profile or query profile:
        body = "{\"points\": [[11.58199, 50.0141], [11.5865, 50.0095]], \"profile\": \"cargo_bike\", \"custom_model\": {}, \"ch.disable\": true}";
        JsonNode path2 = getPath(body);
        assertEquals(path.get("distance").asDouble(), path2.get("distance").asDouble(), 1);
    }

    @Test
    public void testJsonBike() {
        String jsonQuery = "{\"points\": [[11.58199, 50.0141], [11.5865, 50.0095]]," +
                " \"profile\": \"json_bike\", \"ch.disable\": true }";
        JsonNode path = getPath(jsonQuery);
        assertEquals(660, path.get("distance").asDouble(), 10);

        // check reverse oneway is allowed for short distances
        jsonQuery = "{\"points\": [[11.545768,50.020137], [11.545728,50.020115]]," +
                " \"profile\": \"json_bike\", \"ch.disable\": true }";
        path = getPath(jsonQuery);
        assertEquals(4, path.get("distance").asDouble(), 1);
    }

    @Test
    public void testBikeWithPriority() {
        String coords = " \"points\": [[11.539421, 50.018274], [11.593966, 50.007739]],";
        String jsonQuery = "{" +
                coords +
                " \"profile\": \"bike_fastest\"," +
                " \"ch.disable\": true" +
                "}";
        JsonNode path = getPath(jsonQuery);
        double expectedDistance = path.get("distance").asDouble();
        assertEquals(4781, expectedDistance, 10);

        // base profile bike has to use distance_influence = 0 (unlike default) otherwise not comparable to "fastest"
        jsonQuery = "{" +
                coords +
                " \"profile\": \"bike\"," +
                " \"ch.disable\": true" +
                "}";
        path = getPath(jsonQuery);
        assertEquals(4781, path.get("distance").asDouble(), 10);
    }

    @Test
    public void customBikeShouldBeLikeJsonBike() {
        String jsonQuery = "{" +
                " \"points\": [[11.58199, 50.0141], [11.5865, 50.0095]]," +
                " \"profile\": \"custom_bike\"," +
                " \"custom_model\": {}," +
                " \"ch.disable\": true" +
                "}";
        JsonNode path = getPath(jsonQuery);
        assertEquals(path.get("distance").asDouble(), 660, 10);
    }

    @Test
    public void testSubnetworkRemovalPerProfile() {
        // none-CH
        String body = "{\"points\": [[11.556416,50.007739], [11.528864,50.021638]]," +
                " \"profile\": \"car_no_unclassified\"," +
                " \"ch.disable\": true" +
                "}";
        JsonNode path = getPath(body);
        assertEquals(8754, path.get("distance").asDouble(), 5);

        // CH
        body = "{\"points\": [[11.556416,50.007739], [11.528864,50.021638]]," +
                " \"profile\": \"car_no_unclassified\"" +
                "}";
        path = getPath(body);
        assertEquals(8754, path.get("distance").asDouble(), 5);

        // different profile
        body = "{\"points\": [[11.494446, 50.027814], [11.511483, 49.987628]]," +
                " \"profile\": \"custom_bike2\"," +
                " \"ch.disable\": true" +
                "}";
        path = getPath(body);
        assertEquals(5827, path.get("distance").asDouble(), 5);
    }

    @Test
    public void customBikeWithHighSpeed() {
        // encoder.getMaxSpeed is 30km/h and limit_to statement is 40km/h in server-side custom model
        // since #2335 do no longer throw exception in case too high limit_to is used
        String jsonQuery = "{" +
                " \"points\": [[11.58199, 50.0141], [11.5865, 50.0095]]," +
                " \"profile\": \"custom_bike3\"," +
                " \"custom_model\": { " +
                "   \"speed\": [{" +
                "       \"if\": \"true\", \"limit_to\": 55" +
                "     }] " +
                " }," +
                " \"ch.disable\": true" +
                "}";

        JsonNode path = getPath(jsonQuery);
        assertEquals(660, path.get("distance").asDouble(), 10);
        assertEquals(69, path.get("time").asLong() / 1000, 1);

        // now limit_to increases time
        jsonQuery = "{" +
                " \"points\": [[11.58199, 50.0141], [11.5865, 50.0095]]," +
                " \"profile\": \"custom_bike3\"," +
                " \"custom_model\": { " +
                "   \"speed\": [{" +
                "      \"if\": \"true\", \"limit_to\": 35" +
                "   }] " +
                " }," +
                " \"ch.disable\": true" +
                "}";
        path = getPath(jsonQuery);
        assertEquals(660, path.get("distance").asDouble(), 10);
        assertEquals(77, path.get("time").asLong() / 1000, 1);
    }

    @Test
    public void wheelchair() {
        String jsonQuery = "{" +
                " \"points\": [[11.58199, 50.0141], [11.5865, 50.0095]]," +
                " \"profile\": \"wheelchair\"," +
                " \"ch.disable\": true" +
                "}";
        JsonNode path = getPath(jsonQuery);
        assertEquals(1500, path.get("distance").asDouble(), 10);
    }

    @Test
    public void testHgv() {
        String body = "{\"points\": [[11.603998, 50.014554], [11.594095, 50.023334]], \"profile\": \"roads\", \"ch.disable\":true," +
                "\"custom_model\": {" +
                "   \"speed\": [{\"if\":\"true\", \"limit_to\":\"car_average_speed * 0.9\"}], \n" +
                "   \"priority\": [{\"if\": \"car_access == false || hgv == NO || max_width < 3 || max_height < 4\", \"multiply_by\": \"0\"}]}}";
        JsonNode path = getPath(body);
        assertEquals(7314, path.get("distance").asDouble(), 10);
        assertEquals(943 * 1000, path.get("time").asLong(), 1_000);
    }

    @Test
    public void testTurnCost() {
        String body = "{\"points\": [[11.508198,50.015441], [11.505063,50.01737]], \"profile\": \"car\", \"ch.disable\":true," +
                "\"custom_model\": {" +
                "   \"turn_costs\": {\"left\": 100 } }}";
        JsonNode path = getPath(body);
        assertEquals(1067, path.get("distance").asDouble(), 10);
    }

    @Test
    public void testTurnCostAlternativeBug() {
        String body = "{\"points\": [[11.503027,49.987546], [11.503149,49.986786]], \"profile\": \"car\", \"ch.disable\":true," +
                "\"custom_model\": {" +
                "   \"turn_costs\": {\"left\": 100 } }}";
        JsonNode path = getPath(body);
        assertEquals(545, path.get("distance").asDouble(), 10);

        body = "{\"points\": [[11.503027,49.987546], [11.503149,49.986786]], \"profile\": \"car\", \"ch.disable\":true," +
                "\"algorithm\":\"alternative_route\"," +
                "\"custom_model\": {" +
                "   \"turn_costs\": {\"left\": 100 } }}";
        final Response response = query(body, 200);
        JsonNode json = response.readEntity(JsonNode.class);
        assertFalse(json.get("info").has("errors"));
        assertEquals(545, json.get("paths").get(0).get("distance").asDouble(), 10);
        // TODO assertEquals(124, json.get("paths").get(1).get("distance").asDouble(), 10);
    }

    private void assertMessageStartsWith(JsonNode jsonNode, String message) {
        assertNotNull(jsonNode.get("message"));
        assertTrue(jsonNode.get("message").asText().startsWith(message), "Expected error message to start with:\n" +
                message + "\nbut got:\n" + jsonNode.get("message").asText());
    }

    JsonNode getPath(String body) {
        final Response response = query(body, 200);
        JsonNode json = response.readEntity(JsonNode.class);
        assertFalse(json.get("info").has("errors"));
        return json.get("paths").get(0);
    }

    Response query(String body, int code) {
        Response response = clientTarget(app, "/route").request().post(Entity.json(body));
        response.bufferEntity();
        JsonNode jsonNode = response.readEntity(JsonNode.class);
        assertEquals(code, response.getStatus(), jsonNode.has("message") ? jsonNode.get("message").toString() : "no error message");
        return response;
    }
}<|MERGE_RESOLUTION|>--- conflicted
+++ resolved
@@ -58,19 +58,11 @@
     private static GraphHopperServerConfiguration createConfig() {
         GraphHopperServerConfiguration config = new GraphHopperServerTestConfiguration();
         config.getGraphHopperConfiguration().
-<<<<<<< HEAD
-                putObject("graph.vehicles", "bike,car|turn_costs=true,foot,wheelchair,roads").
+                putObject("graph.vehicles", "bike,car|turn_costs=true,foot,roads").
                 putObject("prepare.min_network_size", 200).
                 putObject("datareader.file", "../core/files/north-bayreuth.osm.gz").
                 putObject("graph.location", DIR).
-                putObject("graph.encoded_values", "max_height,max_weight,max_width,hazmat,toll,surface,track_type,hgv,average_slope,max_slope,orientation").
-=======
-                putObject("graph.vehicles", "bike,car,foot,roads").
-                putObject("prepare.min_network_size", 200).
-                putObject("datareader.file", "../core/files/north-bayreuth.osm.gz").
-                putObject("graph.location", DIR).
-                putObject("graph.encoded_values", "max_height,max_weight,max_width,hazmat,toll,surface,track_type,hgv,average_slope,max_slope,bus_access").
->>>>>>> 47f01783
+                putObject("graph.encoded_values", "max_height,max_weight,max_width,hazmat,toll,surface,track_type,hgv,average_slope,max_slope,bus_access,orientation").
                 putObject("custom_areas.directory", "./src/test/resources/com/graphhopper/application/resources/areas").
                 putObject("import.osm.ignored_highways", "").
                 setProfiles(Arrays.asList(
