/*
 *  Licensed to GraphHopper GmbH under one or more contributor
 *  license agreements. See the NOTICE file distributed with this work for
 *  additional information regarding copyright ownership.
 *
 *  GraphHopper GmbH licenses this file to you under the Apache License,
 *  Version 2.0 (the "License"); you may not use this file except in
 *  compliance with the License. You may obtain a copy of the License at
 *
 *       http://www.apache.org/licenses/LICENSE-2.0
 *
 *  Unless required by applicable law or agreed to in writing, software
 *  distributed under the License is distributed on an "AS IS" BASIS,
 *  WITHOUT WARRANTIES OR CONDITIONS OF ANY KIND, either express or implied.
 *  See the License for the specific language governing permissions and
 *  limitations under the License.
 */

package com.graphhopper;

import com.graphhopper.reader.gtfs.GraphHopperGtfs;
import com.graphhopper.reader.gtfs.GtfsStorage;
import com.graphhopper.reader.gtfs.PtFlagEncoder;
import com.graphhopper.routing.util.EncodingManager;
import com.graphhopper.routing.util.FootFlagEncoder;
import com.graphhopper.storage.GHDirectory;
import com.graphhopper.storage.GraphHopperStorage;
import com.graphhopper.storage.index.LocationIndex;
import com.graphhopper.util.Helper;
import com.graphhopper.util.Parameters;
import org.junit.AfterClass;
import org.junit.BeforeClass;
import org.junit.Test;

import java.io.File;
import java.time.LocalDateTime;
import java.time.LocalTime;
import java.time.ZoneId;
import java.util.Arrays;
import java.util.Collections;

import static org.assertj.core.api.Assertions.assertThat;

public class GraphHopperMultimodalIT {

    private static final String GRAPH_LOC = "target/GraphHopperMultimodalIT";
    private static GraphHopperGtfs graphHopper;
    private static final ZoneId zoneId = ZoneId.of("America/Los_Angeles");
    private static GraphHopperStorage graphHopperStorage;
    private static LocationIndex locationIndex;

    @BeforeClass
    public static void init() {
        Helper.removeDir(new File(GRAPH_LOC));
        final PtFlagEncoder ptFlagEncoder = new PtFlagEncoder();
        EncodingManager encodingManager = new EncodingManager(Arrays.asList(ptFlagEncoder, new FootFlagEncoder()), 8);
        GHDirectory directory = GraphHopperGtfs.createGHDirectory(GRAPH_LOC);
        GtfsStorage gtfsStorage = GraphHopperGtfs.createGtfsStorage();
        graphHopperStorage = GraphHopperGtfs.createOrLoad(directory, encodingManager, ptFlagEncoder, gtfsStorage, Collections.singleton("files/sample-feed.zip"), Collections.singleton("files/beatty.osm"));
        locationIndex = GraphHopperGtfs.createOrLoadIndex(directory, graphHopperStorage);
        graphHopper = GraphHopperGtfs.createFactory(ptFlagEncoder, GraphHopperGtfs.createTranslationMap(), graphHopperStorage, locationIndex, gtfsStorage)
                .createWithoutRealtimeFeed();
    }

    @AfterClass
    public static void close() {
        graphHopperStorage.close();
        locationIndex.close();
    }

    @Test
    public void testDepartureTimeOfAccessLegInProfileQuery() {
        GHRequest ghRequest = new GHRequest(
                36.91311729030539, -116.76769495010377,
                36.91260259593356, -116.76149368286134
        );
        ghRequest.getHints().put(Parameters.PT.EARLIEST_DEPARTURE_TIME, LocalDateTime.of(2007, 1, 1, 6, 40, 0).atZone(zoneId).toInstant());
        ghRequest.getHints().put(Parameters.PT.PROFILE_QUERY, true);

        GHResponse response = graphHopper.route(ghRequest);
        assertThat(response.getHints().getInt("visited_nodes.sum", Integer.MAX_VALUE)).isLessThanOrEqualTo(247);

        PathWrapper firstTransitSolution = response.getAll().stream().filter(p -> p.getLegs().size() > 1).findFirst().get(); // There can be a walk-only trip.
        assertThat(firstTransitSolution.getLegs().get(0).getDepartureTime().toInstant().atZone(zoneId).toLocalTime())
                .isEqualTo(LocalTime.parse("06:41:04.834"));
        assertThat(firstTransitSolution.getLegs().get(0).getArrivalTime().toInstant())
                .isEqualTo(firstTransitSolution.getLegs().get(1).getDepartureTime().toInstant());
        assertThat(firstTransitSolution.getLegs().get(2).getArrivalTime().toInstant().atZone(zoneId).toLocalTime())
                .isEqualTo(LocalTime.parse("06:52:02.728"));
    }

    @Test
    public void testDepartureTimeOfAccessLeg() {
        GHRequest ghRequest = new GHRequest(
                36.91311729030539, -116.76769495010377,
                36.91260259593356, -116.76149368286134
        );
        ghRequest.getHints().put(Parameters.PT.EARLIEST_DEPARTURE_TIME, LocalDateTime.of(2007,1,1,6,40,0).atZone(zoneId).toInstant());
        ghRequest.getHints().put("beta_walk_time", 2.0); // I somewhat dislike walking

        GHResponse response = graphHopper.route(ghRequest);
        assertThat(response.getHints().getInt("visited_nodes.sum", Integer.MAX_VALUE)).isLessThanOrEqualTo(130);

        PathWrapper firstTransitSolution = response.getAll().stream().filter(p -> p.getLegs().size() > 1).findFirst().get(); // There can be a walk-only trip.
        assertThat(firstTransitSolution.getLegs().get(0).getDepartureTime().toInstant().atZone(zoneId).toLocalTime())
                .isEqualTo(LocalTime.parse("06:41:04.834"));
        assertThat(firstTransitSolution.getLegs().get(0).getArrivalTime().toInstant())
                .isEqualTo(firstTransitSolution.getLegs().get(1).getDepartureTime().toInstant());
        assertThat(firstTransitSolution.getLegs().get(2).getArrivalTime().toInstant().atZone(zoneId).toLocalTime())
                .isEqualTo(LocalTime.parse("06:52:02.728"));

        PathWrapper walkSolution = response.getAll().stream().filter(p -> p.getLegs().size() == 1).findFirst().get();
        assertThat(walkSolution.getLegs().get(0).getDepartureTime().toInstant().atZone(zoneId).toLocalTime())
                .isEqualTo(LocalTime.parse("06:40"));
        // In principle, this would dominate the transit solution, since it's faster, but
        // by default, walking gets a slight penalty.
        assertThat(walkSolution.getLegs().get(0).getArrivalTime().toInstant().atZone(zoneId).toLocalTime())
                .isEqualTo(LocalTime.parse("06:51:10.367"));
        assertThat(walkSolution.getLegs().size()).isEqualTo(1);
        assertThat(walkSolution.getNumChanges()).isEqualTo(-1);

        // I like walking exactly as I like riding a bus (per travel time unit)
        // Now, the walk solution dominates, and we get no transit solution.
        ghRequest.getHints().put("beta_walk_time", 1.0);
        response = graphHopper.route(ghRequest);
        assertThat(response.getHints().getInt("visited_nodes.sum", Integer.MAX_VALUE)).isLessThanOrEqualTo(139);
        assertThat(response.getAll().stream().filter(p -> p.getLegs().size() > 1).findFirst()).isEmpty();
    }

    @Test
    public void testFastWalking() {
        GHRequest ghRequest = new GHRequest(
                36.91311729030539, -116.76769495010377,
                36.91260259593356, -116.76149368286134
        );
        ghRequest.getHints().put(Parameters.PT.EARLIEST_DEPARTURE_TIME, LocalDateTime.of(2007, 1, 1, 6, 40, 0).atZone(zoneId).toInstant());
        ghRequest.getHints().put(Parameters.PT.WALK_SPEED, 50); // Yes, I can walk very fast, 50 km/h. Problem?

        GHResponse response = graphHopper.route(ghRequest);

        PathWrapper walkSolution = response.getAll().stream().filter(p -> p.getLegs().size() == 1).findFirst().get();
        assertThat(walkSolution.getLegs().get(0).getDepartureTime().toInstant().atZone(zoneId).toLocalTime())
                .isEqualTo(LocalTime.parse("06:40"));
        assertThat(walkSolution.getLegs().get(0).getArrivalTime().toInstant().atZone(zoneId).toLocalTime())
                .isEqualTo(LocalTime.parse("06:41:07.031"));
        assertThat(walkSolution.getLegs().size()).isEqualTo(1);
        assertThat(walkSolution.getNumChanges()).isEqualTo(-1);
    }

    @Test
    public void testFastWalkingInProfileQuery() {
        GHRequest ghRequest = new GHRequest(
                36.91311729030539, -116.76769495010377,
                36.91260259593356, -116.76149368286134
        );
        ghRequest.getHints().put(Parameters.PT.EARLIEST_DEPARTURE_TIME, LocalDateTime.of(2007, 1, 1, 6, 40, 0).atZone(zoneId).toInstant());
        ghRequest.getHints().put(Parameters.PT.WALK_SPEED, 50); // Yes, I can walk very fast, 50 km/h. Problem?
        ghRequest.getHints().put(Parameters.PT.PROFILE_QUERY, true);

        GHResponse response = graphHopper.route(ghRequest);

        PathWrapper walkSolution = response.getAll().get(0);
        assertThat(walkSolution.getLegs().get(0).getDepartureTime().toInstant().atZone(zoneId).toLocalTime())
                .isEqualTo(LocalTime.parse("06:40"));
        assertThat(walkSolution.getLegs().get(0).getArrivalTime().toInstant().atZone(zoneId).toLocalTime())
                .isEqualTo(LocalTime.parse("06:41:07.031"));
        assertThat(walkSolution.getLegs().size()).isEqualTo(1);
        assertThat(walkSolution.getNumChanges()).isEqualTo(-1);
    }

    @Test
    public void testProfileQueryDoesntEndPrematurely() {
<<<<<<< HEAD
=======
        GHRequest ghRequest = new GHRequest(
                36.91311729030539,-116.76769495010377,
                36.91260259593356,-116.76149368286134
        );
        ghRequest.getHints().put(Parameters.PT.EARLIEST_DEPARTURE_TIME, LocalDateTime.of(2007,1,1,6,40,0).atZone(zoneId).toInstant());
        // Provoke a situation where solutions which are later dominated will be found early.
        // If everything is right, the n-th solution should be the same, no matter if I ask for n, or for n+m solutions.
        ghRequest.getHints().put(Parameters.PT.WALK_SPEED, 1); // No, I cannot walk very fast, 1 km/h. Problem?
        ghRequest.getHints().put(Parameters.PT.PROFILE_QUERY, true);

        ghRequest.getHints().put(Parameters.PT.LIMIT_SOLUTIONS, 1);
        GHResponse response1 = graphHopper.route(ghRequest);
        assertThat(response1.getHints().getInt("visited_nodes.sum", Integer.MAX_VALUE)).isLessThanOrEqualTo(143);
        ghRequest.getHints().put(Parameters.PT.LIMIT_SOLUTIONS, 3);
        GHResponse response3 = graphHopper.route(ghRequest);
        assertThat(response3.getHints().getInt("visited_nodes.sum", Integer.MAX_VALUE)).isLessThanOrEqualTo(248);
        assertThat(response1.getAll().get(0).getTime()).isEqualTo(response3.getAll().get(0).getTime());
        ghRequest.getHints().put(Parameters.PT.LIMIT_SOLUTIONS, 5);
        GHResponse response5 = graphHopper.route(ghRequest);
        assertThat(response5.getHints().getInt("visited_nodes.sum", Integer.MAX_VALUE)).isLessThanOrEqualTo(362);
        assertThat(response3.getAll().get(2).getTime()).isEqualTo(response5.getAll().get(2).getTime());
    }

    @Test
    public void testHighDisutilityOfWalking() {
>>>>>>> a38db316
        GHRequest ghRequest = new GHRequest(
                36.91311729030539,-116.76769495010377,
                36.91260259593356,-116.76149368286134
        );
        ghRequest.getHints().put(Parameters.PT.EARLIEST_DEPARTURE_TIME, LocalDateTime.of(2007,1,1,6,40,0).atZone(zoneId).toInstant());
        // Provoke a situation where solutions which are later dominated will be found early.
        // If everything is right, the n-th solution should be the same, no matter if I ask for n, or for n+m solutions.
        ghRequest.getHints().put(Parameters.PT.WALK_SPEED, 1); // No, I cannot walk very fast, 1 km/h. Problem?
        ghRequest.getHints().put(Parameters.PT.PROFILE_QUERY, true);

        ghRequest.getHints().put(Parameters.PT.LIMIT_SOLUTIONS, 1);
        GHResponse response1 = graphHopper.route(ghRequest);
        assertThat(response1.getHints().getInt("visited_nodes.sum", Integer.MAX_VALUE)).isLessThanOrEqualTo(143);
        ghRequest.getHints().put(Parameters.PT.LIMIT_SOLUTIONS, 3);
        GHResponse response3 = graphHopper.route(ghRequest);
        assertThat(response3.getHints().getInt("visited_nodes.sum", Integer.MAX_VALUE)).isLessThanOrEqualTo(248);
        assertThat(response1.getAll().get(0).getTime()).isEqualTo(response3.getAll().get(0).getTime());
        ghRequest.getHints().put(Parameters.PT.LIMIT_SOLUTIONS, 5);
        GHResponse response5 = graphHopper.route(ghRequest);
        assertThat(response5.getHints().getInt("visited_nodes.sum", Integer.MAX_VALUE)).isLessThanOrEqualTo(362);
        assertThat(response3.getAll().get(2).getTime()).isEqualTo(response5.getAll().get(2).getTime());
    }

    @Test
    public void testHighDisutilityOfWalking() {
        GHRequest ghRequest = new GHRequest(
                36.91311729030539, -116.76769495010377,
                36.91260259593356, -116.76149368286134
        );
        ghRequest.getHints().put(Parameters.PT.EARLIEST_DEPARTURE_TIME, LocalDateTime.of(2007, 1, 1, 6, 40, 0).atZone(zoneId).toInstant());
        ghRequest.getHints().put(Parameters.PT.WALK_SPEED, 50); // Yes, I can walk very fast, 50 km/h. Problem?
        ghRequest.getHints().put("beta_walk_time", 20); // But I dislike walking a lot.

        GHResponse response = graphHopper.route(ghRequest);

        PathWrapper transitSolution = response.getAll().stream().filter(p -> p.getLegs().size() > 1).findFirst().get();
        assertThat(transitSolution.getLegs().size()).isEqualTo(3);
    }

}<|MERGE_RESOLUTION|>--- conflicted
+++ resolved
@@ -95,7 +95,7 @@
                 36.91311729030539, -116.76769495010377,
                 36.91260259593356, -116.76149368286134
         );
-        ghRequest.getHints().put(Parameters.PT.EARLIEST_DEPARTURE_TIME, LocalDateTime.of(2007,1,1,6,40,0).atZone(zoneId).toInstant());
+        ghRequest.getHints().put(Parameters.PT.EARLIEST_DEPARTURE_TIME, LocalDateTime.of(2007, 1, 1, 6, 40, 0).atZone(zoneId).toInstant());
         ghRequest.getHints().put("beta_walk_time", 2.0); // I somewhat dislike walking
 
         GHResponse response = graphHopper.route(ghRequest);
@@ -170,13 +170,11 @@
 
     @Test
     public void testProfileQueryDoesntEndPrematurely() {
-<<<<<<< HEAD
-=======
-        GHRequest ghRequest = new GHRequest(
-                36.91311729030539,-116.76769495010377,
-                36.91260259593356,-116.76149368286134
-        );
-        ghRequest.getHints().put(Parameters.PT.EARLIEST_DEPARTURE_TIME, LocalDateTime.of(2007,1,1,6,40,0).atZone(zoneId).toInstant());
+        GHRequest ghRequest = new GHRequest(
+                36.91311729030539, -116.76769495010377,
+                36.91260259593356, -116.76149368286134
+        );
+        ghRequest.getHints().put(Parameters.PT.EARLIEST_DEPARTURE_TIME, LocalDateTime.of(2007, 1, 1, 6, 40, 0).atZone(zoneId).toInstant());
         // Provoke a situation where solutions which are later dominated will be found early.
         // If everything is right, the n-th solution should be the same, no matter if I ask for n, or for n+m solutions.
         ghRequest.getHints().put(Parameters.PT.WALK_SPEED, 1); // No, I cannot walk very fast, 1 km/h. Problem?
@@ -197,32 +195,6 @@
 
     @Test
     public void testHighDisutilityOfWalking() {
->>>>>>> a38db316
-        GHRequest ghRequest = new GHRequest(
-                36.91311729030539,-116.76769495010377,
-                36.91260259593356,-116.76149368286134
-        );
-        ghRequest.getHints().put(Parameters.PT.EARLIEST_DEPARTURE_TIME, LocalDateTime.of(2007,1,1,6,40,0).atZone(zoneId).toInstant());
-        // Provoke a situation where solutions which are later dominated will be found early.
-        // If everything is right, the n-th solution should be the same, no matter if I ask for n, or for n+m solutions.
-        ghRequest.getHints().put(Parameters.PT.WALK_SPEED, 1); // No, I cannot walk very fast, 1 km/h. Problem?
-        ghRequest.getHints().put(Parameters.PT.PROFILE_QUERY, true);
-
-        ghRequest.getHints().put(Parameters.PT.LIMIT_SOLUTIONS, 1);
-        GHResponse response1 = graphHopper.route(ghRequest);
-        assertThat(response1.getHints().getInt("visited_nodes.sum", Integer.MAX_VALUE)).isLessThanOrEqualTo(143);
-        ghRequest.getHints().put(Parameters.PT.LIMIT_SOLUTIONS, 3);
-        GHResponse response3 = graphHopper.route(ghRequest);
-        assertThat(response3.getHints().getInt("visited_nodes.sum", Integer.MAX_VALUE)).isLessThanOrEqualTo(248);
-        assertThat(response1.getAll().get(0).getTime()).isEqualTo(response3.getAll().get(0).getTime());
-        ghRequest.getHints().put(Parameters.PT.LIMIT_SOLUTIONS, 5);
-        GHResponse response5 = graphHopper.route(ghRequest);
-        assertThat(response5.getHints().getInt("visited_nodes.sum", Integer.MAX_VALUE)).isLessThanOrEqualTo(362);
-        assertThat(response3.getAll().get(2).getTime()).isEqualTo(response5.getAll().get(2).getTime());
-    }
-
-    @Test
-    public void testHighDisutilityOfWalking() {
         GHRequest ghRequest = new GHRequest(
                 36.91311729030539, -116.76769495010377,
                 36.91260259593356, -116.76149368286134
@@ -236,5 +208,4 @@
         PathWrapper transitSolution = response.getAll().stream().filter(p -> p.getLegs().size() > 1).findFirst().get();
         assertThat(transitSolution.getLegs().size()).isEqualTo(3);
     }
-
 }