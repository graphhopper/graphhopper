--- conflicted
+++ resolved
@@ -18,20 +18,17 @@
 package com.graphhopper.storage;
 
 import com.graphhopper.util.Helper;
+import org.slf4j.Logger;
+import org.slf4j.LoggerFactory;
 
 import java.io.File;
 import java.io.IOException;
 import java.io.RandomAccessFile;
-<<<<<<< HEAD
 import java.lang.invoke.MethodHandle;
 import java.lang.invoke.MethodHandles;
 import java.lang.invoke.MethodHandles.Lookup;
 import java.lang.invoke.MethodType;
 import java.lang.invoke.VarHandle;
-=======
-import java.lang.reflect.Field;
-import java.lang.reflect.Method;
->>>>>>> 714bcee6
 import java.nio.ByteBuffer;
 import java.nio.MappedByteBuffer;
 import java.nio.channels.FileChannel;
@@ -89,26 +86,9 @@
         }
 
         try {
-<<<<<<< HEAD
             BYTE_BUFFER_CLEANER.invokeExact(buffer);
         } catch (Throwable e) {
             throw new RuntimeException("Unable to unmap the mapped buffer", e);
-=======
-            // >=JDK9 class sun.misc.Unsafe { void invokeCleaner(ByteBuffer buf) }
-            final Class<?> unsafeClass = Class.forName("sun.misc.Unsafe");
-            // fetch the unsafe instance and bind it to the virtual MethodHandle
-            final Field f = unsafeClass.getDeclaredField("theUnsafe");
-            f.setAccessible(true);
-            final Object theUnsafe = f.get(null);
-            final Method method = unsafeClass.getDeclaredMethod("invokeCleaner", ByteBuffer.class);
-            try {
-                method.invoke(theUnsafe, buffer);
-            } catch (Throwable t) {
-                throw new RuntimeException(t);
-            }
-        } catch (Exception ex) {
-            throw new RuntimeException("Unable to unmap the mapped buffer", ex);
->>>>>>> 714bcee6
         }
     }
 
