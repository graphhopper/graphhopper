--- conflicted
+++ resolved
@@ -1,10 +1,6 @@
 // to use this custom model you need to set the following option in the config.yml
 // graph.elevation.provider: srtm   # enables elevation
-<<<<<<< HEAD
-// graph.encoded_values: mtb_priority, mtb_access, roundabout, mtb_average_speed, bike_road_access, average_slope
-=======
 // graph.encoded_values: mtb_priority, mtb_access, roundabout, mtb_average_speed, bike_road_access, average_slope, mtb_rating, hike_rating, country, road_class
->>>>>>> e83332e9
 // profiles:
 //    - name: mtb
 //      custom_model_files: [mtb.json, bike_elevation.json]
