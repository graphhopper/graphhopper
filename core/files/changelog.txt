--- conflicted
+++ resolved
@@ -9,10 +9,7 @@
     DataFlagEncoder: it is now required to add EncodedValues before. graph.encoded_values: max_speed,road_class,road_environment,road_access
     instead of EncodingManager.ROUNDABOUT use Roundabout.KEY
     removed TraversalMode.EDGE_BASED_1DIR
-<<<<<<< HEAD
     changed output format of result=pointlist and moved it into separate endpoint /spt
-=======
->>>>>>> 4e143c45
 
 0.12
     renamed VirtualEdgeIteratorState.getOriginalEdgeKey to more precise getOriginalEdgeKey #1549
