--- conflicted
+++ resolved
@@ -393,11 +393,7 @@
 
         assertEquals(3, rsp.getAll().size());
         // via ramsenthal
-<<<<<<< HEAD
         assertEquals(2866, rsp.getAll().get(0).getTime() / 1000);
-=======
-        assertEquals(2863, rsp.getAll().get(0).getTime() / 1000);
->>>>>>> 2145d5f8
         // via unterwaiz
         assertEquals(3318, rsp.getAll().get(1).getTime() / 1000);
         // via eselslohe -> theta; BTW: here smaller time as 2nd alternative due to priority influences time order
