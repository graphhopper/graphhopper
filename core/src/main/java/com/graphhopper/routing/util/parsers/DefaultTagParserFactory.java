--- conflicted
+++ resolved
@@ -84,15 +84,12 @@
             return new StateParser(lookup.getEnumEncodedValue(State.KEY, State.class));
         else if (name.equals(Crossing.KEY))
             return new OSMCrossingParser(lookup.getEnumEncodedValue(Crossing.KEY, Crossing.class));
-<<<<<<< HEAD
         else if (name.equals(CarConditionalAccess.KEY))
             return new OSMConditionalAccessParser(CarConditionalAccess.CONDITIONALS,
                     lookup.getEnumEncodedValue(CarConditionalAccess.KEY, CarConditionalAccess.class),
                     properties.getString("date_range_parser_day", ""));
-=======
         else if (name.equals(FerrySpeed.KEY))
             return new FerrySpeedCalculator(lookup.getDecimalEncodedValue(FerrySpeed.KEY));
->>>>>>> c91a1974
         return null;
     }
 }