/*
 *  Licensed to GraphHopper GmbH under one or more contributor
 *  license agreements. See the NOTICE file distributed with this work for
 *  additional information regarding copyright ownership.
 *
 *  GraphHopper GmbH licenses this file to you under the Apache License,
 *  Version 2.0 (the "License"); you may not use this file except in
 *  compliance with the License. You may obtain a copy of the License at
 *
 *       http://www.apache.org/licenses/LICENSE-2.0
 *
 *  Unless required by applicable law or agreed to in writing, software
 *  distributed under the License is distributed on an "AS IS" BASIS,
 *  WITHOUT WARRANTIES OR CONDITIONS OF ANY KIND, either express or implied.
 *  See the License for the specific language governing permissions and
 *  limitations under the License.
 */
package com.graphhopper.tools;

import com.bedatadriven.jackson.datatype.jts.JtsModule;
import com.carrotsearch.hppc.IntArrayList;
import com.fasterxml.jackson.annotation.JsonInclude;
import com.fasterxml.jackson.databind.ObjectMapper;
import com.fasterxml.jackson.dataformat.yaml.YAMLFactory;
import com.graphhopper.*;
import com.graphhopper.coll.GHBitSet;
import com.graphhopper.coll.GHBitSetImpl;
import com.graphhopper.config.CHProfile;
import com.graphhopper.config.LMProfile;
import com.graphhopper.config.Profile;
import com.graphhopper.jackson.Jackson;
import com.graphhopper.json.geo.JsonFeatureCollection;
import com.graphhopper.reader.DataReader;
import com.graphhopper.reader.osm.GraphHopperOSM;
import com.graphhopper.routing.ev.EnumEncodedValue;
import com.graphhopper.routing.ev.RoadClass;
import com.graphhopper.routing.ev.RoadEnvironment;
import com.graphhopper.routing.lm.PrepareLandmarks;
import com.graphhopper.routing.util.*;
import com.graphhopper.routing.util.spatialrules.AbstractSpatialRule;
import com.graphhopper.routing.util.spatialrules.SpatialRuleLookup;
import com.graphhopper.routing.util.spatialrules.SpatialRuleLookupBuilder;
import com.graphhopper.routing.util.spatialrules.SpatialRuleLookupBuilder.SpatialRuleFactory;
import com.graphhopper.routing.weighting.custom.CustomProfile;
import com.graphhopper.routing.weighting.custom.CustomWeighting;
import com.graphhopper.storage.*;
import com.graphhopper.storage.index.LocationIndex;
import com.graphhopper.storage.index.QueryResult;
import com.graphhopper.util.*;
import com.graphhopper.util.Parameters.Algorithms;
import com.graphhopper.util.Parameters.CH;
import com.graphhopper.util.Parameters.Landmark;
import com.graphhopper.util.shapes.BBox;
import com.graphhopper.util.shapes.GHPoint;
import org.slf4j.Logger;
import org.slf4j.LoggerFactory;

import java.io.BufferedReader;
import java.io.File;
import java.io.FileWriter;
import java.io.IOException;
import java.lang.management.GarbageCollectorMXBean;
import java.lang.management.ManagementFactory;
import java.nio.charset.StandardCharsets;
import java.nio.file.DirectoryStream;
import java.nio.file.Files;
import java.nio.file.Path;
import java.nio.file.Paths;
import java.text.SimpleDateFormat;
import java.util.*;
import java.util.Map.Entry;
import java.util.concurrent.atomic.AtomicInteger;
import java.util.concurrent.atomic.AtomicLong;

import static com.graphhopper.util.Helper.*;
import static com.graphhopper.util.Parameters.Algorithms.ALT_ROUTE;
import static com.graphhopper.util.Parameters.Routing.BLOCK_AREA;
import static java.util.stream.Collectors.toList;

/**
 * Used to run performance benchmarks for routing and other functionalities of GraphHopper
 *
 * @author Peter Karich
 * @author easbar
 */
public class Measurement {
    private static final Logger logger = LoggerFactory.getLogger(Measurement.class);
    private final Map<String, Object> properties = new TreeMap<>();
    private long seed;
    private boolean stopOnError;
    private int maxNode;
    private String vehicle;
    private List<PointWithHint> randomPoints;

    public static void main(String[] strs) throws IOException {
        PMap args = PMap.read(strs);
        int repeats = args.getInt("measurement.repeats", 1);
        for (int i = 0; i < repeats; ++i)
            new Measurement().start(args);
    }

    // creates properties file in the format key=value
    // Every value is one y-value in a separate diagram with an identical x-value for every Measurement.start call
    void start(PMap args) throws IOException {
        final String graphLocation = args.getString("graph.location", "");
        final String countryBordersDirectory = args.getString("spatial_rules.borders_directory", "");
        final boolean useJson = args.getBool("measurement.json", false);
        boolean cleanGraph = args.getBool("measurement.clean", false);
        stopOnError = args.getBool("measurement.stop_on_error", false);
        String summaryLocation = args.getString("measurement.summaryfile", "");
        final String timeStamp = new SimpleDateFormat("yyyy-MM-dd_HH:mm:ss").format(new Date());
        put("measurement.timestamp", timeStamp);
        String propFolder = args.getString("measurement.folder", "");
        if (!propFolder.isEmpty()) {
            Files.createDirectories(Paths.get(propFolder));
        }
        String propFilename = args.getString("measurement.filename", "");
        if (isEmpty(propFilename)) {
            if (useJson) {
                // if we start from IDE or otherwise jar was not built using maven the git commit id will be unknown
                String id = Constants.GIT_INFO != null ? Constants.GIT_INFO.getCommitHash().substring(0, 8) : "unknown";
                propFilename = "measurement_" + id + "_" + timeStamp + ".json";
            } else {
                propFilename = "measurement_" + timeStamp + ".properties";
            }
        }
        final String propLocation = Paths.get(propFolder).resolve(propFilename).toString();
        seed = args.getLong("measurement.seed", 123);
        put("measurement.gitinfo", args.getString("measurement.gitinfo", ""));
        int count = args.getInt("measurement.count", 5000);
        int preCalculatedPoints = args.getInt("measurement.precalculated_points", 100_000);
        put("measurement.name", args.getString("measurement.name", "no_name"));
        put("measurement.map", args.getString("datareader.file", "unknown"));
        String blockAreaStr = args.getString("measurement.block_area", "");
        final boolean useMeasurementTimeAsRefTime = args.getBool("measurement.use_measurement_time_as_ref_time", false);
        if (useMeasurementTimeAsRefTime && !useJson) {
            throw new IllegalArgumentException("Using measurement time as reference time only works with json files");
        }

        GraphHopper hopper = new GraphHopperOSM() {
            @Override
            protected void prepareCH(boolean closeEarly) {
                StopWatch sw = new StopWatch().start();
                super.prepareCH(closeEarly);
                // note that we measure the total time of all (possibly edge&node) CH preparations
                put(Parameters.CH.PREPARE + "time", sw.stop().getMillis());
                int edges = getGraphHopperStorage().getEdges();
                if (!getCHPreparationHandler().getNodeBasedCHConfigs().isEmpty()) {
                    CHConfig chConfig = getCHPreparationHandler().getNodeBasedCHConfigs().get(0);
                    int edgesAndShortcuts = getGraphHopperStorage().getCHGraph(chConfig.getName()).getEdges();
                    put(Parameters.CH.PREPARE + "node.shortcuts", edgesAndShortcuts - edges);
                    put(Parameters.CH.PREPARE + "node.time", getCHPreparationHandler().getPreparation(chConfig).getTotalPrepareTime());
                }
                if (!getCHPreparationHandler().getEdgeBasedCHConfigs().isEmpty()) {
                    CHConfig chConfig = getCHPreparationHandler().getEdgeBasedCHConfigs().get(0);
                    int edgesAndShortcuts = getGraphHopperStorage().getCHGraph(chConfig.getName()).getEdges();
                    put(Parameters.CH.PREPARE + "edge.shortcuts", edgesAndShortcuts - edges);
                    put(Parameters.CH.PREPARE + "edge.time", getCHPreparationHandler().getPreparation(chConfig).getTotalPrepareTime());
                }
            }

            @Override
            protected void loadOrPrepareLM(boolean closeEarly) {
                super.loadOrPrepareLM(closeEarly);
                for (PrepareLandmarks plm : getLMPreparationHandler().getPreparations()) {
                    put(Landmark.PREPARE + "time", plm.getTotalPrepareTime());
                }
            }

            @Override
            protected void cleanUp() {
                StopWatch sw = new StopWatch().start();
                super.cleanUp();
                put("graph.subnetwork_removal_time_ms", sw.stop().getMillis());
            }

            @Override
            protected DataReader importData() throws IOException {
                StopWatch sw = new StopWatch().start();
                DataReader dr = super.importData();
                sw.stop();
                put("graph.import_time", sw.getSeconds());
                put("graph.import_time_ms", sw.getMillis());
                return dr;
            }
        };

        hopper.init(createConfigFromArgs(args)).
                // use server to allow path simplification
                        forServer();
        if (cleanGraph) {
            hopper.clean();
        }

        hopper.getRouterConfig().setCHDisablingAllowed(true);
        hopper.getRouterConfig().setLMDisablingAllowed(true);
        hopper.importOrLoad();

        GraphHopperStorage g = hopper.getGraphHopperStorage();
        EncodingManager encodingManager = hopper.getEncodingManager();
        if (encodingManager.fetchEdgeEncoders().size() != 1) {
            throw new IllegalArgumentException("There has to be exactly one encoder for each measurement");
        }
        FlagEncoder encoder = encodingManager.fetchEdgeEncoders().get(0);
        final String vehicleStr = encoder.toString();

        StopWatch sw = new StopWatch().start();
        try {
            maxNode = g.getNodes();
            // restricting the maximum snap distance is meant to prevent that it is overly likely that we draw query
            // points from the 'dead' parts of the map (within the bounding box, but far away from the road network)
            double maxSnapDistance = args.getDouble("measurement.max_snap_distance", 500);
            generateRandomButValidPoints(hopper, preCalculatedPoints, maxSnapDistance, new Random(seed));
            final boolean runSlow = args.getBool("measurement.run_slow_routing", true);
            GHBitSet allowedEdges = printGraphDetails(g, vehicleStr);
            printMiscUnitPerfTests(g, encoder, count * 100, allowedEdges);
            printLocationIndexQuery(g, hopper.getLocationIndex(), count);

            if (runSlow) {
                boolean isCH = false;
                boolean isLM = false;
                printTimeOfRouteQuery(hopper, new QuerySettings("routing", count / 20, isCH, isLM).
                        withInstructions());
                if (encoder.supportsTurnCosts())
                    printTimeOfRouteQuery(hopper, new QuerySettings("routing_edge", count / 20, isCH, isLM).
                            withInstructions().edgeBased());
                if (!blockAreaStr.isEmpty())
                    printTimeOfRouteQuery(hopper, new QuerySettings("routing_block_area", count / 20, isCH, isLM).
                            withInstructions().blockArea(blockAreaStr));
            }

            if (hopper.getLMPreparationHandler().isEnabled()) {
                gcAndWait();
                boolean isCH = false;
                boolean isLM = true;
                Helper.parseList(args.getString("measurement.lm.active_counts", "[4,8,12,16]")).stream()
                        .mapToInt(Integer::parseInt).forEach(activeLMCount -> {
                    printTimeOfRouteQuery(hopper, new QuerySettings("routingLM" + activeLMCount, count / 4, isCH, isLM).
                            withInstructions().activeLandmarks(activeLMCount));
                    if (args.getBool("measurement.lm.edge_based", encoder.supportsTurnCosts())) {
                        printTimeOfRouteQuery(hopper, new QuerySettings("routingLM" + activeLMCount + "_edge", count / 4, isCH, isLM).
                                withInstructions().activeLandmarks(activeLMCount).edgeBased());
                    }
                });

                final int activeLMCount = 8;
                if (!blockAreaStr.isEmpty())
                    printTimeOfRouteQuery(hopper, new QuerySettings("routingLM" + activeLMCount + "_block_area", count / 4, isCH, isLM).
                            withInstructions().activeLandmarks(activeLMCount).blockArea(blockAreaStr));
            }

            if (hopper.getCHPreparationHandler().isEnabled()) {
                boolean isCH = true;
                boolean isLM = false;
//                compareCHWithAndWithoutSOD(hopper, count/5);
                gcAndWait();
                if (!hopper.getCHPreparationHandler().getNodeBasedCHConfigs().isEmpty()) {
                    CHConfig chConfig = hopper.getCHPreparationHandler().getNodeBasedCHConfigs().get(0);
                    CHGraph lg = g.getCHGraph(chConfig.getName());
                    fillAllowedEdges(lg.getAllEdges(), allowedEdges);
                    printMiscUnitPerfTestsCH(lg, encoder, count * 100, allowedEdges);
                    gcAndWait();
                    printTimeOfRouteQuery(hopper, new QuerySettings("routingCH", count, isCH, isLM).
                            withInstructions().sod());
                    printTimeOfRouteQuery(hopper, new QuerySettings("routingCH_alt", count / 10, isCH, isLM).
                            withInstructions().sod().alternative());
                    printTimeOfRouteQuery(hopper, new QuerySettings("routingCH_with_hints", count, isCH, isLM).
                            withInstructions().sod().withPointHints());
                    printTimeOfRouteQuery(hopper, new QuerySettings("routingCH_no_sod", count, isCH, isLM).
                            withInstructions());
                    printTimeOfRouteQuery(hopper, new QuerySettings("routingCH_no_instr", count, isCH, isLM).
                            sod());
                    printTimeOfRouteQuery(hopper, new QuerySettings("routingCH_full", count, isCH, isLM).
                            withInstructions().withPointHints().sod().simplify().pathDetails());
                    // for some strange (jvm optimizations) reason adding these measurements reduced the measured time for routingCH_full... see #2056
                    printTimeOfRouteQuery(hopper, new QuerySettings("routingCH_via_100", count / 100, isCH, isLM).
                            withPoints(100).sod());
                    printTimeOfRouteQuery(hopper, new QuerySettings("routingCH_via_100_full", count / 100, isCH, isLM).
                            withPoints(100).sod().withInstructions().simplify().pathDetails());
                }
                if (!hopper.getCHPreparationHandler().getEdgeBasedCHConfigs().isEmpty()) {
                    printTimeOfRouteQuery(hopper, new QuerySettings("routingCH_edge", count, isCH, isLM).
                            edgeBased().withInstructions());
                    printTimeOfRouteQuery(hopper, new QuerySettings("routingCH_edge_alt", count / 10, isCH, isLM).
                            edgeBased().withInstructions().alternative());
                    printTimeOfRouteQuery(hopper, new QuerySettings("routingCH_edge_no_instr", count, isCH, isLM).
                            edgeBased());
                    printTimeOfRouteQuery(hopper, new QuerySettings("routingCH_edge_full", count, isCH, isLM).
                            edgeBased().withInstructions().withPointHints().simplify().pathDetails());
                    // for some strange (jvm optimizations) reason adding these measurements reduced the measured time for routingCH_edge_full... see #2056
                    printTimeOfRouteQuery(hopper, new QuerySettings("routingCH_edge_via_100", count / 100, isCH, isLM).
                            withPoints(100).edgeBased().sod());
                    printTimeOfRouteQuery(hopper, new QuerySettings("routingCH_edge_via_100_full", count / 100, isCH, isLM).
                            withPoints(100).edgeBased().sod().withInstructions().simplify().pathDetails());
                }
            }
            if (!isEmpty(countryBordersDirectory)) {
                printSpatialRuleLookupTest(countryBordersDirectory, count * 100);
            }

        } catch (Exception ex) {
            logger.error("Problem while measuring " + graphLocation, ex);
            if (stopOnError)
                System.exit(1);
            put("error", ex.toString());
        } finally {
            put("gh.gitinfo", Constants.GIT_INFO != null ? Constants.GIT_INFO.toString() : "unknown");
            put("measurement.count", count);
            put("measurement.precalculated_points", preCalculatedPoints);
            put("measurement.seed", seed);
            put("measurement.time", sw.stop().getMillis());
            gcAndWait();
            put("measurement.totalMB", getTotalMB());
            put("measurement.usedMB", getUsedMB());

            if (!isEmpty(summaryLocation)) {
                writeSummary(summaryLocation, propLocation);
            }
            if (useJson) {
                storeJson(propLocation, useMeasurementTimeAsRefTime);
            } else {
                storeProperties(propLocation);
            }
        }
    }

    private GraphHopperConfig createConfigFromArgs(PMap args) {
        GraphHopperConfig ghConfig = new GraphHopperConfig(args);
        String encodingManagerString = args.getString("graph.flag_encoders", "car");
        List<FlagEncoder> tmpEncoders = EncodingManager.create(encodingManagerString).fetchEdgeEncoders();
        if (tmpEncoders.size() != 1) {
            logger.warn("You configured multiple encoders, only the first one is used for the measurements");
        }
        vehicle = tmpEncoders.get(0).toString();
        boolean turnCosts = tmpEncoders.get(0).supportsTurnCosts();
        String weighting = args.getString("measurement.weighting", "fastest");
        boolean useCHEdge = args.getBool("measurement.ch.edge", true);
        boolean useCHNode = args.getBool("measurement.ch.node", true);
        boolean useLM = args.getBool("measurement.lm", true);
        String customModelFile = args.getString("measurement.custom_model_file", "");
        List<Profile> profiles = new ArrayList<>();
        if (!customModelFile.isEmpty()) {
            if (!weighting.equals(CustomWeighting.NAME))
                throw new IllegalArgumentException("To make use of a custom model you need to set measurement.weighting to 'custom'");
            // use custom profile(s) as specified in the given custom model file
            CustomModel customModel = loadCustomModel(customModelFile);
            profiles.add(new CustomProfile("profile_no_tc").setCustomModel(customModel).setVehicle(vehicle).setTurnCosts(false));
            if (turnCosts)
                profiles.add(new CustomProfile("profile_tc").setCustomModel(customModel).setVehicle(vehicle).setTurnCosts(true));
        } else {
            // use standard profiles
            profiles.add(new Profile("profile_no_tc").setVehicle(vehicle).setWeighting(weighting).setTurnCosts(false));
            if (turnCosts)
                profiles.add(new Profile("profile_tc").setVehicle(vehicle).setWeighting(weighting).setTurnCosts(true));
        }
        ghConfig.setProfiles(profiles);

        List<CHProfile> chProfiles = new ArrayList<>();
        if (useCHNode)
            chProfiles.add(new CHProfile("profile_no_tc"));
        if (useCHEdge)
            chProfiles.add(new CHProfile("profile_tc"));
        ghConfig.setCHProfiles(chProfiles);
        List<LMProfile> lmProfiles = new ArrayList<>();
        if (useLM) {
            lmProfiles.add(new LMProfile("profile_no_tc"));
            if (turnCosts)
                // no need for a second LM preparation, we can do cross queries here
                lmProfiles.add(new LMProfile("profile_tc").setPreparationProfile("profile_no_tc"));
        }
        ghConfig.setLMProfiles(lmProfiles);
        return ghConfig;
    }

    private static class QuerySettings {
        private final String prefix;
        private final int count;
        final boolean ch, lm;
        int activeLandmarks = -1;
        boolean withInstructions, withPointHints, sod, edgeBased, simplify, pathDetails, alternative;
        String blockArea;
        int points = 2;

        QuerySettings(String prefix, int count, boolean isCH, boolean isLM) {
            this.prefix = prefix;
            this.count = count;
            this.ch = isCH;
            this.lm = isLM;
        }

        QuerySettings withInstructions() {
            this.withInstructions = true;
            return this;
        }

        QuerySettings withPoints(int points) {
            this.points = points;
            return this;
        }

        QuerySettings withPointHints() {
            this.withPointHints = true;
            return this;
        }

        QuerySettings sod() {
            sod = true;
            return this;
        }

        QuerySettings activeLandmarks(int alm) {
            this.activeLandmarks = alm;
            return this;
        }

        QuerySettings edgeBased() {
            this.edgeBased = true;
            return this;
        }

        QuerySettings simplify() {
            this.simplify = true;
            return this;
        }

        QuerySettings pathDetails() {
            this.pathDetails = true;
            return this;
        }

        QuerySettings alternative() {
            alternative = true;
            return this;
        }

        QuerySettings blockArea(String str) {
            blockArea = str;
            return this;
        }
    }

    void fillAllowedEdges(AllEdgesIterator iter, GHBitSet bs) {
        bs.clear();
        while (iter.next()) {
            bs.add(iter.getEdge());
        }
    }

    private GHBitSet printGraphDetails(GraphHopperStorage g, String vehicleStr) {
        // graph size (edge, node and storage size)
        put("graph.nodes", g.getNodes());
        put("graph.edges", g.getAllEdges().length());
        put("graph.size_in_MB", g.getCapacity() / MB);
        put("graph.encoder", vehicleStr);

        AllEdgesIterator iter = g.getAllEdges();
        final int maxEdgesId = g.getAllEdges().length();
        final GHBitSet allowedEdges = new GHBitSetImpl(maxEdgesId);
        fillAllowedEdges(iter, allowedEdges);
        put("graph.valid_edges", allowedEdges.getCardinality());
        return allowedEdges;
    }

    private void printLocationIndexQuery(Graph g, final LocationIndex idx, int count) {
        count *= 2;
        final BBox bbox = g.getBounds();
        final double latDelta = bbox.maxLat - bbox.minLat;
        final double lonDelta = bbox.maxLon - bbox.minLon;
        final Random rand = new Random(seed);
        MiniPerfTest miniPerf = new MiniPerfTest() {
            @Override
            public int doCalc(boolean warmup, int run) {
                double lat = rand.nextDouble() * latDelta + bbox.minLat;
                double lon = rand.nextDouble() * lonDelta + bbox.minLon;
                int val = idx.findClosest(lat, lon, EdgeFilter.ALL_EDGES).getClosestNode();
//                if (!warmup && val >= 0)
//                    list.add(val);

                return val;
            }
        }.setIterations(count).start();

        print("location_index", miniPerf);
    }

    private void printMiscUnitPerfTests(final Graph graph, final FlagEncoder encoder, int count, final GHBitSet allowedEdges) {
        final Random rand = new Random(seed);

        EdgeFilter outFilter = DefaultEdgeFilter.outEdges(encoder);
        final EdgeExplorer outExplorer = graph.createEdgeExplorer(outFilter);
        MiniPerfTest miniPerf = new MiniPerfTest() {
            @Override
            public int doCalc(boolean warmup, int run) {
                int nodeId = rand.nextInt(maxNode);
                return GHUtility.count(outExplorer.setBaseNode(nodeId));
            }
        }.setIterations(count).start();
        print("unit_tests.out_edge_state_next", miniPerf);

        final EdgeExplorer allExplorer = graph.createEdgeExplorer();
        miniPerf = new MiniPerfTest() {
            @Override
            public int doCalc(boolean warmup, int run) {
                int nodeId = rand.nextInt(maxNode);
                return GHUtility.count(allExplorer.setBaseNode(nodeId));
            }
        }.setIterations(count).start();
        print("unit_tests.all_edge_state_next", miniPerf);

        final int maxEdgesId = graph.getAllEdges().length();
        miniPerf = new MiniPerfTest() {
            @Override
            public int doCalc(boolean warmup, int run) {
                while (true) {
                    int edgeId = rand.nextInt(maxEdgesId);
                    if (allowedEdges.contains(edgeId))
                        return graph.getEdgeIteratorState(edgeId, Integer.MIN_VALUE).getEdge();
                }
            }
        }.setIterations(count).start();
        print("unit_tests.get_edge_state", miniPerf);
    }

    private void printMiscUnitPerfTestsCH(final CHGraph lg, final FlagEncoder encoder, int count, final GHBitSet allowedEdges) {
        final Random rand = new Random(seed);
        final CHEdgeExplorer chExplorer = lg.createEdgeExplorer();
        MiniPerfTest miniPerf = new MiniPerfTest() {
            @Override
            public int doCalc(boolean warmup, int run) {
                int nodeId = rand.nextInt(maxNode);
                CHEdgeIterator iter = chExplorer.setBaseNode(nodeId);
                while (iter.next()) {
                    if (iter.isShortcut())
                        nodeId += (int) iter.getWeight();
                }
                return nodeId;
            }
        }.setIterations(count).start();
        print("unit_testsCH.get_weight", miniPerf);

        EdgeFilter outFilter = DefaultEdgeFilter.outEdges(encoder);
        final CHEdgeExplorer outExplorer = lg.createEdgeExplorer(outFilter);
        miniPerf = new MiniPerfTest() {
            @Override
            public int doCalc(boolean warmup, int run) {
                int nodeId = rand.nextInt(maxNode);
                return GHUtility.count(outExplorer.setBaseNode(nodeId));
            }
        }.setIterations(count).start();
        print("unit_testsCH.out_edge_state_next", miniPerf);

        final CHEdgeExplorer allExplorer = lg.createEdgeExplorer();
        miniPerf = new MiniPerfTest() {
            @Override
            public int doCalc(boolean warmup, int run) {
                int nodeId = rand.nextInt(maxNode);
                return GHUtility.count(allExplorer.setBaseNode(nodeId));
            }
        }.setIterations(count).start();
        print("unit_testsCH.all_edge_state_next", miniPerf);

        final int maxEdgesId = lg.getAllEdges().length();
        miniPerf = new MiniPerfTest() {
            @Override
            public int doCalc(boolean warmup, int run) {
                while (true) {
                    int edgeId = rand.nextInt(maxEdgesId);
                    if (allowedEdges.contains(edgeId))
                        return lg.getEdgeIteratorState(edgeId, Integer.MIN_VALUE).getEdge();
                }
            }
        }.setIterations(count).start();
        print("unit_testsCH.get_edge_state", miniPerf);

        RoutingCHGraphImpl routingCHGraph = new RoutingCHGraphImpl(lg);
        final RoutingCHEdgeExplorer chOutEdgeExplorer = routingCHGraph.createOutEdgeExplorer();
        miniPerf = new MiniPerfTest() {
            @Override
            public int doCalc(boolean warmup, int run) {
                int nodeId = rand.nextInt(maxNode);
                RoutingCHEdgeIterator iter = chOutEdgeExplorer.setBaseNode(nodeId);
                while (iter.next()) {
                    nodeId += iter.getAdjNode();
                }
                return nodeId;
            }
        }.setIterations(count).start();
        print("unit_testsCH.out_edge_next", miniPerf);

        miniPerf = new MiniPerfTest() {
            @Override
            public int doCalc(boolean warmup, int run) {
                int nodeId = rand.nextInt(maxNode);
                RoutingCHEdgeIterator iter = chOutEdgeExplorer.setBaseNode(nodeId);
                while (iter.next()) {
                    nodeId += iter.getWeight(false);
                }
                return nodeId;
            }
        }.setIterations(count).start();
        print("unit_testsCH.out_edge_get_weight", miniPerf);
    }

    private void printSpatialRuleLookupTest(String countryBordersDirectory, int count) {
        ObjectMapper objectMapper = new ObjectMapper();
        objectMapper.registerModule(new JtsModule());
        objectMapper.setSerializationInclusion(JsonInclude.Include.NON_NULL);

        List<JsonFeatureCollection> jsonFeatureCollections = new ArrayList<>();
        try (DirectoryStream<Path> stream = Files.newDirectoryStream(Paths.get(countryBordersDirectory), "*.{geojson,json}")) {
            for (Path borderFile : stream) {
                try (BufferedReader reader = Files.newBufferedReader(borderFile, StandardCharsets.UTF_8)) {
                    JsonFeatureCollection jsonFeatureCollection = objectMapper.readValue(reader, JsonFeatureCollection.class);
                    jsonFeatureCollections.add(jsonFeatureCollection);
                }
            }
        } catch (IOException e) {
            logger.error("Failed to load borders.", e);
            return;
        }

        SpatialRuleFactory rulePerCountryFactory = (id, borders) -> new AbstractSpatialRule(borders) {
            @Override
            public String getId() {
                return id;
            }
        };

        final SpatialRuleLookup spatialRuleLookup = SpatialRuleLookupBuilder.buildIndex(jsonFeatureCollections, "ISO_A3", rulePerCountryFactory);

        // generate random points in central Europe
        final List<GHPoint> randomPoints = new ArrayList<>(count);
        for (int i = 0; i < count; i++) {
            double lat = 46d + Math.random() * 7d;
            double lon = 6d + Math.random() * 21d;
            randomPoints.add(new GHPoint(lat, lon));
        }

        MiniPerfTest lookupPerfTest = new MiniPerfTest() {
            @Override
            public int doCalc(boolean warmup, int run) {
                GHPoint point = randomPoints.get(run);
                return spatialRuleLookup.lookupRules(point.lat, point.lon).getRules().size();
            }
        }.setIterations(count).start();

        print("spatialrulelookup", lookupPerfTest);
    }

    private void printTimeOfRouteQuery(final GraphHopper hopper, final QuerySettings querySettings) {
        final AtomicLong maxDistance = new AtomicLong(0);
        final AtomicLong minDistance = new AtomicLong(Long.MAX_VALUE);
        final AtomicLong distSum = new AtomicLong(0);
        final AtomicLong airDistSum = new AtomicLong(0);
        final AtomicLong altCount = new AtomicLong(0);
        final AtomicInteger failedCount = new AtomicInteger(0);
        final DistanceCalc distCalc = new DistanceCalcEarth();

        final AtomicLong visitedNodesSum = new AtomicLong(0);
        final AtomicLong maxVisitedNodes = new AtomicLong(0);
//        final AtomicLong extractTimeSum = new AtomicLong(0);
//        final AtomicLong calcPointsTimeSum = new AtomicLong(0);
//        final AtomicLong calcDistTimeSum = new AtomicLong(0);
//        final AtomicLong tmpDist = new AtomicLong(0);
        final Random rand = new Random(seed);

        MiniPerfTest miniPerf = new MiniPerfTest() {
            @Override
            public int doCalc(boolean warmup, int run) {
                GHRequest req = new GHRequest(querySettings.points);
                IntArrayList nodes = new IntArrayList(querySettings.points);
<<<<<<< HEAD
                List<PointWithHint> points = getRandomPoints(hopper, rand, querySettings.points, querySettings.blockArea);
                req.setPoints(points.stream().map(p -> p.point).collect(toList()));
                if (querySettings.withPointHints)
                    req.setPointHints(points.stream().map(p -> p.hint).collect(toList()));
                if (querySettings.blockArea != null)
                    req.getHints().putObject(BLOCK_AREA, querySettings.blockArea);
=======
                // we try a few times to find points that do not lie within our blocked area
                for (int i = 0; i < 5; i++) {
                    nodes.clear();
                    List<GHPoint> points = new ArrayList<>();
                    List<String> pointHints = new ArrayList<>();
                    int tries = 0;
                    while (nodes.size() < querySettings.points) {
                        int node = rand.nextInt(maxNode);
                        if (++tries > g.getNodes())
                            throw new RuntimeException("Could not find accessible points");
                        if (GHUtility.count(edgeExplorer.setBaseNode(node)) == 0)
                            // this node is not accessible via any roads, probably was removed during subnetwork removal
                            // -> discard
                            continue;
                        nodes.add(node);
                        points.add(new GHPoint(na.getLatitude(node), na.getLongitude(node)));
                        if (querySettings.withPointHints) {
                            EdgeIterator iter = edgeExplorer.setBaseNode(node);
                            pointHints.add(iter.next() ? iter.getName() : "");
                        }
                    }
                    req.setPoints(points);
                    req.setPointHints(pointHints);
                    if (querySettings.blockArea == null)
                        break;
                    try {
                        req.getHints().putObject(BLOCK_AREA, querySettings.blockArea);
                        GraphEdgeIdFinder.createBlockArea(hopper.getGraphHopperStorage(), hopper.getLocationIndex(), req.getPoints(), req.getHints(), edgeFilter);
                        break;
                    } catch (IllegalArgumentException ex) {
                        if (i >= 4)
                            throw new RuntimeException("Give up after 5 tries. Cannot find points outside of the block_area "
                                    + querySettings.blockArea + " - too big block_area or map too small? Request:" + req);
                    }
                }
>>>>>>> 63369b74
                req.setProfile(querySettings.edgeBased ? "profile_tc" : "profile_no_tc");
                req.setSnapPreventions(Arrays.asList("ferry"));
                req.getHints().
                        putObject(CH.DISABLE, !querySettings.ch).
                        putObject("stall_on_demand", querySettings.sod).
                        putObject(Landmark.DISABLE, !querySettings.lm).
                        putObject(Landmark.ACTIVE_COUNT, querySettings.activeLandmarks).
                        putObject("instructions", querySettings.withInstructions);

                if (querySettings.alternative)
                    req.setAlgorithm(ALT_ROUTE);

                if (querySettings.pathDetails)
                    req.setPathDetails(Arrays.asList(Parameters.Details.AVERAGE_SPEED, Parameters.Details.EDGE_ID, Parameters.Details.STREET_NAME));

                if (!querySettings.simplify)
                    req.getHints().putObject(Parameters.Routing.WAY_POINT_MAX_DISTANCE, 0);

                GHResponse rsp;
                try {
                    long s = System.nanoTime();
                    rsp = hopper.route(req);
                    long timeNs = System.nanoTime() - s;
                    double timeS = timeNs / 1_000_000_000.0;
                    if (timeS > 50) {
                        System.out.println("REQUEST TOOK MORE THAN 10s! " + req + ", took: " + timeS + "s");
                    }
                } catch (Exception ex) {
                    // 'not found' can happen if import creates more than one subnetwork
                    throw new RuntimeException("Error while calculating route! nodes: " + nodes + ", request:" + req, ex);
                }

                if (rsp.hasErrors()) {
                    if (!warmup)
                        failedCount.incrementAndGet();

                    if (rsp.getErrors().get(0).getMessage() == null)
                        rsp.getErrors().get(0).printStackTrace();
                    else if (!toLowerCase(rsp.getErrors().get(0).getMessage()).contains("not found")) {
                        if (stopOnError)
                            throw new RuntimeException("errors should NOT happen in Measurement! " + req + " => " + rsp.getErrors());
                        else
                            logger.error("errors should NOT happen in Measurement! " + req + " => " + rsp.getErrors());
                    }
                    return 0;
                }

                ResponsePath responsePath = rsp.getBest();
                if (!warmup) {
                    long visitedNodes = rsp.getHints().getLong("visited_nodes.sum", 0);
                    visitedNodesSum.addAndGet(visitedNodes);
                    if (visitedNodes > maxVisitedNodes.get()) {
                        maxVisitedNodes.set(visitedNodes);
                    }

                    long dist = (long) responsePath.getDistance();
                    distSum.addAndGet(dist);

                    GHPoint prev = req.getPoints().get(0);
                    for (GHPoint point : req.getPoints()) {
                        airDistSum.addAndGet((long) distCalc.calcDist(prev.getLat(), prev.getLon(), point.getLat(), point.getLon()));
                        prev = point;
                    }

                    if (dist > maxDistance.get())
                        maxDistance.set(dist);

                    if (dist < minDistance.get())
                        minDistance.set(dist);

                    if (querySettings.alternative)
                        altCount.addAndGet(rsp.getAll().size());
                }

                return responsePath.getPoints().getSize();
            }
        }.setIterations(querySettings.count).start();

        int count = querySettings.count - failedCount.get();
        if (count == 0)
            throw new RuntimeException("All requests failed, something must be wrong: " + failedCount.get());

        // if using non-bidirectional algorithm make sure you exclude CH routing
        String algoStr = (querySettings.ch && !querySettings.edgeBased) ? Algorithms.DIJKSTRA_BI : Algorithms.ASTAR_BI;
        if (querySettings.ch && !querySettings.sod) {
            algoStr += "_no_sod";
        }
        String prefix = querySettings.prefix;
        put(prefix + ".guessed_algorithm", algoStr);
        put(prefix + ".failed_count", failedCount.get());
        put(prefix + ".distance_min", minDistance.get());
        float meanDist = (float) distSum.get() / count;
        put(prefix + ".distance_mean", meanDist);
        float airDistMean = (float) airDistSum.get() / count;
        put(prefix + ".air_distance_mean", airDistMean);
        long distMax = maxDistance.get();
        put(prefix + ".distance_max", distMax);
        put(prefix + ".visited_nodes_mean", (float) visitedNodesSum.get() / count);
        put(prefix + ".visited_nodes_max", (float) maxVisitedNodes.get());
        put(prefix + ".alternative_rate", (float) altCount.get() / count);
        print(prefix, miniPerf);
        miniPerf.printHistogram();
        System.out.println("mean dist: " + meanDist);
        System.out.println("mean air dist: " + airDistMean);
        System.out.println("max dist: " + distMax);
    }

    private void generateRandomButValidPoints(GraphHopper hopper, int numPoints, double maxSnapDistance, Random rnd) {
        // create random but valid points to be used later (better than obtaining them during the measurement)
        StopWatch sw = new StopWatch().start();
        int numTries = 100 * numPoints;
        int numAttempts = 0;
        final EdgeFilter edgeFilter = DefaultEdgeFilter.allEdges(hopper.getEncodingManager().getEncoder(vehicle));
        EncodingManager lookup = hopper.getEncodingManager();
        final EnumEncodedValue<RoadClass> roadClassEnc = lookup.getEnumEncodedValue(RoadClass.KEY, RoadClass.class);
        final EnumEncodedValue<RoadEnvironment> roadEnvEnc = lookup.getEnumEncodedValue(RoadEnvironment.KEY, RoadEnvironment.class);
        SnapPreventionEdgeFilter snapFilter = new SnapPreventionEdgeFilter(edgeFilter, roadClassEnc, roadEnvEnc,
                Arrays.asList("ferry"));
        GraphHopperStorage graph = hopper.getGraphHopperStorage();
        final EdgeExplorer edgeExplorer = graph.createEdgeExplorer(snapFilter);
        BBox bBox = graph.getBounds();

        randomPoints = new ArrayList<>(numPoints);
        while (randomPoints.size() < numPoints) {
            numAttempts++;
            double lat = bBox.minLat + rnd.nextDouble() * (bBox.maxLat - bBox.minLat);
            double lon = bBox.minLon + rnd.nextDouble() * (bBox.maxLon - bBox.minLon);
            QueryResult qr = hopper.getLocationIndex().findClosest(lat, lon, snapFilter);
            if (qr.isValid() && DistancePlaneProjection.DIST_PLANE.calcDist(
                    qr.getSnappedPoint().getLat(), qr.getSnappedPoint().getLon(),
                    qr.getQueryPoint().getLat(), qr.getQueryPoint().getLon()) < maxSnapDistance) {
                EdgeIterator iter = edgeExplorer.setBaseNode(qr.getClosestNode());
                String hint = iter.next() ? iter.getName() : "";
                randomPoints.add(new PointWithHint(new GHPoint(lat, lon), hint));
            }
            if (numAttempts > numTries) {
                throw new IllegalStateException("Could not find " + numPoints + " valid points after " + numTries + " tries.");
            }
        }
        logger.info("Creating " + numPoints + " random points took: " + sw.stop().getMillis() + "ms");
    }

    private List<PointWithHint> getRandomPoints(GraphHopper hopper, Random rnd, int numPoints, String blockAreaStr) {
        final EdgeFilter edgeFilter = DefaultEdgeFilter.allEdges(hopper.getEncodingManager().getEncoder(vehicle));
        GraphEdgeIdFinder.BlockArea blockArea = blockAreaStr == null ? null :
                new GraphEdgeIdFinder(hopper.getGraphHopperStorage(), hopper.getLocationIndex()).
                        parseBlockArea(blockAreaStr, edgeFilter, 1000 * 1000);
        List<PointWithHint> points = new ArrayList<>(numPoints);
        int tries = 0;
        while (points.size() < numPoints) {
            if (tries > numPoints * 100)
                throw new RuntimeException("Took too many tries to find points outside of blocked area.");
            tries++;
            int index = rnd.nextInt(randomPoints.size());
            PointWithHint p = randomPoints.get(index);
            if (blockArea != null && blockArea.contains(p.point))
                continue;
            points.add(p);
        }
        if (points.size() != numPoints) {
            throw new IllegalStateException("List should have " + numPoints + " points");
        }
        return points;
    }

    void print(String prefix, MiniPerfTest perf) {
        logger.info(prefix + ": " + perf.getReport());
        put(prefix + ".sum", perf.getSum());
        put(prefix + ".min", perf.getMin());
        put(prefix + ".mean", perf.getMean());
        put(prefix + ".max", perf.getMax());
    }

    void put(String key, Object val) {
        properties.put(key, val);
    }

    private void storeJson(String jsonLocation, boolean useMeasurementTimeAsRefTime) {
        logger.info("storing measurement json in " + jsonLocation);
        Map<String, String> gitInfoMap = new HashMap<>();
        // add git info if available
        if (Constants.GIT_INFO != null) {
            properties.remove("gh.gitinfo");
            gitInfoMap.put("commitHash", Constants.GIT_INFO.getCommitHash());
            gitInfoMap.put("commitMessage", Constants.GIT_INFO.getCommitMessage());
            gitInfoMap.put("commitTime", Constants.GIT_INFO.getCommitTime());
            gitInfoMap.put("branch", Constants.GIT_INFO.getBranch());
            gitInfoMap.put("dirty", String.valueOf(Constants.GIT_INFO.isDirty()));
        }
        Map<String, Object> result = new HashMap<>();
        // add measurement time, use same format as git commit time
        String measurementTime = new SimpleDateFormat("yyy-MM-dd'T'HH:mm:ssZ").format(new Date());
        result.put("measurementTime", measurementTime);
        // set ref time, this is either the git commit time or the measurement time
        if (Constants.GIT_INFO != null && !useMeasurementTimeAsRefTime) {
            result.put("refTime", Constants.GIT_INFO.getCommitTime());
        } else {
            result.put("refTime", measurementTime);
        }
        result.put("periodicBuild", useMeasurementTimeAsRefTime);
        result.put("gitinfo", gitInfoMap);
        result.put("metrics", properties);
        try {
            File file = new File(jsonLocation);
            new ObjectMapper()
                    .writerWithDefaultPrettyPrinter()
                    .writeValue(file, result);
        } catch (IOException e) {
            logger.error("Problem while storing json in: " + jsonLocation, e);
        }
    }

    private CustomModel loadCustomModel(String customModelLocation) {
        ObjectMapper yamlOM = Jackson.initObjectMapper(new ObjectMapper(new YAMLFactory()));
        try {
            return yamlOM.readValue(new File(customModelLocation), CustomModel.class);
        } catch (Exception e) {
            throw new RuntimeException("Cannot load custom_model from " + customModelLocation, e);
        }
    }

    private void storeProperties(String propLocation) {
        logger.info("storing measurement properties in " + propLocation);
        try (FileWriter fileWriter = new FileWriter(propLocation)) {
            String comment = "measurement finish, " + new Date().toString() + ", " + Constants.BUILD_DATE;
            fileWriter.append("#" + comment + "\n");
            for (Entry<String, Object> e : properties.entrySet()) {
                fileWriter.append(e.getKey());
                fileWriter.append("=");
                fileWriter.append(e.getValue().toString());
                fileWriter.append("\n");
            }
            fileWriter.flush();
        } catch (IOException e) {
            logger.error("Problem while storing properties in: " + propLocation, e);
        }
    }

    /**
     * Writes a selection of measurement results to a single line in
     * a file. Each run of the measurement class will append a new line.
     */
    private void writeSummary(String summaryLocation, String propLocation) {
        logger.info("writing summary to " + summaryLocation);
        // choose properties that should be in summary here
        String[] properties = {
                "graph.nodes",
                "graph.edges",
                "graph.import_time",
                CH.PREPARE + "time",
                CH.PREPARE + "node.time",
                CH.PREPARE + "edge.time",
                CH.PREPARE + "node.shortcuts",
                CH.PREPARE + "edge.shortcuts",
                Landmark.PREPARE + "time",
                "routing.distance_mean",
                "routing.mean",
                "routing.visited_nodes_mean",
                "routingCH.distance_mean",
                "routingCH.mean",
                "routingCH.visited_nodes_mean",
                "routingCH_no_instr.mean",
                "routingCH_full.mean",
                "routingCH_edge.distance_mean",
                "routingCH_edge.mean",
                "routingCH_edge.visited_nodes_mean",
                "routingCH_edge_no_instr.mean",
                "routingCH_edge_full.mean",
                "routingLM8.distance_mean",
                "routingLM8.mean",
                "routingLM8.visited_nodes_mean",
                "measurement.seed",
                "measurement.gitinfo",
                "measurement.timestamp"
        };
        File f = new File(summaryLocation);
        boolean writeHeader = !f.exists();
        try (FileWriter writer = new FileWriter(f, true)) {
            if (writeHeader)
                writer.write(getSummaryHeader(properties));
            writer.write(getSummaryLogLine(properties, propLocation));
        } catch (IOException e) {
            logger.error("Could not write summary to file '{}'", summaryLocation, e);
        }
    }

    private String getSummaryHeader(String[] properties) {
        StringBuilder sb = new StringBuilder("#");
        for (String p : properties) {
            String columnName = String.format("%" + getSummaryColumnWidth(p) + "s, ", p);
            sb.append(columnName);
        }
        sb.append("propertyFile");
        sb.append('\n');
        return sb.toString();
    }

    private String getSummaryLogLine(String[] properties, String propLocation) {
        StringBuilder sb = new StringBuilder(" ");
        for (String p : properties) {
            sb.append(getFormattedProperty(p));
        }
        sb.append(propLocation);
        sb.append('\n');
        return sb.toString();
    }

    private String getFormattedProperty(String property) {
        Object resultObj = properties.get(property);
        String result = resultObj == null ? "missing" : resultObj.toString();
        // limit number of decimal places for floating point numbers
        try {
            double doubleValue = Double.parseDouble(result.trim());
            if (doubleValue != (long) doubleValue) {
                result = String.format(Locale.US, "%.2f", doubleValue);
            }
        } catch (NumberFormatException e) {
            // its not a number, never mind
        }
        return String.format(Locale.US, "%" + getSummaryColumnWidth(property) + "s, ", result);
    }

    private int getSummaryColumnWidth(String p) {
        return Math.max(10, p.length());
    }

    private static void gcAndWait() {
        long before = getTotalGcCount();
        // trigger gc
        System.gc();
        while (getTotalGcCount() == before) {
            // wait for the gc to have completed
        }
    }

    private static long getTotalGcCount() {
        long sum = 0;
        for (GarbageCollectorMXBean b : ManagementFactory.getGarbageCollectorMXBeans()) {
            long count = b.getCollectionCount();
            if (count != -1) {
                sum += count;
            }
        }
        return sum;
    }

    private static class PointWithHint {
        final GHPoint point;
        final String hint;

        public PointWithHint(GHPoint point, String hint) {
            this.point = point;
            this.hint = hint;
        }
    }
}<|MERGE_RESOLUTION|>--- conflicted
+++ resolved
@@ -669,50 +669,12 @@
             public int doCalc(boolean warmup, int run) {
                 GHRequest req = new GHRequest(querySettings.points);
                 IntArrayList nodes = new IntArrayList(querySettings.points);
-<<<<<<< HEAD
                 List<PointWithHint> points = getRandomPoints(hopper, rand, querySettings.points, querySettings.blockArea);
                 req.setPoints(points.stream().map(p -> p.point).collect(toList()));
                 if (querySettings.withPointHints)
                     req.setPointHints(points.stream().map(p -> p.hint).collect(toList()));
                 if (querySettings.blockArea != null)
                     req.getHints().putObject(BLOCK_AREA, querySettings.blockArea);
-=======
-                // we try a few times to find points that do not lie within our blocked area
-                for (int i = 0; i < 5; i++) {
-                    nodes.clear();
-                    List<GHPoint> points = new ArrayList<>();
-                    List<String> pointHints = new ArrayList<>();
-                    int tries = 0;
-                    while (nodes.size() < querySettings.points) {
-                        int node = rand.nextInt(maxNode);
-                        if (++tries > g.getNodes())
-                            throw new RuntimeException("Could not find accessible points");
-                        if (GHUtility.count(edgeExplorer.setBaseNode(node)) == 0)
-                            // this node is not accessible via any roads, probably was removed during subnetwork removal
-                            // -> discard
-                            continue;
-                        nodes.add(node);
-                        points.add(new GHPoint(na.getLatitude(node), na.getLongitude(node)));
-                        if (querySettings.withPointHints) {
-                            EdgeIterator iter = edgeExplorer.setBaseNode(node);
-                            pointHints.add(iter.next() ? iter.getName() : "");
-                        }
-                    }
-                    req.setPoints(points);
-                    req.setPointHints(pointHints);
-                    if (querySettings.blockArea == null)
-                        break;
-                    try {
-                        req.getHints().putObject(BLOCK_AREA, querySettings.blockArea);
-                        GraphEdgeIdFinder.createBlockArea(hopper.getGraphHopperStorage(), hopper.getLocationIndex(), req.getPoints(), req.getHints(), edgeFilter);
-                        break;
-                    } catch (IllegalArgumentException ex) {
-                        if (i >= 4)
-                            throw new RuntimeException("Give up after 5 tries. Cannot find points outside of the block_area "
-                                    + querySettings.blockArea + " - too big block_area or map too small? Request:" + req);
-                    }
-                }
->>>>>>> 63369b74
                 req.setProfile(querySettings.edgeBased ? "profile_tc" : "profile_no_tc");
                 req.setSnapPreventions(Arrays.asList("ferry"));
                 req.getHints().
