--- conflicted
+++ resolved
@@ -47,19 +47,13 @@
     @BeforeClass
     public static void init() {
         GraphHopperConfig ghConfig = new GraphHopperConfig();
-<<<<<<< HEAD
-        ghConfig.put("graph.flag_encoders", "car,foot");
-        ghConfig.put("graph.location", GRAPH_LOC);
-        ghConfig.put("gtfs.file", "files/another-sample-feed-extended-route-type.zip").
+        ghConfig.putObject("graph.flag_encoders", "car,foot");
+        ghConfig.putObject("graph.location", GRAPH_LOC);
+        ghConfig.putObject("gtfs.file", "files/another-sample-feed-extended-route-type.zip").
                 setProfiles(Arrays.asList(
                         new ProfileConfig("car").setVehicle("car").setWeighting("fastest"),
                         new ProfileConfig("foot").setVehicle("foot").setWeighting("fastest")
                 ));
-=======
-        ghConfig.putObject("graph.flag_encoders", "car,foot");
-        ghConfig.putObject("graph.location", GRAPH_LOC);
-        ghConfig.putObject("gtfs.file", "files/another-sample-feed-extended-route-type.zip");
->>>>>>> 5a01808c
         Helper.removeDir(new File(GRAPH_LOC));
         graphHopperGtfs = new GraphHopperGtfs(ghConfig);
         graphHopperGtfs.init(ghConfig);
