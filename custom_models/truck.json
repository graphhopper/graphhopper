// to use this custom model you need to set the following option in the config.yml
// graph.vehicles: roads|transportation_mode=HGV,car
// graph.encoded_values: toll,hgv,surface,max_width,max_height
<<<<<<< HEAD
=======
// profiles:
//    - name: truck
//      vehicle: roads
//      weighting: custom
//      custom_model_file: truck.json
>>>>>>> 0a89987c
{
  "distance_influence": 1,
  "speed": [
    {
      "if": "true",
      "limit_to": "car_average_speed * 0.9"
    },
    {
      "if": "true",
      "limit_to": "95"
    }
  ],
  "priority": [
    {
      "if": "car_access == false || hgv == NO || max_width < 3 || max_height < 4",
      "multiply_by": "0"
    }
  ]
}<|MERGE_RESOLUTION|>--- conflicted
+++ resolved
@@ -1,14 +1,11 @@
 // to use this custom model you need to set the following option in the config.yml
 // graph.vehicles: roads|transportation_mode=HGV,car
 // graph.encoded_values: toll,hgv,surface,max_width,max_height
-<<<<<<< HEAD
-=======
 // profiles:
 //    - name: truck
 //      vehicle: roads
 //      weighting: custom
 //      custom_model_file: truck.json
->>>>>>> 0a89987c
 {
   "distance_influence": 1,
   "speed": [
