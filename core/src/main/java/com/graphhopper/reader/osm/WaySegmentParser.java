--- conflicted
+++ resolved
@@ -203,14 +203,7 @@
                 LOGGER.info("pass2 - processed nodes: " + nf(nodeCounter) + ", accepted nodes: " + nf(acceptedNodes) +
                         ", " + Helper.getMemInfo());
 
-<<<<<<< HEAD
-            long nodeType = nodeData.addCoordinatesIfMapped(node.getId(), node.getLat(), node.getLon(), () -> {
-                double ele = elevationProvider.getEle(node);
-                return Double.isNaN(ele) ? 0 : ele;
-            });
-=======
             long nodeType = nodeData.addCoordinatesIfMapped(node.getId(), node.getLat(), node.getLon(), () -> elevationProvider.applyAsDouble(node));
->>>>>>> 70430fff
             if (nodeType == EMPTY_NODE)
                 return;
 
