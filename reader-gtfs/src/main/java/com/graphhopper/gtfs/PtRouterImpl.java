/*
 *  Licensed to GraphHopper GmbH under one or more contributor
 *  license agreements. See the NOTICE file distributed with this work for
 *  additional information regarding copyright ownership.
 *
 *  GraphHopper GmbH licenses this file to you under the Apache License,
 *  Version 2.0 (the "License"); you may not use this file except in
 *  compliance with the License. You may obtain a copy of the License at
 *
 *       http://www.apache.org/licenses/LICENSE-2.0
 *
 *  Unless required by applicable law or agreed to in writing, software
 *  distributed under the License is distributed on an "AS IS" BASIS,
 *  WITHOUT WARRANTIES OR CONDITIONS OF ANY KIND, either express or implied.
 *  See the License for the specific language governing permissions and
 *  limitations under the License.
 */

package com.graphhopper.gtfs;

import com.conveyal.gtfs.GTFSFeed;
import com.google.transit.realtime.GtfsRealtime;
import com.graphhopper.GHResponse;
import com.graphhopper.GraphHopper;
import com.graphhopper.GraphHopperConfig;
import com.graphhopper.ResponsePath;
import com.graphhopper.config.Profile;
import com.graphhopper.routing.DefaultWeightingFactory;
import com.graphhopper.routing.WeightingFactory;
import com.graphhopper.routing.ev.Subnetwork;
import com.graphhopper.routing.querygraph.QueryGraph;
import com.graphhopper.routing.querygraph.VirtualEdgeIteratorState;
import com.graphhopper.routing.util.DefaultSnapFilter;
import com.graphhopper.routing.util.EdgeFilter;
import com.graphhopper.routing.weighting.FastestWeighting;
import com.graphhopper.routing.weighting.Weighting;
import com.graphhopper.storage.Graph;
import com.graphhopper.storage.GraphHopperStorage;
import com.graphhopper.storage.index.LocationIndex;
import com.graphhopper.storage.index.Snap;
import com.graphhopper.util.*;
import com.graphhopper.util.details.PathDetailsBuilderFactory;
import com.graphhopper.util.exceptions.PointNotFoundException;
import com.graphhopper.util.shapes.GHPoint;

import javax.inject.Inject;
import java.time.Instant;
import java.util.*;
import java.util.stream.Collectors;

import static java.util.Comparator.comparingLong;

public final class PtRouterImpl implements PtRouter {

    private final GraphHopperConfig config;
    private final TranslationMap translationMap;
    private final PtEncodedValues ptEncodedValues;
    private final GraphHopperStorage graphHopperStorage;
    private final LocationIndex locationIndex;
    private final GtfsStorage gtfsStorage;
    private final RealtimeFeed realtimeFeed;
    private final TripFromLabel tripFromLabel;
    private final WeightingFactory weightingFactory;

    @Inject
    public PtRouterImpl(GraphHopperConfig config, TranslationMap translationMap, GraphHopperStorage graphHopperStorage, LocationIndex locationIndex, GtfsStorage gtfsStorage, RealtimeFeed realtimeFeed, PathDetailsBuilderFactory pathDetailsBuilderFactory) {
        this.config = config;
        this.ptEncodedValues = PtEncodedValues.fromEncodingManager(graphHopperStorage.getEncodingManager());
        this.weightingFactory = new DefaultWeightingFactory(graphHopperStorage, graphHopperStorage.getEncodingManager());
        this.translationMap = translationMap;
        this.graphHopperStorage = graphHopperStorage;
        this.locationIndex = locationIndex;
        this.gtfsStorage = gtfsStorage;
        this.realtimeFeed = realtimeFeed;
        this.tripFromLabel = new TripFromLabel(this.graphHopperStorage, this.gtfsStorage, this.realtimeFeed, pathDetailsBuilderFactory);
    }

    public static Factory createFactory(GraphHopperConfig config, TranslationMap translationMap, GraphHopper graphHopperStorage, LocationIndex locationIndex, GtfsStorage gtfsStorage) {
        return new Factory(config, translationMap, graphHopperStorage.getGraphHopperStorage(), locationIndex, gtfsStorage);
    }

    @Override
    public GHResponse route(Request request) {
        return new RequestHandler(request).route();
    }

    public static class Factory {
        private final GraphHopperConfig config;
        private final TranslationMap translationMap;
        private final GraphHopperStorage graphHopperStorage;
        private final LocationIndex locationIndex;
        private final GtfsStorage gtfsStorage;
        private final Map<String, Transfers> transfers;

        private Factory(GraphHopperConfig config, TranslationMap translationMap, GraphHopperStorage graphHopperStorage, LocationIndex locationIndex, GtfsStorage gtfsStorage) {
            this.config = config;
            this.translationMap = translationMap;
            this.graphHopperStorage = graphHopperStorage;
            this.locationIndex = locationIndex;
            this.gtfsStorage = gtfsStorage;
            this.transfers = new HashMap<>();
            for (Map.Entry<String, GTFSFeed> entry : this.gtfsStorage.getGtfsFeeds().entrySet()) {
                this.transfers.put(entry.getKey(), new Transfers(entry.getValue()));
            }
        }

        public PtRouter createWith(GtfsRealtime.FeedMessage realtimeFeed) {
            Map<String, GtfsRealtime.FeedMessage> realtimeFeeds = new HashMap<>();
            realtimeFeeds.put("gtfs_0", realtimeFeed);
            return new PtRouterImpl(config, translationMap, graphHopperStorage, locationIndex, gtfsStorage, RealtimeFeed.fromProtobuf(graphHopperStorage, gtfsStorage, this.transfers, realtimeFeeds), new PathDetailsBuilderFactory());
        }

        public PtRouter createWithoutRealtimeFeed() {
            return new PtRouterImpl(config, translationMap, graphHopperStorage, locationIndex, gtfsStorage, RealtimeFeed.empty(gtfsStorage), new PathDetailsBuilderFactory());
        }
    }

    private class RequestHandler {
        private final int maxVisitedNodesForRequest;
        private final int limitSolutions;
        private final long maxProfileDuration;
        private final Instant initialTime;
        private final boolean profileQuery;
        private final boolean arriveBy;
        private final boolean ignoreTransfers;
        private final double betaTransfers;
        private final double betaStreetTime;
        private final double walkSpeedKmH;
        private final int blockedRouteTypes;
        private final GHLocation enter;
        private final GHLocation exit;
        private final Translation translation;
        private final List<String> requestedPathDetails;
        private final List<VirtualEdgeIteratorState> extraEdges = new ArrayList<>(realtimeFeed.getAdditionalEdges());

        private final GHResponse response = new GHResponse();
        private final Graph graphWithExtraEdges = new WrapperGraph(graphHopperStorage, extraEdges);
        private final long limitTripTime;
        private final long limitStreetTime;
        private QueryGraph queryGraph;
        private int relaxedNodes;
        private int exploredNodes;
        private MultiCriteriaLabelSetting router;

        private final Profile accessProfile;
        private final EdgeFilter accessSnapFilter;
        private final Weighting accessWeighting;
        private final Profile egressProfile;
        private final EdgeFilter egressSnapFilter;
        private final Weighting egressWeighting;

        RequestHandler(Request request) {
            maxVisitedNodesForRequest = request.getMaxVisitedNodes();
            profileQuery = request.isProfileQuery();
            ignoreTransfers = Optional.ofNullable(request.getIgnoreTransfers()).orElse(request.isProfileQuery());
            betaTransfers = request.getBetaTransfers();
            betaStreetTime = request.getBetaStreetTime();
            limitSolutions = Optional.ofNullable(request.getLimitSolutions()).orElse(profileQuery ? 50 : ignoreTransfers ? 1 : Integer.MAX_VALUE);
            initialTime = request.getEarliestDepartureTime();
            maxProfileDuration = request.getMaxProfileDuration().toMillis();
            arriveBy = request.isArriveBy();
            walkSpeedKmH = request.getWalkSpeedKmH();
            blockedRouteTypes = request.getBlockedRouteTypes();
            translation = translationMap.getWithFallBack(request.getLocale());
            enter = request.getPoints().get(0);
            exit = request.getPoints().get(1);
            limitTripTime = request.getLimitTripTime() != null ? request.getLimitTripTime().toMillis() : Long.MAX_VALUE;
            limitStreetTime = request.getLimitStreetTime() != null ? request.getLimitStreetTime().toMillis() : Long.MAX_VALUE;
            requestedPathDetails = request.getPathDetails();
            accessProfile = config.getProfiles().stream().filter(p -> p.getName().equals(request.getAccessProfile())).findFirst().get();
            accessWeighting = weightingFactory.createWeighting(accessProfile, new PMap(), false);
            accessSnapFilter = new DefaultSnapFilter(new FastestWeighting(graphHopperStorage.getEncodingManager().getEncoder(accessProfile.getVehicle())), graphHopperStorage.getEncodingManager().getBooleanEncodedValue(Subnetwork.key(accessProfile.getVehicle())));
            egressProfile = config.getProfiles().stream().filter(p -> p.getName().equals(request.getEgressProfile())).findFirst().get();
            egressWeighting = weightingFactory.createWeighting(egressProfile, new PMap(), false);
            egressSnapFilter = new DefaultSnapFilter(new FastestWeighting(graphHopperStorage.getEncodingManager().getEncoder(egressProfile.getVehicle())), graphHopperStorage.getEncodingManager().getBooleanEncodedValue(Subnetwork.key(egressProfile.getVehicle())));
        }

        GHResponse route() {
            StopWatch stopWatch = new StopWatch().start();
            ArrayList<Snap> pointSnaps = new ArrayList<>();
            ArrayList<Snap> allSnaps = new ArrayList<>();
            PointList points = new PointList(2, false);
            List<GHLocation> locations = Arrays.asList(enter, exit);
            for (int i = 0; i < locations.size(); i++) {
                GHLocation location = locations.get(i);
                if (location instanceof GHPointLocation) {
                    final Snap closest = findByPoint(((GHPointLocation) location).ghPoint, i, i == 0 ? this.accessSnapFilter : this.egressSnapFilter);
                    pointSnaps.add(closest);
                    allSnaps.add(closest);
                    points.add(closest.getSnappedPoint());
                } else if (location instanceof GHStationLocation) {
                    final Snap station = findByStationId((GHStationLocation) location, i);
                    allSnaps.add(station);
                    points.add(graphHopperStorage.getNodeAccess().getLat(station.getClosestNode()), graphHopperStorage.getNodeAccess().getLon(station.getClosestNode()));
                }
            }
            queryGraph = QueryGraph.create(graphWithExtraEdges, pointSnaps); // modifies pointSnaps!
            response.addDebugInfo("idLookup:" + stopWatch.stop().getSeconds() + "s");

            int startNode;
            int destNode;
            if (arriveBy) {
                startNode = allSnaps.get(1).getClosestNode();
                destNode = allSnaps.get(0).getClosestNode();
            } else {
                startNode = allSnaps.get(0).getClosestNode();
                destNode = allSnaps.get(1).getClosestNode();
            }
            List<List<Label.Transition>> solutions = findPaths(startNode, destNode);
            parseSolutionsAndAddToResponse(solutions, points);
            return response;
        }

        private Snap findByPoint(GHPoint point, int indexForErrorMessage, EdgeFilter snapFilter) {
            Snap source = locationIndex.findClosest(point.lat, point.lon, snapFilter);
            if (!source.isValid()) {
                throw new PointNotFoundException("Cannot find point: " + point, indexForErrorMessage);
            }
            if (source.getClosestEdge().get(ptEncodedValues.getTypeEnc()) != GtfsStorage.EdgeType.HIGHWAY) {
                throw new RuntimeException(source.getClosestEdge().get(ptEncodedValues.getTypeEnc()).name());
            }
            return source;
        }

        private Snap findByStationId(GHStationLocation station, int indexForErrorMessage) {
            for (Map.Entry<String, GTFSFeed> entry : gtfsStorage.getGtfsFeeds().entrySet()) {
                final Integer node = gtfsStorage.getStationNodes().get(new GtfsStorage.FeedIdWithStopId(entry.getKey(), station.stop_id));
                if (node != null) {
                    final Snap stationSnap = new Snap(graphHopperStorage.getNodeAccess().getLat(node), graphHopperStorage.getNodeAccess().getLon(node));
                    stationSnap.setClosestNode(node);
                    return stationSnap;
                }
            }
            throw new PointNotFoundException("Cannot find station: " + station.stop_id, indexForErrorMessage);
        }

        private void parseSolutionsAndAddToResponse(List<List<Label.Transition>> solutions, PointList waypoints) {
            for (List<Label.Transition> solution : solutions) {
                final ResponsePath responsePath = tripFromLabel.createResponsePath(translation, waypoints, queryGraph, accessWeighting, egressWeighting, solution, requestedPathDetails);
                responsePath.setImpossible(solution.stream().anyMatch(t -> t.label.impossible));
                responsePath.setTime((solution.get(solution.size() - 1).label.currentTime - solution.get(0).label.currentTime));
                responsePath.setRouteWeight(router.weight(solution.get(solution.size() - 1).label));
                response.add(responsePath);
            }
            Comparator<ResponsePath> c = Comparator.comparingInt(p -> (p.isImpossible() ? 1 : 0));
            Comparator<ResponsePath> d = Comparator.comparingDouble(ResponsePath::getTime);
            response.getAll().sort(c.thenComparing(d));
        }

        private List<List<Label.Transition>> findPaths(int startNode, int destNode) {
            StopWatch stopWatch = new StopWatch().start();
            boolean isEgress = !arriveBy;
            final GraphExplorer accessEgressGraphExplorer = new GraphExplorer(queryGraph, isEgress ? egressWeighting : accessWeighting, ptEncodedValues, gtfsStorage, realtimeFeed, isEgress, true, false, walkSpeedKmH, false, blockedRouteTypes);
            GtfsStorage.EdgeType edgeType = isEgress ? GtfsStorage.EdgeType.EXIT_PT : GtfsStorage.EdgeType.ENTER_PT;
            MultiCriteriaLabelSetting stationRouter = new MultiCriteriaLabelSetting(accessEgressGraphExplorer, ptEncodedValues, isEgress, false, false, maxProfileDuration, new ArrayList<>());
            stationRouter.setBetaStreetTime(betaStreetTime);
            stationRouter.setLimitStreetTime(limitStreetTime);
            Iterator<Label> stationIterator = stationRouter.calcLabels(destNode, initialTime).iterator();
            List<Label> stationLabels = new ArrayList<>();
            while (stationIterator.hasNext()) {
                Label label = stationIterator.next();
                visitedNodes++;
                if (label.adjNode == startNode) {
                    stationLabels.add(label);
                    break;
                } else if (label.edge != -1 && queryGraph.getEdgeIteratorState(label.edge, label.parent.adjNode).get(ptEncodedValues.getTypeEnc()) == edgeType) {
                    stationLabels.add(label);
                }
            }
<<<<<<< HEAD
            relaxedNodes += stationRouter.getRelaxedNodes();
            exploredNodes += stationRouter.getExploredNodes();
=======
>>>>>>> f90c5d55

            Map<Integer, Label> reverseSettledSet = new HashMap<>();
            for (Label stationLabel : stationLabels) {
                reverseSettledSet.put(stationLabel.adjNode, stationLabel);
            }

            GraphExplorer graphExplorer = new GraphExplorer(queryGraph, arriveBy ? egressWeighting : accessWeighting, ptEncodedValues, gtfsStorage, realtimeFeed, arriveBy, false, true, walkSpeedKmH, false, blockedRouteTypes);
            List<Label> discoveredSolutions = new ArrayList<>();
            router = new MultiCriteriaLabelSetting(graphExplorer, ptEncodedValues, arriveBy, !ignoreTransfers, profileQuery, maxProfileDuration, discoveredSolutions);
            router.setBetaTransfers(betaTransfers);
            router.setBetaStreetTime(betaStreetTime);
            final long smallestStationLabelWalkTime = stationLabels.stream()
                    .mapToLong(l -> l.streetTime).min()
                    .orElse(Long.MAX_VALUE);
            router.setLimitTripTime(Math.max(0, limitTripTime - smallestStationLabelWalkTime));
            router.setLimitStreetTime(Math.max(0, limitStreetTime - smallestStationLabelWalkTime));
            final long smallestStationLabelWeight;
            if (!stationLabels.isEmpty()) {
                smallestStationLabelWeight = stationRouter.weight(stationLabels.get(0));
            } else {
                smallestStationLabelWeight = Long.MAX_VALUE;
            }
            Iterator<Label> iterator = router.calcLabels(startNode, initialTime).iterator();
            Map<Label, Label> originalSolutions = new HashMap<>();

            Label accessEgressModeOnlySolution = null;
            long highestWeightForDominationTest = Long.MAX_VALUE;
            while (iterator.hasNext()) {
                Label label = iterator.next();
                visitedNodes++;
                if (visitedNodes >= maxVisitedNodesForRequest) {
                    break;
                }
                // For single-criterion or pareto queries, we run to the end.
                //
                // For profile queries, we need a limited time window. Limiting the number of solutions is not
                // enough, as there may not be that many solutions - perhaps only walking - and we would run until the end of the calendar
                // because the router can't know that a super-fast PT departure isn't going to happen some day.
                //
                // Arguably, the number of solutions doesn't even make sense as a parameter, since they are not really
                // alternatives to choose from, but points in time where the optimal solution changes, which isn't really
                // a criterion for a PT user to limit their search. Some O/D relations just have more complicated profiles than others.
                // On the other hand, we may simply want to limit the amount of output that an arbitrarily complex profile
                // can produce, so maybe we should keep both.
                //
                // But no matter what, we always have to run past the highest weight in the open set. If we don't,
                // the last couple of routes in a profile will be suboptimal while the rest is good.
                if ((!profileQuery || profileFinished(router, discoveredSolutions, accessEgressModeOnlySolution)) && router.weight(label) + smallestStationLabelWeight > highestWeightForDominationTest) {
                    break;
                }
                Label reverseLabel = reverseSettledSet.get(label.adjNode);
                if (reverseLabel != null) {
                    Label combinedSolution = new Label(label.currentTime - reverseLabel.currentTime + initialTime.toEpochMilli(), -1, label.adjNode, label.nTransfers + reverseLabel.nTransfers, label.departureTime, label.streetTime + reverseLabel.streetTime, 0, label.impossible, null);
                    List<Label> filteredSolutions;
                    List<Label> otherSolutions;
                    if (profileQuery && combinedSolution.departureTime != null) {
                        Map<Boolean, List<Label>> partitionedSptEntries = router.partitionByProfileCriterion(combinedSolution, discoveredSolutions);
                        filteredSolutions = new ArrayList<>(partitionedSptEntries.get(true));
                        otherSolutions = new ArrayList<>(partitionedSptEntries.get(false));
                    } else {
                        filteredSolutions = new ArrayList<>(discoveredSolutions);
                        otherSolutions = Collections.emptyList();
                    }
                    if (router.isNotDominatedByAnyOf(combinedSolution, filteredSolutions)) {
                        router.removeDominated(combinedSolution, filteredSolutions);
                        discoveredSolutions.clear();
                        discoveredSolutions.addAll(filteredSolutions);
                        discoveredSolutions.addAll(otherSolutions);
                        List<Label> closedSolutions = discoveredSolutions.stream().filter(s -> router.weight(s) < router.weight(label) + smallestStationLabelWeight).collect(Collectors.toList());
                        if (closedSolutions.size() >= limitSolutions) continue;
                        if (profileQuery && combinedSolution.departureTime != null && (combinedSolution.departureTime - initialTime.toEpochMilli()) * (arriveBy ? -1L : 1L) > maxProfileDuration && closedSolutions.size() > 0 && closedSolutions.get(closedSolutions.size() - 1).departureTime != null && (closedSolutions.get(closedSolutions.size() - 1).departureTime - initialTime.toEpochMilli()) * (arriveBy ? -1L : 1L) > maxProfileDuration) {
                            continue;
                        }
                        discoveredSolutions.add(combinedSolution);
                        discoveredSolutions.sort(comparingLong(s -> Optional.ofNullable(s.departureTime).orElse(0L)));
                        originalSolutions.put(combinedSolution, label);
                        if (label.nTransfers == 0 && reverseLabel.nTransfers == 0) {
                            accessEgressModeOnlySolution = combinedSolution;
                        }
                        if (profileQuery) {
                            highestWeightForDominationTest = discoveredSolutions.stream().mapToLong(router::weight).max().orElse(Long.MAX_VALUE);
                            if (accessEgressModeOnlySolution != null && discoveredSolutions.size() < limitSolutions) {
                                // If we have a walk solution, we have it at every point in time in the profile.
                                // (I can start walking any time I want, unlike with bus departures.)
                                // Here we virtually add it to the end of the profile, so it acts as a sentinel
                                // to remind us that we still have to search that far to close the set.
                                highestWeightForDominationTest = Math.max(highestWeightForDominationTest, router.weight(accessEgressModeOnlySolution) + maxProfileDuration);
                            }
                        } else {
                            highestWeightForDominationTest = discoveredSolutions.stream().filter(s -> !s.impossible && (ignoreTransfers || s.nTransfers <= 1)).mapToLong(router::weight).min().orElse(Long.MAX_VALUE);
                        }
                    }
                }
            }

            List<List<Label.Transition>> paths = new ArrayList<>();
            for (Label discoveredSolution : discoveredSolutions) {
                Label originalSolution = originalSolutions.get(discoveredSolution);
                List<Label.Transition> pathToDestinationStop = Label.getTransitions(originalSolution, arriveBy, ptEncodedValues, queryGraph, realtimeFeed);
                if (arriveBy) {
                    List<Label.Transition> pathFromStation = Label.getTransitions(reverseSettledSet.get(pathToDestinationStop.get(0).label.adjNode), false, ptEncodedValues, queryGraph, realtimeFeed);
                    long diff = pathToDestinationStop.get(0).label.currentTime - pathFromStation.get(pathFromStation.size() - 1).label.currentTime;
                    List<Label.Transition> patchedPathFromStation = pathFromStation.stream().map(t -> {
                        return new Label.Transition(new Label(t.label.currentTime + diff, t.label.edge, t.label.adjNode, t.label.nTransfers, t.label.departureTime, t.label.streetTime, t.label.residualDelay, t.label.impossible, null), t.edge);
                    }).collect(Collectors.toList());
                    List<Label.Transition> pp = new ArrayList<>(pathToDestinationStop.subList(1, pathToDestinationStop.size()));
                    pp.addAll(0, patchedPathFromStation);
                    paths.add(pp);
                } else {
                    Label destinationStopLabel = pathToDestinationStop.get(pathToDestinationStop.size() - 1).label;
                    List<Label.Transition> pathFromStation = Label.getTransitions(reverseSettledSet.get(destinationStopLabel.adjNode), true, ptEncodedValues, queryGraph, realtimeFeed);
                    long diff = destinationStopLabel.currentTime - pathFromStation.get(0).label.currentTime;
                    List<Label.Transition> patchedPathFromStation = pathFromStation.stream().map(t -> {
                        return new Label.Transition(new Label(t.label.currentTime + diff, t.label.edge, t.label.adjNode, t.label.nTransfers, t.label.departureTime, destinationStopLabel.streetTime + pathFromStation.get(0).label.streetTime, t.label.residualDelay, t.label.impossible, null), t.edge);
                    }).collect(Collectors.toList());
                    List<Label.Transition> pp = new ArrayList<>(pathToDestinationStop);
                    pp.addAll(patchedPathFromStation.subList(1, pathFromStation.size()));
                    paths.add(pp);
                }
            }

<<<<<<< HEAD
            relaxedNodes += router.getRelaxedNodes();
            exploredNodes += router.getExploredNodes();
            response.addDebugInfo("routing:" + stopWatch.stop().getSeconds() + "s");
            if (discoveredSolutions.isEmpty() && router.getRelaxedNodes() >= maxVisitedNodesForRequest) {
=======
            response.addDebugInfo("routing:" + stopWatch.stop().getSeconds() + "s");
            if (discoveredSolutions.isEmpty() && visitedNodes >= maxVisitedNodesForRequest) {
>>>>>>> f90c5d55
                response.addError(new IllegalArgumentException("No path found - maximum number of nodes exceeded: " + maxVisitedNodesForRequest));
            }
            response.getHints().putObject("visited_nodes.sum", relaxedNodes);
            response.getHints().putObject("explored_nodes.sum", exploredNodes);
            if (discoveredSolutions.isEmpty()) {
                response.addError(new RuntimeException("No route found"));
            }
            return paths;
        }

        private boolean profileFinished(MultiCriteriaLabelSetting router, List<Label> discoveredSolutions, Label walkSolution) {
            return discoveredSolutions.size() >= limitSolutions ||
                    (!discoveredSolutions.isEmpty() && router.departureTimeSinceStartTime(discoveredSolutions.get(discoveredSolutions.size() - 1)) != null && router.departureTimeSinceStartTime(discoveredSolutions.get(discoveredSolutions.size() - 1)) > maxProfileDuration) ||
                    walkSolution != null;
            // Imagine we can always add the walk solution again to the end of the list (it can start any time).
            // In turn, we must also think of this virtual walk solution in the other test (where we check if all labels are closed).
        }

    }

}<|MERGE_RESOLUTION|>--- conflicted
+++ resolved
@@ -138,8 +138,7 @@
         private final long limitTripTime;
         private final long limitStreetTime;
         private QueryGraph queryGraph;
-        private int relaxedNodes;
-        private int exploredNodes;
+        private int visitedNodes;
         private MultiCriteriaLabelSetting router;
 
         private final Profile accessProfile;
@@ -267,11 +266,6 @@
                     stationLabels.add(label);
                 }
             }
-<<<<<<< HEAD
-            relaxedNodes += stationRouter.getRelaxedNodes();
-            exploredNodes += stationRouter.getExploredNodes();
-=======
->>>>>>> f90c5d55
 
             Map<Integer, Label> reverseSettledSet = new HashMap<>();
             for (Label stationLabel : stationLabels) {
@@ -393,19 +387,12 @@
                 }
             }
 
-<<<<<<< HEAD
-            relaxedNodes += router.getRelaxedNodes();
-            exploredNodes += router.getExploredNodes();
-            response.addDebugInfo("routing:" + stopWatch.stop().getSeconds() + "s");
-            if (discoveredSolutions.isEmpty() && router.getRelaxedNodes() >= maxVisitedNodesForRequest) {
-=======
             response.addDebugInfo("routing:" + stopWatch.stop().getSeconds() + "s");
             if (discoveredSolutions.isEmpty() && visitedNodes >= maxVisitedNodesForRequest) {
->>>>>>> f90c5d55
                 response.addError(new IllegalArgumentException("No path found - maximum number of nodes exceeded: " + maxVisitedNodesForRequest));
             }
-            response.getHints().putObject("visited_nodes.sum", relaxedNodes);
-            response.getHints().putObject("explored_nodes.sum", exploredNodes);
+            response.getHints().putObject("visited_nodes.sum", visitedNodes);
+            response.getHints().putObject("visited_nodes.average", visitedNodes);
             if (discoveredSolutions.isEmpty()) {
                 response.addError(new RuntimeException("No route found"));
             }
