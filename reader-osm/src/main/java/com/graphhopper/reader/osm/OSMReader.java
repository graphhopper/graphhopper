/*
 *  Licensed to GraphHopper GmbH under one or more contributor
 *  license agreements. See the NOTICE file distributed with this work for
 *  additional information regarding copyright ownership.
 *
 *  GraphHopper GmbH licenses this file to you under the Apache License,
 *  Version 2.0 (the "License"); you may not use this file except in
 *  compliance with the License. You may obtain a copy of the License at
 *
 *       http://www.apache.org/licenses/LICENSE-2.0
 *
 *  Unless required by applicable law or agreed to in writing, software
 *  distributed under the License is distributed on an "AS IS" BASIS,
 *  WITHOUT WARRANTIES OR CONDITIONS OF ANY KIND, either express or implied.
 *  See the License for the specific language governing permissions and
 *  limitations under the License.
 */
package com.graphhopper.reader.osm;

import com.carrotsearch.hppc.*;
import com.graphhopper.coll.LongIntMap;
import com.graphhopper.coll.*;
import com.graphhopper.reader.*;
import com.graphhopper.reader.dem.ElevationProvider;
import com.graphhopper.reader.dem.GraphElevationSmoothing;
import com.graphhopper.routing.profiles.BooleanEncodedValue;
import com.graphhopper.routing.util.EncodingManager;
import com.graphhopper.routing.util.parsers.TurnCostParser;
import com.graphhopper.storage.*;
import com.graphhopper.util.*;
import com.graphhopper.util.shapes.GHPoint;
import org.slf4j.Logger;
import org.slf4j.LoggerFactory;

import javax.xml.stream.XMLStreamException;
import java.io.File;
import java.io.IOException;
import java.util.*;

import static com.graphhopper.util.Helper.nf;

/**
 * This class parses an OSM xml or pbf file and creates a graph from it. It does so in a two phase
 * parsing processes in order to reduce memory usage compared to a single parsing processing.
 * <p>
 * 1. a) Reads ways from OSM file and stores all associated node ids in {@link #osmNodeIdToInternalNodeMap}. If a
 * node occurs once it is a pillar node and if more it is a tower node, otherwise
 * {@link #osmNodeIdToInternalNodeMap} returns EMPTY.
 * <p>
 * 1. b) Reads relations from OSM file. In case that the relation is a route relation, it stores
 * specific relation attributes required for routing into {@link #osmWayIdToRouteWeightMap} for all the ways
 * of the relation.
 * <p>
 * 2.a) Reads nodes from OSM file and stores lat+lon information either into the intermediate
 * data structure for the pillar nodes (pillarLats/pillarLons) or, if a tower node, directly into the
 * graphStorage via setLatitude/setLongitude. It can also happen that a pillar node needs to be
 * transformed into a tower node e.g. via barriers or different speed values for one way.
 * <p>
 * 2.b) Reads ways from OSM file and creates edges while calculating the speed etc from the OSM tags.
 * When creating an edge the pillar node information from the intermediate data structure will be
 * stored in the way geometry of that edge.
 * <p>
 *
 * @author Peter Karich
 */
public class OSMReader implements DataReader, TurnCostParser.ExternalInternalMap {
    protected static final int EMPTY_NODE = -1;
    // pillar node is >= 3
    protected static final int PILLAR_NODE = 1;
    // tower node is <= -3
    protected static final int TOWER_NODE = -2;
    private static final Logger LOGGER = LoggerFactory.getLogger(OSMReader.class);
    private final GraphStorage ghStorage;
    private final Graph graph;
    private final NodeAccess nodeAccess;
    private final LongIndexedContainer barrierNodeIds = new LongArrayList();
    private final DistanceCalc distCalc = Helper.DIST_EARTH;
    private final DouglasPeucker simplifyAlgo = new DouglasPeucker();
    private boolean smoothElevation = false;
    private final boolean exitOnlyPillarNodeException = true;
    private final Map<String, EdgeExplorer> outExplorerMap = new HashMap<>();
    private final Map<String, EdgeExplorer> inExplorerMap = new HashMap<>();
    protected long zeroCounter = 0;
    protected PillarInfo pillarInfo;
    private long locations;
    private long skippedLocations;
    private final EncodingManager encodingManager;
    private int workerThreads = 2;
    // Using the correct Map<Long, Integer> is hard. We need a memory efficient and fast solution for big data sets!
    //
    // very slow: new SparseLongLongArray
    // only append and update possible (no unordered storage like with this doubleParse): new OSMIDMap
    // same here: not applicable as ways introduces the nodes in 'wrong' order: new OSMIDSegmentedMap
    // memory overhead due to open addressing and full rehash:
    //        nodeOsmIdToIndexMap = new BigLongIntMap(expectedNodes, EMPTY);
    // smaller memory overhead for bigger data sets because of avoiding a "rehash"
    // remember how many times a node was used to identify tower nodes
    private LongIntMap osmNodeIdToInternalNodeMap;
    private GHLongLongHashMap osmNodeIdToNodeFlagsMap;
    private GHLongLongHashMap osmWayIdToRouteWeightMap;
    // stores osm way ids used by relations to identify which edge ids needs to be mapped later
    private GHLongHashSet osmWayIdSet = new GHLongHashSet();
    private IntLongMap edgeIdToOsmWayIdMap;
    private boolean doSimplify = true;
    private int nextTowerId = 0;
    private int nextPillarId = 0;
    // negative but increasing to avoid clash with custom created OSM files
    private long newUniqueOsmId = -Long.MAX_VALUE;
    private ElevationProvider eleProvider = ElevationProvider.NOOP;
    private File osmFile;
    private Date osmDataDate;
    private final IntsRef tempRelFlags;
    private final TurnCostStorage tcs;

    public OSMReader(GraphHopperStorage ghStorage) {
        this.ghStorage = ghStorage;
        this.graph = ghStorage;
        this.nodeAccess = graph.getNodeAccess();
        this.encodingManager = ghStorage.getEncodingManager();

        osmNodeIdToInternalNodeMap = new GHLongIntBTree(200);
        osmNodeIdToNodeFlagsMap = new GHLongLongHashMap(200, .5f);
        osmWayIdToRouteWeightMap = new GHLongLongHashMap(200, .5f);
        pillarInfo = new PillarInfo(nodeAccess.is3D(), ghStorage.getDirectory());
        tempRelFlags = encodingManager.createRelationFlags();
        if (tempRelFlags.length != 2)
            throw new IllegalArgumentException("Cannot use relation flags with != 2 integers");

        tcs = graph.getTurnCostStorage();
    }

    @Override
    public void readGraph() throws IOException {
        if (encodingManager == null)
            throw new IllegalStateException("Encoding manager was not set.");

        if (osmFile == null)
            throw new IllegalStateException("No OSM file specified");

        if (!osmFile.exists())
            throw new IllegalStateException("Your specified OSM file does not exist:" + osmFile.getAbsolutePath());

        StopWatch sw1 = new StopWatch().start();
        preProcess(osmFile);
        sw1.stop();

        StopWatch sw2 = new StopWatch().start();
        writeOsmToGraph(osmFile);
        sw2.stop();

        LOGGER.info("time pass1:" + (int) sw1.getSeconds() + "s, "
                + "pass2:" + (int) sw2.getSeconds() + "s, "
                + "total:" + (int) (sw1.getSeconds() + sw2.getSeconds()) + "s");
    }

    /**
     * Preprocessing of OSM file to select nodes which are used for highways. This allows a more
     * compact graph data structure.
     */
    void preProcess(File osmFile) {
        try (OSMInput in = openOsmInputFile(osmFile)) {
            long tmpWayCounter = 1;
            long tmpRelationCounter = 1;
            ReaderElement item;
            while ((item = in.getNext()) != null) {
                if (item.isType(ReaderElement.WAY)) {
                    final ReaderWay way = (ReaderWay) item;
                    boolean valid = filterWay(way);
                    if (valid) {
                        LongIndexedContainer wayNodes = way.getNodes();
                        int s = wayNodes.size();
                        for (int index = 0; index < s; index++) {
                            prepareHighwayNode(wayNodes.get(index));
                        }

                        if (++tmpWayCounter % 10_000_000 == 0) {
                            LOGGER.info(nf(tmpWayCounter) + " (preprocess), osmIdMap:" + nf(getNodeMap().getSize()) + " ("
                                    + getNodeMap().getMemoryUsage() + "MB) " + Helper.getMemInfo());
                        }
                    }
                } else if (item.isType(ReaderElement.RELATION)) {
                    final ReaderRelation relation = (ReaderRelation) item;
                    if (!relation.isMetaRelation() && relation.hasTag("type", "route"))
                        prepareWaysWithRelationInfo(relation);

                    if (relation.hasTag("type", "restriction")) {
                        prepareRestrictionRelation(relation);
                    }

                    if (++tmpRelationCounter % 100_000 == 0) {
                        LOGGER.info(nf(tmpRelationCounter) + " (preprocess), osmWayMap:" + nf(getRelFlagsMapSize())
                                + " " + Helper.getMemInfo());
                    }
                } else if (item.isType(ReaderElement.FILEHEADER)) {
                    final OSMFileHeader fileHeader = (OSMFileHeader) item;
                    osmDataDate = Helper.createFormatter().parse(fileHeader.getTag("timestamp"));
                }

            }
        } catch (Exception ex) {
            throw new RuntimeException("Problem while parsing file", ex);
        }
    }

    private void prepareRestrictionRelation(ReaderRelation relation) {
        List<OSMTurnRelation> turnRelations = createTurnRelations(relation);
        for (OSMTurnRelation turnRelation : turnRelations) {
            getOsmWayIdSet().add(turnRelation.getOsmIdFrom());
            getOsmWayIdSet().add(turnRelation.getOsmIdTo());
        }
    }

    /**
     * @return all required osmWayIds to process e.g. relations.
     */
    private LongSet getOsmWayIdSet() {
        return osmWayIdSet;
    }

    private IntLongMap getEdgeIdToOsmWayIdMap() {
        if (edgeIdToOsmWayIdMap == null)
            edgeIdToOsmWayIdMap = new GHIntLongHashMap(getOsmWayIdSet().size(), 0.5f);

        return edgeIdToOsmWayIdMap;
    }

    /**
     * Filter ways but do not analyze properties wayNodes will be filled with participating node ids.
     *
     * @return true the current xml entry is a way entry and has nodes
     */
    boolean filterWay(ReaderWay item) {
        // ignore broken geometry
        if (item.getNodes().size() < 2)
            return false;

        // ignore multipolygon geometry
        if (!item.hasTags())
            return false;

        return encodingManager.acceptWay(item, new EncodingManager.AcceptWay());
    }

    /**
     * Creates the graph with edges and nodes from the specified osm file.
     */
    private void writeOsmToGraph(File osmFile) {
        int tmp = (int) Math.max(getNodeMap().getSize() / 50, 100);
        LOGGER.info("creating graph. Found nodes (pillar+tower):" + nf(getNodeMap().getSize()) + ", " + Helper.getMemInfo());
        ghStorage.create(tmp);

        long wayStart = -1;
        long relationStart = -1;
        long counter = 1;
        try (OSMInput in = openOsmInputFile(osmFile)) {
            LongIntMap nodeFilter = getNodeMap();

            ReaderElement item;
            while ((item = in.getNext()) != null) {
                switch (item.getType()) {
                    case ReaderElement.NODE:
                        if (nodeFilter.get(item.getId()) != EMPTY_NODE) {
                            processNode((ReaderNode) item);
                        }
                        break;

                    case ReaderElement.WAY:
                        if (wayStart < 0) {
                            LOGGER.info(nf(counter) + ", now parsing ways");
                            wayStart = counter;
                        }
                        processWay((ReaderWay) item);
                        break;
                    case ReaderElement.RELATION:
                        if (relationStart < 0) {
                            LOGGER.info(nf(counter) + ", now parsing relations");
                            relationStart = counter;
                        }
                        processRelation((ReaderRelation) item);
                        break;
                    case ReaderElement.FILEHEADER:
                        break;
                    default:
                        throw new IllegalStateException("Unknown type " + item.getType());
                }
                if (++counter % 200_000_000 == 0) {
                    LOGGER.info(nf(counter) + ", locs:" + nf(locations) + " (" + skippedLocations + ") " + Helper.getMemInfo());
                }
            }

            if (in.getUnprocessedElements() > 0)
                throw new IllegalStateException("Still unprocessed elements in reader queue " + in.getUnprocessedElements());

            // logger.info("storage nodes:" + storage.nodes() + " vs. graph nodes:" + storage.getGraph().nodes());
        } catch (Exception ex) {
            throw new RuntimeException("Couldn't process file " + osmFile + ", error: " + ex.getMessage(), ex);
        }

        finishedReading();
        if (graph.getNodes() == 0)
            throw new RuntimeException("Graph after reading OSM must not be empty. Read " + counter + " items and " + locations + " locations");
    }

    protected OSMInput openOsmInputFile(File osmFile) throws XMLStreamException, IOException {
        return new OSMInputFile(osmFile).setWorkerThreads(workerThreads).open();
    }

    /**
     * Process properties, encode flags and create edges for the way.
     */
    void processWay(ReaderWay way) {
        if (way.getNodes().size() < 2)
            return;

        // ignore multipolygon geometry
        if (!way.hasTags())
            return;

        long wayOsmId = way.getId();

        EncodingManager.AcceptWay acceptWay = new EncodingManager.AcceptWay();
        if (!encodingManager.acceptWay(way, acceptWay))
            return;

        IntsRef relationFlags = getRelFlagsMap(way.getId());

        // TODO move this after we have created the edge and know the coordinates => encodingManager.applyWayTags
        LongArrayList osmNodeIds = way.getNodes();
        // Estimate length of ways containing a route tag e.g. for ferry speed calculation
        int first = getNodeMap().get(osmNodeIds.get(0));
        int last = getNodeMap().get(osmNodeIds.get(osmNodeIds.size() - 1));
        double firstLat = getTmpLatitude(first), firstLon = getTmpLongitude(first);
        double lastLat = getTmpLatitude(last), lastLon = getTmpLongitude(last);
        if (!Double.isNaN(firstLat) && !Double.isNaN(firstLon) && !Double.isNaN(lastLat) && !Double.isNaN(lastLon)) {
            double estimatedDist = distCalc.calcDist(firstLat, firstLon, lastLat, lastLon);
            // Add artificial tag for the estimated distance and center
            way.setTag("estimated_distance", estimatedDist);
            way.setTag("estimated_center", new GHPoint((firstLat + lastLat) / 2, (firstLon + lastLon) / 2));
        }

        if (way.getTag("duration") != null) {
            try {
                long dur = OSMReaderUtility.parseDuration(way.getTag("duration"));
                // Provide the duration value in seconds in an artificial graphhopper specific tag:
                way.setTag("duration:seconds", Long.toString(dur));
            } catch (Exception ex) {
                LOGGER.warn("Parsing error in way with OSMID=" + way.getId() + " : " + ex.getMessage());
            }
        }

        IntsRef edgeFlags = encodingManager.handleWayTags(way, acceptWay, relationFlags);
        if (edgeFlags.isEmpty())
            return;

        List<EdgeIteratorState> createdEdges = new ArrayList<>();
        // look for barriers along the way
        final int size = osmNodeIds.size();
        int lastBarrier = -1;
        for (int i = 0; i < size; i++) {
            long nodeId = osmNodeIds.get(i);
            long nodeFlags = getNodeFlagsMap().get(nodeId);
            // barrier was spotted and the way is passable for that mode of travel
            if (nodeFlags > 0) {
                if (isOnePassable(encodingManager.getAccessEncFromNodeFlags(nodeFlags), edgeFlags)) {
                    // remove barrier to avoid duplicates
                    getNodeFlagsMap().put(nodeId, 0);

                    // create shadow node copy for zero length edge
                    long newNodeId = addBarrierNode(nodeId);
                    if (i > 0) {
                        // start at beginning of array if there was no previous barrier
                        if (lastBarrier < 0)
                            lastBarrier = 0;

                        // add way up to barrier shadow node                        
                        int length = i - lastBarrier + 1;
                        LongArrayList partNodeIds = new LongArrayList();
                        partNodeIds.add(osmNodeIds.buffer, lastBarrier, length);
                        partNodeIds.set(length - 1, newNodeId);
                        createdEdges.addAll(addOSMWay(partNodeIds, edgeFlags, wayOsmId));

                        // create zero length edge for barrier
                        createdEdges.addAll(addBarrierEdge(newNodeId, nodeId, edgeFlags, nodeFlags, wayOsmId));
                    } else {
                        // run edge from real first node to shadow node
                        createdEdges.addAll(addBarrierEdge(nodeId, newNodeId, edgeFlags, nodeFlags, wayOsmId));

                        // exchange first node for created barrier node
                        osmNodeIds.set(0, newNodeId);
                    }
                    // remember barrier for processing the way behind it
                    lastBarrier = i;
                }
            }
        }

        // just add remainder of way to graph if barrier was not the last node
        if (lastBarrier >= 0) {
            if (lastBarrier < size - 1) {
                LongArrayList partNodeIds = new LongArrayList();
                partNodeIds.add(osmNodeIds.buffer, lastBarrier, size - lastBarrier);
                createdEdges.addAll(addOSMWay(partNodeIds, edgeFlags, wayOsmId));
            }
        } else {
            // no barriers - simply add the whole way
            createdEdges.addAll(addOSMWay(way.getNodes(), edgeFlags, wayOsmId));
        }

        for (EdgeIteratorState edge : createdEdges) {
            encodingManager.applyWayTags(way, edge);
        }
    }

    public void processRelation(ReaderRelation relation) {
        if (tcs != null && relation.hasTag("type", "restriction"))
            storeTurnRelation(createTurnRelations(relation));
    }

    void storeTurnRelation(List<OSMTurnRelation> turnRelations) {
        for (OSMTurnRelation turnRelation : turnRelations) {
            int viaNode = getInternalNodeIdOfOsmNode(turnRelation.getViaOsmNodeId());
            // street with restriction was not included (access or tag limits etc)
            if (viaNode != EMPTY_NODE)
                encodingManager.handleTurnRelationTags(turnRelation, this, graph);
        }
    }

    /**
     * @return OSM way ID from specified edgeId. Only previously stored OSM-way-IDs are returned in
     * order to reduce memory overhead.
     */
    @Override
    public long getOsmIdOfInternalEdge(int edgeId) {
        return getEdgeIdToOsmWayIdMap().get(edgeId);
    }

    @Override
    public int getInternalNodeIdOfOsmNode(long nodeOsmId) {
        int id = getNodeMap().get(nodeOsmId);
        if (id < TOWER_NODE)
            return -id - 3;

        return EMPTY_NODE;
    }

    // TODO remove this ugly stuff via better preprocessing phase! E.g. putting every tags etc into a helper file!
    double getTmpLatitude(int id) {
        if (id == EMPTY_NODE)
            return Double.NaN;
        if (id < TOWER_NODE) {
            // tower node
            id = -id - 3;
            return nodeAccess.getLatitude(id);
        } else if (id > -TOWER_NODE) {
            // pillar node
            id = id - 3;
            return pillarInfo.getLatitude(id);
        } else
            // e.g. if id is not handled from preprocessing (e.g. was ignored via isInBounds)
            return Double.NaN;
    }

    double getTmpLongitude(int id) {
        if (id == EMPTY_NODE)
            return Double.NaN;
        if (id < TOWER_NODE) {
            // tower node
            id = -id - 3;
            return nodeAccess.getLongitude(id);
        } else if (id > -TOWER_NODE) {
            // pillar node
            id = id - 3;
            return pillarInfo.getLon(id);
        } else
            // e.g. if id is not handled from preprocessing (e.g. was ignored via isInBounds)
            return Double.NaN;
    }

    private void processNode(ReaderNode node) {
        if (isInBounds(node)) {
            addNode(node);

            // analyze node tags for barriers
            if (node.hasTags()) {
                long nodeFlags = encodingManager.handleNodeTags(node);
                if (nodeFlags != 0)
                    getNodeFlagsMap().put(node.getId(), nodeFlags);
            }

            locations++;
        } else {
            skippedLocations++;
        }
    }

    boolean addNode(ReaderNode node) {
        int nodeType = getNodeMap().get(node.getId());
        if (nodeType == EMPTY_NODE)
            return false;

        double lat = node.getLat();
        double lon = node.getLon();
        double ele = getElevation(node);
        if (nodeType == TOWER_NODE) {
            addTowerNode(node.getId(), lat, lon, ele);
        } else if (nodeType == PILLAR_NODE) {
            pillarInfo.setNode(nextPillarId, lat, lon, ele);
            getNodeMap().put(node.getId(), nextPillarId + 3);
            nextPillarId++;
        }
        return true;
    }

    /**
     * The nodeFlags store the encoders to check for accessibility in edgeFlags. E.g. if nodeFlags==3, then the
     * accessibility of the first two encoders will be check in edgeFlags
     */
    private static boolean isOnePassable(List<BooleanEncodedValue> checkEncoders, IntsRef edgeFlags) {
        for (BooleanEncodedValue accessEnc : checkEncoders) {
            if (accessEnc.getBool(false, edgeFlags) || accessEnc.getBool(true, edgeFlags))
                return true;
        }
        return false;
    }

    protected double getElevation(ReaderNode node) {
        return eleProvider.getEle(node.getLat(), node.getLon());
    }

    void prepareWaysWithRelationInfo(ReaderRelation osmRelation) {
        for (ReaderRelation.Member member : osmRelation.getMembers()) {
            if (member.getType() != ReaderRelation.Member.WAY)
                continue;

            long osmId = member.getRef();
            IntsRef oldRelationFlags = getRelFlagsMap(osmId);

            // Check if our new relation data is better compared to the last one
            IntsRef newRelationFlags = encodingManager.handleRelationTags(osmRelation, oldRelationFlags);
            putRelFlagsMap(osmId, newRelationFlags);
        }
    }

    void prepareHighwayNode(long osmId) {
        int tmpGHNodeId = getNodeMap().get(osmId);
        if (tmpGHNodeId == EMPTY_NODE) {
            // osmId is used exactly once
            getNodeMap().put(osmId, PILLAR_NODE);
        } else if (tmpGHNodeId > EMPTY_NODE) {
            // mark node as tower node as it occured at least twice times
            getNodeMap().put(osmId, TOWER_NODE);
        } else {
            // tmpIndex is already negative (already tower node)
        }
    }

    int addTowerNode(long osmId, double lat, double lon, double ele) {
        if (nodeAccess.is3D())
            nodeAccess.setNode(nextTowerId, lat, lon, ele);
        else
            nodeAccess.setNode(nextTowerId, lat, lon);

        int id = -(nextTowerId + 3);
        getNodeMap().put(osmId, id);
        nextTowerId++;
        return id;
    }

    /**
     * This method creates from an OSM way (via the osm ids) one or more edges in the graph.
     */
    Collection<EdgeIteratorState> addOSMWay(final LongIndexedContainer osmNodeIds, final IntsRef flags, final long wayOsmId) {
        PointList pointList = new PointList(osmNodeIds.size(), nodeAccess.is3D());
        List<EdgeIteratorState> newEdges = new ArrayList<>(5);
        int firstNode = -1;
        int lastIndex = osmNodeIds.size() - 1;
        int lastInBoundsPillarNode = -1;
        try {
            for (int i = 0; i < osmNodeIds.size(); i++) {
                long osmNodeId = osmNodeIds.get(i);
                int tmpNode = getNodeMap().get(osmNodeId);
                if (tmpNode == EMPTY_NODE)
                    continue;

                // skip osmIds with no associated pillar or tower id (e.g. !OSMReader.isBounds)
                if (tmpNode == TOWER_NODE)
                    continue;

                if (tmpNode == PILLAR_NODE) {
                    // In some cases no node information is saved for the specified osmId.
                    // ie. a way references a <node> which does not exist in the current file.
                    // => if the node before was a pillar node then convert into to tower node (as it is also end-standing).
                    if (!pointList.isEmpty() && lastInBoundsPillarNode > -TOWER_NODE) {
                        // transform the pillar node to a tower node
                        tmpNode = lastInBoundsPillarNode;
                        tmpNode = handlePillarNode(tmpNode, osmNodeId, null, true);
                        tmpNode = -tmpNode - 3;
                        if (pointList.getSize() > 1 && firstNode >= 0) {
                            // TOWER node
                            newEdges.add(addEdge(firstNode, tmpNode, pointList, flags, wayOsmId));
                            pointList.clear();
                            pointList.add(nodeAccess, tmpNode);
                        }
                        firstNode = tmpNode;
                        lastInBoundsPillarNode = -1;
                    }
                    continue;
                }

                if (tmpNode <= -TOWER_NODE && tmpNode >= TOWER_NODE)
                    throw new AssertionError("Mapped index not in correct bounds " + tmpNode + ", " + osmNodeId);

                if (tmpNode > -TOWER_NODE) {
                    boolean convertToTowerNode = i == 0 || i == lastIndex;
                    if (!convertToTowerNode) {
                        lastInBoundsPillarNode = tmpNode;
                    }

                    // PILLAR node, but convert to towerNode if end-standing
                    tmpNode = handlePillarNode(tmpNode, osmNodeId, pointList, convertToTowerNode);
                }

                if (tmpNode < TOWER_NODE) {
                    // TOWER node
                    tmpNode = -tmpNode - 3;

                    if (firstNode >= 0 && firstNode == tmpNode) {
                        // loop detected. See #1525 and #1533. Insert last OSM ID as tower node. Do this for all loops so that users can manipulate loops later arbitrarily.
                        long lastOsmNodeId = osmNodeIds.get(i - 1);
                        int lastGHNodeId = getNodeMap().get(lastOsmNodeId);
                        if (lastGHNodeId < TOWER_NODE) {
                            LOGGER.warn("Pillar node " + lastOsmNodeId + " is already a tower node and used in loop, see #1533. " +
                                    "Fix mapping for way " + wayOsmId + ", nodes:" + osmNodeIds);
                            break;
                        }

                        int newEndNode = -handlePillarNode(lastGHNodeId, lastOsmNodeId, pointList, true) - 3;
                        newEdges.add(addEdge(firstNode, newEndNode, pointList, flags, wayOsmId));
                        pointList.clear();
                        pointList.add(nodeAccess, newEndNode);
                        firstNode = newEndNode;
                    }

                    pointList.add(nodeAccess, tmpNode);
                    if (firstNode >= 0) {
                        newEdges.add(addEdge(firstNode, tmpNode, pointList, flags, wayOsmId));
                        pointList.clear();
                        pointList.add(nodeAccess, tmpNode);
                    }
                    firstNode = tmpNode;
                }
            }
        } catch (RuntimeException ex) {
            LOGGER.error("Couldn't properly add edge with osm ids:" + osmNodeIds, ex);
            if (exitOnlyPillarNodeException)
                throw ex;
        }
        return newEdges;
    }

    EdgeIteratorState addEdge(int fromIndex, int toIndex, PointList pointList, IntsRef flags, long wayOsmId) {
        // sanity checks
        if (fromIndex < 0 || toIndex < 0)
            throw new AssertionError("to or from index is invalid for this edge " + fromIndex + "->" + toIndex + ", points:" + pointList);
        if (pointList.getDimension() != nodeAccess.getDimension())
            throw new AssertionError("Dimension does not match for pointList vs. nodeAccess " + pointList.getDimension() + " <-> " + nodeAccess.getDimension());

        // Smooth the elevation before calculating the distance because the distance will be incorrect if calculated afterwards
        if (this.smoothElevation)
            pointList = GraphElevationSmoothing.smoothElevation(pointList);

<<<<<<< HEAD
        double towerNodeDistance = 0;
        double prevLat = pointList.getLatitude(0);
        double prevLon = pointList.getLongitude(0);
        double prevEle = pointList.is3D() ? pointList.getElevation(0) : Double.NaN;
        double lat, lon, ele = Double.NaN;
        PointList pillarNodes = new PointList(pointList.getSize() - 2, nodeAccess.is3D());
        int nodes = pointList.getSize();
        for (int i = 1; i < nodes; i++) {
            // we could save some lines if we would use pointList.calcDistance(distCalc);
            lat = pointList.getLatitude(i);
            lon = pointList.getLongitude(i);
            if (pointList.is3D()) {
                ele = pointList.getElevation(i);
                if (!distCalc.isCrossBoundary(lon, prevLon))
                    towerNodeDistance += distCalc.calcDist3D(prevLat, prevLon, prevEle, lat, lon, ele);
                prevEle = ele;
            } else if (!distCalc.isCrossBoundary(lon, prevLon))
                towerNodeDistance += distCalc.calcDist(prevLat, prevLon, lat, lon);

            prevLat = lat;
            prevLon = lon;
            if (nodes > 2 && i < nodes - 1) {
                if (pillarNodes.is3D())
                    pillarNodes.add(lat, lon, ele);
                else
                    pillarNodes.add(lat, lon);
            }
        }
=======
        double towerNodeDistance = pointList.calcDistance(distCalc);

>>>>>>> d27f9c35
        if (towerNodeDistance < 0.001) {
            // As investigation shows often two paths should have crossed via one identical point 
            // but end up in two very close points.
            zeroCounter++;
            towerNodeDistance = 0.001;
        }

        double maxDistance = (Integer.MAX_VALUE - 1) / 1000d;
        if (Double.isNaN(towerNodeDistance)) {
            LOGGER.warn("Bug in OSM or GraphHopper. Illegal tower node distance " + towerNodeDistance + " reset to 1m, osm way " + wayOsmId);
            towerNodeDistance = 1;
        }

        if (Double.isInfinite(towerNodeDistance) || towerNodeDistance > maxDistance) {
            // Too large is very rare and often the wrong tagging. See #435 
            // so we can avoid the complexity of splitting the way for now (new towernodes would be required, splitting up geometry etc)
            LOGGER.warn("Bug in OSM or GraphHopper. Too big tower node distance " + towerNodeDistance + " reset to large value, osm way " + wayOsmId);
            towerNodeDistance = maxDistance;
        }

        EdgeIteratorState iter = graph.edge(fromIndex, toIndex).setDistance(towerNodeDistance).setFlags(flags);

        if (doSimplify && pointList.size() > 2)
            simplifyAlgo.simplify(pointList);

        // If the entire way is just the first and last point, do not waste space storing an empty way geometry
        if (pointList.size() > 2)
            iter.setWayGeometry(pointList.shallowCopy(1, pointList.size() - 1, false));

        storeOsmWayID(iter.getEdge(), wayOsmId);
        return iter;
    }

    /**
     * Stores only osmWayIds which are required for relations
     */
    protected void storeOsmWayID(int edgeId, long osmWayId) {
        if (getOsmWayIdSet().contains(osmWayId)) {
            getEdgeIdToOsmWayIdMap().put(edgeId, osmWayId);
        }
    }

    /**
     * @return converted tower node
     */
    private int handlePillarNode(int tmpNode, long osmId, PointList pointList, boolean convertToTowerNode) {
        tmpNode = tmpNode - 3;
        double lat = pillarInfo.getLatitude(tmpNode);
        double lon = pillarInfo.getLongitude(tmpNode);
        double ele = pillarInfo.getElevation(tmpNode);
        if (lat == Double.MAX_VALUE || lon == Double.MAX_VALUE)
            throw new RuntimeException("Conversion pillarNode to towerNode already happended!? "
                    + "osmId:" + osmId + " pillarIndex:" + tmpNode);

        if (convertToTowerNode) {
            // convert pillarNode type to towerNode, make pillar values invalid
            pillarInfo.setNode(tmpNode, Double.MAX_VALUE, Double.MAX_VALUE, Double.MAX_VALUE);
            tmpNode = addTowerNode(osmId, lat, lon, ele);
        } else if (pointList.is3D())
            pointList.add(lat, lon, ele);
        else
            pointList.add(lat, lon);

        return tmpNode;
    }

    protected void finishedReading() {
        printInfo("way");
        pillarInfo.clear();
        encodingManager.releaseParsers();
        eleProvider.release();
        osmNodeIdToInternalNodeMap = null;
        osmNodeIdToNodeFlagsMap = null;
        osmWayIdToRouteWeightMap = null;
        osmWayIdSet = null;
        edgeIdToOsmWayIdMap = null;
    }

    /**
     * Create a copy of the barrier node
     */
    long addBarrierNode(long nodeId) {
        ReaderNode newNode;
        int graphIndex = getNodeMap().get(nodeId);
        if (graphIndex < TOWER_NODE) {
            graphIndex = -graphIndex - 3;
            newNode = new ReaderNode(createNewNodeId(), nodeAccess, graphIndex);
        } else {
            graphIndex = graphIndex - 3;
            newNode = new ReaderNode(createNewNodeId(), pillarInfo, graphIndex);
        }

        final long id = newNode.getId();
        prepareHighwayNode(id);
        addNode(newNode);
        return id;
    }

    private long createNewNodeId() {
        return newUniqueOsmId++;
    }

    /**
     * Add a zero length edge with reduced routing options to the graph.
     */
    Collection<EdgeIteratorState> addBarrierEdge(long fromId, long toId, IntsRef inEdgeFlags, long nodeFlags, long wayOsmId) {
        IntsRef edgeFlags = IntsRef.deepCopyOf(inEdgeFlags);
        // clear blocked directions from flags
        for (BooleanEncodedValue accessEnc : encodingManager.getAccessEncFromNodeFlags(nodeFlags)) {
            accessEnc.setBool(false, edgeFlags, false);
            accessEnc.setBool(true, edgeFlags, false);
        }
        // add edge
        barrierNodeIds.clear();
        barrierNodeIds.add(fromId);
        barrierNodeIds.add(toId);
        return addOSMWay(barrierNodeIds, edgeFlags, wayOsmId);
    }

    /**
     * Creates turn relations out of an unspecified OSM relation
     */
    List<OSMTurnRelation> createTurnRelations(ReaderRelation relation) {
        List<OSMTurnRelation> osmTurnRelations = new ArrayList<>();
        String vehicleTypeRestricted = "";
        List<String> vehicleTypesExcept = new ArrayList<>();
        if (relation.hasTag("except")) {
            String tagExcept = relation.getTag("except");
            if (!Helper.isEmpty(tagExcept)) {
                List<String> vehicleTypes = new ArrayList<>(Arrays.asList(tagExcept.split(";")));
                for (String vehicleType : vehicleTypes)
                    vehicleTypesExcept.add(vehicleType.trim());
            }
        }
        if (relation.hasTag("restriction")) {
            OSMTurnRelation osmTurnRelation = createTurnRelation(relation, relation.getTag("restriction"), vehicleTypeRestricted, vehicleTypesExcept);
            if (osmTurnRelation != null) {
                osmTurnRelations.add(osmTurnRelation);
            }
            return osmTurnRelations;
        }
        if (relation.hasTagWithKeyPrefix("restriction:")) {
            List<String> vehicleTypesRestricted = relation.getKeysWithPrefix("restriction:");
            for (String vehicleType : vehicleTypesRestricted) {
                String restrictionType = relation.getTag(vehicleType);
                vehicleTypeRestricted = vehicleType.replace("restriction:", "").trim();
                OSMTurnRelation osmTurnRelation = createTurnRelation(relation, restrictionType, vehicleTypeRestricted, vehicleTypesExcept);
                if (osmTurnRelation != null) {
                    osmTurnRelations.add(osmTurnRelation);
                }
            }
        }
        return osmTurnRelations;
    }

    OSMTurnRelation createTurnRelation(ReaderRelation relation, String restrictionType, String vehicleTypeRestricted, List<String> vehicleTypesExcept) {
        OSMTurnRelation.Type type = OSMTurnRelation.Type.getRestrictionType(restrictionType);
        if (type != OSMTurnRelation.Type.UNSUPPORTED) {
            long fromWayID = -1;
            long viaNodeID = -1;
            long toWayID = -1;

            for (ReaderRelation.Member member : relation.getMembers()) {
                if (ReaderElement.WAY == member.getType()) {
                    if ("from".equals(member.getRole())) {
                        fromWayID = member.getRef();
                    } else if ("to".equals(member.getRole())) {
                        toWayID = member.getRef();
                    }
                } else if (ReaderElement.NODE == member.getType() && "via".equals(member.getRole())) {
                    viaNodeID = member.getRef();
                }
            }
            if (fromWayID >= 0 && toWayID >= 0 && viaNodeID >= 0) {
                OSMTurnRelation osmTurnRelation = new OSMTurnRelation(fromWayID, viaNodeID, toWayID, type);
                osmTurnRelation.setVehicleTypeRestricted(vehicleTypeRestricted);
                osmTurnRelation.setVehicleTypesExcept(vehicleTypesExcept);
                return osmTurnRelation;
            }
        }
        return null;
    }

    /**
     * Filter method, override in subclass
     */
    boolean isInBounds(ReaderNode node) {
        return true;
    }

    /**
     * Maps OSM IDs (long) to internal node IDs (int)
     */
    protected LongIntMap getNodeMap() {
        return osmNodeIdToInternalNodeMap;
    }

    protected LongLongMap getNodeFlagsMap() {
        return osmNodeIdToNodeFlagsMap;
    }

    int getRelFlagsMapSize() {
        return osmWayIdToRouteWeightMap.size();
    }

    IntsRef getRelFlagsMap(long osmId) {
        long relFlagsAsLong = osmWayIdToRouteWeightMap.get(osmId);
        tempRelFlags.ints[0] = (int) relFlagsAsLong;
        tempRelFlags.ints[1] = (int) (relFlagsAsLong >> 32);
        return tempRelFlags;
    }

    void putRelFlagsMap(long osmId, IntsRef relFlags) {
        long relFlagsAsLong = ((long) relFlags.ints[1] << 32) | (relFlags.ints[0] & 0xFFFFFFFFL);
        osmWayIdToRouteWeightMap.put(osmId, relFlagsAsLong);
    }

    @Override
    public OSMReader setWayPointMaxDistance(double maxDist) {
        doSimplify = maxDist > 0;
        simplifyAlgo.setMaxDistance(maxDist);
        return this;
    }

    @Override
    public DataReader setSmoothElevation(boolean smoothElevation) {
        this.smoothElevation = smoothElevation;
        return this;
    }

    @Override
    public OSMReader setWorkerThreads(int numOfWorkers) {
        this.workerThreads = numOfWorkers;
        return this;
    }

    @Override
    public OSMReader setElevationProvider(ElevationProvider eleProvider) {
        if (eleProvider == null)
            throw new IllegalStateException("Use the NOOP elevation provider instead of null or don't call setElevationProvider");

        if (!nodeAccess.is3D() && ElevationProvider.NOOP != eleProvider)
            throw new IllegalStateException("Make sure you graph accepts 3D data");

        this.eleProvider = eleProvider;
        return this;
    }

    @Override
    public DataReader setFile(File osmFile) {
        this.osmFile = osmFile;
        return this;
    }

    private void printInfo(String str) {
        LOGGER.info("finished " + str + " processing." + " nodes: " + graph.getNodes()
                + ", osmIdMap.size:" + getNodeMap().getSize() + ", osmIdMap:" + getNodeMap().getMemoryUsage() + "MB"
                + ", nodeFlagsMap.size:" + getNodeFlagsMap().size() + ", relFlagsMap.size:" + getRelFlagsMapSize()
                + ", zeroCounter:" + zeroCounter
                + " " + Helper.getMemInfo());
    }

    @Override
    public Date getDataDate() {
        return osmDataDate;
    }

    @Override
    public String toString() {
        return getClass().getSimpleName();
    }
}<|MERGE_RESOLUTION|>--- conflicted
+++ resolved
@@ -669,39 +669,8 @@
         if (this.smoothElevation)
             pointList = GraphElevationSmoothing.smoothElevation(pointList);
 
-<<<<<<< HEAD
-        double towerNodeDistance = 0;
-        double prevLat = pointList.getLatitude(0);
-        double prevLon = pointList.getLongitude(0);
-        double prevEle = pointList.is3D() ? pointList.getElevation(0) : Double.NaN;
-        double lat, lon, ele = Double.NaN;
-        PointList pillarNodes = new PointList(pointList.getSize() - 2, nodeAccess.is3D());
-        int nodes = pointList.getSize();
-        for (int i = 1; i < nodes; i++) {
-            // we could save some lines if we would use pointList.calcDistance(distCalc);
-            lat = pointList.getLatitude(i);
-            lon = pointList.getLongitude(i);
-            if (pointList.is3D()) {
-                ele = pointList.getElevation(i);
-                if (!distCalc.isCrossBoundary(lon, prevLon))
-                    towerNodeDistance += distCalc.calcDist3D(prevLat, prevLon, prevEle, lat, lon, ele);
-                prevEle = ele;
-            } else if (!distCalc.isCrossBoundary(lon, prevLon))
-                towerNodeDistance += distCalc.calcDist(prevLat, prevLon, lat, lon);
-
-            prevLat = lat;
-            prevLon = lon;
-            if (nodes > 2 && i < nodes - 1) {
-                if (pillarNodes.is3D())
-                    pillarNodes.add(lat, lon, ele);
-                else
-                    pillarNodes.add(lat, lon);
-            }
-        }
-=======
         double towerNodeDistance = pointList.calcDistance(distCalc);
 
->>>>>>> d27f9c35
         if (towerNodeDistance < 0.001) {
             // As investigation shows often two paths should have crossed via one identical point 
             // but end up in two very close points.
