/*
 *  Licensed to GraphHopper GmbH under one or more contributor
 *  license agreements. See the NOTICE file distributed with this work for
 *  additional information regarding copyright ownership.
 *
 *  GraphHopper GmbH licenses this file to you under the Apache License,
 *  Version 2.0 (the "License"); you may not use this file except in
 *  compliance with the License. You may obtain a copy of the License at
 *
 *       http://www.apache.org/licenses/LICENSE-2.0
 *
 *  Unless required by applicable law or agreed to in writing, software
 *  distributed under the License is distributed on an "AS IS" BASIS,
 *  WITHOUT WARRANTIES OR CONDITIONS OF ANY KIND, either express or implied.
 *  See the License for the specific language governing permissions and
 *  limitations under the License.
 */

package com.graphhopper.routing.weighting.custom;

import com.graphhopper.routing.ev.*;
import com.graphhopper.routing.util.EncodingManager;
import com.graphhopper.storage.BaseGraph;
import com.graphhopper.util.CustomModel;
import com.graphhopper.util.EdgeIteratorState;
import com.graphhopper.util.JsonFeature;
import org.junit.jupiter.api.BeforeEach;
import org.junit.jupiter.api.Test;
import org.locationtech.jts.geom.Coordinate;
import org.locationtech.jts.geom.GeometryFactory;

import java.util.Arrays;
import java.util.HashMap;
import java.util.HashSet;
import java.util.Map;

import static com.graphhopper.json.Statement.*;
import static com.graphhopper.json.Statement.Op.LIMIT;
import static com.graphhopper.json.Statement.Op.MULTIPLY;
import static com.graphhopper.routing.ev.RoadClass.*;
import static com.graphhopper.routing.weighting.custom.CustomModelParser.parseExpressions;
import static org.junit.jupiter.api.Assertions.*;

class CustomModelParserTest {
    BaseGraph graph;
    EncodingManager encodingManager;
    EnumEncodedValue<RoadClass> roadClassEnc;
    BooleanEncodedValue accessEnc;
    DecimalEncodedValue avgSpeedEnc;
    StringEncodedValue countryEnc;
    double maxSpeed;

    @BeforeEach
    void setup() {
        accessEnc = new SimpleBooleanEncodedValue("car_access", true);
        avgSpeedEnc = new DecimalEncodedValueImpl("car_average_speed", 5, 5, false);
        countryEnc = new StringEncodedValue("country", 10);
<<<<<<< HEAD
        encodingManager = new EncodingManager.Builder().add(accessEnc).add(avgSpeedEnc).add(countryEnc).add(new EnumEncodedValue<>(Surface.KEY, Surface.class)).build();
=======
        encodingManager = new EncodingManager.Builder().add(encoder).add(countryEnc).
                add(MaxSpeed.create()).add(new EnumEncodedValue<>(Surface.KEY, Surface.class)).build();
>>>>>>> 9bbf9ee2
        graph = new BaseGraph.Builder(encodingManager).create();
        roadClassEnc = encodingManager.getEnumEncodedValue(RoadClass.KEY, RoadClass.class);
        maxSpeed = 140;
    }

    @Test
    void setPriorityForRoadClass() {
        CustomModel customModel = new CustomModel();
        customModel.addToPriority(If("road_class == PRIMARY", MULTIPLY, "0.5"));
        CustomWeighting.EdgeToDoubleMapping priorityMapping = CustomModelParser.createWeightingParameters(customModel, encodingManager,
                avgSpeedEnc, maxSpeed, null).getEdgeToPriorityMapping();

        BaseGraph graph = new BaseGraph.Builder(encodingManager).create();
        EdgeIteratorState edge1 = graph.edge(0, 1).setDistance(100).set(roadClassEnc, RoadClass.PRIMARY);
        EdgeIteratorState edge2 = graph.edge(1, 2).setDistance(100).set(roadClassEnc, RoadClass.SECONDARY);

        assertEquals(0.5, priorityMapping.get(edge1, false), 1.e-6);
        assertEquals(1.0, priorityMapping.get(edge2, false), 1.e-6);
    }

    @Test
    void testPriority() {
        EdgeIteratorState primary = graph.edge(0, 1).setDistance(10).
                set(roadClassEnc, PRIMARY).set(avgSpeedEnc, 80).set(accessEnc, true, true);
        EdgeIteratorState secondary = graph.edge(1, 2).setDistance(10).
                set(roadClassEnc, SECONDARY).set(avgSpeedEnc, 70).set(accessEnc, true, true);
        EdgeIteratorState tertiary = graph.edge(1, 2).setDistance(10).
                set(roadClassEnc, TERTIARY).set(avgSpeedEnc, 70).set(accessEnc, true, true);

        CustomModel customModel = new CustomModel();
        customModel.addToPriority(If("road_class == PRIMARY", MULTIPLY, "0.5"));
        customModel.addToPriority(ElseIf("road_class == SECONDARY", MULTIPLY, "0.7"));
        customModel.addToPriority(Else(MULTIPLY, "0.9"));
        customModel.addToPriority(If("road_environment != FERRY", MULTIPLY, "0.8"));

        CustomWeighting.EdgeToDoubleMapping priorityMapping = CustomModelParser.createWeightingParameters(customModel, encodingManager,
                avgSpeedEnc, maxSpeed, null).getEdgeToPriorityMapping();

        assertEquals(0.5 * 0.8, priorityMapping.get(primary, false), 0.01);
        assertEquals(0.7 * 0.8, priorityMapping.get(secondary, false), 0.01);
        assertEquals(0.9 * 0.8, priorityMapping.get(tertiary, false), 0.01);

        // force integer value
        customModel = new CustomModel();
        customModel.addToPriority(If("road_class == PRIMARY", MULTIPLY, "1"));
        customModel.addToPriority(If("road_class == SECONDARY", MULTIPLY, "0.9"));
        priorityMapping = CustomModelParser.createWeightingParameters(customModel, encodingManager,
                avgSpeedEnc, maxSpeed, null).getEdgeToPriorityMapping();
        assertEquals(1, priorityMapping.get(primary, false), 0.01);
        assertEquals(0.9, priorityMapping.get(secondary, false), 0.01);
    }

    @Test
    public void testBrackets() {
        EdgeIteratorState primary = graph.edge(0, 1).setDistance(10).set(accessEnc, true, true).
                set(roadClassEnc, PRIMARY).set(avgSpeedEnc, 80);
        EdgeIteratorState secondary = graph.edge(0, 1).setDistance(10).set(accessEnc, true, true).
                set(roadClassEnc, SECONDARY).set(avgSpeedEnc, 40);

        CustomModel customModel = new CustomModel();
        customModel.addToPriority(If("(road_class == PRIMARY || car_access == true) && car_average_speed > 50", MULTIPLY, "0.9"));
        CustomWeighting.Parameters parameters = CustomModelParser.createWeightingParameters(customModel, encodingManager,
                avgSpeedEnc, maxSpeed, null);
        assertEquals(0.9, parameters.getEdgeToPriorityMapping().get(primary, false), 0.01);
        assertEquals(1, parameters.getEdgeToPriorityMapping().get(secondary, false), 0.01);
    }

    @Test
    public void testSpeedFactorAndPriorityAndMaxSpeed() {
        EdgeIteratorState primary = graph.edge(0, 1).setDistance(10).
                set(roadClassEnc, PRIMARY).set(avgSpeedEnc, 80).set(accessEnc, true, true);
        EdgeIteratorState secondary = graph.edge(1, 2).setDistance(10).
                set(roadClassEnc, SECONDARY).set(avgSpeedEnc, 70).set(accessEnc, true, true);

        CustomModel customModel = new CustomModel();
        customModel.addToPriority(If("road_class == PRIMARY", MULTIPLY, "0.9"));
        customModel.addToSpeed(If("road_class == PRIMARY", MULTIPLY, "0.8"));
        CustomWeighting.Parameters parameters = CustomModelParser.createWeightingParameters(customModel, encodingManager,
                avgSpeedEnc, maxSpeed, null);
        assertEquals(0.9, parameters.getEdgeToPriorityMapping().get(primary, false), 0.01);
        assertEquals(64, parameters.getEdgeToSpeedMapping().get(primary, false), 0.01);

        assertEquals(1, parameters.getEdgeToPriorityMapping().get(secondary, false), 0.01);
        assertEquals(70, parameters.getEdgeToSpeedMapping().get(secondary, false), 0.01);

        customModel.addToSpeed(If("road_class != PRIMARY", LIMIT, "50"));
        CustomWeighting.EdgeToDoubleMapping speedMapping = CustomModelParser.createWeightingParameters(customModel, encodingManager,
                avgSpeedEnc, maxSpeed, null).getEdgeToSpeedMapping();
        assertEquals(64, speedMapping.get(primary, false), 0.01);
        assertEquals(50, speedMapping.get(secondary, false), 0.01);
    }

    @Test
    public void testString() {
        EdgeIteratorState deu = graph.edge(0, 1).setDistance(10).
                set(countryEnc, "DEU").set(avgSpeedEnc, 80).set(accessEnc, true, true);
        EdgeIteratorState blup = graph.edge(1, 2).setDistance(10).
                set(countryEnc, "blup").set(avgSpeedEnc, 70).set(accessEnc, true, true);

        CustomModel customModel = new CustomModel();
        customModel.addToPriority(If("country == \"DEU\"", MULTIPLY, "0.9"));
        customModel.addToPriority(ElseIf("country == \"blup\"", MULTIPLY, "0.7"));
        customModel.addToPriority(Else(MULTIPLY, "0.5"));
        CustomWeighting.EdgeToDoubleMapping priorityMapping = CustomModelParser.createWeightingParameters(customModel, encodingManager,
                avgSpeedEnc, maxSpeed, null).getEdgeToPriorityMapping();
        assertEquals(0.9, priorityMapping.get(deu, false), 0.01);
        assertEquals(0.7, priorityMapping.get(blup, false), 0.01);
    }

    @Test
    void testIllegalOrder() {
        CustomModel customModel = new CustomModel();
        customModel.addToPriority(Else(MULTIPLY, "0.9"));
        customModel.addToPriority(If("road_environment != FERRY", MULTIPLY, "0.8"));
        assertThrows(IllegalArgumentException.class, () -> CustomModelParser.createWeightingParameters(customModel, encodingManager,
                avgSpeedEnc, maxSpeed, null));

        CustomModel customModel2 = new CustomModel();
        customModel2.addToPriority(ElseIf("road_environment != FERRY", MULTIPLY, "0.9"));
        customModel2.addToPriority(If("road_class != PRIMARY", MULTIPLY, "0.8"));
        assertThrows(IllegalArgumentException.class, () -> CustomModelParser.createWeightingParameters(customModel2, encodingManager,
                avgSpeedEnc, maxSpeed, null));
    }

    @Test
    public void multipleAreas() {
        CustomModel customModel = new CustomModel();
        Map<String, JsonFeature> areas = new HashMap<>();
        Coordinate[] area_1_coordinates = new Coordinate[]{
                new Coordinate(48.019324184801185, 11.28021240234375),
                new Coordinate(48.019324184801185, 11.53564453125),
                new Coordinate(48.11843396091691, 11.53564453125),
                new Coordinate(48.11843396091691, 11.28021240234375),
                new Coordinate(48.019324184801185, 11.28021240234375),
        };
        Coordinate[] area_2_coordinates = new Coordinate[]{
                new Coordinate(48.15509285476017, 11.53289794921875),
                new Coordinate(48.15509285476017, 11.8212890625),
                new Coordinate(48.281365151571755, 11.8212890625),
                new Coordinate(48.281365151571755, 11.53289794921875),
                new Coordinate(48.15509285476017, 11.53289794921875),
        };
        areas.put("area_1", new JsonFeature("area_1",
                "Feature",
                null,
                new GeometryFactory().createPolygon(area_1_coordinates),
                new HashMap<>()));
        areas.put("area_2", new JsonFeature("area_2",
                "Feature",
                null,
                new GeometryFactory().createPolygon(area_2_coordinates),
                new HashMap<>()));
        customModel.setAreas(areas);

        customModel.addToSpeed(If("in_area_1", LIMIT, "100"));
        customModel.addToSpeed(If("!in_area_2", LIMIT, "25"));
        customModel.addToSpeed(Else(LIMIT, "15"));

        // No exception is thrown during createWeightingParameters
        assertAll(() ->
                CustomModelParser.createWeightingParameters(customModel, encodingManager,
                        avgSpeedEnc, maxSpeed, null));

        CustomModel customModel2 = new CustomModel();
        customModel2.setAreas(areas);

        customModel2.addToSpeed(If("in_area_1", LIMIT, "100"));
        customModel2.addToSpeed(If("in_area_2", LIMIT, "25"));
        customModel2.addToSpeed(If("in_area_3", LIMIT, "150"));
        customModel2.addToSpeed(Else(LIMIT, "15"));

        assertThrows(IllegalArgumentException.class, () ->
                CustomModelParser.createWeightingParameters(customModel2, encodingManager,
                        avgSpeedEnc, maxSpeed, null));
    }

    @Test
    public void parseValue() {
        DecimalEncodedValue maxSpeed = encodingManager.getDecimalEncodedValue(MaxSpeed.KEY);
        EdgeIteratorState maxLower = graph.edge(0, 1).setDistance(10).
                set(maxSpeed, 60).set(avgSpeedEnc, 70).set(encoder.getAccessEnc(), true, true);
        EdgeIteratorState maxSame = graph.edge(1, 2).setDistance(10).
                set(maxSpeed, 70).set(avgSpeedEnc, 70).set(encoder.getAccessEnc(), true, true);

        CustomModel customModel = new CustomModel();
        customModel.addToSpeed(If("true", LIMIT, "max_speed * 1.1"));
        CustomWeighting.EdgeToDoubleMapping speedMapping = CustomModelParser.createWeightingParameters(customModel, encodingManager,
                avgSpeedEnc, encoder.getMaxSpeed(), null).getEdgeToSpeedMapping();
        assertEquals(70.0, speedMapping.get(maxSame, false), 0.01);
        assertEquals(66.0, speedMapping.get(maxLower, false), 0.01);
    }

    @Test
    public void parseValueWithError() {
        CustomModel customModel1 = new CustomModel();
        customModel1.addToSpeed(If("true", LIMIT, "unknown"));

        IllegalArgumentException ret = assertThrows(IllegalArgumentException.class,
                () -> CustomModelParser.createWeightingParameters(customModel1, encodingManager,
                        avgSpeedEnc, encoder.getMaxSpeed(), null));
        assertTrue(ret.getMessage().startsWith("Cannot compile expression: 'unknown' not available"), ret.getMessage());

        CustomModel customModel2 = new CustomModel();
        customModel2.addToSpeed(If("road_class == PRIMARY", MULTIPLY, "0.5"));
        customModel2.addToSpeed(Else(MULTIPLY, "-0.5"));
        ret = assertThrows(IllegalArgumentException.class,
                () -> CustomModelParser.createWeightingParameters(customModel2, encodingManager,
                        avgSpeedEnc, encoder.getMaxSpeed(), null));
        assertTrue(ret.getMessage().startsWith("Cannot compile expression: speed has to be >=0 but can be negative (-0.5)"), ret.getMessage());

        CustomModel customModel3 = new CustomModel();
        customModel3.addToSpeed(If("road_class == PRIMARY", MULTIPLY, "0.5"));
        customModel3.addToSpeed(Else(MULTIPLY, "road_class"));
        ret = assertThrows(IllegalArgumentException.class,
                () -> CustomModelParser.createWeightingParameters(customModel3, encodingManager,
                        avgSpeedEnc, encoder.getMaxSpeed(), null));
        assertTrue(ret.getMessage().contains("Binary numeric promotion not possible on types \"double\" and \"java.lang.Enum\""), ret.getMessage());
    }

    @Test
    public void parseConditionWithError() {
        NameValidator validVariable = s -> encodingManager.hasEncodedValue(s);

        // existing encoded value but not added
        IllegalArgumentException ret = assertThrows(IllegalArgumentException.class,
                () -> parseExpressions(new StringBuilder(),
                        validVariable, encodingManager, "[HERE]", new HashSet<>(),
                        Arrays.asList(If("max_weight > 10", MULTIPLY, "0")), ""));
        assertTrue(ret.getMessage().startsWith("[HERE] invalid condition \"max_weight > 10\": 'max_weight' not available"), ret.getMessage());

        // invalid variable or constant (NameValidator returns false)
        ret = assertThrows(IllegalArgumentException.class,
                () -> parseExpressions(new StringBuilder(),
                        validVariable, encodingManager, "[HERE]", new HashSet<>(),
                        Arrays.asList(If("country == GERMANY", MULTIPLY, "0")), ""));
        assertTrue(ret.getMessage().startsWith("[HERE] invalid condition \"country == GERMANY\": 'GERMANY' not available"), ret.getMessage());

        // not whitelisted method
        ret = assertThrows(IllegalArgumentException.class,
                () -> parseExpressions(new StringBuilder(),
                        validVariable, encodingManager, "[HERE]", new HashSet<>(),
                        Arrays.asList(If("edge.fetchWayGeometry().size() > 2", MULTIPLY, "0")), ""));
        assertTrue(ret.getMessage().startsWith("[HERE] invalid condition \"edge.fetchWayGeometry().size() > 2\": size is an illegal method"), ret.getMessage());
    }
}<|MERGE_RESOLUTION|>--- conflicted
+++ resolved
@@ -55,12 +55,8 @@
         accessEnc = new SimpleBooleanEncodedValue("car_access", true);
         avgSpeedEnc = new DecimalEncodedValueImpl("car_average_speed", 5, 5, false);
         countryEnc = new StringEncodedValue("country", 10);
-<<<<<<< HEAD
-        encodingManager = new EncodingManager.Builder().add(accessEnc).add(avgSpeedEnc).add(countryEnc).add(new EnumEncodedValue<>(Surface.KEY, Surface.class)).build();
-=======
-        encodingManager = new EncodingManager.Builder().add(encoder).add(countryEnc).
-                add(MaxSpeed.create()).add(new EnumEncodedValue<>(Surface.KEY, Surface.class)).build();
->>>>>>> 9bbf9ee2
+        encodingManager = new EncodingManager.Builder().add(accessEnc).add(avgSpeedEnc)
+                .add(countryEnc).add(MaxSpeed.create()).add(new EnumEncodedValue<>(Surface.KEY, Surface.class)).build();
         graph = new BaseGraph.Builder(encodingManager).create();
         roadClassEnc = encodingManager.getEnumEncodedValue(RoadClass.KEY, RoadClass.class);
         maxSpeed = 140;
@@ -239,16 +235,16 @@
 
     @Test
     public void parseValue() {
-        DecimalEncodedValue maxSpeed = encodingManager.getDecimalEncodedValue(MaxSpeed.KEY);
+        DecimalEncodedValue maxSpeedEnc = encodingManager.getDecimalEncodedValue(MaxSpeed.KEY);
         EdgeIteratorState maxLower = graph.edge(0, 1).setDistance(10).
-                set(maxSpeed, 60).set(avgSpeedEnc, 70).set(encoder.getAccessEnc(), true, true);
+                set(maxSpeedEnc, 60).set(avgSpeedEnc, 70).set(accessEnc, true, true);
         EdgeIteratorState maxSame = graph.edge(1, 2).setDistance(10).
-                set(maxSpeed, 70).set(avgSpeedEnc, 70).set(encoder.getAccessEnc(), true, true);
+                set(maxSpeedEnc, 70).set(avgSpeedEnc, 70).set(accessEnc, true, true);
 
         CustomModel customModel = new CustomModel();
         customModel.addToSpeed(If("true", LIMIT, "max_speed * 1.1"));
         CustomWeighting.EdgeToDoubleMapping speedMapping = CustomModelParser.createWeightingParameters(customModel, encodingManager,
-                avgSpeedEnc, encoder.getMaxSpeed(), null).getEdgeToSpeedMapping();
+                avgSpeedEnc, maxSpeed, null).getEdgeToSpeedMapping();
         assertEquals(70.0, speedMapping.get(maxSame, false), 0.01);
         assertEquals(66.0, speedMapping.get(maxLower, false), 0.01);
     }
@@ -260,7 +256,7 @@
 
         IllegalArgumentException ret = assertThrows(IllegalArgumentException.class,
                 () -> CustomModelParser.createWeightingParameters(customModel1, encodingManager,
-                        avgSpeedEnc, encoder.getMaxSpeed(), null));
+                        avgSpeedEnc, maxSpeed, null));
         assertTrue(ret.getMessage().startsWith("Cannot compile expression: 'unknown' not available"), ret.getMessage());
 
         CustomModel customModel2 = new CustomModel();
@@ -268,7 +264,7 @@
         customModel2.addToSpeed(Else(MULTIPLY, "-0.5"));
         ret = assertThrows(IllegalArgumentException.class,
                 () -> CustomModelParser.createWeightingParameters(customModel2, encodingManager,
-                        avgSpeedEnc, encoder.getMaxSpeed(), null));
+                        avgSpeedEnc, maxSpeed, null));
         assertTrue(ret.getMessage().startsWith("Cannot compile expression: speed has to be >=0 but can be negative (-0.5)"), ret.getMessage());
 
         CustomModel customModel3 = new CustomModel();
@@ -276,7 +272,7 @@
         customModel3.addToSpeed(Else(MULTIPLY, "road_class"));
         ret = assertThrows(IllegalArgumentException.class,
                 () -> CustomModelParser.createWeightingParameters(customModel3, encodingManager,
-                        avgSpeedEnc, encoder.getMaxSpeed(), null));
+                        avgSpeedEnc, maxSpeed, null));
         assertTrue(ret.getMessage().contains("Binary numeric promotion not possible on types \"double\" and \"java.lang.Enum\""), ret.getMessage());
     }
 
