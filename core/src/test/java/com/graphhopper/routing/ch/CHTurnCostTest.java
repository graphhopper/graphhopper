/*
 *  Licensed to GraphHopper GmbH under one or more contributor
 *  license agreements. See the NOTICE file distributed with this work for
 *  additional information regarding copyright ownership.
 *
 *  GraphHopper GmbH licenses this file to you under the Apache License,
 *  Version 2.0 (the "License"); you may not use this file except in
 *  compliance with the License. You may obtain a copy of the License at
 *
 *       http://www.apache.org/licenses/LICENSE-2.0
 *
 *  Unless required by applicable law or agreed to in writing, software
 *  distributed under the License is distributed on an "AS IS" BASIS,
 *  WITHOUT WARRANTIES OR CONDITIONS OF ANY KIND, either express or implied.
 *  See the License for the specific language governing permissions and
 *  limitations under the License.
 */
package com.graphhopper.routing.ch;

import com.carrotsearch.hppc.IntArrayList;
import com.graphhopper.routing.Dijkstra;
import com.graphhopper.routing.DijkstraBidirectionEdgeCHNoSOD;
import com.graphhopper.routing.Path;
import com.graphhopper.routing.RoutingAlgorithm;
import com.graphhopper.routing.ev.BooleanEncodedValue;
import com.graphhopper.routing.ev.DecimalEncodedValue;
import com.graphhopper.routing.ev.EncodedValueLookup;
import com.graphhopper.routing.ev.TurnCost;
import com.graphhopper.routing.querygraph.QueryGraph;
import com.graphhopper.routing.querygraph.QueryRoutingCHGraph;
import com.graphhopper.routing.util.*;
import com.graphhopper.routing.weighting.DefaultTurnCostProvider;
import com.graphhopper.routing.weighting.ShortestWeighting;
import com.graphhopper.routing.weighting.Weighting;
import com.graphhopper.storage.*;
import com.graphhopper.storage.index.LocationIndexTree;
import com.graphhopper.storage.index.Snap;
import com.graphhopper.util.*;
import com.graphhopper.util.shapes.GHPoint;
import org.junit.jupiter.api.BeforeEach;
import org.junit.jupiter.api.RepeatedTest;
import org.junit.jupiter.api.Test;
import org.junit.jupiter.params.ParameterizedTest;
import org.junit.jupiter.params.provider.ValueSource;
import org.slf4j.Logger;
import org.slf4j.LoggerFactory;

import java.util.*;

import static com.graphhopper.routing.ch.CHParameters.*;
import static com.graphhopper.routing.weighting.Weighting.INFINITE_U_TURN_COSTS;
import static com.graphhopper.util.GHUtility.updateDistancesFor;
import static com.graphhopper.util.Parameters.Algorithms.ASTAR_BI;
import static com.graphhopper.util.Parameters.Algorithms.DIJKSTRA_BI;
import static com.graphhopper.util.Parameters.Routing.ALGORITHM;
import static org.junit.jupiter.api.Assertions.*;

/**
 * Here we test if Contraction Hierarchies work with turn costs, i.e. we first contract the graph and then run
 * routing queries and check if the routing results are correct. We thus test the combination of
 * {@link EdgeBasedNodeContractor} and {@link DijkstraBidirectionEdgeCHNoSOD}. In most cases we either use a predefined
 * or random contraction order, so the hard to test and heuristic automatic search for an efficient contraction order
 * taking place  in {@link PrepareContractionHierarchies} is not covered, but this is ok, because the correctness
 * of CH should not depend on the contraction order.
 *
 * @see EdgeBasedNodeContractor where shortcut creation is tested independent from the routing query
 */
public class CHTurnCostTest {
    private static final Logger LOGGER = LoggerFactory.getLogger(CHTurnCostTest.class);
    private int maxCost;
    private CarFlagEncoder encoder;
    private EncodingManager encodingManager;
    private GraphHopperStorage graph;
    private TurnCostStorage turnCostStorage;
    private List<CHConfig> chConfigs;
    private CHConfig chConfig;
    private RoutingCHGraph chGraph;
    private boolean checkStrict;

    @BeforeEach
    public void init() {
        maxCost = 10;
        encoder = new CarFlagEncoder(5, 5, maxCost);
        encodingManager = EncodingManager.create(encoder);
        graph = new GraphBuilder(encodingManager).build();
        turnCostStorage = graph.getTurnCostStorage();
        chConfigs = createCHConfigs();
        // the default CH profile with infinite u-turn costs, can be reset in tests that should run with finite u-turn
        // costs
        chConfig = chConfigs.get(0);
        checkStrict = true;
    }

    /**
     * Creates a list of distinct CHProfiles with different u-turn costs that can be used by the tests.
     * There is always a profile with infinite u-turn costs and one with u-turn-costs = 50.
     */
    private List<CHConfig> createCHConfigs() {
        Set<CHConfig> configs = new LinkedHashSet<>(5);
        // the first one is always the one with infinite u-turn costs
        configs.add(CHConfig.edgeBased("p0", new ShortestWeighting(encoder, new DefaultTurnCostProvider(encoder, turnCostStorage, INFINITE_U_TURN_COSTS))));
        // this one we also always add
        configs.add(CHConfig.edgeBased("p1", new ShortestWeighting(encoder, new DefaultTurnCostProvider(encoder, turnCostStorage, 50))));
        // add more (distinct) profiles
        long seed = System.nanoTime();
        Random rnd = new Random(seed);
        while (configs.size() < 5) {
            int uTurnCosts = 10 + rnd.nextInt(90);
            configs.add(CHConfig.edgeBased("p" + configs.size(), new ShortestWeighting(encoder, new DefaultTurnCostProvider(encoder, turnCostStorage, uTurnCosts))));
        }
        return new ArrayList<>(configs);
    }

    @RepeatedTest(10)
    public void testFindPath_randomContractionOrder_linear() {
        // 2-1-0-3-4
        GHUtility.setSpeed(60, true, true, encoder, graph.edge(2, 1).setDistance(2));
        GHUtility.setSpeed(60, true, true, encoder, graph.edge(1, 0).setDistance(3));
        GHUtility.setSpeed(60, true, true, encoder, graph.edge(0, 3).setDistance(1));
        GHUtility.setSpeed(60, true, true, encoder, graph.edge(3, 4).setDistance(3));
        graph.freeze();
        setTurnCost(2, 1, 0, 2);
        setTurnCost(0, 3, 4, 4);
        checkPathUsingRandomContractionOrder(IntArrayList.from(2, 1, 0, 3, 4), 9, 6, 2, 4);
    }

    @Test
    public void testFindPath_randomContractionOrder_duplicate_edges() {
        //  /\    /<-3
        // 0  1--2
        //  \/    \->4
        GHUtility.setSpeed(60, true, true, encoder, graph.edge(0, 1).setDistance(5));
        GHUtility.setSpeed(60, true, true, encoder, graph.edge(0, 1).setDistance(6));
        GHUtility.setSpeed(60, true, true, encoder, graph.edge(1, 2).setDistance(2));
        GHUtility.setSpeed(60, true, false, encoder, graph.edge(3, 2).setDistance(3));
        GHUtility.setSpeed(60, true, false, encoder, graph.edge(2, 4).setDistance(3));
        setRestriction(3, 2, 4);
        graph.freeze();
        compareCHWithDijkstra(10, new int[]{0, 1, 2, 3, 4});
    }

    @Test
    public void testFindPath_randomContractionOrder_double_duplicate_edges() {
        //  /\ /\   
        // 0  1  2--3
        //  \/ \/
        GHUtility.setSpeed(60, true, true, encoder, graph.edge(0, 1).setDistance(25.789000));
        GHUtility.setSpeed(60, true, true, encoder, graph.edge(0, 1).setDistance(26.016000));
        GHUtility.setSpeed(60, true, true, encoder, graph.edge(1, 2).setDistance(21.902000));
        GHUtility.setSpeed(60, true, true, encoder, graph.edge(1, 2).setDistance(21.862000));
        GHUtility.setSpeed(60, true, true, encoder, graph.edge(2, 3).setDistance(52.987000));
        graph.freeze();
        compareCHWithDijkstra(1000, new int[]{0, 1, 2, 3});
    }

    @RepeatedTest(100)
    public void testFindPath_multipleInOutEdges_turnReplacementDifference() {
        //   0   3 - 4   8
        //    \ /     \ /
        // 1 - 5 - 6 - 7 - 9
        //    /         \
        //   2           10
        // When we contract node 6, 'normally' a shortcut would be expected using nodes 3 and 4, but this strongly depends
        // on the turn restrictions of the in/outcoming edges. Basically a shortcut is only needed if 5, 6, 7 is part of
        // the shortest path between an incoming source edge x-5 and an outgoing target edge 7-y. 
        // To cover all or at least as many as possible different cases we randomly apply some restrictions and compare
        // the resulting query with a standard Dijkstra search.
        // If this test fails use the logger output to generate code for further debugging.
        GHUtility.setSpeed(60, true, false, encoder, graph.edge(0, 5).setDistance(1));
        GHUtility.setSpeed(60, true, false, encoder, graph.edge(1, 5).setDistance(1));
        GHUtility.setSpeed(60, true, false, encoder, graph.edge(2, 5).setDistance(1));
        GHUtility.setSpeed(60, true, false, encoder, graph.edge(5, 3).setDistance(1));
        GHUtility.setSpeed(60, true, false, encoder, graph.edge(3, 4).setDistance(1));
        GHUtility.setSpeed(60, true, false, encoder, graph.edge(4, 7).setDistance(1));
        GHUtility.setSpeed(60, true, false, encoder, graph.edge(5, 6).setDistance(3));
        GHUtility.setSpeed(60, true, false, encoder, graph.edge(6, 7).setDistance(3));
        GHUtility.setSpeed(60, true, false, encoder, graph.edge(7, 8).setDistance(1));
        GHUtility.setSpeed(60, true, false, encoder, graph.edge(7, 9).setDistance(1));
        GHUtility.setSpeed(60, true, false, encoder, graph.edge(7, 10).setDistance(1));

        long seed = System.nanoTime();
        Random rnd = new Random(seed);
        LOGGER.info("Seed used to generate turn costs and restrictions: {}", seed);
        setRandomCost(2, 5, 3, rnd);
        setRandomCost(2, 5, 6, rnd);
        setRandomCost(4, 7, 10, rnd);
        setRandomCost(6, 7, 10, rnd);
        setRandomCostOrRestriction(0, 5, 3, rnd);
        setRandomCostOrRestriction(1, 5, 3, rnd);
        setRandomCostOrRestriction(0, 5, 6, rnd);
        setRandomCostOrRestriction(1, 5, 6, rnd);
        setRandomCostOrRestriction(4, 7, 8, rnd);
        setRandomCostOrRestriction(4, 7, 9, rnd);
        setRandomCostOrRestriction(6, 7, 8, rnd);
        setRandomCostOrRestriction(6, 7, 9, rnd);

        prepareCH(6, 0, 1, 2, 8, 9, 10, 5, 3, 4, 7);
        // run queries for all cases (target/source edge possibly restricted/has costs)
        checkStrict = false;
        compareCHQueryWithDijkstra(2, 10);
        compareCHQueryWithDijkstra(1, 10);
        compareCHQueryWithDijkstra(2, 9);
        compareCHQueryWithDijkstra(1, 9);
    }

    @Test
    public void testFindPath_multipleInOutEdges_turnReplacementDifference_bug1() {
        //       3 - 4
        //      /     \
        // 1 - 5 - 6 - 7 - 9
        //    /         \
        //   2           10
        GHUtility.setSpeed(60, true, false, encoder, graph.edge(1, 5).setDistance(1));
        GHUtility.setSpeed(60, true, false, encoder, graph.edge(2, 5).setDistance(1));
        GHUtility.setSpeed(60, true, false, encoder, graph.edge(5, 3).setDistance(1));
        GHUtility.setSpeed(60, true, false, encoder, graph.edge(3, 4).setDistance(1));
        GHUtility.setSpeed(60, true, false, encoder, graph.edge(4, 7).setDistance(1));
        GHUtility.setSpeed(60, true, false, encoder, graph.edge(5, 6).setDistance(3));
        GHUtility.setSpeed(60, true, false, encoder, graph.edge(6, 7).setDistance(3));
        GHUtility.setSpeed(60, true, false, encoder, graph.edge(7, 9).setDistance(1));
        GHUtility.setSpeed(60, true, false, encoder, graph.edge(7, 10).setDistance(1));

        setTurnCost(2, 5, 6, 4);
        setRestriction(1, 5, 6);
        setRestriction(4, 7, 9);

        prepareCH(6, 0, 1, 2, 8, 9, 10, 5, 3, 4, 7);
        compareCHQueryWithDijkstra(2, 9);
    }

    @Test
    public void testFindPath_duplicateEdge() {
        // 0 -> 1 -> 2 -> 3 -> 4
        //            \->/
        GHUtility.setSpeed(60, true, false, encoder, graph.edge(0, 1).setDistance(1));
        GHUtility.setSpeed(60, true, false, encoder, graph.edge(1, 2).setDistance(1));
        GHUtility.setSpeed(60, true, false, encoder, graph.edge(2, 3).setDistance(1));
        GHUtility.setSpeed(60, true, false, encoder, graph.edge(2, 3).setDistance(1));
        GHUtility.setSpeed(60, true, false, encoder, graph.edge(3, 4).setDistance(1));
        compareCHWithDijkstra(100, new int[]{2, 3, 0, 4, 1});
    }

    @Test
    public void testFindPath_chain() {
        // 0   2   4   6   8
        //  \ / \ / \ / \ /
        //   1   3   5   7
        GHUtility.setSpeed(60, true, false, encoder, graph.edge(0, 1).setDistance(1));
        GHUtility.setSpeed(60, true, false, encoder, graph.edge(1, 2).setDistance(1));
        GHUtility.setSpeed(60, true, false, encoder, graph.edge(2, 3).setDistance(1));
        GHUtility.setSpeed(60, true, false, encoder, graph.edge(3, 4).setDistance(1));
        GHUtility.setSpeed(60, true, false, encoder, graph.edge(4, 5).setDistance(1));
        GHUtility.setSpeed(60, true, false, encoder, graph.edge(5, 6).setDistance(1));
        GHUtility.setSpeed(60, true, false, encoder, graph.edge(6, 7).setDistance(1));
        GHUtility.setSpeed(60, true, false, encoder, graph.edge(7, 8).setDistance(1));
        graph.freeze();
        setTurnCost(1, 2, 3, 4);
        setTurnCost(3, 4, 5, 2);
        setTurnCost(5, 6, 7, 3);

        // we contract the graph such that only a few shortcuts are created and that the fwd/bwd searches for the
        // 0-8 query meet at node 4 (make sure we include all three cases where turn cost times might come to play:
        // fwd/bwd search and meeting point)
        checkPathUsingCH(ArrayUtil.iota(9), 8, 9, 0, 8, new int[]{1, 3, 5, 7, 0, 8, 2, 6, 4});
    }

    @Test
    public void testFindPath_bidir_chain() {
        //   5 3 2 1 4    turn costs ->
        // 0-1-2-3-4-5-6
        //   0 1 4 2 3    turn costs <-
        EdgeIteratorState edge0 = GHUtility.setSpeed(60, true, true, encoder, graph.edge(0, 1).setDistance(1));
        EdgeIteratorState edge1 = GHUtility.setSpeed(60, true, true, encoder, graph.edge(1, 2).setDistance(1));
        EdgeIteratorState edge2 = GHUtility.setSpeed(60, true, true, encoder, graph.edge(2, 3).setDistance(1));
        EdgeIteratorState edge3 = GHUtility.setSpeed(60, true, true, encoder, graph.edge(3, 4).setDistance(1));
        EdgeIteratorState edge4 = GHUtility.setSpeed(60, true, true, encoder, graph.edge(4, 5).setDistance(1));
        EdgeIteratorState edge5 = GHUtility.setSpeed(60, true, true, encoder, graph.edge(5, 6).setDistance(1));
        graph.freeze();

        // turn costs ->
        setTurnCost(edge0, edge1, 1, 5);
        setTurnCost(edge1, edge2, 2, 3);
        setTurnCost(edge2, edge3, 3, 2);
        setTurnCost(edge3, edge4, 4, 1);
        setTurnCost(edge4, edge5, 5, 4);
        // turn costs <-
        setTurnCost(edge5, edge4, 5, 3);
        setTurnCost(edge4, edge3, 4, 2);
        setTurnCost(edge3, edge2, 3, 4);
        setTurnCost(edge2, edge1, 2, 1);
        setTurnCost(edge1, edge0, 1, 0);

        prepareCH(1, 3, 5, 2, 4, 0, 6);

        Path pathFwd = createAlgo().calcPath(0, 6);
        assertEquals(IntArrayList.from(0, 1, 2, 3, 4, 5, 6), pathFwd.calcNodes());
        assertEquals(6 + 15, pathFwd.getWeight(), 1.e-6);

        Path pathBwd = createAlgo().calcPath(6, 0);
        assertEquals(IntArrayList.from(6, 5, 4, 3, 2, 1, 0), pathBwd.calcNodes());
        assertEquals(6 + 10, pathBwd.getWeight(), 1.e-6);
    }


    @RepeatedTest(10)
    public void testFindPath_randomContractionOrder_simpleLoop() {
        //      2
        //     /|
        //  0-4-3
        //    |
        //    1
        GHUtility.setSpeed(60, true, false, encoder, graph.edge(0, 4).setDistance(2));
        GHUtility.setSpeed(60, true, true, encoder, graph.edge(4, 3).setDistance(2));
        GHUtility.setSpeed(60, true, true, encoder, graph.edge(3, 2).setDistance(1));
        GHUtility.setSpeed(60, true, true, encoder, graph.edge(2, 4).setDistance(1));
        GHUtility.setSpeed(60, true, false, encoder, graph.edge(4, 1).setDistance(1));
        graph.freeze();

        // enforce loop (going counter-clockwise)
        setRestriction(0, 4, 1);
        setTurnCost(4, 2, 3, 4);
        setTurnCost(3, 2, 4, 2);

        checkPathUsingRandomContractionOrder(IntArrayList.from(0, 4, 3, 2, 4, 1), 7, 2, 0, 1);
    }

    @RepeatedTest(10)
    public void testFindPath_randomContractionOrder_singleDirectedLoop() {
        //  3 1-2
        //  | | |
        //  7-5-0
        //    |
        //    6-4
        GHUtility.setSpeed(60, true, false, encoder, graph.edge(3, 7).setDistance(1));
        GHUtility.setSpeed(60, true, false, encoder, graph.edge(7, 5).setDistance(2));
        GHUtility.setSpeed(60, true, false, encoder, graph.edge(5, 0).setDistance(2));
        GHUtility.setSpeed(60, true, false, encoder, graph.edge(0, 2).setDistance(1));
        GHUtility.setSpeed(60, true, false, encoder, graph.edge(2, 1).setDistance(2));
        GHUtility.setSpeed(60, true, false, encoder, graph.edge(1, 5).setDistance(1));
        GHUtility.setSpeed(60, true, false, encoder, graph.edge(5, 6).setDistance(1));
        GHUtility.setSpeed(60, true, false, encoder, graph.edge(6, 4).setDistance(2));
        graph.freeze();

        setRestriction(7, 5, 6);
        setTurnCost(0, 2, 1, 2);

        final IntArrayList expectedPath = IntArrayList.from(3, 7, 5, 0, 2, 1, 5, 6, 4);
        final int roadCosts = 12;
        final int turnCosts = 2;

        checkPathUsingRandomContractionOrder(expectedPath, roadCosts, turnCosts, 3, 4);
    }

    @RepeatedTest(10)
    public void testFindPath_randomContractionOrder_singleLoop() {
        //  0   4
        //  |  /|
        //  1-2-3
        //    |
        //    5-6
        GHUtility.setSpeed(60, true, false, encoder, graph.edge(0, 1).setDistance(1));
        GHUtility.setSpeed(60, true, false, encoder, graph.edge(1, 2).setDistance(2));
        GHUtility.setSpeed(60, true, true, encoder, graph.edge(2, 3).setDistance(2));
        GHUtility.setSpeed(60, true, true, encoder, graph.edge(3, 4).setDistance(1));
        GHUtility.setSpeed(60, true, true, encoder, graph.edge(4, 2).setDistance(1));
        GHUtility.setSpeed(60, true, false, encoder, graph.edge(2, 5).setDistance(1));
        GHUtility.setSpeed(60, true, false, encoder, graph.edge(5, 6).setDistance(2));
        graph.freeze();

        // enforce loop (going counter-clockwise)
        setRestriction(1, 2, 5);
        setTurnCost(3, 4, 2, 2);
        setTurnCost(2, 4, 3, 4);

        final IntArrayList expectedPath = IntArrayList.from(0, 1, 2, 3, 4, 2, 5, 6);
        final int roadCosts = 10;
        final int turnCosts = 2;

        checkPathUsingRandomContractionOrder(expectedPath, roadCosts, turnCosts, 0, 6);
    }

    @RepeatedTest(10)
    public void testFindPath_randomContractionOrder_singleLoopWithNoise() {
        //  0~15~16~17              solid lines: paths contributing to shortest path from 0 to 14
        //  |        {              wiggly lines: extra paths to make it more complicated
        //  1~ 2- 3~ 4
        //  |  |  |  {
        //  6- 7- 8  9
        //  }  |  }  }
        // 11~12-13-14

        GHUtility.setSpeed(60, true, true, encoder, graph.edge(0, 1).setDistance(1));
        GHUtility.setSpeed(60, true, true, encoder, graph.edge(1, 6).setDistance(1));
        GHUtility.setSpeed(60, true, true, encoder, graph.edge(6, 7).setDistance(2));
        GHUtility.setSpeed(60, true, true, encoder, graph.edge(7, 8).setDistance(2));
        GHUtility.setSpeed(60, true, true, encoder, graph.edge(8, 3).setDistance(1));
        GHUtility.setSpeed(60, true, true, encoder, graph.edge(3, 2).setDistance(2));
        GHUtility.setSpeed(60, true, true, encoder, graph.edge(2, 7).setDistance(1));
        GHUtility.setSpeed(60, true, true, encoder, graph.edge(7, 12).setDistance(1));
        GHUtility.setSpeed(60, true, true, encoder, graph.edge(12, 13).setDistance(2));
        GHUtility.setSpeed(60, true, true, encoder, graph.edge(13, 14).setDistance(2));

        // some more edges to make it more complicated -> potentially find more bugs
        GHUtility.setSpeed(60, true, true, encoder, graph.edge(1, 2).setDistance(8));
        GHUtility.setSpeed(60, true, true, encoder, graph.edge(6, 11).setDistance(3));
        GHUtility.setSpeed(60, true, true, encoder, graph.edge(11, 12).setDistance(50));
        GHUtility.setSpeed(60, true, true, encoder, graph.edge(8, 13).setDistance(1));
        GHUtility.setSpeed(60, true, true, encoder, graph.edge(0, 15).setDistance(1));
        GHUtility.setSpeed(60, true, true, encoder, graph.edge(15, 16).setDistance(2));
        GHUtility.setSpeed(60, true, true, encoder, graph.edge(16, 17).setDistance(3));
        GHUtility.setSpeed(60, true, true, encoder, graph.edge(17, 4).setDistance(2));
        GHUtility.setSpeed(60, true, true, encoder, graph.edge(3, 4).setDistance(2));
        GHUtility.setSpeed(60, true, true, encoder, graph.edge(4, 9).setDistance(1));
        GHUtility.setSpeed(60, true, true, encoder, graph.edge(9, 14).setDistance(2));
        graph.freeze();

        // enforce loop (going counter-clockwise)
        setRestriction(6, 7, 12);
        setTurnCost(8, 3, 2, 2);
        setTurnCost(2, 3, 8, 4);

        // make alternative paths not worth it
        setTurnCost(1, 2, 7, 3);
        setTurnCost(7, 8, 13, 8);
        setTurnCost(8, 13, 14, 7);
        setTurnCost(16, 17, 4, 4);
        setTurnCost(4, 9, 14, 3);
        setTurnCost(3, 4, 9, 3);

        final IntArrayList expectedPath = IntArrayList.from(0, 1, 6, 7, 8, 3, 2, 7, 12, 13, 14);
        final int roadCosts = 15;
        final int turnCosts = 2;

        checkPathUsingRandomContractionOrder(expectedPath, roadCosts, turnCosts, 0, 14);
    }

    @RepeatedTest(10)
    public void testFindPath_randomContractionOrder_complicatedGraphAndPath() {
        // In this test we try to find a rather complicated shortest path including a double loop and two p-turns
        // with several turn restrictions and turn costs.

        //  0              solid lines: paths contributing to shortest path from 0 to 26
        //  |              wiggly lines: extra paths to make it more complicated
        //  1~ 2- 3<~4- 5
        //   \ |  |  |  |
        //  6->7->8~ 9-10
        //  |  |\    |
        // 11-12 13-14~15~27
        //     {  {  |     }
        // 16-17-18-19-20~28
        //  |  {  {  |  |  }
        // 21-22-23-24 25-26

        // first we add all edges that contribute to the shortest path, verticals: cost=1, horizontals: cost=2
        GHUtility.setSpeed(60, true, true, encoder, graph.edge(0, 1).setDistance(1));
        GHUtility.setSpeed(60, true, true, encoder, graph.edge(1, 7).setDistance(3));
        GHUtility.setSpeed(60, true, false, encoder, graph.edge(7, 8).setDistance(2));
        GHUtility.setSpeed(60, true, true, encoder, graph.edge(8, 3).setDistance(1));
        GHUtility.setSpeed(60, true, true, encoder, graph.edge(3, 2).setDistance(2));
        GHUtility.setSpeed(60, true, true, encoder, graph.edge(2, 7).setDistance(1));
        GHUtility.setSpeed(60, true, true, encoder, graph.edge(7, 12).setDistance(1));
        GHUtility.setSpeed(60, true, true, encoder, graph.edge(12, 11).setDistance(2));
        GHUtility.setSpeed(60, true, true, encoder, graph.edge(11, 6).setDistance(1));
        GHUtility.setSpeed(60, true, false, encoder, graph.edge(6, 7).setDistance(2));
        GHUtility.setSpeed(60, true, true, encoder, graph.edge(7, 13).setDistance(3));
        GHUtility.setSpeed(60, true, true, encoder, graph.edge(13, 14).setDistance(2));
        GHUtility.setSpeed(60, true, true, encoder, graph.edge(14, 9).setDistance(1));
        GHUtility.setSpeed(60, true, true, encoder, graph.edge(9, 4).setDistance(1));
        GHUtility.setSpeed(60, true, true, encoder, graph.edge(4, 5).setDistance(2));
        GHUtility.setSpeed(60, true, true, encoder, graph.edge(5, 10).setDistance(1));
        GHUtility.setSpeed(60, true, true, encoder, graph.edge(10, 9).setDistance(2));
        GHUtility.setSpeed(60, true, true, encoder, graph.edge(14, 19).setDistance(1));
        GHUtility.setSpeed(60, true, true, encoder, graph.edge(19, 18).setDistance(2));
        GHUtility.setSpeed(60, true, true, encoder, graph.edge(18, 17).setDistance(2));
        GHUtility.setSpeed(60, true, true, encoder, graph.edge(17, 16).setDistance(2));
        GHUtility.setSpeed(60, true, true, encoder, graph.edge(16, 21).setDistance(1));
        GHUtility.setSpeed(60, true, true, encoder, graph.edge(21, 22).setDistance(2));
        GHUtility.setSpeed(60, true, true, encoder, graph.edge(22, 23).setDistance(2));
        GHUtility.setSpeed(60, true, true, encoder, graph.edge(23, 24).setDistance(2));
        GHUtility.setSpeed(60, true, true, encoder, graph.edge(24, 19).setDistance(1));
        GHUtility.setSpeed(60, true, true, encoder, graph.edge(19, 20).setDistance(2));
        GHUtility.setSpeed(60, true, true, encoder, graph.edge(20, 25).setDistance(1));
        GHUtility.setSpeed(60, true, true, encoder, graph.edge(25, 26).setDistance(2));

        //some more edges to make it more complicated -> potentially find more bugs
        GHUtility.setSpeed(60, true, true, encoder, graph.edge(1, 2).setDistance(1));
        GHUtility.setSpeed(60, true, false, encoder, graph.edge(4, 3).setDistance(1));
        GHUtility.setSpeed(60, true, true, encoder, graph.edge(8, 9).setDistance(75));
        GHUtility.setSpeed(60, true, true, encoder, graph.edge(17, 22).setDistance(9));
        GHUtility.setSpeed(60, true, true, encoder, graph.edge(18, 23).setDistance(15));
        GHUtility.setSpeed(60, true, true, encoder, graph.edge(12, 17).setDistance(50));
        GHUtility.setSpeed(60, true, true, encoder, graph.edge(13, 18).setDistance(80));
        GHUtility.setSpeed(60, true, true, encoder, graph.edge(14, 15).setDistance(3));
        GHUtility.setSpeed(60, true, true, encoder, graph.edge(15, 27).setDistance(2));
        GHUtility.setSpeed(60, true, true, encoder, graph.edge(27, 28).setDistance(100));
        GHUtility.setSpeed(60, true, true, encoder, graph.edge(28, 26).setDistance(1));
        GHUtility.setSpeed(60, true, true, encoder, graph.edge(20, 28).setDistance(1));
        graph.freeze();

        // enforce figure of eight curve at node 7
        setRestriction(1, 7, 13);
        setTurnCost(1, 7, 12, 7);
        setTurnCost(2, 7, 13, 7);

        // enforce p-loop at the top right (going counter-clockwise)
        setRestriction(13, 14, 19);
        setTurnCost(4, 5, 10, 3);
        setTurnCost(10, 5, 4, 2);

        // enforce big p-loop at bottom left (going clockwise)
        setRestriction(14, 19, 20);
        setTurnCost(17, 16, 21, 3);

        // make some alternative paths not worth it
        setTurnCost(1, 2, 7, 8);
        setTurnCost(20, 28, 26, 3);

        // add some more turn costs on the shortest path
        setTurnCost(7, 13, 14, 2);

        // expected costs of the shortest path
        final IntArrayList expectedPath = IntArrayList.from(
                0, 1, 7, 8, 3, 2, 7, 12, 11, 6, 7, 13, 14, 9, 10, 5, 4, 9, 14, 19, 24, 23, 22, 21, 16, 17, 18, 19, 20, 25, 26);
        final int roadCosts = 49;
        final int turnCosts = 4;

        checkPathUsingRandomContractionOrder(expectedPath, roadCosts, turnCosts, 0, 26);
    }

    @Test
    public void testFindPath_pTurn_uTurnAtContractedNode() {
        // when contracting node 4 we need a loop shortcut at node 6
        //           2- 3
        //           |  |
        //           4- 0
        //           |
        //     5 ->  6 -> 1
        GHUtility.setSpeed(60, true, false, encoder, graph.edge(5, 6).setDistance(1));
        GHUtility.setSpeed(60, true, false, encoder, graph.edge(6, 1).setDistance(1));
        GHUtility.setSpeed(60, true, true, encoder, graph.edge(6, 4).setDistance(1));
        GHUtility.setSpeed(60, true, false, encoder, graph.edge(4, 0).setDistance(1));
        GHUtility.setSpeed(60, true, false, encoder, graph.edge(0, 3).setDistance(1));
        GHUtility.setSpeed(60, true, false, encoder, graph.edge(3, 2).setDistance(1));
        GHUtility.setSpeed(60, true, false, encoder, graph.edge(2, 4).setDistance(1));
        graph.freeze();
        setRestriction(5, 6, 1);

        final IntArrayList expectedPath = IntArrayList.from(5, 6, 4, 0, 3, 2, 4, 6, 1);
        checkPath(expectedPath, 8, 0, 5, 1, new int[]{0, 1, 2, 3, 4, 5, 6});
    }


    @Test
    public void testFindPath_pTurn_uTurnAtContractedNode_twoShortcutsInAndOut() {
        //           2- 3
        //           |  |
        //           4- 0
        //           |
        //           1
        //           |
        //     5 ->  6 -> 7
        GHUtility.setSpeed(60, true, false, encoder, graph.edge(5, 6).setDistance(1));
        GHUtility.setSpeed(60, true, false, encoder, graph.edge(6, 7).setDistance(1));
        GHUtility.setSpeed(60, true, true, encoder, graph.edge(6, 1).setDistance(1));
        GHUtility.setSpeed(60, true, true, encoder, graph.edge(1, 4).setDistance(1));
        GHUtility.setSpeed(60, true, false, encoder, graph.edge(4, 0).setDistance(1));
        GHUtility.setSpeed(60, true, false, encoder, graph.edge(0, 3).setDistance(1));
        GHUtility.setSpeed(60, true, false, encoder, graph.edge(3, 2).setDistance(1));
        GHUtility.setSpeed(60, true, false, encoder, graph.edge(2, 4).setDistance(1));
        graph.freeze();
        setRestriction(5, 6, 7);

        final IntArrayList expectedPath = IntArrayList.from(5, 6, 1, 4, 0, 3, 2, 4, 1, 6, 7);
        checkPath(expectedPath, 10, 0, 5, 7, new int[]{0, 1, 2, 3, 4, 5, 6, 7});
    }

    @RepeatedTest(10)
    public void testFindPath_highlyConnectedGraph_compareWithDijkstra() {
        // In this test we use a random contraction order and run many random routing queries. The results are checked
        // by comparing them to the results of a standard dijkstra search.
        // If a test fails use the debug output to generate the graph creation code for further debugging!

        // 0 - 1 - 2  example for size=3
        // | x | x |
        // 3 - 4 - 5
        // | x | x |
        // 6 - 7 - 8
        // for large sizes contraction takes very long because there are so many edges
        final int size = 4;
        final int maxDist = 4;
        final int numQueries = 1000;
        long seed = System.nanoTime();
        LOGGER.info("Seed used to generate graph: {}", seed);
        final Random rnd = new Random(seed);

        int edgeCounter = 0;
        // horizontal edges
        for (int i = 0; i < size; ++i) {
            for (int j = 0; j < size - 1; ++j) {
                final int from = i * size + j;
                final int to = from + 1;
                final double dist = nextDist(maxDist, rnd);
                GHUtility.setSpeed(60, true, true, encoder, graph.edge(from, to).setDistance(dist));
                LOGGER.trace("final EdgeIteratorState edge{} = graph.edge({},{},{},true);", edgeCounter++, from, to, dist);
            }
        }
        // vertical edges
        for (int i = 0; i < size - 1; ++i) {
            for (int j = 0; j < size; ++j) {
                final int from = i * size + j;
                final int to = from + size;
                double dist = nextDist(maxDist, rnd);
                GHUtility.setSpeed(60, true, true, encoder, graph.edge(from, to).setDistance(dist));
                LOGGER.trace("final EdgeIteratorState edge{} = graph.edge({},{},{},true);", edgeCounter++, from, to, dist);
            }
        }
        // diagonal edges
        for (int i = 0; i < size - 1; ++i) {
            for (int j = 0; j < size; ++j) {
                final int from = i * size + j;
                if (j < size - 1) {
                    final double dist = nextDist(maxDist, rnd);
                    final int to = from + size + 1;
                    GHUtility.setSpeed(60, true, true, encoder, graph.edge(from, to).setDistance(dist));
                    LOGGER.trace("final EdgeIteratorState edge{} = graph.edge({},{},{},true);", edgeCounter++, from, to, dist);
                }
                if (j > 0) {
                    final double dist = nextDist(maxDist, rnd);
                    final int to = from + size - 1;
                    GHUtility.setSpeed(60, true, true, encoder, graph.edge(from, to).setDistance(dist));
                    LOGGER.trace("final EdgeIteratorState edge{} = graph.edge({},{},{},true);", edgeCounter++, from, to, dist);
                }
            }
        }
        graph.freeze();
        EdgeExplorer inExplorer = graph.createEdgeExplorer(AccessFilter.inEdges(encoder.getAccessEnc()));
        EdgeExplorer outExplorer = graph.createEdgeExplorer(AccessFilter.outEdges(encoder.getAccessEnc()));

        // add turn costs or restrictions
        for (int node = 0; node < size * size; ++node) {
            EdgeIterator inIter = inExplorer.setBaseNode(node);
            while (inIter.next()) {
                EdgeIterator outIter = outExplorer.setBaseNode(node);
                while (outIter.next()) {
                    // do not modify u-turn costs
                    if (inIter.getEdge() == outIter.getEdge()) {
                        continue;
                    }
                    int cost = nextCost(rnd);
                    setCostOrRestriction(inIter, outIter, node, cost);
                }
            }
        }

        IntArrayList contractionOrder = getRandomIntegerSequence(graph.getNodes(), rnd);
        checkStrict = false;
        compareCHWithDijkstra(numQueries, contractionOrder.toArray());
    }

    @Test
    public void testFindPath_bug() {
        GHUtility.setSpeed(60, true, false, encoder, graph.edge(1, 2).setDistance(18.364000));
        GHUtility.setSpeed(60, true, true, encoder, graph.edge(1, 4).setDistance(29.814000));
        GHUtility.setSpeed(60, true, true, encoder, graph.edge(0, 2).setDistance(14.554000));
        GHUtility.setSpeed(60, true, true, encoder, graph.edge(1, 4).setDistance(29.819000));
        GHUtility.setSpeed(60, true, true, encoder, graph.edge(1, 3).setDistance(29.271000));
        setRestriction(3, 1, 2);
        graph.freeze();

        compareCHWithDijkstra(100, new int[]{1, 0, 3, 2, 4});
    }

    @Test
    public void testFindPath_bug2() {
        GHUtility.setSpeed(60, true, true, encoder, graph.edge(0, 3).setDistance(24.001000));
        GHUtility.setSpeed(60, true, true, encoder, graph.edge(0, 1).setDistance(6.087000));
        GHUtility.setSpeed(60, true, true, encoder, graph.edge(0, 1).setDistance(6.067000));
        GHUtility.setSpeed(60, true, true, encoder, graph.edge(2, 3).setDistance(46.631000));
        GHUtility.setSpeed(60, true, true, encoder, graph.edge(2, 4).setDistance(46.184000));
        graph.freeze();

        compareCHWithDijkstra(1000, new int[]{1, 0, 3, 2, 4});
    }

    @Test
    public void testFindPath_loop() {
        //             3
        //            / \
        //           1   2
        //            \ /
        // 0 - 7 - 8 - 4 - 6 - 5
        GHUtility.setSpeed(60, true, false, encoder, graph.edge(0, 7).setDistance(1));
        GHUtility.setSpeed(60, true, false, encoder, graph.edge(7, 8).setDistance(1));
        GHUtility.setSpeed(60, true, false, encoder, graph.edge(8, 4).setDistance(1));
        GHUtility.setSpeed(60, true, false, encoder, graph.edge(4, 1).setDistance(1));
        GHUtility.setSpeed(60, true, false, encoder, graph.edge(1, 3).setDistance(1));
        GHUtility.setSpeed(60, true, false, encoder, graph.edge(3, 2).setDistance(1));
        GHUtility.setSpeed(60, true, false, encoder, graph.edge(2, 4).setDistance(1));
        GHUtility.setSpeed(60, true, false, encoder, graph.edge(4, 6).setDistance(1));
        GHUtility.setSpeed(60, true, false, encoder, graph.edge(6, 5).setDistance(1));
        setRestriction(8, 4, 6);
        graph.freeze();

        prepareCH(0, 1, 2, 3, 4, 5, 6, 7, 8);
        compareCHQueryWithDijkstra(0, 5);
    }

    @Test
    public void testFindPath_finiteUTurnCost() {
        // turning to 1 at node 3 when coming from 0 is forbidden, but taking the full loop 3-4-2-3 is very
        // expensive, so the best solution is to go straight to 4 and take a u-turn there
        //   1
        //   |
        // 0-3-4
        //   |/
        //   2
        GHUtility.setSpeed(60, true, false, encoder, graph.edge(0, 3).setDistance(100));
        GHUtility.setSpeed(60, true, true, encoder, graph.edge(3, 4).setDistance(100));
        GHUtility.setSpeed(60, true, false, encoder, graph.edge(4, 2).setDistance(500));
        GHUtility.setSpeed(60, true, false, encoder, graph.edge(2, 3).setDistance(200));
        GHUtility.setSpeed(60, true, false, encoder, graph.edge(3, 1).setDistance(100));
        setRestriction(0, 3, 1);
        graph.freeze();
        chConfig = chConfigs.get(1);
        prepareCH(4, 0, 2, 3, 1);
        Path path = createAlgo().calcPath(0, 1);
        assertEquals(IntArrayList.from(0, 3, 4, 3, 1), path.calcNodes());
        compareCHQueryWithDijkstra(0, 1);
    }

    @Test
    public void testFindPath_calcTurnCostTime() {
        // here there will be a shortcut from 1 to 4 and when the path is unpacked it is important that
        // the turn costs are included at node 1 even though the unpacked original edge 1-0 might be in the
        // reverted state
        // 2-1--3
        //   |  |
        //   0->4
        EdgeIteratorState edge0 = GHUtility.setSpeed(60, true, true, encoder, graph.edge(1, 2).setDistance(1));
        EdgeIteratorState edge1 = GHUtility.setSpeed(60, true, false, encoder, graph.edge(0, 4).setDistance(1));
        EdgeIteratorState edge2 = GHUtility.setSpeed(60, true, true, encoder, graph.edge(4, 3).setDistance(1));
        EdgeIteratorState edge3 = GHUtility.setSpeed(60, true, true, encoder, graph.edge(1, 3).setDistance(1));
        EdgeIteratorState edge4 = GHUtility.setSpeed(60, true, true, encoder, graph.edge(1, 0).setDistance(1));
        setTurnCost(edge0, edge4, 1, 8);
        setRestriction(edge0, edge3, 1);
        graph.freeze();
        checkPath(IntArrayList.from(2, 1, 0, 4), 3, 8, 2, 4, new int[]{2, 0, 1, 3, 4});
    }

    @Test
    public void testFindPath_loopsMustAlwaysBeAccepted() {
        //     ---
        //     \ /
        // 0 -- 1 -- 2 -- 3
        EdgeIteratorState edge0 = GHUtility.setSpeed(60, true, true, encoder, graph.edge(0, 1).setDistance(1));
        EdgeIteratorState edge1 = GHUtility.setSpeed(60, true, false, encoder, graph.edge(1, 1).setDistance(1));
        EdgeIteratorState edge2 = GHUtility.setSpeed(60, true, true, encoder, graph.edge(1, 2).setDistance(1));
        EdgeIteratorState edge3 = GHUtility.setSpeed(60, true, false, encoder, graph.edge(2, 3).setDistance(1));
        setTurnCost(edge0, edge1, 1, 1);
        setRestriction(edge0, edge2, 1);
        graph.freeze();
        final IntArrayList expectedPath = IntArrayList.from(0, 1, 1, 2, 3);
        checkPath(expectedPath, 4, 1, 0, 3, new int[]{0, 2, 1, 3});
    }

    @Test
    public void testFindPath_compareWithDijkstra_zeroWeightLoops_random() {
        GHUtility.setSpeed(60, true, false, encoder, graph.edge(5, 3).setDistance(21.329000));
        GHUtility.setSpeed(60, true, false, encoder, graph.edge(4, 5).setDistance(29.126000));
        GHUtility.setSpeed(60, true, false, encoder, graph.edge(1, 0).setDistance(38.865000));
        GHUtility.setSpeed(60, true, false, encoder, graph.edge(1, 4).setDistance(80.005000));
        GHUtility.setSpeed(60, true, false, encoder, graph.edge(3, 1).setDistance(91.023000));
        // add loops with zero weight ...
        GHUtility.setSpeed(60, true, false, encoder, graph.edge(1, 1).setDistance(0.000000));
        GHUtility.setSpeed(60, true, false, encoder, graph.edge(1, 1).setDistance(0.000000));
        graph.freeze();
        automaticCompareCHWithDijkstra(100);
    }

    @Test
    public void testFindPath_compareWithDijkstra_zeroWeightLoops() {
        //                  /|
        // 0 -> 1 -> 2 -> 3 --
        //                | \|
        //                4
        GHUtility.setSpeed(60, true, false, encoder, graph.edge(0, 1).setDistance(1));
        GHUtility.setSpeed(60, true, false, encoder, graph.edge(1, 2).setDistance(1));
        GHUtility.setSpeed(60, true, false, encoder, graph.edge(2, 3).setDistance(1));
        GHUtility.setSpeed(60, true, false, encoder, graph.edge(3, 3).setDistance(0));
        GHUtility.setSpeed(60, true, false, encoder, graph.edge(3, 3).setDistance(0));
        GHUtility.setSpeed(60, true, false, encoder, graph.edge(3, 4).setDistance(1));
        graph.freeze();
        IntArrayList expectedPath = IntArrayList.from(0, 1, 2, 3, 4);
        checkPath(expectedPath, 4, 0, 0, 4, new int[]{2, 0, 4, 1, 3});
    }

    @ParameterizedTest
    @ValueSource(strings = {DIJKSTRA_BI, ASTAR_BI})
    void anotherDoubleZeroWeightLoop() {
<<<<<<< HEAD
        // todo: this fails bc of double zero weight loops. but why does e.g. testFindPath_compareWithDijkstra_zeroWeightLoops_random
        //       *not* fail as well?
        // taken from a random graph test. this one failed in a feature branch when the others did not!
=======
        // taken from a random graph test. this one failed in a feature branch when the others did not.
>>>>>>> e9b5973d
        NodeAccess na = graph.getNodeAccess();
        na.setNode(0, 49.400613, 9.702695);
        na.setNode(1, 49.401954, 9.707284);
        na.setNode(2, 49.402709, 9.707648);
        na.setNode(3, 49.408989, 9.700858);
        na.setNode(4, 49.402768, 9.705516);
        na.setNode(5, 49.400228, 9.709740);
        na.setNode(6, 49.408803, 9.706722);
<<<<<<< HEAD
=======
        // note there are two (directed) zero weight loops at node 5!
>>>>>>> e9b5973d
        GHUtility.setSpeed(60.000000, 60.000000, encoder, graph.edge(5, 1).setDistance(263.944000)); // edgeId=0
        GHUtility.setSpeed(90.000000, 90.000000, encoder, graph.edge(3, 3).setDistance(113.016000)); // edgeId=1
        GHUtility.setSpeed(60.000000, 60.000000, encoder, graph.edge(2, 5).setDistance(314.692000)); // edgeId=2
        GHUtility.setSpeed(120.000000, 120.000000, encoder, graph.edge(5, 2).setDistance(315.026000)); // edgeId=3
        GHUtility.setSpeed(40.000000, 40.000000, encoder, graph.edge(1, 4).setDistance(157.012000)); // edgeId=4
        GHUtility.setSpeed(45.000000, 45.000000, encoder, graph.edge(5, 0).setDistance(513.913000)); // edgeId=5
        GHUtility.setSpeed(15.000000, 15.000000, encoder, graph.edge(6, 4).setDistance(678.992000)); // edgeId=6
        GHUtility.setSpeed(60.000000, 0.000000, encoder, graph.edge(5, 5).setDistance(0.000000)); // edgeId=7
        GHUtility.setSpeed(40.000000, 40.000000, encoder, graph.edge(6, 6).setDistance(890.261000)); // edgeId=8
        GHUtility.setSpeed(90.000000, 0.000000, encoder, graph.edge(5, 5).setDistance(0.000000)); // edgeId=9
        graph.freeze();
        checkStrict = false;
        automaticCompareCHWithDijkstra(100);
    }

    @Test
    public void testFindPath_compareWithDijkstra_zeroWeightLoops_withTurnRestriction() {
        //                  /|
        // 0 -> 1 -> 2 -> 3 --
        //                | \|
        //                4
        GHUtility.setSpeed(60, true, false, encoder, graph.edge(0, 1).setDistance(1));
        GHUtility.setSpeed(60, true, false, encoder, graph.edge(1, 2).setDistance(1));
        EdgeIteratorState edge2 = GHUtility.setSpeed(60, true, false, encoder, graph.edge(2, 3).setDistance(1));
        EdgeIteratorState edge3 = GHUtility.setSpeed(60, true, false, encoder, graph.edge(3, 3).setDistance(0));
        EdgeIteratorState edge4 = GHUtility.setSpeed(60, true, false, encoder, graph.edge(3, 3).setDistance(0));
        EdgeIteratorState edge5 = GHUtility.setSpeed(60, true, false, encoder, graph.edge(3, 4).setDistance(1));
        setTurnCost(edge2, edge3, 3, 5);
        setTurnCost(edge2, edge4, 3, 4);
        setTurnCost(edge3, edge4, 3, 2);
        setRestriction(edge2, edge5, 3);
        graph.freeze();
        IntArrayList expectedPath = IntArrayList.from(0, 1, 2, 3, 3, 4);
        checkPath(expectedPath, 4, 4, 0, 4, new int[]{2, 0, 4, 1, 3});
    }

    @Test
    public void testFindPath_oneWayLoop() {
        //     o
        // 0-1-2-3-4
        GHUtility.setSpeed(60, true, false, encoder, graph.edge(0, 1).setDistance(1));
        GHUtility.setSpeed(60, true, false, encoder, graph.edge(1, 2).setDistance(1));
        GHUtility.setSpeed(60, true, false, encoder, graph.edge(2, 2).setDistance(1));
        GHUtility.setSpeed(60, true, false, encoder, graph.edge(2, 3).setDistance(1));
        GHUtility.setSpeed(60, true, false, encoder, graph.edge(3, 4).setDistance(1));
        setRestriction(1, 2, 3);
        graph.freeze();
        automaticPrepareCH();
        compareCHQueryWithDijkstra(0, 3);
        compareCHQueryWithDijkstra(1, 4);
        final Random rnd = new Random(System.nanoTime());
        for (int i = 0; i < 100; ++i) {
            compareCHQueryWithDijkstra(rnd.nextInt(graph.getNodes()), rnd.nextInt(graph.getNodes()));
        }
    }

    @Test
    public void testFindPath_loopEdge() {
        // 1-0
        // | |
        // 4-2o
        GHUtility.setSpeed(60, true, false, encoder, graph.edge(1, 0).setDistance(802.964000));
        GHUtility.setSpeed(60, true, true, encoder, graph.edge(1, 4).setDistance(615.195000));
        GHUtility.setSpeed(60, true, true, encoder, graph.edge(2, 2).setDistance(181.788000));
        GHUtility.setSpeed(60, true, true, encoder, graph.edge(0, 2).setDistance(191.996000));
        GHUtility.setSpeed(60, true, false, encoder, graph.edge(2, 4).setDistance(527.821000));
        setRestriction(0, 2, 4);
        setTurnCost(0, 2, 2, 3);
        setTurnCost(2, 2, 4, 4);
        graph.freeze();
        automaticPrepareCH();
        compareCHQueryWithDijkstra(0, 4);
    }

    @ParameterizedTest
    @ValueSource(strings = {DIJKSTRA_BI, ASTAR_BI})
    public void test_issue1593_full(String algo) {
        //      6   5
        //   1<-x-4-x-3
        //  ||    |
        //  |x7   x8
        //  ||   /
        //   2---
        NodeAccess na = graph.getNodeAccess();
        na.setNode(0, 49.407117, 9.701306);
        na.setNode(1, 49.406914, 9.703393);
        na.setNode(2, 49.404004, 9.709110);
        na.setNode(3, 49.400160, 9.708787);
        na.setNode(4, 49.400883, 9.706347);
        EdgeIteratorState edge0 = GHUtility.setSpeed(60, true, true, encoder, graph.edge(4, 3).setDistance(194.063000));
        EdgeIteratorState edge1 = GHUtility.setSpeed(60, true, true, encoder, graph.edge(1, 2).setDistance(525.106000));
        EdgeIteratorState edge2 = GHUtility.setSpeed(60, true, true, encoder, graph.edge(1, 2).setDistance(525.106000));
        EdgeIteratorState edge3 = GHUtility.setSpeed(60, true, false, encoder, graph.edge(4, 1).setDistance(703.778000));
        EdgeIteratorState edge4 = GHUtility.setSpeed(60, true, true, encoder, graph.edge(2, 4).setDistance(400.509000));
        // cannot go 4-2-1 and 1-2-4 (at least when using edge1, there is still edge2!)
        setRestriction(edge4, edge1, 2);
        setRestriction(edge1, edge4, 2);
        // cannot go 3-4-1
        setRestriction(edge0, edge3, 4);
        graph.freeze();
        LocationIndexTree index = new LocationIndexTree(graph, new RAMDirectory());
        index.prepareIndex();
        List<GHPoint> points = Arrays.asList(
                // 8 (on edge4)
                new GHPoint(49.401669187194116, 9.706821649608745),
                // 5 (on edge0)
                new GHPoint(49.40056349818417, 9.70767186472369),
                // 7 (on edge2)
                new GHPoint(49.406580835146556, 9.704665738628218),
                // 6 (on edge3)
                new GHPoint(49.40107534698834, 9.702248694088528)
        );

        List<Snap> snaps = new ArrayList<>(points.size());
        for (GHPoint point : points) {
            snaps.add(index.findClosest(point.getLat(), point.getLon(), EdgeFilter.ALL_EDGES));
        }

        automaticPrepareCH();
        QueryGraph queryGraph = QueryGraph.create(chGraph.getBaseGraph(), snaps);
        RoutingAlgorithm chAlgo = new CHRoutingAlgorithmFactory(chGraph, queryGraph).createAlgo(new PMap().putObject(ALGORITHM, algo));
        Path path = chAlgo.calcPath(5, 6);
        // there should not be a path from 5 to 6, because first we cannot go directly 5-4-6, so we need to go left
        // to 8. then at 2 we cannot go on edge 1 because of another turn restriction, but we can go on edge 2 so we
        // travel via the virtual node 7 to node 1. From there we cannot go to 6 because of the one-way so we go back
        // to node 2 (no u-turn because of the duplicate edge) on edge1. And this is were the journey ends: we cannot
        // go to 8 because of the turn restriction from edge1 to edge4 -> there should not be a path!
        assertFalse(path.isFound(), "there should not be a path, but found: " + path.calcNodes());
    }

    @ParameterizedTest
    @ValueSource(strings = {DIJKSTRA_BI, ASTAR_BI})
    public void test_issue_1593_simple(String algo) {
        // 1
        // |
        // 3-0-x-5-4
        // |
        // 2
        NodeAccess na = graph.getNodeAccess();
        na.setNode(1, 0.2, 0.0);
        na.setNode(3, 0.1, 0.0);
        na.setNode(2, 0.0, 0.0);
        na.setNode(0, 0.1, 0.1);
        na.setNode(5, 0.1, 0.2);
        na.setNode(4, 0.1, 0.3);
        EdgeIteratorState edge0 = GHUtility.setSpeed(60, true, true, encoder, graph.edge(3, 1).setDistance(10));
        EdgeIteratorState edge1 = GHUtility.setSpeed(60, true, true, encoder, graph.edge(2, 3).setDistance(10));
        GHUtility.setSpeed(60, true, true, encoder, graph.edge(3, 0).setDistance(10));
        GHUtility.setSpeed(60, true, true, encoder, graph.edge(0, 5).setDistance(10));
        GHUtility.setSpeed(60, true, true, encoder, graph.edge(5, 4).setDistance(10));
        // cannot go, 2-3-1
        setRestriction(edge1, edge0, 3);
        graph.freeze();
        prepareCH(0, 1, 2, 3, 4, 5);
        assertEquals(5, chGraph.getBaseGraph().getEdges());
        assertEquals(7, chGraph.getEdges(), "expected two shortcuts: 3->5 and 5->3");
        // there should be no path from 2 to 1, because of the turn restriction and because u-turns are not allowed
        assertFalse(findPathUsingDijkstra(2, 1).isFound());
        compareCHQueryWithDijkstra(2, 1);

        // we have to pay attention when there are virtual nodes: turning from the shortcut 3-5 onto the
        // virtual edge 5-x should be forbidden.
        LocationIndexTree index = new LocationIndexTree(graph, new RAMDirectory());
        index.prepareIndex();
        Snap snap = index.findClosest(0.1, 0.15, EdgeFilter.ALL_EDGES);
        QueryGraph queryGraph = QueryGraph.create(graph, snap);
        assertEquals(1, queryGraph.getNodes() - chGraph.getNodes(), "expected one virtual node");
        QueryRoutingCHGraph routingCHGraph = new QueryRoutingCHGraph(chGraph, queryGraph);
        RoutingAlgorithm chAlgo = new CHRoutingAlgorithmFactory(routingCHGraph).createAlgo(new PMap().putObject(ALGORITHM, algo));
        Path path = chAlgo.calcPath(2, 1);
        assertFalse(path.isFound(), "no path should be found, but found " + path.calcNodes());
    }

    @ParameterizedTest
    @ValueSource(strings = {DIJKSTRA_BI, ASTAR_BI})
    public void testRouteViaVirtualNode(String algo) {
        //   3
        // 0-x-1-2
        GHUtility.setSpeed(60, true, false, encoder, graph.edge(0, 1).setDistance(0));
        GHUtility.setSpeed(60, true, false, encoder, graph.edge(1, 2).setDistance(0));
        updateDistancesFor(graph, 0, 0.00, 0.00);
        updateDistancesFor(graph, 1, 0.02, 0.02);
        updateDistancesFor(graph, 2, 0.03, 0.03);
        graph.freeze();
        automaticPrepareCH();
        LocationIndexTree index = new LocationIndexTree(graph, new RAMDirectory());
        index.prepareIndex();
        Snap snap = index.findClosest(0.01, 0.01, EdgeFilter.ALL_EDGES);
        QueryGraph queryGraph = QueryGraph.create(graph, snap);
        assertEquals(3, snap.getClosestNode());
        assertEquals(0, snap.getClosestEdge().getEdge());
        RoutingAlgorithm chAlgo = new CHRoutingAlgorithmFactory(chGraph, queryGraph).createAlgo(new PMap().putObject(ALGORITHM, algo));
        Path path = chAlgo.calcPath(0, 2);
        assertTrue(path.isFound(), "it should be possible to route via a virtual node, but no path found");
        assertEquals(IntArrayList.from(0, 3, 1, 2), path.calcNodes());
        assertEquals(DistancePlaneProjection.DIST_PLANE.calcDist(0.00, 0.00, 0.03, 0.03), path.getDistance(), 1.e-1);
    }

    @ParameterizedTest
    @ValueSource(strings = {DIJKSTRA_BI, ASTAR_BI})
    public void testRouteViaVirtualNode_withAlternative(String algo) {
        //   3
        // 0-x-1
        //  \  |
        //   \-2
        GHUtility.setSpeed(60, true, true, encoder, graph.edge(0, 1).setDistance(1));
        GHUtility.setSpeed(60, true, true, encoder, graph.edge(1, 2).setDistance(1));
        GHUtility.setSpeed(60, true, true, encoder, graph.edge(2, 0).setDistance(1));
        updateDistancesFor(graph, 0, 0.01, 0.00);
        updateDistancesFor(graph, 1, 0.01, 0.02);
        updateDistancesFor(graph, 2, 0.00, 0.02);
        graph.freeze();
        automaticPrepareCH();
        LocationIndexTree index = new LocationIndexTree(graph, new RAMDirectory());
        index.prepareIndex();
        Snap snap = index.findClosest(0.01, 0.01, EdgeFilter.ALL_EDGES);
        QueryGraph queryGraph = QueryGraph.create(graph, snap);
        assertEquals(3, snap.getClosestNode());
        assertEquals(0, snap.getClosestEdge().getEdge());
        QueryRoutingCHGraph routingCHGraph = new QueryRoutingCHGraph(chGraph, queryGraph);
        RoutingAlgorithm chAlgo = new CHRoutingAlgorithmFactory(routingCHGraph).createAlgo(new PMap().putObject(ALGORITHM, algo));
        Path path = chAlgo.calcPath(1, 0);
        assertEquals(IntArrayList.from(1, 3, 0), path.calcNodes());
    }

    @ParameterizedTest
    @ValueSource(strings = {DIJKSTRA_BI, ASTAR_BI})
    public void testFiniteUTurnCost_virtualViaNode(String algo) {
        // if there is an extra virtual node it can be possible to do a u-turn that otherwise would not be possible
        // and so there can be a difference between CH and non-CH... therefore u-turns at virtual nodes are forbidden
        // 4->3->2->1-x-0
        //          |
        //          5->6
        GHUtility.setSpeed(60, true, false, encoder, graph.edge(4, 3).setDistance(0));
        GHUtility.setSpeed(60, true, false, encoder, graph.edge(3, 2).setDistance(0));
        GHUtility.setSpeed(60, true, false, encoder, graph.edge(2, 1).setDistance(0));
        GHUtility.setSpeed(60, true, true, encoder, graph.edge(1, 0).setDistance(0));
        GHUtility.setSpeed(60, true, false, encoder, graph.edge(1, 5).setDistance(0));
        GHUtility.setSpeed(60, true, false, encoder, graph.edge(5, 6).setDistance(0));
        updateDistancesFor(graph, 4, 0.1, 0.0);
        updateDistancesFor(graph, 3, 0.1, 0.1);
        updateDistancesFor(graph, 2, 0.1, 0.2);
        updateDistancesFor(graph, 1, 0.1, 0.3);
        updateDistancesFor(graph, 0, 0.1, 0.4);
        updateDistancesFor(graph, 5, 0.0, 0.3);
        updateDistancesFor(graph, 6, 0.0, 0.4);
        // not allowed to turn right at node 1 -> we have to take a u-turn at node 0 (or at the virtual node...)
        setRestriction(2, 1, 5);
        graph.freeze();
        chConfig = chConfigs.get(1);
        prepareCH(0, 1, 2, 3, 4, 5, 6);
        LocationIndexTree index = new LocationIndexTree(graph, new RAMDirectory());
        index.prepareIndex();
        GHPoint virtualPoint = new GHPoint(0.1, 0.35);
        Snap snap = index.findClosest(virtualPoint.lat, virtualPoint.lon, EdgeFilter.ALL_EDGES);
        QueryGraph chQueryGraph = QueryGraph.create(graph, snap);
        assertEquals(3, snap.getClosestEdge().getEdge());
        QueryRoutingCHGraph routingCHGraph = new QueryRoutingCHGraph(chGraph, chQueryGraph);
        RoutingAlgorithm chAlgo = new CHRoutingAlgorithmFactory(routingCHGraph).createAlgo(new PMap().putObject(ALGORITHM, algo));
        Path path = chAlgo.calcPath(4, 6);
        assertTrue(path.isFound());
        assertEquals(IntArrayList.from(4, 3, 2, 1, 0, 1, 5, 6), path.calcNodes());

        Snap snap2 = index.findClosest(virtualPoint.lat, virtualPoint.lon, EdgeFilter.ALL_EDGES);
        QueryGraph queryGraph = QueryGraph.create(graph, snap2);
        assertEquals(3, snap2.getClosestEdge().getEdge());
        Weighting w = queryGraph.wrapWeighting(chConfig.getWeighting());
        Dijkstra dijkstra = new Dijkstra(queryGraph, w, TraversalMode.EDGE_BASED);
        Path dijkstraPath = dijkstra.calcPath(4, 6);
        assertEquals(IntArrayList.from(4, 3, 2, 1, 7, 0, 7, 1, 5, 6), dijkstraPath.calcNodes());
        assertEquals(dijkstraPath.getWeight(), path.getWeight(), 1.e-2);
        assertEquals(dijkstraPath.getDistance(), path.getDistance(), 1.e-2);
        assertEquals(dijkstraPath.getTime(), path.getTime());
    }

    @ParameterizedTest
    @ValueSource(strings = {DIJKSTRA_BI, ASTAR_BI})
    public void test_astar_issue2061(String algo) {
        // here the direct path 0-2-3-4-5 is clearly the shortest, however there was a bug in the a-star(-like)
        // algo: first the non-optimal path 0-1-5 is found, but before we find the actual shortest path we explore
        // node 6 during the forward search. the path 0-6-x-5 cannot possibly be the shortest path because 0-6-5
        // is already worse than 0-1-5, even if there was a beeline link from 6 to 5. the problem was that then we
        // cancelled the entire fwd search instead of simply stalling node 6.
        //       |-------1-|
        // 7-6---0---2-3-4-5
        BooleanEncodedValue accessEnc = encoder.getAccessEnc();
        DecimalEncodedValue speedEnc = encoder.getAverageSpeedEnc();
        graph.edge(0, 1).set(accessEnc, true).set(speedEnc, 60);
        graph.edge(1, 5).set(accessEnc, true).set(speedEnc, 60);
        graph.edge(0, 2).set(accessEnc, true).set(speedEnc, 60);
        graph.edge(2, 3).set(accessEnc, true).set(speedEnc, 60);
        graph.edge(3, 4).set(accessEnc, true).set(speedEnc, 60);
        graph.edge(4, 5).set(accessEnc, true).set(speedEnc, 60);
        graph.edge(0, 6).set(accessEnc, true).set(speedEnc, 60);
        graph.edge(6, 7).set(accessEnc, true).set(speedEnc, 60);
        updateDistancesFor(graph, 0, 46.5, 9.7);
        updateDistancesFor(graph, 1, 46.9, 9.8);
        updateDistancesFor(graph, 2, 46.7, 9.7);
        updateDistancesFor(graph, 4, 46.9, 9.7);
        updateDistancesFor(graph, 3, 46.8, 9.7);
        updateDistancesFor(graph, 5, 47.0, 9.7);
        updateDistancesFor(graph, 6, 46.3, 9.7);
        updateDistancesFor(graph, 7, 46.2, 9.7);
        graph.freeze();
        automaticPrepareCH();
        RoutingAlgorithm chAlgo = new CHRoutingAlgorithmFactory(chGraph).createAlgo(new PMap().putObject(ALGORITHM, algo));
        Path path = chAlgo.calcPath(0, 5);
        assertEquals(IntArrayList.from(0, 2, 3, 4, 5), path.calcNodes());
    }

    /**
     * This test runs on a random graph with random turn costs and a predefined (but random) contraction order.
     * It often produces exotic conditions that are hard to anticipate beforehand.
     * when it fails use {@link GHUtility#printGraphForUnitTest} to extract the graph and reproduce the error.
     */
    @RepeatedTest(10)
    public void testFindPath_random_compareWithDijkstra() {
        long seed = System.nanoTime();
        LOGGER.info("Seed for testFindPath_random_compareWithDijkstra: {}", seed);
        compareWithDijkstraOnRandomGraph(seed);
    }

    @RepeatedTest(10)
    public void testFindPath_random_compareWithDijkstra_finiteUTurnCost() {
        long seed = System.nanoTime();
        LOGGER.info("Seed for testFindPath_random_compareWithDijkstra_finiteUTurnCost: {}, using weighting: {}", seed, chConfig.getWeighting());
        chConfig = chConfigs.get(1 + new Random(seed).nextInt(chConfigs.size() - 1));
        compareWithDijkstraOnRandomGraph(seed);
    }

    private void compareWithDijkstraOnRandomGraph(long seed) {
        final Random rnd = new Random(seed);
        // for larger graphs preparation takes much longer the higher the degree is!
        GHUtility.buildRandomGraph(graph, rnd, 20, 3.0, true, true,
                encoder.getAccessEnc(), encoder.getAverageSpeedEnc(), null, 0.7, 0.9, 0.8);
//        GHUtility.addRandomTurnCosts(graph, seed, encodingManager, encoder, maxCost, turnCostStorage);
        graph.freeze();
        checkStrict = false;
        IntArrayList contractionOrder = getRandomIntegerSequence(graph.getNodes(), rnd);
        compareCHWithDijkstra(100, contractionOrder.toArray());
    }


    @Test
    void bla() {
        NodeAccess na = graph.getNodeAccess();
        na.setNode(0, 49.405908, 9.709863);
        na.setNode(1, 49.407163, 9.702490);
        na.setNode(2, 49.404052, 9.708387);
        na.setNode(3, 49.406064, 9.702564);
        na.setNode(4, 49.405674, 9.708730);
        na.setNode(5, 49.405594, 9.702406);
        na.setNode(6, 49.406548, 9.703132);
        na.setNode(7, 49.407061, 9.706434);
        na.setNode(8, 49.403664, 9.700418);
        na.setNode(9, 49.400349, 9.706176);
        na.setNode(10, 49.404411, 9.706293);
        na.setNode(11, 49.409881, 9.702741);
        na.setNode(12, 49.404157, 9.707728);
        na.setNode(13, 49.401517, 9.707610);
        na.setNode(14, 49.403679, 9.707036);
        na.setNode(15, 49.401214, 9.704735);
        na.setNode(16, 49.405482, 9.702935);
        na.setNode(17, 49.402761, 9.703806);
        na.setNode(18, 49.405947, 9.700462);
        na.setNode(19, 49.403742, 9.709229);
        GHUtility.setSpeed(30.000000, 30.000000, encoder, graph.edge(13, 2).setDistance(287.350000)); // edgeId=0
        GHUtility.setSpeed(45.000000, 0.000000, encoder, graph.edge(12, 12).setDistance(0.000000)); // edgeId=1
        GHUtility.setSpeed(105.000000, 105.000000, encoder, graph.edge(9, 9).setDistance(0.000000)); // edgeId=2
        GHUtility.setSpeed(20.000000, 20.000000, encoder, graph.edge(12, 8).setDistance(535.267000)); // edgeId=3
        GHUtility.setSpeed(120.000000, 120.000000, encoder, graph.edge(8, 13).setDistance(575.345000)); // edgeId=4
        GHUtility.setSpeed(110.000000, 110.000000, encoder, graph.edge(4, 2).setDistance(183.703000)); // edgeId=5
        GHUtility.setSpeed(115.000000, 0.000000, encoder, graph.edge(19, 6).setDistance(544.453000)); // edgeId=6
        GHUtility.setSpeed(105.000000, 105.000000, encoder, graph.edge(12, 12).setDistance(0.000000)); // edgeId=7
        GHUtility.setSpeed(120.000000, 120.000000, encoder, graph.edge(16, 12).setDistance(378.203000)); // edgeId=8
        GHUtility.setSpeed(85.000000, 85.000000, encoder, graph.edge(10, 19).setDistance(226.549000)); // edgeId=9
        GHUtility.setSpeed(15.000000, 15.000000, encoder, graph.edge(15, 18).setDistance(614.362000)); // edgeId=10
        GHUtility.setSpeed(50.000000, 50.000000, encoder, graph.edge(15, 2).setDistance(414.002000)); // edgeId=11
        GHUtility.setSpeed(100.000000, 0.000000, encoder, graph.edge(13, 4).setDistance(473.909000)); // edgeId=12
        GHUtility.setSpeed(35.000000, 35.000000, encoder, graph.edge(2, 19).setDistance(70.495000)); // edgeId=13
        GHUtility.setSpeed(85.000000, 85.000000, encoder, graph.edge(15, 10).setDistance(375.752000)); // edgeId=14
        GHUtility.setSpeed(115.000000, 115.000000, encoder, graph.edge(11, 6).setDistance(373.805000)); // edgeId=15
        GHUtility.setSpeed(55.000000, 55.000000, encoder, graph.edge(10, 5).setDistance(310.922000)); // edgeId=16
        GHUtility.setSpeed(55.000000, 55.000000, encoder, graph.edge(17, 16).setDistance(311.197000)); // edgeId=17
        GHUtility.setSpeed(105.000000, 105.000000, encoder, graph.edge(7, 15).setDistance(661.710000)); // edgeId=18
        GHUtility.setSpeed(75.000000, 75.000000, encoder, graph.edge(16, 0).setDistance(505.861000)); // edgeId=19
        GHUtility.setSpeed(110.000000, 110.000000, encoder, graph.edge(12, 19).setDistance(118.002000)); // edgeId=20
        GHUtility.setSpeed(30.000000, 30.000000, encoder, graph.edge(11, 14).setDistance(756.418000)); // edgeId=21
        GHUtility.setSpeed(45.000000, 45.000000, encoder, graph.edge(15, 4).setDistance(576.586000)); // edgeId=22
        GHUtility.setSpeed(55.000000, 55.000000, encoder, graph.edge(12, 15).setDistance(395.902000)); // edgeId=23
        GHUtility.setSpeed(45.000000, 45.000000, encoder, graph.edge(2, 17).setDistance(363.983000)); // edgeId=24
        GHUtility.setSpeed(110.000000, 110.000000, encoder, graph.edge(17, 5).setDistance(330.923000)); // edgeId=25
        GHUtility.setSpeed(25.000000, 25.000000, encoder, graph.edge(2, 2).setDistance(454.823000)); // edgeId=26
        GHUtility.setSpeed(65.000000, 65.000000, encoder, graph.edge(0, 16).setDistance(506.610000)); // edgeId=27
        GHUtility.setSpeed(50.000000, 50.000000, encoder, graph.edge(17, 5).setDistance(331.864000)); // edgeId=28
        GHUtility.setSpeed(105.000000, 105.000000, encoder, graph.edge(10, 19).setDistance(225.106000)); // edgeId=29
        graph.freeze();
        checkStrict = false;
        automaticCompareCHWithDijkstra(100);

    }

    @Test
    void bla2() {
        NodeAccess na = graph.getNodeAccess();
        na.setNode(0, 49.400613, 9.702695);
        na.setNode(1, 49.401954, 9.707284);
        na.setNode(2, 49.402709, 9.707648);
        na.setNode(3, 49.408989, 9.700858);
        na.setNode(4, 49.402768, 9.705516);
        na.setNode(5, 49.400228, 9.709740);
        na.setNode(6, 49.408803, 9.706722);
        GHUtility.setSpeed(60.000000, 60.000000, encoder, graph.edge(5, 1).setDistance(263.944000)); // edgeId=0
        GHUtility.setSpeed(90.000000, 90.000000, encoder, graph.edge(3, 3).setDistance(113.016000)); // edgeId=1
        GHUtility.setSpeed(60.000000, 60.000000, encoder, graph.edge(2, 5).setDistance(314.692000)); // edgeId=2
        GHUtility.setSpeed(120.000000, 120.000000, encoder, graph.edge(5, 2).setDistance(315.026000)); // edgeId=3
        GHUtility.setSpeed(40.000000, 40.000000, encoder, graph.edge(1, 4).setDistance(157.012000)); // edgeId=4
        GHUtility.setSpeed(45.000000, 45.000000, encoder, graph.edge(5, 0).setDistance(513.913000)); // edgeId=5
        GHUtility.setSpeed(15.000000, 15.000000, encoder, graph.edge(6, 4).setDistance(678.992000)); // edgeId=6
        GHUtility.setSpeed(60.000000, 0.000000, encoder, graph.edge(5, 5).setDistance(0.000000)); // edgeId=7
        GHUtility.setSpeed(40.000000, 40.000000, encoder, graph.edge(6, 6).setDistance(890.261000)); // edgeId=8
        GHUtility.setSpeed(90.000000, 0.000000, encoder, graph.edge(5, 5).setDistance(0.000000)); // edgeId=9
        graph.freeze();
        checkStrict = false;
        automaticCompareCHWithDijkstra(100);
    }

    /**
     * same as {@link #testFindPath_random_compareWithDijkstra()}, but using automatic node priority calculation
     */
    @RepeatedTest(1)
    public void testFindPath_heuristic_compareWithDijkstra() {
        long seed = System.nanoTime();
        LOGGER.info("Seed for testFindPath_heuristic_compareWithDijkstra: {}", seed);
        compareWithDijkstraOnRandomGraph_heuristic(seed);
    }

    @RepeatedTest(10)
    public void testFindPath_heuristic_compareWithDijkstra_finiteUTurnCost() {
        long seed = System.nanoTime();
        LOGGER.info("Seed for testFindPath_heuristic_compareWithDijkstra_finiteUTurnCost: {}, using weighting: {}", seed, chConfig.getWeighting());
        chConfig = chConfigs.get(1 + new Random(seed).nextInt(chConfigs.size() - 1));
        compareWithDijkstraOnRandomGraph_heuristic(seed);
    }

    private void compareWithDijkstraOnRandomGraph_heuristic(long seed) {
        GHUtility.buildRandomGraph(graph, new Random(seed), 7, 3.0, true, true,
                encoder.getAccessEnc(), encoder.getAverageSpeedEnc(), null, 0.7, 0.9, 0.8);
//        GHUtility.addRandomTurnCosts(graph, seed, encodingManager, encoder, maxCost, turnCostStorage);
        graph.freeze();
        checkStrict = false;
        automaticCompareCHWithDijkstra(100);
    }

    private int nextCost(Random rnd) {
        // choose bound above max cost such that turn restrictions are likely
        return rnd.nextInt(3 * maxCost);
    }

    private double nextDist(int maxDist, Random rnd) {
        return rnd.nextDouble() * maxDist;
    }

    private void checkPathUsingRandomContractionOrder(IntArrayList expectedPath, int expectedWeight, int expectedTurnCosts, int from, int to) {
        IntArrayList contractionOrder = getRandomIntegerSequence(graph.getNodes(), new Random());
        checkPath(expectedPath, expectedWeight, expectedTurnCosts, from, to, contractionOrder.toArray());
    }

    private void checkPath(IntArrayList expectedPath, int expectedEdgeWeight, int expectedTurnCosts, int from, int to, int[] contractionOrder) {
        checkPathUsingDijkstra(expectedPath, expectedEdgeWeight, expectedTurnCosts, from, to);
        checkPathUsingCH(expectedPath, expectedEdgeWeight, expectedTurnCosts, from, to, contractionOrder);
    }

    private void checkPathUsingDijkstra(IntArrayList expectedPath, int expectedEdgeWeight, int expectedTurnCosts, int from, int to) {
        Path dijkstraPath = findPathUsingDijkstra(from, to);
        int expectedWeight = expectedEdgeWeight + expectedTurnCosts;
        int expectedDistance = expectedEdgeWeight;
        int expectedTime = expectedEdgeWeight * 60 + expectedTurnCosts * 1000;
        assertEquals(expectedPath, dijkstraPath.calcNodes(), "Normal Dijkstra did not find expected path.");
        assertEquals(expectedWeight, dijkstraPath.getWeight(), 1.e-6, "Normal Dijkstra did not calculate expected weight.");
        assertEquals(expectedDistance, dijkstraPath.getDistance(), 1.e-6, "Normal Dijkstra did not calculate expected distance.");
        assertEquals(expectedTime, dijkstraPath.getTime(), 2, "Normal Dijkstra did not calculate expected time.");
    }

    private void checkPathUsingCH(IntArrayList expectedPath, int expectedEdgeWeight, int expectedTurnCosts, int from, int to, int[] contractionOrder) {
        Path chPath = findPathUsingCH(from, to, contractionOrder);
        int expectedWeight = expectedEdgeWeight + expectedTurnCosts;
        int expectedDistance = expectedEdgeWeight;
        int expectedTime = expectedEdgeWeight * 60 + expectedTurnCosts * 1000;
        assertEquals(expectedPath, chPath.calcNodes(), "Contraction Hierarchies did not find expected path. contraction order=" + Arrays.toString(contractionOrder));
        assertEquals(expectedWeight, chPath.getWeight(), 1.e-6, "Contraction Hierarchies did not calculate expected weight.");
        assertEquals(expectedDistance, chPath.getDistance(), 1.e-6, "Contraction Hierarchies did not calculate expected distance.");
        assertEquals(expectedTime, chPath.getTime(), 2, "Contraction Hierarchies did not calculate expected time.");
    }

    private Path findPathUsingDijkstra(int from, int to) {
        Weighting w = graph.wrapWeighting(chConfig.getWeighting());
        Dijkstra dijkstra = new Dijkstra(graph, w, TraversalMode.EDGE_BASED);
        return dijkstra.calcPath(from, to);
    }

    private Path findPathUsingCH(int from, int to, int[] contractionOrder) {
        prepareCH(contractionOrder);
        RoutingAlgorithm chAlgo = createAlgo();
        return chAlgo.calcPath(from, to);
    }

    private void prepareCH(int... contractionOrder) {
        LOGGER.debug("Calculating CH with contraction order {}", contractionOrder);
        graph.freeze();
        NodeOrderingProvider nodeOrderingProvider = NodeOrderingProvider.fromArray(contractionOrder);
        PrepareContractionHierarchies ch = PrepareContractionHierarchies.fromGraphHopperStorage(graph, chConfig)
                .useFixedNodeOrdering(nodeOrderingProvider);
        PrepareContractionHierarchies.Result res = ch.doWork();
        chGraph = graph.createCHGraph(res.getCHStorage(), res.getCHConfig());
    }

    private void automaticPrepareCH() {
        PMap pMap = new PMap();
        pMap.putObject(PERIODIC_UPDATES, 20);
        pMap.putObject(LAST_LAZY_NODES_UPDATES, 100);
        pMap.putObject(NEIGHBOR_UPDATES, 4);
        pMap.putObject(LOG_MESSAGES, 10);
        PrepareContractionHierarchies ch = PrepareContractionHierarchies.fromGraphHopperStorage(graph, chConfig);
        ch.setParams(pMap);
        PrepareContractionHierarchies.Result res = ch.doWork();
        chGraph = graph.createCHGraph(res.getCHStorage(), res.getCHConfig());
    }

    private void automaticCompareCHWithDijkstra(int numQueries) {
        long seed = System.nanoTime();
        LOGGER.info("Seed used to create random routing queries: {}", seed);
        final Random rnd = new Random(seed);
        automaticPrepareCH();
        for (int i = 0; i < numQueries; ++i) {
            compareCHQueryWithDijkstra(rnd.nextInt(graph.getNodes()), rnd.nextInt(graph.getNodes()));
        }
    }

    private void compareCHWithDijkstra(int numQueries, int[] contractionOrder) {
        long seed = System.nanoTime();
        LOGGER.info("Seed used to create random routing queries: {}", seed);
        final Random rnd = new Random(seed);
        prepareCH(contractionOrder);
        for (int i = 0; i < numQueries; ++i) {
            compareCHQueryWithDijkstra(rnd.nextInt(graph.getNodes()), rnd.nextInt(graph.getNodes()));
        }
    }

    private void compareCHQueryWithDijkstra(int from, int to) {
        Path dijkstraPath = findPathUsingDijkstra(from, to);
        RoutingAlgorithm chAlgo = createAlgo();
        Path chPath = chAlgo.calcPath(from, to);
        boolean algosDisagree = Math.abs(dijkstraPath.getWeight() - chPath.getWeight()) > 1.e-2;
        if (checkStrict) {
            algosDisagree = algosDisagree
                    || Math.abs(dijkstraPath.getDistance() - chPath.getDistance()) > 1.e-2
                    || Math.abs(dijkstraPath.getTime() - chPath.getTime()) > 1;
        }
        if (algosDisagree) {
            System.out.println("Graph that produced error:");
            GHUtility.printGraphForUnitTest(graph, encoder);
            fail("Dijkstra and CH did not find equal shortest paths for route from " + from + " to " + to + "\n" +
                    " dijkstra: weight: " + dijkstraPath.getWeight() + ", distance: " + dijkstraPath.getDistance() +
                    ", time: " + dijkstraPath.getTime() + ", nodes: " + dijkstraPath.calcNodes() + "\n" +
                    "       ch: weight: " + chPath.getWeight() + ", distance: " + chPath.getDistance() +
                    ", time: " + chPath.getTime() + ", nodes: " + chPath.calcNodes());
        }
    }

    private RoutingAlgorithm createAlgo() {
        // use dijkstra since we do not have coordinates in most tests
        return new CHRoutingAlgorithmFactory(chGraph).createAlgo(new PMap().putObject(ALGORITHM, DIJKSTRA_BI));
    }

    private IntArrayList getRandomIntegerSequence(int nodes, Random rnd) {
        return ArrayUtil.shuffle(ArrayUtil.iota(nodes), rnd);
    }

    private void setRandomCostOrRestriction(int from, int via, int to, Random rnd) {
        final double chance = 0.7;
        if (rnd.nextDouble() < chance) {
            setRestriction(from, via, to);
            LOGGER.trace("setRestriction({}, {}, {});", from, via, to);
        } else {
            setRandomCost(from, via, to, rnd);
        }
    }

    private void setRandomCost(int from, int via, int to, Random rnd) {
        int cost = (int) (rnd.nextDouble() * maxCost / 2);
        setTurnCost(from, via, to, cost);
        LOGGER.trace("setTurnCost({}, {}, {}, {});", from, via, to, cost);
    }

    private void setRestriction(int from, int via, int to) {
        setRestriction(getEdge(from, via), getEdge(via, to), via);
    }

    private void setRestriction(EdgeIteratorState inEdge, EdgeIteratorState outEdge, int viaNode) {
        graph.getTurnCostStorage().set(((EncodedValueLookup) encodingManager).getDecimalEncodedValue(TurnCost.key("car")), inEdge.getEdge(), viaNode, outEdge.getEdge(), Double.POSITIVE_INFINITY);
    }

    private void setTurnCost(int from, int via, int to, double cost) {
        setTurnCost(getEdge(from, via), getEdge(via, to), via, cost);
    }

    private void setTurnCost(EdgeIteratorState inEdge, EdgeIteratorState outEdge, int viaNode, double costs) {
        graph.getTurnCostStorage().set(((EncodedValueLookup) encodingManager).getDecimalEncodedValue(TurnCost.key("car")), inEdge.getEdge(), viaNode, outEdge.getEdge(), costs);
    }

    private void setCostOrRestriction(EdgeIteratorState inEdge, EdgeIteratorState outEdge, int viaNode, int cost) {
        if (cost >= maxCost) {
            setRestriction(inEdge, outEdge, viaNode);
            LOGGER.trace("setRestriction(edge{}, edge{}, {});", inEdge.getEdge(), outEdge.getEdge(), viaNode);
        } else {
            setTurnCost(inEdge, outEdge, viaNode, cost);
            LOGGER.trace("setTurnCost(edge{}, edge{}, {}, {});", inEdge.getEdge(), outEdge.getEdge(), viaNode, cost);
        }
    }

    private EdgeIteratorState getEdge(int from, int to) {
        return GHUtility.getEdge(graph, from, to);
    }
}<|MERGE_RESOLUTION|>--- conflicted
+++ resolved
@@ -797,13 +797,9 @@
     @ParameterizedTest
     @ValueSource(strings = {DIJKSTRA_BI, ASTAR_BI})
     void anotherDoubleZeroWeightLoop() {
-<<<<<<< HEAD
         // todo: this fails bc of double zero weight loops. but why does e.g. testFindPath_compareWithDijkstra_zeroWeightLoops_random
         //       *not* fail as well?
         // taken from a random graph test. this one failed in a feature branch when the others did not!
-=======
-        // taken from a random graph test. this one failed in a feature branch when the others did not.
->>>>>>> e9b5973d
         NodeAccess na = graph.getNodeAccess();
         na.setNode(0, 49.400613, 9.702695);
         na.setNode(1, 49.401954, 9.707284);
@@ -812,10 +808,7 @@
         na.setNode(4, 49.402768, 9.705516);
         na.setNode(5, 49.400228, 9.709740);
         na.setNode(6, 49.408803, 9.706722);
-<<<<<<< HEAD
-=======
         // note there are two (directed) zero weight loops at node 5!
->>>>>>> e9b5973d
         GHUtility.setSpeed(60.000000, 60.000000, encoder, graph.edge(5, 1).setDistance(263.944000)); // edgeId=0
         GHUtility.setSpeed(90.000000, 90.000000, encoder, graph.edge(3, 3).setDistance(113.016000)); // edgeId=1
         GHUtility.setSpeed(60.000000, 60.000000, encoder, graph.edge(2, 5).setDistance(314.692000)); // edgeId=2
