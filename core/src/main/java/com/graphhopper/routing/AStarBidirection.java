--- conflicted
+++ resolved
@@ -19,8 +19,8 @@
 
 import com.graphhopper.routing.AStar.AStarEntry;
 import com.graphhopper.routing.util.TraversalMode;
+import com.graphhopper.routing.weighting.BalancedWeightApproximator;
 import com.graphhopper.routing.weighting.BeelineWeightApproximator;
-import com.graphhopper.routing.weighting.BalancedWeightApproximator;
 import com.graphhopper.routing.weighting.WeightApproximator;
 import com.graphhopper.routing.weighting.Weighting;
 import com.graphhopper.storage.Graph;
@@ -58,14 +58,9 @@
  * @author Peter Karich
  * @author jansoe
  */
-<<<<<<< HEAD
-public class AStarBidirection extends AbstractBidirAlgo implements RecalculationHook {
+public class AStarBidirection extends AbstractNonCHBidirAlgo implements RecalculationHook {
     private BalancedWeightApproximator weightApprox;
     double stoppingCriterionOffset;
-=======
-public class AStarBidirection extends AbstractNonCHBidirAlgo implements RecalculationHook {
-    private ConsistentWeightApproximator weightApprox;
->>>>>>> 85f8801d
 
     public AStarBidirection(Graph graph, Weighting weighting, TraversalMode tMode) {
         super(graph, weighting, tMode);
@@ -86,7 +81,7 @@
         if (finishedFrom || finishedTo)
             return true;
 
-        return currFrom.weight + currTo.weight >= this.bestWeight + stoppingCriterionOffset;
+        return currFrom.weight + currTo.weight >= bestWeight + stoppingCriterionOffset;
     }
 
     @Override
@@ -138,7 +133,7 @@
         return Parameters.Algorithms.ASTAR_BI + "|" + weightApprox;
     }
 
-    public static void updatePriorityQueues(PriorityQueue<SPTEntry> pqOpenSetFrom, PriorityQueue<SPTEntry> pqOpenSetTo, ConsistentWeightApproximator weightApprox, boolean forward, boolean backward) {
+    public static void updatePriorityQueues(PriorityQueue<SPTEntry> pqOpenSetFrom, PriorityQueue<SPTEntry> pqOpenSetTo, BalancedWeightApproximator weightApprox, boolean forward, boolean backward) {
         if (forward) {
             // update PQ due to heuristic change (i.e. weight changed)
             if (!pqOpenSetFrom.isEmpty()) {
