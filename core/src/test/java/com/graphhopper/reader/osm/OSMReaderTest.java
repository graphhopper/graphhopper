/*
 *  Licensed to GraphHopper GmbH under one or more contributor
 *  license agreements. See the NOTICE file distributed with this work for
 *  additional information regarding copyright ownership.
 *
 *  GraphHopper GmbH licenses this file to you under the Apache License,
 *  Version 2.0 (the "License"); you may not use this file except in
 *  compliance with the License. You may obtain a copy of the License at
 *
 *       http://www.apache.org/licenses/LICENSE-2.0
 *
 *  Unless required by applicable law or agreed to in writing, software
 *  distributed under the License is distributed on an "AS IS" BASIS,
 *  WITHOUT WARRANTIES OR CONDITIONS OF ANY KIND, either express or implied.
 *  See the License for the specific language governing permissions and
 *  limitations under the License.
 */
package com.graphhopper.reader.osm;

import com.graphhopper.GHRequest;
import com.graphhopper.GHResponse;
import com.graphhopper.GraphHopper;
import com.graphhopper.GraphHopperTest;
import com.graphhopper.config.Profile;
import com.graphhopper.reader.ReaderRelation;
import com.graphhopper.reader.dem.ElevationProvider;
import com.graphhopper.reader.dem.SRTMProvider;
import com.graphhopper.routing.OSMReaderConfig;
import com.graphhopper.routing.ev.*;
import com.graphhopper.routing.util.*;
import com.graphhopper.routing.util.countryrules.CountryRuleFactory;
import com.graphhopper.routing.util.parsers.OSMMaxHeightParser;
import com.graphhopper.routing.util.parsers.OSMMaxWeightParser;
import com.graphhopper.routing.util.parsers.OSMMaxWidthParser;
import com.graphhopper.storage.*;
import com.graphhopper.storage.index.LocationIndex;
import com.graphhopper.storage.index.Snap;
import com.graphhopper.util.*;
import com.graphhopper.util.details.PathDetail;
import org.junit.jupiter.api.AfterEach;
import org.junit.jupiter.api.BeforeEach;
import org.junit.jupiter.api.Test;

import java.io.File;
import java.io.IOException;
import java.util.Collections;
import java.util.List;

import static com.graphhopper.util.GHUtility.readCountries;
import static org.junit.jupiter.api.Assertions.*;

/**
 * Tests the OSMReader with the normal helper initialized.
 *
 * @author Peter Karich
 */
public class OSMReaderTest {
    private final String file1 = "test-osm.xml";
    private final String file2 = "test-osm2.xml";
    private final String file3 = "test-osm3.xml";
    private final String file4 = "test-osm4.xml";
    private final String file7 = "test-osm7.xml";
    private final String fileBarriers = "test-barriers.xml";
    private final String dir = "./target/tmp/test-db";
    private CarFlagEncoder carEncoder;
    private BooleanEncodedValue carAccessEnc;
    private FlagEncoder footEncoder;
    private EdgeExplorer carOutExplorer;
    private EdgeExplorer carAllExplorer;

    @BeforeEach
    public void setUp() {
        new File(dir).mkdirs();
    }

    @AfterEach
    public void tearDown() {
        Helper.removeDir(new File(dir));
    }

    @Test
    public void testMain() {
        GraphHopper hopper = new GraphHopperFacade(file1).importOrLoad();
        GraphHopperStorage graph = hopper.getGraphHopperStorage();

        assertNotNull(graph.getProperties().get("datareader.import.date"));
        assertNotEquals("", graph.getProperties().get("datareader.import.date"));

        assertEquals("2013-01-02T01:10:14Z", graph.getProperties().get("datareader.data.date"));

        assertEquals(4, graph.getNodes());
        int n20 = AbstractGraphStorageTester.getIdOf(graph, 52);
        int n10 = AbstractGraphStorageTester.getIdOf(graph, 51.2492152);
        int n30 = AbstractGraphStorageTester.getIdOf(graph, 51.2);
        int n50 = AbstractGraphStorageTester.getIdOf(graph, 49);
        assertEquals(GHUtility.asSet(n20), GHUtility.getNeighbors(carOutExplorer.setBaseNode(n10)));
        assertEquals(3, GHUtility.count(carOutExplorer.setBaseNode(n20)));
        assertEquals(GHUtility.asSet(n20), GHUtility.getNeighbors(carOutExplorer.setBaseNode(n30)));

        EdgeIterator iter = carOutExplorer.setBaseNode(n20);
        assertTrue(iter.next());
        assertEquals("street 123, B 122", iter.getName());
        assertEquals(n50, iter.getAdjNode());
        AbstractGraphStorageTester.assertPList(Helper.createPointList(51.25, 9.43), iter.fetchWayGeometry(FetchMode.PILLAR_ONLY));
        assertTrue(iter.get(carAccessEnc));
        assertTrue(iter.getReverse(carAccessEnc));

        assertTrue(iter.next());
        assertEquals("route 666", iter.getName());
        assertEquals(n30, iter.getAdjNode());
        assertEquals(93147, iter.getDistance(), 1);

        assertTrue(iter.next());
        assertEquals("route 666", iter.getName());
        assertEquals(n10, iter.getAdjNode());
        assertEquals(88643, iter.getDistance(), 1);

        assertTrue(iter.get(carAccessEnc));
        assertTrue(iter.getReverse(carAccessEnc));
        assertFalse(iter.next());

        // get third added location id=30
        iter = carOutExplorer.setBaseNode(n30);
        assertTrue(iter.next());
        assertEquals("route 666", iter.getName());
        assertEquals(n20, iter.getAdjNode());
        assertEquals(93146.888, iter.getDistance(), 1);

        NodeAccess na = graph.getNodeAccess();
        assertEquals(9.4, na.getLon(findID(hopper.getLocationIndex(), 51.2, 9.4)), 1e-3);
        assertEquals(10, na.getLon(findID(hopper.getLocationIndex(), 49, 10)), 1e-3);
        assertEquals(51.249, na.getLat(findID(hopper.getLocationIndex(), 51.2492152, 9.4317166)), 1e-3);

        // node 40 is on the way between 30 and 50 => 9.0
        assertEquals(9, na.getLon(findID(hopper.getLocationIndex(), 51.25, 9.43)), 1e-3);
    }

    protected int findID(LocationIndex index, double lat, double lon) {
        return index.findClosest(lat, lon, EdgeFilter.ALL_EDGES).getClosestNode();
    }

    @Test
    public void testSort() {
        GraphHopper hopper = new GraphHopperFacade(file1).setSortGraph(true).importOrLoad();
        NodeAccess na = hopper.getGraphHopperStorage().getNodeAccess();
        assertEquals(10, na.getLon(findID(hopper.getLocationIndex(), 49, 10)), 1e-3);
        assertEquals(51.249, na.getLat(findID(hopper.getLocationIndex(), 51.2492152, 9.4317166)), 1e-3);
    }

    @Test
    public void testOneWay() {
        GraphHopper hopper = new GraphHopperFacade(file2)
                .setMinNetworkSize(0)
                .importOrLoad();
        GraphHopperStorage graph = hopper.getGraphHopperStorage();

        assertEquals("2014-01-02T01:10:14Z", graph.getProperties().get("datareader.data.date"));

        int n20 = AbstractGraphStorageTester.getIdOf(graph, 52.0);
        int n22 = AbstractGraphStorageTester.getIdOf(graph, 52.133);
        int n23 = AbstractGraphStorageTester.getIdOf(graph, 52.144);
        int n10 = AbstractGraphStorageTester.getIdOf(graph, 51.2492152);
        int n30 = AbstractGraphStorageTester.getIdOf(graph, 51.2);

        assertEquals(1, GHUtility.count(carOutExplorer.setBaseNode(n10)));
        assertEquals(2, GHUtility.count(carOutExplorer.setBaseNode(n20)));
        assertEquals(0, GHUtility.count(carOutExplorer.setBaseNode(n30)));

        EdgeIterator iter = carOutExplorer.setBaseNode(n20);
        assertTrue(iter.next());
        assertTrue(iter.next());
        assertEquals(n30, iter.getAdjNode());

        iter = carAllExplorer.setBaseNode(n20);
        assertTrue(iter.next());
        assertEquals(n23, iter.getAdjNode());
        assertTrue(iter.get(carAccessEnc));
        assertFalse(iter.getReverse(carAccessEnc));

        assertTrue(iter.next());
        assertEquals(n22, iter.getAdjNode());
        assertFalse(iter.get(carAccessEnc));
        assertTrue(iter.getReverse(carAccessEnc));

        assertTrue(iter.next());
        assertFalse(iter.get(carAccessEnc));
        assertTrue(iter.getReverse(carAccessEnc));

        assertTrue(iter.next());
        assertEquals(n30, iter.getAdjNode());
        assertTrue(iter.get(carAccessEnc));
        assertFalse(iter.getReverse(carAccessEnc));

        assertTrue(iter.next());
        assertEquals(n10, iter.getAdjNode());
        assertFalse(iter.get(carAccessEnc));
        assertTrue(iter.getReverse(carAccessEnc));
    }

    @Test
    public void testFerry() {
        GraphHopper hopper = new GraphHopperFacade(file2) {
            @Override
            public void cleanUp() {
            }
        }.importOrLoad();
        Graph graph = hopper.getGraphHopperStorage();

        int n40 = AbstractGraphStorageTester.getIdOf(graph, 54.0);
        int n50 = AbstractGraphStorageTester.getIdOf(graph, 55.0);
        assertEquals(GHUtility.asSet(n40), GHUtility.getNeighbors(carAllExplorer.setBaseNode(n50)));

        // no duration is given => slow speed only!
        int n80 = AbstractGraphStorageTester.getIdOf(graph, 54.1);
        EdgeIterator iter = carOutExplorer.setBaseNode(n80);
        iter.next();
        assertEquals(5, iter.get(carEncoder.getAverageSpeedEnc()), 1e-1);

        // duration 01:10 is given => more precise speed calculation!
        // ~111km (from 54.0,10.1 to 55.0,10.2) in duration=70 minutes => 95km/h => / 1.4 => 71km/h
        iter = carOutExplorer.setBaseNode(n40);
        iter.next();
        assertEquals(70, iter.get(carEncoder.getAverageSpeedEnc()), 1e-1);
    }

    @Test
    public void testMaxSpeed() {
        GraphHopper hopper = new GraphHopperFacade(file2) {
            @Override
            public void cleanUp() {
            }
        }.importOrLoad();
        Graph graph = hopper.getGraphHopperStorage();

        int n60 = AbstractGraphStorageTester.getIdOf(graph, 56.0);
        EdgeIterator iter = carOutExplorer.setBaseNode(n60);
        iter.next();
        assertEquals(35, iter.get(carEncoder.getAverageSpeedEnc()), 1e-1);
    }

    @Test
    public void testWayReferencesNotExistingAdjNode_issue19() {
        GraphHopper hopper = new GraphHopperFacade(file4).importOrLoad();
        Graph graph = hopper.getGraphHopperStorage();

        assertEquals(2, graph.getNodes());
        // the missing node is ignored, but the separated nodes are still connected
        assertEquals(1, graph.getEdges());
        int n10 = AbstractGraphStorageTester.getIdOf(graph, 51.2492152);
        int n30 = AbstractGraphStorageTester.getIdOf(graph, 51.2);

        assertEquals(GHUtility.asSet(n30), GHUtility.getNeighbors(carOutExplorer.setBaseNode(n10)));
    }

    @Test
    public void testDoNotRejectEdgeIfFirstNodeIsMissing_issue2221() {
        GraphHopper hopper = new GraphHopperFacade("test-osm9.xml").importOrLoad();
        GraphHopperStorage graph = hopper.getGraphHopperStorage();
        assertEquals(2, graph.getNodes());
        assertEquals(1, graph.getEdges());
        AllEdgesIterator iter = graph.getAllEdges();
        iter.next();
        assertEquals(0, iter.getBaseNode());
        assertEquals(1, iter.getAdjNode());
        assertEquals(51.21, graph.getNodeAccess().getLat(0), 1.e-3);
        assertEquals(9.41, graph.getNodeAccess().getLon(0), 1.e-3);
        assertEquals(51.22, graph.getNodeAccess().getLat(1), 1.e-3);
        assertEquals(9.42, graph.getNodeAccess().getLon(1), 1.e-3);
        assertEquals(DistanceCalcEarth.DIST_EARTH.calcDistance(iter.fetchWayGeometry(FetchMode.ALL)), iter.getDistance(), 1.e-3);
        assertEquals(1312.1, iter.getDistance(), 1.e-1);
        assertEquals(1312.1, DistanceCalcEarth.DIST_EARTH.calcDistance(iter.fetchWayGeometry(FetchMode.ALL)), 1.e-1);
        assertFalse(iter.next());
    }

    @Test
    public void test_edgeDistanceWhenFirstNodeIsMissing_issue2221() {
        GraphHopper hopper = new GraphHopperFacade("test-osm10.xml").importOrLoad();
        GraphHopperStorage graph = hopper.getGraphHopperStorage();
        assertEquals(3, graph.getNodes());
        assertEquals(3, graph.getEdges());
        AllEdgesIterator iter = graph.getAllEdges();
        while (iter.next()) {
            assertEquals(DistanceCalcEarth.DIST_EARTH.calcDistance(iter.fetchWayGeometry(FetchMode.ALL)), iter.getDistance(), 1.e-3);
        }
        assertEquals(35.609, graph.getEdgeIteratorState(0, Integer.MIN_VALUE).getDistance(), 1.e-3);
        assertEquals(75.256, graph.getEdgeIteratorState(1, Integer.MIN_VALUE).getDistance(), 1.e-3);
        assertEquals(143.332, graph.getEdgeIteratorState(2, Integer.MIN_VALUE).getDistance(), 1.e-3);
    }

    @Test
    public void testFoot() {
        GraphHopper hopper = new GraphHopperFacade(file3)
                .setMinNetworkSize(0)
                .importOrLoad();
        Graph graph = hopper.getGraphHopperStorage();

        int n10 = AbstractGraphStorageTester.getIdOf(graph, 11.1);
        int n20 = AbstractGraphStorageTester.getIdOf(graph, 12);
        int n30 = AbstractGraphStorageTester.getIdOf(graph, 11.2);
        int n40 = AbstractGraphStorageTester.getIdOf(graph, 11.3);
        int n50 = AbstractGraphStorageTester.getIdOf(graph, 10);

        assertEquals(GHUtility.asSet(n20, n40), GHUtility.getNeighbors(carAllExplorer.setBaseNode(n10)));
        assertEquals(GHUtility.asSet(), GHUtility.getNeighbors(carOutExplorer.setBaseNode(n30)));
        assertEquals(GHUtility.asSet(n10, n30, n40), GHUtility.getNeighbors(carAllExplorer.setBaseNode(n20)));
        assertEquals(GHUtility.asSet(n30, n40), GHUtility.getNeighbors(carOutExplorer.setBaseNode(n20)));

        EdgeExplorer footOutExplorer = graph.createEdgeExplorer(AccessFilter.outEdges(footEncoder.getAccessEnc()));
        assertEquals(GHUtility.asSet(n20, n50), GHUtility.getNeighbors(footOutExplorer.setBaseNode(n10)));
        assertEquals(GHUtility.asSet(n20, n50), GHUtility.getNeighbors(footOutExplorer.setBaseNode(n30)));
        assertEquals(GHUtility.asSet(n10, n30), GHUtility.getNeighbors(footOutExplorer.setBaseNode(n20)));
    }

    @Test
    public void testNegativeIds() {
        String fileNegIds = "test-osm-negative-ids.xml";
        GraphHopper hopper = new GraphHopperFacade(fileNegIds).importOrLoad();
        Graph graph = hopper.getGraphHopperStorage();
        assertEquals(4, graph.getNodes());
        int n20 = AbstractGraphStorageTester.getIdOf(graph, 52);
        int n10 = AbstractGraphStorageTester.getIdOf(graph, 51.2492152);
        int n30 = AbstractGraphStorageTester.getIdOf(graph, 51.2);
        assertEquals(GHUtility.asSet(n20), GHUtility.getNeighbors(carOutExplorer.setBaseNode(n10)));
        assertEquals(3, GHUtility.count(carOutExplorer.setBaseNode(n20)));
        assertEquals(GHUtility.asSet(n20), GHUtility.getNeighbors(carOutExplorer.setBaseNode(n30)));

        EdgeIterator iter = carOutExplorer.setBaseNode(n20);
        assertTrue(iter.next());

        assertTrue(iter.next());
        assertEquals(n30, iter.getAdjNode());
        assertEquals(93147, iter.getDistance(), 1);

        assertTrue(iter.next());
        assertEquals(n10, iter.getAdjNode());
        assertEquals(88643, iter.getDistance(), 1);
    }

    @Test
    public void testBarriers() {
        GraphHopper hopper = new GraphHopperFacade(fileBarriers).
                setMinNetworkSize(0).
                importOrLoad();

        Graph graph = hopper.getGraphHopperStorage();
        // we ignore the barrier at node 50, but not the one at node
        assertEquals(7, graph.getNodes());
        assertEquals(7, graph.getEdges());

        int n10 = AbstractGraphStorageTester.getIdOf(graph, 51);
        int n20 = AbstractGraphStorageTester.getIdOf(graph, 52);
        int n30 = AbstractGraphStorageTester.getIdOf(graph, 53);
        int n50 = AbstractGraphStorageTester.getIdOf(graph, 55);

        // separate id
        int new20 = 4;
        assertNotEquals(n20, new20);
        NodeAccess na = graph.getNodeAccess();
        assertEquals(na.getLat(n20), na.getLat(new20), 1e-5);
        assertEquals(na.getLon(n20), na.getLon(new20), 1e-5);

        assertEquals(n20, findID(hopper.getLocationIndex(), 52, 9.4));

        assertEquals(GHUtility.asSet(n20, n30), GHUtility.getNeighbors(carOutExplorer.setBaseNode(n10)));
        assertEquals(GHUtility.asSet(new20, n10, n50), GHUtility.getNeighbors(carOutExplorer.setBaseNode(n30)));

        EdgeIterator iter = carOutExplorer.setBaseNode(n20);
        assertTrue(iter.next());
        assertEquals(n10, iter.getAdjNode());
        assertFalse(iter.next());

        iter = carOutExplorer.setBaseNode(new20);
        assertTrue(iter.next());
        assertEquals(n30, iter.getAdjNode());
        assertFalse(iter.next());
    }

    @Test
    public void testBarrierBetweenWays() {
        GraphHopper hopper = new GraphHopperFacade("test-barriers2.xml").
                setMinNetworkSize(0).
                importOrLoad();

        Graph graph = hopper.getGraphHopperStorage();
        // there are seven ways, but there should also be six barrier edges
        // we first split the loop way into two parts, and then we split the barrier node => 3 edges total
        assertEquals(7 + 6, graph.getEdges());
        int loops = 0;
        AllEdgesIterator iter = graph.getAllEdges();
        while (iter.next()) {
            // there are 'loop' edges, but only between different nodes
            assertNotEquals(iter.getBaseNode(), iter.getAdjNode());
            if (graph.getNodeAccess().getLat(iter.getBaseNode()) == graph.getNodeAccess().getLat(iter.getAdjNode()))
                loops++;
        }
        assertEquals(5, loops);
    }

    @Test
    public void avoidsLoopEdges_1525() {
        // loops in OSM should be avoided by adding additional tower node (see #1525, #1531)
        //     C - D
        //      \ /
        //   A - B - E
        GraphHopper hopper = new GraphHopperFacade("test-avoid-loops.xml").importOrLoad();
        checkLoop(hopper);
    }

    void checkLoop(GraphHopper hopper) {
        GraphHopperStorage graph = hopper.getGraphHopperStorage();

        // A, B, E and one of C or D should be tower nodes, in any case C and D should not be collapsed entirely
        // into a loop edge from B to B.
        assertEquals(4, graph.getNodes());
        // two edges going to A and E and two edges going to C or D
        AllEdgesIterator iter = graph.getAllEdges();
        assertEquals(4, iter.length());
        while (iter.next()) {
            assertTrue(iter.getAdjNode() != iter.getBaseNode(), "found a loop");
        }
        int nodeB = AbstractGraphStorageTester.getIdOf(graph, 12);
        assertTrue(nodeB > -1, "could not find OSM node B");
        assertEquals(4, GHUtility.count(graph.createEdgeExplorer().setBaseNode(nodeB)));
    }

    @Test
    public void avoidsLoopEdgesIdenticalLatLon_1533() {
        checkLoop(new GraphHopperFacade("test-avoid-loops2.xml").importOrLoad());
    }

    @Test
    public void avoidsLoopEdgesIdenticalNodeIds_1533() {
        // BDCBB
        checkLoop(new GraphHopperFacade("test-avoid-loops3.xml").importOrLoad());
        // BBCDB
        checkLoop(new GraphHopperFacade("test-avoid-loops4.xml").importOrLoad());
    }

    @Test
    public void testBarriersOnTowerNodes() {
        GraphHopper hopper = new GraphHopperFacade(fileBarriers).
                setMinNetworkSize(0).
                importOrLoad();
        Graph graph = hopper.getGraphHopperStorage();
        // we ignore the barrier at node 50
        // 10-20-30 produces three edges: 10-20, 20-2x, 2x-30, the second one is a barrier edge
        assertEquals(7, graph.getNodes());
        assertEquals(7, graph.getEdges());

        int n60 = AbstractGraphStorageTester.getIdOf(graph, 56);
        int n50 = AbstractGraphStorageTester.getIdOf(graph, 55);
        int n30 = AbstractGraphStorageTester.getIdOf(graph, 53);
        int n80 = AbstractGraphStorageTester.getIdOf(graph, 58);
        assertEquals(GHUtility.asSet(n50), GHUtility.getNeighbors(carOutExplorer.setBaseNode(n60)));

        EdgeIterator iter = carOutExplorer.setBaseNode(n60);
        assertTrue(iter.next());
        assertEquals(n50, iter.getAdjNode());
        assertFalse(iter.next());

        assertTrue(GHUtility.getNeighbors(carOutExplorer.setBaseNode(n30)).contains(n50));
        assertEquals(GHUtility.asSet(n30, n80, n60), GHUtility.getNeighbors(carOutExplorer.setBaseNode(n50)));
    }

    @Test
    public void testRelation() {
        EncodingManager manager = EncodingManager.create("bike");
        ReaderRelation osmRel = new ReaderRelation(1);
        osmRel.add(new ReaderRelation.Member(ReaderRelation.WAY, 1, ""));
        osmRel.add(new ReaderRelation.Member(ReaderRelation.WAY, 2, ""));

        osmRel.setTag("route", "bicycle");
        osmRel.setTag("network", "lcn");

        IntsRef flags = manager.createRelationFlags();
        manager.handleRelationTags(osmRel, flags);
        assertFalse(flags.isEmpty());

        // unchanged network
        IntsRef before = IntsRef.deepCopyOf(flags);
        manager.handleRelationTags(osmRel, flags);
        assertEquals(before, flags);

        // overwrite network
        osmRel.setTag("network", "ncn");
        manager.handleRelationTags(osmRel, flags);
        assertNotEquals(before, flags);
    }

    @Test
    public void testTurnRestrictions() {
        String fileTurnRestrictions = "test-restrictions.xml";
        GraphHopper hopper = new GraphHopperFacade(fileTurnRestrictions, true, "").
                importOrLoad();

        Graph graph = hopper.getGraphHopperStorage();
        assertEquals(15, graph.getNodes());
        TurnCostStorage tcStorage = graph.getTurnCostStorage();
        assertNotNull(tcStorage);

        int n1 = AbstractGraphStorageTester.getIdOf(graph, 50, 10);
        int n2 = AbstractGraphStorageTester.getIdOf(graph, 52, 10);
        int n3 = AbstractGraphStorageTester.getIdOf(graph, 52, 11);
        int n4 = AbstractGraphStorageTester.getIdOf(graph, 52, 12);
        int n5 = AbstractGraphStorageTester.getIdOf(graph, 50, 12);
        int n6 = AbstractGraphStorageTester.getIdOf(graph, 51, 11);
        int n8 = AbstractGraphStorageTester.getIdOf(graph, 54, 11);

        int edge1_6 = GHUtility.getEdge(graph, n1, n6).getEdge();
        int edge2_3 = GHUtility.getEdge(graph, n2, n3).getEdge();
        int edge3_4 = GHUtility.getEdge(graph, n3, n4).getEdge();
        int edge3_8 = GHUtility.getEdge(graph, n3, n8).getEdge();

        int edge3_2 = GHUtility.getEdge(graph, n3, n2).getEdge();
        int edge4_3 = GHUtility.getEdge(graph, n4, n3).getEdge();
        int edge8_3 = GHUtility.getEdge(graph, n8, n3).getEdge();

        // (2-3)->(3-4) only_straight_on = (2-3)->(3-8) restricted
        // (4-3)->(3-8) no_right_turn = (4-3)->(3-8) restricted
        // (2-3)->(3-8) no_entry = (2-3)->(3-8) restricted
        DecimalEncodedValue carTCEnc = hopper.getEncodingManager().getDecimalEncodedValue(TurnCost.key("car"));
        assertTrue(tcStorage.get(carTCEnc, edge2_3, n3, edge3_8) > 0);
        assertTrue(tcStorage.get(carTCEnc, edge4_3, n3, edge3_8) > 0);
        assertTrue(tcStorage.get(carTCEnc, edge2_3, n3, edge3_8) > 0);
        assertTrue(tcStorage.get(carTCEnc, edge2_3, n3, edge3_4) == 0);
        assertTrue(tcStorage.get(carTCEnc, edge2_3, n3, edge3_2) == 0);
        assertTrue(tcStorage.get(carTCEnc, edge2_3, n3, edge3_4) == 0);
        assertTrue(tcStorage.get(carTCEnc, edge4_3, n3, edge3_2) == 0);
        assertTrue(tcStorage.get(carTCEnc, edge8_3, n3, edge3_2) == 0);

        // u-turn restriction for (6-1)->(1-6) but not for (1-6)->(6-1)
        assertTrue(tcStorage.get(carTCEnc, edge1_6, n1, edge1_6) > 0);
        assertTrue(tcStorage.get(carTCEnc, edge1_6, n6, edge1_6) == 0);

        int edge4_5 = GHUtility.getEdge(graph, n4, n5).getEdge();
        int edge5_6 = GHUtility.getEdge(graph, n5, n6).getEdge();
        int edge5_1 = GHUtility.getEdge(graph, n5, n1).getEdge();

        // (4-5)->(5-1) right_turn_only = (4-5)->(5-6) restricted
        assertTrue(tcStorage.get(carTCEnc, edge4_5, n5, edge5_6) == 0);
        assertTrue(tcStorage.get(carTCEnc, edge4_5, n5, edge5_1) > 0);

        DecimalEncodedValue bikeTCEnc = hopper.getEncodingManager().getDecimalEncodedValue(TurnCost.key("bike"));
        assertTrue(tcStorage.get(bikeTCEnc, edge4_5, n5, edge5_6) == 0);

        int n10 = AbstractGraphStorageTester.getIdOf(graph, 40, 10);
        int n11 = AbstractGraphStorageTester.getIdOf(graph, 40, 11);
        int n14 = AbstractGraphStorageTester.getIdOf(graph, 39, 11);

        int edge10_11 = GHUtility.getEdge(graph, n10, n11).getEdge();
        int edge11_14 = GHUtility.getEdge(graph, n11, n14).getEdge();

        assertTrue(tcStorage.get(carTCEnc, edge11_14, n11, edge10_11) == 0);
        assertTrue(tcStorage.get(bikeTCEnc, edge11_14, n11, edge10_11) == 0);

        assertTrue(tcStorage.get(carTCEnc, edge10_11, n11, edge11_14) == 0);
        assertTrue(tcStorage.get(bikeTCEnc, edge10_11, n11, edge11_14) > 0);
    }

    @Test
    public void testRoadAttributes() {
        String fileRoadAttributes = "test-road-attributes.xml";
        GraphHopper hopper = new GraphHopperFacade(fileRoadAttributes);
        hopper.getEncodingManagerBuilder().add(new OSMMaxWidthParser()).add(new OSMMaxHeightParser()).add(new OSMMaxWeightParser());
        hopper.importOrLoad();

        DecimalEncodedValue widthEnc = hopper.getEncodingManager().getDecimalEncodedValue(MaxWidth.KEY);
        DecimalEncodedValue heightEnc = hopper.getEncodingManager().getDecimalEncodedValue(MaxHeight.KEY);
        DecimalEncodedValue weightEnc = hopper.getEncodingManager().getDecimalEncodedValue(MaxWeight.KEY);

        Graph graph = hopper.getGraphHopperStorage();
        assertEquals(5, graph.getNodes());

        int na = AbstractGraphStorageTester.getIdOf(graph, 11.1, 50);
        int nb = AbstractGraphStorageTester.getIdOf(graph, 12, 51);
        int nc = AbstractGraphStorageTester.getIdOf(graph, 11.2, 52);
        int nd = AbstractGraphStorageTester.getIdOf(graph, 11.3, 51);
        int ne = AbstractGraphStorageTester.getIdOf(graph, 10, 51);

        EdgeIteratorState edge_ab = GHUtility.getEdge(graph, na, nb);
        EdgeIteratorState edge_ad = GHUtility.getEdge(graph, na, nd);
        EdgeIteratorState edge_ae = GHUtility.getEdge(graph, na, ne);
        EdgeIteratorState edge_bc = GHUtility.getEdge(graph, nb, nc);
        EdgeIteratorState edge_bd = GHUtility.getEdge(graph, nb, nd);
        EdgeIteratorState edge_cd = GHUtility.getEdge(graph, nc, nd);
        EdgeIteratorState edge_ce = GHUtility.getEdge(graph, nc, ne);
        EdgeIteratorState edge_de = GHUtility.getEdge(graph, nd, ne);

        assertEquals(4.0, edge_ab.get(heightEnc), 1e-5);
        assertEquals(2.5, edge_ab.get(widthEnc), 1e-5);
        assertEquals(4.4, edge_ab.get(weightEnc), 1e-5);

        assertEquals(4.0, edge_bc.get(heightEnc), 1e-5);
        assertEquals(2.5, edge_bc.get(widthEnc), 1e-5);
        assertEquals(4.4, edge_bc.get(weightEnc), 1e-5);

        assertEquals(4.4, edge_ad.get(heightEnc), 1e-5);
        assertEquals(3.5, edge_ad.get(widthEnc), 1e-5);
        assertEquals(17.5, edge_ad.get(weightEnc), 1e-5);

        assertEquals(4.4, edge_cd.get(heightEnc), 1e-5);
        assertEquals(3.5, edge_cd.get(widthEnc), 1e-5);
        assertEquals(17.5, edge_cd.get(weightEnc), 1e-5);
    }

    @Test
<<<<<<< HEAD
=======
    public void testEstimatedDistance() {
        final CarFlagEncoder encoder = new CarFlagEncoder();
        EncodingManager manager = EncodingManager.create(encoder);
        GraphHopperStorage ghStorage = new GraphHopperStorage(new RAMDirectory(dir, false), manager, false, false);
        final Map<Integer, Double> latMap = new HashMap<>();
        final Map<Integer, Double> lonMap = new HashMap<>();
        latMap.put(1, 1.1d);
        latMap.put(2, 1.2d);

        lonMap.put(1, 1.0d);
        lonMap.put(2, 1.0d);

        OSMReader osmreader = new OSMReader(ghStorage, new OSMReaderConfig()) {
            // mock data access
            @Override
            double getTmpLatitude(int id) {
                return latMap.get(id);
            }

            @Override
            double getTmpLongitude(int id) {
                return lonMap.get(id);
            }

            @Override
            void addOSMWay(LongIndexedContainer osmNodeIds, IntsRef wayFlags, ReaderWay way) {
            }
        };

        ReaderWay way = new ReaderWay(1L);
        way.getNodes().add(1);
        way.getNodes().add(2);
        way.setTag("highway", "motorway");
        osmreader.getNodeMap().put(1, 1);
        osmreader.getNodeMap().put(2, 2);
        osmreader.processWay(way);

        Double d = way.getTag("estimated_distance", null);
        assertEquals(11119.5, d, 1e-1);
    }

    @Test
>>>>>>> 14bd13a7
    public void testReadEleFromDataProvider() {
        GraphHopper hopper = new GraphHopperFacade("test-osm5.xml");
        // get N10E046.hgt.zip
        ElevationProvider provider = new SRTMProvider(GraphHopperTest.DIR);
        hopper.setElevationProvider(provider);
        hopper.importOrLoad();

        Graph graph = hopper.getGraphHopperStorage();
        int n10 = AbstractGraphStorageTester.getIdOf(graph, 49.501);
        int n30 = AbstractGraphStorageTester.getIdOf(graph, 49.5011);
        int n50 = AbstractGraphStorageTester.getIdOf(graph, 49.5001);

        EdgeIteratorState edge = GHUtility.getEdge(graph, n50, n30);
        assertEquals(Helper.createPointList3D(49.5001, 11.501, 426, 49.5002, 11.5015, 441, 49.5011, 11.502, 410.0),
                edge.fetchWayGeometry(FetchMode.ALL));

        edge = GHUtility.getEdge(graph, n10, n50);
        assertEquals(Helper.createPointList3D(49.501, 11.5001, 383.0, 49.5001, 11.501, 426.0),
                edge.fetchWayGeometry(FetchMode.ALL));
    }

    /**
     * Tests the combination of different turn cost flags by different encoders.
     */
    @Test
    public void testTurnFlagCombination() {
        CarFlagEncoder car = new CarFlagEncoder(5, 5, 24);
        CarFlagEncoder truck = new CarFlagEncoder(5, 5, 24) {
            @Override
            public TransportationMode getTransportationMode() {
                return TransportationMode.HGV;
            }

            @Override
            public String toString() {
                return "truck";
            }
        };
        BikeFlagEncoder bike = new BikeFlagEncoder(4, 2, 24);

        GraphHopper hopper = new GraphHopper();
        hopper.getEncodingManagerBuilder().add(bike).add(truck).add(car);
        hopper.setOSMFile(getClass().getResource("test-multi-profile-turn-restrictions.xml").getFile()).
                setGraphHopperLocation(dir).
                setProfiles(
                        new Profile("bike").setVehicle("bike").setWeighting("fastest"),
                        new Profile("car").setVehicle("car").setWeighting("fastest"),
                        new Profile("truck").setVehicle("truck").setWeighting("fastest")
                ).
                importOrLoad();
        EncodingManager manager = hopper.getEncodingManager();
        DecimalEncodedValue carTCEnc = manager.getDecimalEncodedValue(TurnCost.key("car"));
        DecimalEncodedValue truckTCEnc = manager.getDecimalEncodedValue(TurnCost.key("truck"));
        DecimalEncodedValue bikeTCEnc = manager.getDecimalEncodedValue(TurnCost.key("bike"));

        Graph graph = hopper.getGraphHopperStorage();
        TurnCostStorage tcStorage = graph.getTurnCostStorage();

        int edge1 = GHUtility.getEdge(graph, 1, 0).getEdge();
        int edge2 = GHUtility.getEdge(graph, 0, 2).getEdge();
        // the 2nd entry provides turn flags for bike only
        assertTrue(Double.isInfinite(tcStorage.get(carTCEnc, edge1, 0, edge2)));
        assertTrue(Double.isInfinite(tcStorage.get(truckTCEnc, edge1, 0, edge2)));
        assertEquals(0, tcStorage.get(bikeTCEnc, edge1, 0, edge2), .1);

        edge1 = GHUtility.getEdge(graph, 2, 0).getEdge();
        edge2 = GHUtility.getEdge(graph, 0, 3).getEdge();
        // the first entry provides turn flags for car and foot only
        assertEquals(0, tcStorage.get(carTCEnc, edge1, 0, edge2), .1);
        assertEquals(0, tcStorage.get(truckTCEnc, edge1, 0, edge2), .1);
        assertTrue(Double.isInfinite(tcStorage.get(bikeTCEnc, edge1, 0, edge2)));

        edge1 = GHUtility.getEdge(graph, 3, 0).getEdge();
        edge2 = GHUtility.getEdge(graph, 0, 2).getEdge();
        assertEquals(0, tcStorage.get(carTCEnc, edge1, 0, edge2), .1);
        assertTrue(Double.isInfinite(tcStorage.get(truckTCEnc, edge1, 0, edge2)));
        assertEquals(0, tcStorage.get(bikeTCEnc, edge1, 0, edge2), .1);
    }

    @Test
    public void testConditionalTurnRestriction() {
        String fileConditionalTurnRestrictions = "test-conditional-turn-restrictions.xml";
        GraphHopper hopper = new GraphHopperFacade(fileConditionalTurnRestrictions, true, "").
                setMinNetworkSize(0).
                importOrLoad();

        Graph graph = hopper.getGraphHopperStorage();
        assertEquals(8, graph.getNodes());
        TurnCostStorage tcStorage = graph.getTurnCostStorage();
        assertNotNull(tcStorage);

        int n1 = AbstractGraphStorageTester.getIdOf(graph, 50, 10);
        int n2 = AbstractGraphStorageTester.getIdOf(graph, 52, 10);
        int n3 = AbstractGraphStorageTester.getIdOf(graph, 52, 11);
        int n4 = AbstractGraphStorageTester.getIdOf(graph, 52, 12);
        int n5 = AbstractGraphStorageTester.getIdOf(graph, 50, 12);
        int n6 = AbstractGraphStorageTester.getIdOf(graph, 51, 11);
        int n8 = AbstractGraphStorageTester.getIdOf(graph, 54, 11);

        int edge1_6 = GHUtility.getEdge(graph, n1, n6).getEdge();
        int edge2_3 = GHUtility.getEdge(graph, n2, n3).getEdge();
        int edge3_4 = GHUtility.getEdge(graph, n3, n4).getEdge();
        int edge3_8 = GHUtility.getEdge(graph, n3, n8).getEdge();

        int edge3_2 = GHUtility.getEdge(graph, n3, n2).getEdge();
        int edge4_3 = GHUtility.getEdge(graph, n4, n3).getEdge();
        int edge8_3 = GHUtility.getEdge(graph, n8, n3).getEdge();

        int edge4_5 = GHUtility.getEdge(graph, n4, n5).getEdge();
        int edge5_6 = GHUtility.getEdge(graph, n5, n6).getEdge();
        int edge5_1 = GHUtility.getEdge(graph, n5, n1).getEdge();

        // (2-3)->(3-4) only_straight_on except bicycle = (2-3)->(3-8) restricted for car
        // (4-3)->(3-8) no_right_turn dedicated to motorcar = (4-3)->(3-8) restricted for car

        DecimalEncodedValue carTCEnc = hopper.getEncodingManager().getDecimalEncodedValue(TurnCost.key("car"));
        assertTrue(tcStorage.get(carTCEnc, edge2_3, n3, edge3_8) > 0);
        assertTrue(tcStorage.get(carTCEnc, edge4_3, n3, edge3_8) > 0);
        assertEquals(0, tcStorage.get(carTCEnc, edge2_3, n3, edge3_4), .1);
        assertEquals(0, tcStorage.get(carTCEnc, edge2_3, n3, edge3_2), .1);
        assertEquals(0, tcStorage.get(carTCEnc, edge2_3, n3, edge3_4), .1);
        assertEquals(0, tcStorage.get(carTCEnc, edge4_3, n3, edge3_2), .1);
        assertEquals(0, tcStorage.get(carTCEnc, edge8_3, n3, edge3_2), .1);

        DecimalEncodedValue bikeTCEnc = hopper.getEncodingManager().getDecimalEncodedValue(TurnCost.key("bike"));
        assertEquals(0, tcStorage.get(bikeTCEnc, edge2_3, n3, edge3_8), .1);
        assertEquals(0, tcStorage.get(bikeTCEnc, edge4_3, n3, edge3_8), .1);
        assertEquals(0, tcStorage.get(bikeTCEnc, edge2_3, n3, edge3_4), .1);
        assertEquals(0, tcStorage.get(bikeTCEnc, edge2_3, n3, edge3_2), .1);
        assertEquals(0, tcStorage.get(bikeTCEnc, edge2_3, n3, edge3_4), .1);
        assertEquals(0, tcStorage.get(bikeTCEnc, edge4_3, n3, edge3_2), .1);
        assertEquals(0, tcStorage.get(bikeTCEnc, edge8_3, n3, edge3_2), .1);

        // u-turn except bus;bicycle restriction for (6-1)->(1-6) but not for (1-6)->(6-1)
        assertTrue(tcStorage.get(carTCEnc, edge1_6, n1, edge1_6) > 0);
        assertEquals(0, tcStorage.get(carTCEnc, edge1_6, n6, edge1_6), .1);

        assertEquals(0, tcStorage.get(bikeTCEnc, edge1_6, n1, edge1_6), .1);
        assertEquals(0, tcStorage.get(bikeTCEnc, edge1_6, n6, edge1_6), .1);

        // (4-5)->(5-6) right_turn_only dedicated to motorcar = (4-5)->(5-1) restricted
        assertEquals(0, tcStorage.get(carTCEnc, edge4_5, n5, edge5_6), .1);
        assertTrue(tcStorage.get(carTCEnc, edge4_5, n5, edge5_1) > 0);

        assertEquals(0, tcStorage.get(bikeTCEnc, edge4_5, n5, edge5_6), .1);
        assertEquals(0, tcStorage.get(bikeTCEnc, edge4_5, n5, edge5_1), .1);
    }

    @Test
    public void testMultipleTurnRestrictions() {
        String fileMultipleConditionalTurnRestrictions = "test-multiple-conditional-turn-restrictions.xml";
        GraphHopper hopper = new GraphHopperFacade(fileMultipleConditionalTurnRestrictions, true, "").
                importOrLoad();

        Graph graph = hopper.getGraphHopperStorage();
        assertEquals(5, graph.getNodes());
        TurnCostStorage tcStorage = graph.getTurnCostStorage();
        assertNotNull(tcStorage);

        int n1 = AbstractGraphStorageTester.getIdOf(graph, 50, 10);
        int n2 = AbstractGraphStorageTester.getIdOf(graph, 52, 10);
        int n3 = AbstractGraphStorageTester.getIdOf(graph, 52, 11);
        int n4 = AbstractGraphStorageTester.getIdOf(graph, 52, 12);
        int n5 = AbstractGraphStorageTester.getIdOf(graph, 50, 12);

        int edge1_2 = GHUtility.getEdge(graph, n1, n2).getEdge();
        int edge2_3 = GHUtility.getEdge(graph, n2, n3).getEdge();
        int edge3_4 = GHUtility.getEdge(graph, n3, n4).getEdge();
        int edge4_5 = GHUtility.getEdge(graph, n4, n5).getEdge();
        int edge5_1 = GHUtility.getEdge(graph, n5, n1).getEdge();

        DecimalEncodedValue carTCEnc = hopper.getEncodingManager().getDecimalEncodedValue(TurnCost.key("car"));
        DecimalEncodedValue bikeTCEnc = hopper.getEncodingManager().getDecimalEncodedValue(TurnCost.key("bike"));

        // (1-2)->(2-3) no_right_turn for motorcar and bus
        assertTrue(tcStorage.get(carTCEnc, edge1_2, n2, edge2_3) > 0);
        assertEquals(0, tcStorage.get(bikeTCEnc, edge1_2, n2, edge2_3), .1);

        // (3-4)->(4-5) no_right_turn for motorcycle and motorcar
        assertTrue(Double.isInfinite(tcStorage.get(carTCEnc, edge3_4, n4, edge4_5)));
        assertEquals(0, tcStorage.get(bikeTCEnc, edge3_4, n4, edge4_5), .1);

        // (5-1)->(1-2) no_right_turn for bus and psv except for motorcar and bicycle
        assertEquals(0, tcStorage.get(carTCEnc, edge4_5, n5, edge5_1), .1);
        assertEquals(0, tcStorage.get(bikeTCEnc, edge4_5, n5, edge5_1), .1);

        // (5-1)->(1-2) no_right_turn for motorcar and motorcycle except for bus and bicycle
        assertTrue(Double.isInfinite(tcStorage.get(carTCEnc, edge5_1, n1, edge1_2)));
        assertEquals(0, tcStorage.get(bikeTCEnc, edge5_1, n1, edge1_2), .1);
    }

    @Test
    public void testPreferredLanguage() {
        GraphHopper hopper = new GraphHopperFacade(file1, false, "de").
                importOrLoad();
        GraphHopperStorage graph = hopper.getGraphHopperStorage();
        int n20 = AbstractGraphStorageTester.getIdOf(graph, 52);
        EdgeIterator iter = carOutExplorer.setBaseNode(n20);
        assertTrue(iter.next());
        assertEquals("straße 123, B 122", iter.getName());

        hopper = new GraphHopperFacade(file1, false, "el").
                importOrLoad();
        graph = hopper.getGraphHopperStorage();
        n20 = AbstractGraphStorageTester.getIdOf(graph, 52);
        iter = carOutExplorer.setBaseNode(n20);
        assertTrue(iter.next());
        assertTrue(iter.next());
        assertEquals("διαδρομή 666", iter.getName());
    }

    @Test
    public void testDataDateWithinPBF() {
        GraphHopper hopper = new GraphHopperFacade("test-osm6.pbf")
                .setMinNetworkSize(0)
                .importOrLoad();
        GraphHopperStorage graph = hopper.getGraphHopperStorage();

        assertEquals("2014-01-02T00:10:14Z", graph.getProperties().get("datareader.data.date"));
    }

    @Test
    public void testCrossBoundary_issue667() {
        GraphHopper hopper = new GraphHopperFacade("test-osm-waterway.xml").importOrLoad();
        Snap snap = hopper.getLocationIndex().findClosest(0.1, 179.5, EdgeFilter.ALL_EDGES);
        assertTrue(snap.isValid());
        assertEquals(0.1, snap.getSnappedPoint().lat, 0.1);
        assertEquals(179.5, snap.getSnappedPoint().lon, 0.1);
        assertEquals(11, snap.getClosestEdge().getDistance() / 1000, 1);

        snap = hopper.getLocationIndex().findClosest(0.1, -179.6, EdgeFilter.ALL_EDGES);
        assertTrue(snap.isValid());
        assertEquals(0.1, snap.getSnappedPoint().lat, 0.1);
        assertEquals(-179.6, snap.getSnappedPoint().lon, 0.1);
        assertEquals(112, snap.getClosestEdge().getDistance() / 1000, 1);
    }

    @Test
    public void testRoutingRequestFails_issue665() {
        GraphHopper hopper = new GraphHopper()
                .setOSMFile(getClass().getResource(file7).getFile())
                .setProfiles(
                        new Profile("profile1").setVehicle("car").setWeighting("fastest"),
                        new Profile("profile2").setVehicle("motorcycle").setWeighting("curvature")
                )
                .setGraphHopperLocation(dir);
        hopper.importOrLoad();
        GHRequest req = new GHRequest(48.977277, 8.256896, 48.978876, 8.254884).
                setProfile("profile2");

        GHResponse ghRsp = hopper.route(req);
        assertFalse(ghRsp.hasErrors(), ghRsp.getErrors().toString());
    }

    @Test
    public void testRoadClassInfo() {
        GraphHopper gh = new GraphHopper() {
            @Override
            protected File _getOSMFile() {
                return new File(getClass().getResource(file2).getFile());
            }
        }.setOSMFile("dummy").
                setProfiles(new Profile("profile").setVehicle("car").setWeighting("fastest")).
                setMinNetworkSize(0).
                setGraphHopperLocation(dir).
                importOrLoad();

        GHResponse response = gh.route(new GHRequest(51.2492152, 9.4317166, 52.133, 9.1)
                .setProfile("profile")
                .setPathDetails(Collections.singletonList(RoadClass.KEY)));
        List<PathDetail> list = response.getBest().getPathDetails().get(RoadClass.KEY);
        assertEquals(3, list.size());
        assertEquals(RoadClass.MOTORWAY.toString(), list.get(0).getValue());

        response = gh.route(new GHRequest(51.2492152, 9.4317166, 52.133, 9.1)
                .setProfile("profile")
                .setPathDetails(Collections.singletonList(Toll.KEY)));
        Throwable ex = response.getErrors().get(0);
        assertTrue(ex.getMessage().contains("You requested the details [toll]"), ex.getMessage());
    }

    @Test
    public void testCountries() throws IOException {
        EncodingManager em = EncodingManager.create("car");
        EnumEncodedValue<RoadAccess> roadAccessEnc = em.getEnumEncodedValue(RoadAccess.KEY, RoadAccess.class);
        GraphHopperStorage graph = new GraphBuilder(em).build();
        OSMReader reader = new OSMReader(graph, new OSMReaderConfig());
        reader.setCountryRuleFactory(new CountryRuleFactory());
        reader.setAreaIndex(createCountryIndex());
        // there are two edges, both with highway=track, one in Berlin, one in Paris
        reader.setFile(new File(getClass().getResource("test-osm11.xml").getFile()));
        reader.readGraph();
        EdgeIteratorState edgeBerlin = graph.getEdgeIteratorState(0, Integer.MIN_VALUE);
        EdgeIteratorState edgeParis = graph.getEdgeIteratorState(1, Integer.MIN_VALUE);
        assertEquals("berlin", edgeBerlin.getName());
        assertEquals("paris", edgeParis.getName());
        // for Berlin there is GermanyCountryRule which changes RoadAccess for Tracks
        assertEquals(RoadAccess.DESTINATION, edgeBerlin.get(roadAccessEnc));
        // for Paris there is no such rule, we just get the default RoadAccess.YES
        assertEquals(RoadAccess.YES, edgeParis.get(roadAccessEnc));
    }

    private AreaIndex<CustomArea> createCountryIndex() {
        return new AreaIndex<>(readCountries());
    }

    class GraphHopperFacade extends GraphHopper {
        public GraphHopperFacade(String osmFile) {
            this(osmFile, false, "");
        }

        public GraphHopperFacade(String osmFile, boolean turnCosts, String prefLang) {
            setStoreOnFlush(false);
            setOSMFile(osmFile);
            setGraphHopperLocation(dir);
            setProfiles(
                    new Profile("foot").setVehicle("foot").setWeighting("fastest"),
                    new Profile("car").setVehicle("car").setWeighting("fastest"),
                    new Profile("bike").setVehicle("bike").setWeighting("fastest")
            );

            BikeFlagEncoder bikeEncoder;
            if (turnCosts) {
                carEncoder = new CarFlagEncoder(5, 5, 1);
                bikeEncoder = new BikeFlagEncoder(4, 2, 1);
            } else {
                carEncoder = new CarFlagEncoder();
                bikeEncoder = new BikeFlagEncoder();
            }

            footEncoder = new FootFlagEncoder();
            getEncodingManagerBuilder().add(footEncoder).add(carEncoder).add(bikeEncoder).
                    setPreferredLanguage(prefLang);
        }

        @Override
        protected void importOSM() {
            GraphHopperStorage tmpGraph = new GraphHopperStorage(new RAMDirectory(dir, false), getEncodingManager(), hasElevation(), getEncodingManager().needsTurnCostsSupport());
            setGraphHopperStorage(tmpGraph);
            super.importOSM();
            carAccessEnc = carEncoder.getAccessEnc();
            carOutExplorer = getGraphHopperStorage().createEdgeExplorer(AccessFilter.outEdges(carAccessEnc));
            carAllExplorer = getGraphHopperStorage().createEdgeExplorer(AccessFilter.allEdges(carAccessEnc));
        }

        @Override
        protected File _getOSMFile() {
            return new File(getClass().getResource(getOSMFile()).getFile());
        }
    }
}<|MERGE_RESOLUTION|>--- conflicted
+++ resolved
@@ -604,51 +604,6 @@
     }
 
     @Test
-<<<<<<< HEAD
-=======
-    public void testEstimatedDistance() {
-        final CarFlagEncoder encoder = new CarFlagEncoder();
-        EncodingManager manager = EncodingManager.create(encoder);
-        GraphHopperStorage ghStorage = new GraphHopperStorage(new RAMDirectory(dir, false), manager, false, false);
-        final Map<Integer, Double> latMap = new HashMap<>();
-        final Map<Integer, Double> lonMap = new HashMap<>();
-        latMap.put(1, 1.1d);
-        latMap.put(2, 1.2d);
-
-        lonMap.put(1, 1.0d);
-        lonMap.put(2, 1.0d);
-
-        OSMReader osmreader = new OSMReader(ghStorage, new OSMReaderConfig()) {
-            // mock data access
-            @Override
-            double getTmpLatitude(int id) {
-                return latMap.get(id);
-            }
-
-            @Override
-            double getTmpLongitude(int id) {
-                return lonMap.get(id);
-            }
-
-            @Override
-            void addOSMWay(LongIndexedContainer osmNodeIds, IntsRef wayFlags, ReaderWay way) {
-            }
-        };
-
-        ReaderWay way = new ReaderWay(1L);
-        way.getNodes().add(1);
-        way.getNodes().add(2);
-        way.setTag("highway", "motorway");
-        osmreader.getNodeMap().put(1, 1);
-        osmreader.getNodeMap().put(2, 2);
-        osmreader.processWay(way);
-
-        Double d = way.getTag("estimated_distance", null);
-        assertEquals(11119.5, d, 1e-1);
-    }
-
-    @Test
->>>>>>> 14bd13a7
     public void testReadEleFromDataProvider() {
         GraphHopper hopper = new GraphHopperFacade("test-osm5.xml");
         // get N10E046.hgt.zip
