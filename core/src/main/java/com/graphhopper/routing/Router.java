--- conflicted
+++ resolved
@@ -25,6 +25,7 @@
 import com.graphhopper.config.Profile;
 import com.graphhopper.routing.ch.CHRoutingAlgorithmFactory;
 import com.graphhopper.routing.ev.BooleanEncodedValue;
+import com.graphhopper.routing.ev.EncodedValueLookup;
 import com.graphhopper.routing.ev.InSubnetwork;
 import com.graphhopper.routing.lm.LMRoutingAlgorithmFactory;
 import com.graphhopper.routing.lm.LandmarkStorage;
@@ -96,44 +97,6 @@
 
     public GHResponse route(GHRequest request) {
         try {
-<<<<<<< HEAD
-            validateRequest(request);
-            final boolean disableCH = getDisableCH(request.getHints());
-            final boolean disableLM = getDisableLM(request.getHints());
-            Profile profile = profilesByName.get(request.getProfile());
-            if (profile == null)
-                throw new IllegalArgumentException("The requested profile '" + request.getProfile() + "' does not exist.\nAvailable profiles: " + profilesByName.keySet());
-            if (!profile.isTurnCosts() && !request.getCurbsides().isEmpty())
-                throw new IllegalArgumentException("To make use of the " + CURBSIDE + " parameter you need to use a profile that supports turn costs" +
-                        "\nThe following profiles do support turn costs: " + getTurnCostProfiles());
-            if (request.getCustomModel() != null && !(profile instanceof CustomProfile))
-                throw new IllegalArgumentException("The requested profile '" + request.getProfile() + "' cannot be used with `custom_model`, because it has weighting=" + profile.getWeighting());
-
-            // todo later: should we be able to control this using the edge_based parameter?
-            TraversalMode traversalMode = profile.isTurnCosts() ? TraversalMode.EDGE_BASED : TraversalMode.NODE_BASED;
-            final int uTurnCostsInt = request.getHints().getInt(Parameters.Routing.U_TURN_COSTS, INFINITE_U_TURN_COSTS);
-            if (uTurnCostsInt != INFINITE_U_TURN_COSTS && !traversalMode.isEdgeBased()) {
-                throw new IllegalArgumentException("Finite u-turn costs can only be used for edge-based routing, you need to use a profile that" +
-                        " supports turn costs. Currently the following profiles that support turn costs are available: " + getTurnCostProfiles());
-            }
-            final boolean passThrough = getPassThrough(request.getHints());
-            final boolean forceCurbsides = request.getHints().getBool(FORCE_CURBSIDE, true);
-            int maxVisitedNodesForRequest = request.getHints().getInt(Parameters.Routing.MAX_VISITED_NODES, routerConfig.getMaxVisitedNodes());
-            if (maxVisitedNodesForRequest > routerConfig.getMaxVisitedNodes())
-                throw new IllegalArgumentException("The max_visited_nodes parameter has to be below or equal to:" + routerConfig.getMaxVisitedNodes());
-
-            PMap requestHints = new PMap(request.getHints());
-            requestHints.putObject(CustomModel.KEY, request.getCustomModel());
-            BooleanEncodedValue inSubnetworkEnc = encodingManager.getBooleanEncodedValue(InSubnetwork.key(profile.getName()));
-            Weighting weighting = createWeighting(profile, inSubnetworkEnc, requestHints, request.getPoints(), disableCH);
-            AlgorithmOptions algoOpts = AlgorithmOptions.start().
-                    algorithm(request.getAlgorithm()).
-                    traversalMode(traversalMode).
-                    weighting(weighting).
-                    maxVisitedNodes(maxVisitedNodesForRequest).
-                    hints(request.getHints()).
-                    build();
-=======
             checkNoLegacyParameters(request);
             checkAtLeastOnePoint(request);
             checkIfPointsAreInBounds(request.getPoints());
@@ -145,7 +108,6 @@
             Solver solver = createSolver(request);
             solver.checkRequest();
             solver.init();
->>>>>>> 41f5b955
 
             if (ROUND_TRIP.equalsIgnoreCase(request.getAlgorithm())) {
                 if (!(solver instanceof FlexSolver))
@@ -223,11 +185,11 @@
         final boolean disableCH = getDisableCH(request.getHints());
         final boolean disableLM = getDisableLM(request.getHints());
         if (chEnabled && !disableCH) {
-            return new CHSolver(request, profilesByName, routerConfig, chGraphs);
+            return new CHSolver(request, profilesByName, routerConfig, encodingManager, chGraphs);
         } else if (lmEnabled && !disableLM) {
-            return new LMSolver(request, profilesByName, routerConfig, weightingFactory, ghStorage, locationIndex, landmarks);
+            return new LMSolver(request, profilesByName, routerConfig, encodingManager, weightingFactory, ghStorage, locationIndex, landmarks);
         } else {
-            return new FlexSolver(request, profilesByName, routerConfig, weightingFactory, ghStorage, locationIndex);
+            return new FlexSolver(request, profilesByName, routerConfig, encodingManager, weightingFactory, ghStorage, locationIndex);
         }
     }
 
@@ -236,11 +198,7 @@
         StopWatch sw = new StopWatch().start();
         double startHeading = request.getHeadings().isEmpty() ? Double.NaN : request.getHeadings().get(0);
         RoundTripRouting.Params params = new RoundTripRouting.Params(request.getHints(), startHeading, routerConfig.getMaxRoundTripRetries());
-<<<<<<< HEAD
-        List<Snap> qResults = RoundTripRouting.lookup(encodingManager, request, weighting, locationIndex, params);
-=======
         List<Snap> snaps = RoundTripRouting.lookup(request.getPoints(), solver.getSnappingFilter(), locationIndex, params);
->>>>>>> 41f5b955
         ghRsp.addDebugInfo("idLookup:" + sw.stop().getSeconds() + "s");
 
         QueryGraph queryGraph = QueryGraph.create(ghStorage, snaps);
@@ -260,11 +218,7 @@
             throw new IllegalArgumentException("Currently alternative routes work only with start and end point. You tried to use: " + request.getPoints().size() + " points");
         GHResponse ghRsp = new GHResponse();
         StopWatch sw = new StopWatch().start();
-<<<<<<< HEAD
-        List<Snap> qResults = ViaRouting.lookup(encodingManager, request, weighting, locationIndex);
-=======
         List<Snap> snaps = ViaRouting.lookup(encodingManager, request.getPoints(), solver.getSnappingFilter(), locationIndex, request.getSnapPreventions(), request.getPointHints());
->>>>>>> 41f5b955
         ghRsp.addDebugInfo("idLookup:" + sw.stop().getSeconds() + "s");
         QueryGraph queryGraph = QueryGraph.create(ghStorage, snaps);
         PathCalculator pathCalculator = solver.createPathCalculator(queryGraph);
@@ -275,11 +229,7 @@
         if (!request.getCurbsides().isEmpty())
             throw new IllegalArgumentException("Alternative paths do not support the " + CURBSIDE + " parameter yet");
 
-<<<<<<< HEAD
-        ViaRouting.Result result = ViaRouting.calcPaths(request, queryGraph, qResults, weighting, pathCalculator, forceCurbsides, passThrough);
-=======
         ViaRouting.Result result = ViaRouting.calcPaths(request.getPoints(), queryGraph, snaps, solver.weighting, pathCalculator, request.getCurbsides(), forceCurbsides, request.getHeadings(), passThrough);
->>>>>>> 41f5b955
         if (result.paths.isEmpty())
             throw new RuntimeException("Empty paths for alternative route calculation not expected");
 
@@ -298,15 +248,6 @@
     protected GHResponse routeVia(GHRequest request, Solver solver) {
         GHResponse ghRsp = new GHResponse();
         StopWatch sw = new StopWatch().start();
-<<<<<<< HEAD
-        List<Snap> qResults = ViaRouting.lookup(encodingManager, request, weighting, locationIndex);
-        ghRsp.addDebugInfo("idLookup:" + sw.stop().getSeconds() + "s");
-        // (base) query graph used to resolve headings, curbsides etc. this is not necessarily the same thing as
-        // the (possibly implementation specific) query graph used by PathCalculator
-        QueryGraph queryGraph = QueryGraph.create(ghStorage, qResults);
-        PathCalculator pathCalculator = createPathCalculator(queryGraph, profile, algoOpts, disableCH, disableLM);
-        ViaRouting.Result result = ViaRouting.calcPaths(request, queryGraph, qResults, weighting, pathCalculator, forceCurbsides, passThrough);
-=======
         List<Snap> snaps = ViaRouting.lookup(encodingManager, request.getPoints(), solver.getSnappingFilter(), locationIndex, request.getSnapPreventions(), request.getPointHints());
         ghRsp.addDebugInfo("idLookup:" + sw.stop().getSeconds() + "s");
         // (base) query graph used to resolve headings, curbsides etc. this is not necessarily the same thing as
@@ -316,7 +257,6 @@
         boolean passThrough = getPassThrough(request.getHints());
         boolean forceCurbsides = getForceCurbsides(request.getHints());
         ViaRouting.Result result = ViaRouting.calcPaths(request.getPoints(), queryGraph, snaps, solver.weighting, pathCalculator, request.getCurbsides(), forceCurbsides, request.getHeadings(), passThrough);
->>>>>>> 41f5b955
 
         if (request.getPoints().size() != result.paths.size() + 1)
             throw new RuntimeException("There should be exactly one more point than paths. points:" + request.getPoints().size() + ", paths:" + result.paths.size());
@@ -330,69 +270,6 @@
         return ghRsp;
     }
 
-<<<<<<< HEAD
-    private Weighting createWeighting(Profile profile, BooleanEncodedValue inSubnetworkEnc, PMap requestHints, List<GHPoint> points, boolean disableCH) {
-        if (chEnabled && !disableCH) {
-            // todo: do not allow things like short_fastest.distance_factor or u_turn_costs unless CH is disabled
-            // and only under certain conditions for LM
-
-            // the request hints are ignored for CH as we cannot change the profile after the preparation like this.
-            // the weighting here needs to be the same as the one we later use for CHPathCalculator and as it was
-            // used for the preparation
-            return getRoutingCHGraph(profile.getName()).getWeighting();
-        } else {
-            Weighting weighting = weightingFactory.createWeighting(profile, requestHints, false);
-            if (requestHints.has(Parameters.Routing.BLOCK_AREA)) {
-                GraphEdgeIdFinder.BlockArea blockArea = GraphEdgeIdFinder.createBlockArea(ghStorage, locationIndex,
-                        points, requestHints, new FiniteWeightFilter(weighting, inSubnetworkEnc));
-                weighting = new BlockAreaWeighting(weighting, blockArea);
-            }
-            return weighting;
-        }
-    }
-
-    private PathCalculator createPathCalculator(QueryGraph queryGraph, Profile profile, AlgorithmOptions algoOpts, boolean disableCH, boolean disableLM) {
-        if (chEnabled && !disableCH) {
-            PMap opts = new PMap(algoOpts.getHints());
-            opts.putObject(ALGORITHM, algoOpts.getAlgorithm());
-            opts.putObject(MAX_VISITED_NODES, algoOpts.getMaxVisitedNodes());
-            return createCHPathCalculator(queryGraph, profile, opts);
-        } else {
-            return createFlexiblePathCalculator(queryGraph, profile, algoOpts, disableLM);
-        }
-    }
-
-    private PathCalculator createCHPathCalculator(QueryGraph queryGraph, Profile profile, PMap opts) {
-        return new CHPathCalculator(new CHRoutingAlgorithmFactory(getRoutingCHGraph(profile.getName()), queryGraph), opts);
-    }
-
-    private FlexiblePathCalculator createFlexiblePathCalculator(QueryGraph queryGraph, Profile profile, AlgorithmOptions algoOpts, boolean disableLM) {
-        RoutingAlgorithmFactory algorithmFactory;
-        // for now do not allow mixing CH&LM #1082,#1889
-        if (lmEnabled && !disableLM) {
-            LandmarkStorage landmarkStorage = landmarks.get(profile.getName());
-            if (landmarkStorage == null)
-                throw new IllegalArgumentException("Cannot find LM preparation for the requested profile: '" + profile.getName() + "'" +
-                        "\nYou can try disabling LM using " + Parameters.Landmark.DISABLE + "=true" +
-                        "\navailable LM profiles: " + landmarks.keySet());
-            algorithmFactory = new LMRoutingAlgorithmFactory(landmarkStorage).setDefaultActiveLandmarks(routerConfig.getActiveLandmarkCount());
-        } else {
-            algorithmFactory = new RoutingAlgorithmFactorySimple();
-        }
-        return new FlexiblePathCalculator(queryGraph, algorithmFactory, algoOpts);
-    }
-
-    private RoutingCHGraph getRoutingCHGraph(String profileName) {
-        RoutingCHGraph chGraph = chGraphs.get(profileName);
-        if (chGraph == null)
-            throw new IllegalArgumentException("Cannot find CH preparation for the requested profile: '" + profileName + "'" +
-                    "\nYou can try disabling CH using " + Parameters.CH.DISABLE + "=true" +
-                    "\navailable CH profiles: " + chGraphs.keySet());
-        return chGraph;
-    }
-
-=======
->>>>>>> 41f5b955
     private PathMerger createPathMerger(GHRequest request, Weighting weighting, Graph graph) {
         boolean enableInstructions = request.getHints().getBool(Parameters.Routing.INSTRUCTIONS, encodingManager.isEnableInstructions());
         boolean calcPoints = request.getHints().getBool(Parameters.Routing.CALC_POINTS, routerConfig.isCalcPoints());
@@ -449,11 +326,13 @@
         private final RouterConfig routerConfig;
         protected Profile profile;
         protected Weighting weighting;
-
-        public Solver(GHRequest request, Map<String, Profile> profilesByName, RouterConfig routerConfig) {
+        protected final EncodedValueLookup lookup;
+
+        public Solver(GHRequest request, Map<String, Profile> profilesByName, RouterConfig routerConfig, EncodedValueLookup lookup) {
             this.request = request;
             this.profilesByName = profilesByName;
             this.routerConfig = routerConfig;
+            this.lookup = lookup;
         }
 
         protected void checkRequest() {
@@ -501,7 +380,7 @@
         protected abstract Weighting createWeighting();
 
         protected EdgeFilter getSnappingFilter() {
-            return new FiniteWeightFilter(weighting);
+            return new FiniteWeightFilter(weighting, lookup.getBooleanEncodedValue(InSubnetwork.key(profile.getName())));
         }
 
         protected abstract PathCalculator createPathCalculator(QueryGraph queryGraph);
@@ -524,8 +403,8 @@
     private static class CHSolver extends Solver {
         private final Map<String, RoutingCHGraph> chGraphs;
 
-        CHSolver(GHRequest request, Map<String, Profile> profilesByName, RouterConfig routerConfig, Map<String, RoutingCHGraph> chGraphs) {
-            super(request, profilesByName, routerConfig);
+        CHSolver(GHRequest request, Map<String, Profile> profilesByName, RouterConfig routerConfig, EncodedValueLookup lookup, Map<String, RoutingCHGraph> chGraphs) {
+            super(request, profilesByName, routerConfig, lookup);
             this.chGraphs = chGraphs;
         }
 
@@ -583,8 +462,9 @@
         private final GraphHopperStorage ghStorage;
         private final LocationIndex locationIndex;
 
-        FlexSolver(GHRequest request, Map<String, Profile> profilesByName, RouterConfig routerConfig, WeightingFactory weightingFactory, GraphHopperStorage ghStorage, LocationIndex locationIndex) {
-            super(request, profilesByName, routerConfig);
+        FlexSolver(GHRequest request, Map<String, Profile> profilesByName, RouterConfig routerConfig,
+                   EncodedValueLookup lookup, WeightingFactory weightingFactory, GraphHopperStorage ghStorage, LocationIndex locationIndex) {
+            super(request, profilesByName, routerConfig, lookup);
             this.routerConfig = routerConfig;
             this.weightingFactory = weightingFactory;
             this.ghStorage = ghStorage;
@@ -603,8 +483,9 @@
             requestHints.putObject(CustomModel.KEY, request.getCustomModel());
             Weighting weighting = weightingFactory.createWeighting(profile, requestHints, false);
             if (requestHints.has(Parameters.Routing.BLOCK_AREA)) {
+                BooleanEncodedValue inSubnetworkEnc = lookup.getBooleanEncodedValue(InSubnetwork.key(profile.getName()));
                 GraphEdgeIdFinder.BlockArea blockArea = GraphEdgeIdFinder.createBlockArea(ghStorage, locationIndex,
-                        request.getPoints(), requestHints, new FiniteWeightFilter(weighting));
+                        request.getPoints(), requestHints, new FiniteWeightFilter(weighting, inSubnetworkEnc));
                 weighting = new BlockAreaWeighting(weighting, blockArea);
             }
             return weighting;
@@ -655,8 +536,9 @@
     private static class LMSolver extends FlexSolver {
         private final Map<String, LandmarkStorage> landmarks;
 
-        LMSolver(GHRequest request, Map<String, Profile> profilesByName, RouterConfig routerConfig, WeightingFactory weightingFactory, GraphHopperStorage ghStorage, LocationIndex locationIndex, Map<String, LandmarkStorage> landmarks) {
-            super(request, profilesByName, routerConfig, weightingFactory, ghStorage, locationIndex);
+        LMSolver(GHRequest request, Map<String, Profile> profilesByName, RouterConfig routerConfig, EncodedValueLookup lookup,
+                 WeightingFactory weightingFactory, GraphHopperStorage ghStorage, LocationIndex locationIndex, Map<String, LandmarkStorage> landmarks) {
+            super(request, profilesByName, routerConfig, lookup, weightingFactory, ghStorage, locationIndex);
             this.landmarks = landmarks;
         }
 
