--- conflicted
+++ resolved
@@ -114,9 +114,6 @@
         assertFalse(footEncoder.isAllowed(map));
         
         map.clear();
-<<<<<<< HEAD
-        map.put("highway", "cycleway");
-=======
         map.put("highway", "tertiary");
         map.put("motorroad", "yes");
         assertFalse(footEncoder.isAllowed(map));
@@ -124,7 +121,6 @@
         map.clear();
         map.put("highway", "cycleway");
         assertFalse( footEncoder.isAllowed(map));
->>>>>>> 3d1e85e5
         map.put("foot", "yes");
         assertTrue(footEncoder.isAllowed(map));        
     }
