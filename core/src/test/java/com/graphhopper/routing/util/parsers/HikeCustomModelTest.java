--- conflicted
+++ resolved
@@ -4,13 +4,10 @@
 import com.graphhopper.reader.ReaderWay;
 import com.graphhopper.reader.osm.conditional.DateRangeParser;
 import com.graphhopper.routing.ev.*;
-<<<<<<< HEAD
 import com.graphhopper.routing.util.*;
-=======
 import com.graphhopper.routing.util.EncodingManager;
 import com.graphhopper.routing.util.OSMParsers;
 import com.graphhopper.routing.util.PriorityCode;
->>>>>>> da7d0808
 import com.graphhopper.routing.weighting.custom.CustomModelParser;
 import com.graphhopper.routing.weighting.custom.CustomWeighting;
 import com.graphhopper.storage.BaseGraph;
@@ -31,11 +28,6 @@
     public void setup() {
         IntEncodedValue hikeRating = HikeRating.create();
         em = new EncodingManager.Builder().
-<<<<<<< HEAD
-=======
-                add(VehicleAccess.create("roads")).
-                add(VehicleSpeed.create("roads", 7, 2, true)).
->>>>>>> da7d0808
                 add(VehicleAccess.create("foot")).
                 add(VehicleSpeed.create("foot", 4, 1, false)).
                 add(VehiclePriority.create("foot", 4, PriorityCode.getFactor(1), false)).
@@ -50,12 +42,6 @@
         parsers.addWayTagParser(new FootAccessParser(em, new PMap()).init(new DateRangeParser()));
         parsers.addWayTagParser(new FootAverageSpeedParser(em));
         parsers.addWayTagParser(new FootPriorityParser(em));
-<<<<<<< HEAD
-=======
-
-        parsers.addWayTagParser(new RoadsAccessParser(em));
-        parsers.addWayTagParser(new RoadsAverageSpeedParser(em));
->>>>>>> da7d0808
     }
 
     EdgeIteratorState createEdge(ReaderWay way) {
