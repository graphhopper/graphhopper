--- conflicted
+++ resolved
@@ -600,21 +600,7 @@
                 .toList());
         profilesByName.values().forEach(profile -> encodedValues.add(Subnetwork.create(profile.getName())));
 
-<<<<<<< HEAD
-        // sort the encoded values, just so it is easier to compare with previous versions...
-        List<String> sortedEVs = new ArrayList<>();
-        profilesByName.keySet().forEach(profile -> {
-            sortedEVs.add(Subnetwork.key(profile));
-        });
-        sortedEVs.add(MaxSpeedEstimated.KEY);
-        sortedEVs.add(UrbanDensity.KEY);
-        sortedEVs.addAll(List.of("max_speed", "road_class", "road_class_link", "road_environment", "road_access", "surface", "smoothness",
-                "hazmat", "hazmat_tunnel", "hazmat_water", "toll", "track_type", "max_weight", "max_width", "max_height", "max_length", "lanes",
-                "hike_rating", "mtb_rating", "horse_rating", "average_slope", "max_slope", "curvature", "bike_network", "mtb_network", "foot_network",
-                "country", "urban_ee", "hgv", "crossing", "roundabout", "ferry_speed", "get_off_bike"));
-=======
         List<String> sortedEVs = getEVSortIndex(vehiclePropsByVehicle, profilesByName);
->>>>>>> 8996c25a
         encodedValues.sort(Comparator.comparingInt(ev -> sortedEVs.indexOf(ev.getName())));
 
         EncodingManager.Builder emBuilder = new EncodingManager.Builder();
@@ -625,17 +611,11 @@
         return emBuilder.build();
     }
 
-<<<<<<< HEAD
-    protected OSMParsers buildOSMParsers(Map<String, PMap> encodedValuesWithProps,
-                                         Map<String, ImportUnit> activeImportUnits,
-                                         Map<String, PMap> vehiclesWithProps,
-=======
     protected List<String> getEVSortIndex(Map<String, PMap> vehiclePropsByVehicle, Map<String, Profile> profilesByName) {
         return Collections.emptyList();
     }
 
     protected OSMParsers buildOSMParsers(Map<String, PMap> encodedValuesWithProps, Map<String, ImportUnit> activeImportUnits, Map<String, PMap> vehiclesWithProps,
->>>>>>> 8996c25a
                                          List<String> ignoredHighways, String dateRangeParserString) {
         ImportUnitSorter sorter = new ImportUnitSorter(activeImportUnits);
         Map<String, ImportUnit> sortedImportUnits = new LinkedHashMap<>();
