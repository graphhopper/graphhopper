--- conflicted
+++ resolved
@@ -17,16 +17,11 @@
         <project.reporting.outputEncoding>UTF-8</project.reporting.outputEncoding>
 
         <maven.compiler.target>1.8</maven.compiler.target>
-<<<<<<< HEAD
-
-        <!-- See issue 2569 -->
-	<additionalparam>-Xdoclint:none</additionalparam>
-=======
+
         <!-- We always had this disabled as it is disabled by default in debian JDK builds, but when we
              switched to another JDK on travis it was enabled implicitly. Our javadocs are not ready for this
              so we disable it explicitly now -->
         <doclint>none</doclint>
->>>>>>> 291c030a
     </properties>
 
     <scm>
