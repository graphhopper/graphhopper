package com.graphhopper.routing.util;

import java.util.Arrays;
import java.util.LinkedHashMap;
import java.util.Map;

<<<<<<< HEAD
import com.graphhopper.routing.util.spatialrules.*;
import com.graphhopper.routing.util.spatialrules.countries.GermanySpatialRule;
import com.graphhopper.util.shapes.BBox;
import com.graphhopper.util.shapes.GHPoint;
=======
import com.graphhopper.util.PMap;
import org.junit.Ignore;
>>>>>>> 9c14aa89
import org.junit.Test;

import com.graphhopper.reader.ReaderWay;
import com.graphhopper.storage.Graph;
import com.graphhopper.storage.GraphBuilder;
import com.graphhopper.util.EdgeIteratorState;
import com.graphhopper.util.GHUtility;
import com.graphhopper.util.Helper;

import static org.junit.Assert.*;

/**
 * @author Peter Karich
 */
public class DataFlagEncoderTest {
    private final PMap properties;
    private final DataFlagEncoder encoder;
    private final EncodingManager encodingManager;
    private final int motorVehicleInt;

    private final double DELTA = 0.1;

    public DataFlagEncoderTest() {
        properties = new PMap();
        properties.put("store_height", true);
        properties.put("store_weight", true);
        properties.put("store_width", true);
        encoder = new DataFlagEncoder(properties);
        encodingManager = new EncodingManager(Arrays.asList(encoder), 8);

        motorVehicleInt = encoder.getAccessType("motor_vehicle");
    }

    @Test(expected = IllegalArgumentException.class)
    public void testInsufficientEncoderBitLength() {
        EncodingManager em = new EncodingManager(Arrays.asList(new DataFlagEncoder(properties)));
    }

    @Test
    public void testSufficientEncoderBitLength() {
        try {
            EncodingManager em = new EncodingManager(Arrays.asList(new DataFlagEncoder(properties)), 8);
            EncodingManager em1 = new EncodingManager(Arrays.asList(new DataFlagEncoder()));
        }
        catch (Throwable t) {
            fail();
        }
    }

    @Test
    public void testHighway() {
        ReaderWay osmWay = new ReaderWay(0);
        osmWay.setTag("highway", "primary");
        osmWay.setTag("surface", "sand");
        osmWay.setTag("tunnel", "yes");
        long flags = encoder.handleWayTags(osmWay, 1, 0);
        EdgeIteratorState edge = GHUtility.createMockedEdgeIteratorState(0, flags);
        assertEquals("primary", encoder.getHighwayAsString(edge));
        assertEquals("sand", encoder.getSurfaceAsString(edge));
        assertEquals("tunnel", encoder.getTransportModeAsString(edge));
        assertTrue(encoder.isForward(edge, motorVehicleInt));
        assertTrue(encoder.isBackward(edge, motorVehicleInt));

        osmWay = new ReaderWay(0);
        osmWay.setTag("highway", "primary");
        osmWay.setTag("oneway", "yes");
        flags = encoder.handleWayTags(osmWay, 1, 0);
        edge = GHUtility.createMockedEdgeIteratorState(0, flags);
        assertTrue(encoder.isForward(edge, motorVehicleInt));
        assertFalse(encoder.isBackward(edge, motorVehicleInt));

        osmWay = new ReaderWay(0);
        osmWay.setTag("highway", "unknownX");
        flags = encoder.handleWayTags(osmWay, 1, 0);
        edge = GHUtility.createMockedEdgeIteratorState(0, flags);
        assertEquals("_default", encoder.getHighwayAsString(edge));
    }

    @Test
    public void testTunnel() {
        ReaderWay osmWay = new ReaderWay(0);
        osmWay.setTag("highway", "primary");
        osmWay.setTag("tunnel", "yes");
        long flags = encoder.handleWayTags(osmWay, 1, 0);
        EdgeIteratorState edge = GHUtility.createMockedEdgeIteratorState(0, flags);
        assertEquals("primary", encoder.getHighwayAsString(edge));
        assertEquals("tunnel", encoder.getTransportModeAsString(edge));
        assertTrue(encoder.isTransportModeTunnel(edge));
        assertFalse(encoder.isTransportModeBridge(edge));

        osmWay = new ReaderWay(0);
        osmWay.setTag("highway", "primary");
        osmWay.setTag("tunnel", "yes");
        osmWay.setTag("bridge", "yes");
        flags = encoder.handleWayTags(osmWay, 1, 0);
        edge = GHUtility.createMockedEdgeIteratorState(0, flags);
        assertEquals("bridge", encoder.getTransportModeAsString(edge));
        assertFalse(encoder.isTransportModeTunnel(edge));
        assertTrue(encoder.isTransportModeBridge(edge));
    }

    @Test
    public void testBridge() {
        ReaderWay osmWay = new ReaderWay(0);
        osmWay.setTag("highway", "primary");
        osmWay.setTag("bridge", "yes");
        long flags = encoder.handleWayTags(osmWay, 1, 0);
        EdgeIteratorState edge = GHUtility.createMockedEdgeIteratorState(0, flags);
        assertEquals("primary", encoder.getHighwayAsString(edge));
        assertEquals("bridge", encoder.getTransportModeAsString(edge));
        assertFalse(encoder.isTransportModeTunnel(edge));
        assertTrue(encoder.isTransportModeBridge(edge));

        osmWay = new ReaderWay(0);
        osmWay.setTag("highway", "primary");
        osmWay.setTag("bridge", "yes");
        osmWay.setTag("tunnel", "yes");
        flags = encoder.handleWayTags(osmWay, 1, 0);
        edge = GHUtility.createMockedEdgeIteratorState(0, flags);
        assertEquals("bridge", encoder.getTransportModeAsString(edge));
        assertFalse(encoder.isTransportModeTunnel(edge));
        assertTrue(encoder.isTransportModeBridge(edge));
    }

    @Test
    public void testHighwaySpeed() {
        Map<String, Double> map = new LinkedHashMap<>();
        map.put("motorway", 100d);
        map.put("motorway_link", 100d);
        map.put("motorroad", 90d);
        map.put("trunk", 90d);
        map.put("trunk_link", 90d);

        double[] arr = encoder.getHighwaySpeedMap(map);
        assertEquals("[0.0, 100.0, 100.0, 90.0, 90.0, 90.0]", Helper.createDoubleList(arr).subList(0, 6).toString());
    }

    @Test
    public void testDestinationTag() {
        ReaderWay way = new ReaderWay(1);
        way.setTag("highway", "secondary");
        assertEquals(AccessValue.ACCESSIBLE, encoder.getEdgeAccessValue(encoder.handleWayTags(way, encoder.acceptWay(way), 0)));

        way.setTag("vehicle", "destination");
        assertEquals(AccessValue.EVENTUALLY_ACCESSIBLE, encoder.getEdgeAccessValue(encoder.handleWayTags(way, encoder.acceptWay(way), 0)));

        way.setTag("vehicle", "no");
        assertEquals(AccessValue.NOT_ACCESSIBLE, encoder.getEdgeAccessValue(encoder.handleWayTags(way, encoder.acceptWay(way), 0)));
    }

    @Test
    public void testMaxspeed() {
        ReaderWay osmWay = new ReaderWay(0);
        osmWay.setTag("highway", "primary");
        osmWay.setTag("maxspeed", "10");
        long flags = encoder.handleWayTags(osmWay, 1, 0);
        EdgeIteratorState edge = GHUtility.createMockedEdgeIteratorState(0, flags);
        assertEquals(10, encoder.getMaxspeed(edge, motorVehicleInt, false), .1);
        assertEquals(10, encoder.getMaxspeed(edge, motorVehicleInt, true), .1);

        osmWay = new ReaderWay(0);
        osmWay.setTag("highway", "primary");
        osmWay.setTag("maxspeed:forward", "10");
        flags = encoder.handleWayTags(osmWay, 1, 0);
        edge = GHUtility.createMockedEdgeIteratorState(0, flags);
        assertEquals(10, encoder.getMaxspeed(edge, motorVehicleInt, false), .1);
        assertEquals(-1, encoder.getMaxspeed(edge, motorVehicleInt, true), .1);
    }

    @Test
    public void testLargeMaxspeed() {
        ReaderWay osmWay = new ReaderWay(0);
        osmWay.setTag("highway", "primary");
        osmWay.setTag("maxspeed", "145");
        long flags = encoder.handleWayTags(osmWay, 1, 0);
        EdgeIteratorState edge = GHUtility.createMockedEdgeIteratorState(0, flags);
        assertEquals(140, encoder.getMaxspeed(edge, motorVehicleInt, false), .1);
        assertEquals(140, encoder.getMaxspeed(edge, motorVehicleInt, true), .1);

        osmWay = new ReaderWay(0);
        osmWay.setTag("highway", "primary");
        osmWay.setTag("maxspeed", "1000");
        flags = encoder.handleWayTags(osmWay, 1, 0);
        edge = GHUtility.createMockedEdgeIteratorState(0, flags);
        assertEquals(140, encoder.getMaxspeed(edge, motorVehicleInt, false), .1);
        assertEquals(140, encoder.getMaxspeed(edge, motorVehicleInt, true), .1);
    }

    @Test
    public void reverseEdge() {
        Graph graph = new GraphBuilder(encodingManager).create();
        EdgeIteratorState edge = graph.edge(0, 1);
        ReaderWay osmWay = new ReaderWay(0);
        osmWay.setTag("highway", "primary");
        osmWay.setTag("maxspeed:forward", "10");
        long flags = encoder.handleWayTags(osmWay, 1, 0);
        edge.setFlags(flags);

        assertEquals(10, encoder.getMaxspeed(edge, motorVehicleInt, false), .1);
        assertEquals(-1, encoder.getMaxspeed(edge, motorVehicleInt, true), .1);

        edge = edge.detach(true);
        assertEquals(-1, encoder.getMaxspeed(edge, motorVehicleInt, false), .1);
        assertEquals(10, encoder.getMaxspeed(edge, motorVehicleInt, true), .1);
    }

    @Test
    public void setAccess() {
        Graph graph = new GraphBuilder(encodingManager).create();
        EdgeIteratorState edge = graph.edge(0, 1);

        edge.setFlags(encoder.setAccess(edge.getFlags(), true, true));
        assertTrue(encoder.isForward(edge, motorVehicleInt));
        assertTrue(encoder.isBackward(edge, motorVehicleInt));

        edge.setFlags(encoder.setAccess(edge.getFlags(), true, false));
        assertTrue(encoder.isForward(edge, motorVehicleInt));
        assertFalse(encoder.isBackward(edge, motorVehicleInt));

        edge = edge.detach(true);
        assertFalse(encoder.isForward(edge, motorVehicleInt));
        assertTrue(encoder.isBackward(edge, motorVehicleInt));
        edge = edge.detach(true);
        assertTrue(encoder.isForward(edge, motorVehicleInt));
        assertFalse(encoder.isBackward(edge, motorVehicleInt));

        edge.setFlags(encoder.setAccess(edge.getFlags(), false, false));
        assertFalse(encoder.isForward(edge, motorVehicleInt));
        assertFalse(encoder.isBackward(edge, motorVehicleInt));
    }

    @Test
    public void acceptWay() {
        ReaderWay osmWay = new ReaderWay(0);
        osmWay.setTag("highway", "primary");
        assertTrue(encoder.acceptWay(osmWay) != 0);

        // important to filter out illegal highways to reduce the number of edges before adding them to the graph
        osmWay.setTag("highway", "building");
        assertTrue(encoder.acceptWay(osmWay) == 0);
    }

    @Test
<<<<<<< HEAD
    public void testSpatialLookup() {
        final ReaderWay osmWay = new ReaderWay(0);
        osmWay.setTag("highway", "track");
        osmWay.setTag("estimated_center", new GHPoint(1.5, 1.5));

        long flags = encoder.handleWayTags(osmWay, 1, 0);
        EdgeIteratorState edge = GHUtility.createMockedEdgeIteratorState(0, flags);
        assertEquals(-1, encoder.getMaxspeed(edge, motorVehicleInt, false), .1);
        assertEquals(AccessValue.ACCESSIBLE, encoder.getEdgeAccessValue(edge.getFlags()));

        SpatialRuleLookup lookup = new SpatialRuleLookupArray(new BBox(1, 2, 1, 2), 1, false);
        SpatialRule germanRule = new GermanySpatialRule();
        germanRule.addBorder(new Polygon(new double[]{1, 1, 2, 2}, new double[]{1, 2, 2, 1}));
        lookup.addRule(germanRule);
        encoder.setSpatialRuleLookup(lookup);

        flags = encoder.handleWayTags(osmWay, 1, 0);
        SpatialRuleRegister spatialRuleRegister = new SpatialRuleRegister();
        assertEquals(spatialRuleRegister.getIdForName("DEU"), encoder.getSpatialId(flags));
=======
    public void stringToMeter() {
        assertEquals(1.5, DataFlagEncoder.stringToMeter("1.5"), DELTA);
        assertEquals(1.5, DataFlagEncoder.stringToMeter("1.5m"), DELTA);
        assertEquals(1.5, DataFlagEncoder.stringToMeter("1.5 m"), DELTA);
        assertEquals(1.5, DataFlagEncoder.stringToMeter("1.5   m"), DELTA);
        assertEquals(1.5, DataFlagEncoder.stringToMeter("1.5 meter"), DELTA);
        assertEquals(1.5, DataFlagEncoder.stringToMeter("4 ft 11 in"), DELTA);
        assertEquals(1.5, DataFlagEncoder.stringToMeter("4'11''"), DELTA);


        assertEquals(3, DataFlagEncoder.stringToMeter("3 m."), DELTA);
        assertEquals(3, DataFlagEncoder.stringToMeter("3meters"), DELTA);
        assertEquals(0.8 * 3, DataFlagEncoder.stringToMeter("~3"), DELTA);
        assertEquals(3 * 0.8, DataFlagEncoder.stringToMeter("3 m approx"), DELTA);

        // 2.743 + 0.178
        assertEquals(2.921, DataFlagEncoder.stringToMeter("9 ft 7in"), DELTA);
        assertEquals(2.921, DataFlagEncoder.stringToMeter("9'7\""), DELTA);
        assertEquals(2.921, DataFlagEncoder.stringToMeter("9'7''"), DELTA);
        assertEquals(2.921, DataFlagEncoder.stringToMeter("9' 7\""), DELTA);

        assertEquals(2.743, DataFlagEncoder.stringToMeter("9'"), DELTA);
        assertEquals(2.743, DataFlagEncoder.stringToMeter("9 feet"), DELTA);
    }

    @Test(expected = NumberFormatException.class)
    public void stringToMeterException() {
        // Unexpected values
        DataFlagEncoder.stringToMeter("height limit 1.5m");
    }

    @Test
    public void stringToTons() {
        assertEquals(1.5, DataFlagEncoder.stringToTons("1.5"), DELTA);
        assertEquals(1.5, DataFlagEncoder.stringToTons("1.5 t"), DELTA);
        assertEquals(1.5, DataFlagEncoder.stringToTons("1.5   t"), DELTA);
        assertEquals(1.5, DataFlagEncoder.stringToTons("1.5 tons"), DELTA);
        assertEquals(1.5, DataFlagEncoder.stringToTons("1.5 ton"), DELTA);
        assertEquals(1.5, DataFlagEncoder.stringToTons("3306.9 lbs"), DELTA);
        assertEquals(3, DataFlagEncoder.stringToTons("3 T"), DELTA);
        assertEquals(3, DataFlagEncoder.stringToTons("3ton"), DELTA);

        // maximum gross weight
        assertEquals(6, DataFlagEncoder.stringToTons("6t mgw"), DELTA);
    }

    @Test(expected = NumberFormatException.class)
    public void stringToTonsException() {
        // Unexpected values
        DataFlagEncoder.stringToTons("weight limit 1.5t");
>>>>>>> 9c14aa89
    }
}<|MERGE_RESOLUTION|>--- conflicted
+++ resolved
@@ -4,15 +4,12 @@
 import java.util.LinkedHashMap;
 import java.util.Map;
 
-<<<<<<< HEAD
+import com.graphhopper.util.PMap;
+import org.junit.Ignore;
 import com.graphhopper.routing.util.spatialrules.*;
 import com.graphhopper.routing.util.spatialrules.countries.GermanySpatialRule;
 import com.graphhopper.util.shapes.BBox;
 import com.graphhopper.util.shapes.GHPoint;
-=======
-import com.graphhopper.util.PMap;
-import org.junit.Ignore;
->>>>>>> 9c14aa89
 import org.junit.Test;
 
 import com.graphhopper.reader.ReaderWay;
@@ -256,27 +253,6 @@
     }
 
     @Test
-<<<<<<< HEAD
-    public void testSpatialLookup() {
-        final ReaderWay osmWay = new ReaderWay(0);
-        osmWay.setTag("highway", "track");
-        osmWay.setTag("estimated_center", new GHPoint(1.5, 1.5));
-
-        long flags = encoder.handleWayTags(osmWay, 1, 0);
-        EdgeIteratorState edge = GHUtility.createMockedEdgeIteratorState(0, flags);
-        assertEquals(-1, encoder.getMaxspeed(edge, motorVehicleInt, false), .1);
-        assertEquals(AccessValue.ACCESSIBLE, encoder.getEdgeAccessValue(edge.getFlags()));
-
-        SpatialRuleLookup lookup = new SpatialRuleLookupArray(new BBox(1, 2, 1, 2), 1, false);
-        SpatialRule germanRule = new GermanySpatialRule();
-        germanRule.addBorder(new Polygon(new double[]{1, 1, 2, 2}, new double[]{1, 2, 2, 1}));
-        lookup.addRule(germanRule);
-        encoder.setSpatialRuleLookup(lookup);
-
-        flags = encoder.handleWayTags(osmWay, 1, 0);
-        SpatialRuleRegister spatialRuleRegister = new SpatialRuleRegister();
-        assertEquals(spatialRuleRegister.getIdForName("DEU"), encoder.getSpatialId(flags));
-=======
     public void stringToMeter() {
         assertEquals(1.5, DataFlagEncoder.stringToMeter("1.5"), DELTA);
         assertEquals(1.5, DataFlagEncoder.stringToMeter("1.5m"), DELTA);
@@ -327,6 +303,27 @@
     public void stringToTonsException() {
         // Unexpected values
         DataFlagEncoder.stringToTons("weight limit 1.5t");
->>>>>>> 9c14aa89
+    }
+
+    @Test
+    public void testSpatialLookup() {
+        final ReaderWay osmWay = new ReaderWay(0);
+        osmWay.setTag("highway", "track");
+        osmWay.setTag("estimated_center", new GHPoint(1.5, 1.5));
+
+        long flags = encoder.handleWayTags(osmWay, 1, 0);
+        EdgeIteratorState edge = GHUtility.createMockedEdgeIteratorState(0, flags);
+        assertEquals(-1, encoder.getMaxspeed(edge, motorVehicleInt, false), .1);
+        assertEquals(AccessValue.ACCESSIBLE, encoder.getEdgeAccessValue(edge.getFlags()));
+
+        SpatialRuleLookup lookup = new SpatialRuleLookupArray(new BBox(1, 2, 1, 2), 1, false);
+        SpatialRule germanRule = new GermanySpatialRule();
+        germanRule.addBorder(new Polygon(new double[]{1, 1, 2, 2}, new double[]{1, 2, 2, 1}));
+        lookup.addRule(germanRule);
+        encoder.setSpatialRuleLookup(lookup);
+
+        flags = encoder.handleWayTags(osmWay, 1, 0);
+        SpatialRuleRegister spatialRuleRegister = new SpatialRuleRegister();
+        assertEquals(spatialRuleRegister.getIdForName("DEU"), encoder.getSpatialId(flags));
     }
 }