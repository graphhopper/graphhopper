--- conflicted
+++ resolved
@@ -2,21 +2,20 @@
 <project xmlns="http://maven.apache.org/POM/4.0.0" xmlns:xsi="http://www.w3.org/2001/XMLSchema-instance"
          xsi:schemaLocation="http://maven.apache.org/POM/4.0.0 http://maven.apache.org/maven-v4_0_0.xsd">
 
-<<<<<<< HEAD
   <modelVersion>4.0.0</modelVersion>
-  <groupId>com.graphhopper</groupId>
   <artifactId>graphhopper-web</artifactId>
   <packaging>jar</packaging>
-  <version>1.0-SNAPSHOT</version>
+  <version>3.0-SNAPSHOT</version>
   <name>GraphHopper Web</name>
   <description>Use the GraphHopper routing engine as a web-service</description>
 
   <parent>
     <groupId>com.graphhopper</groupId>
     <artifactId>graphhopper-parent</artifactId>
-    <version>1.0-SNAPSHOT</version>
+    <version>3.0-SNAPSHOT</version>
   </parent>
   <properties>
+        <shade-phase>package</shade-phase>
     <jetty.version>9.4.2.v20170220</jetty.version>
   </properties>
 
@@ -36,65 +35,14 @@
       <version>${project.parent.version}</version>
     </dependency>
     <dependency>
-      <groupId>io.dropwizard-bundles</groupId>
-      <artifactId>dropwizard-configurable-assets-bundle</artifactId>
-    </dependency>
-    <dependency>
-      <groupId>io.dropwizard</groupId>
-      <artifactId>dropwizard-testing</artifactId>
-      <scope>test</scope>
-    </dependency>
-
-    <!-- for integration tests of service -->
-    <dependency>
       <groupId>com.graphhopper</groupId>
-      <artifactId>directions-api-client-hc</artifactId>
-      <version>${project.parent.version}</version>
-      <scope>test</scope>
-    </dependency>
-
-=======
-    <modelVersion>4.0.0</modelVersion>
-    <artifactId>graphhopper-web</artifactId>
-    <packaging>jar</packaging>
-    <version>3.0-SNAPSHOT</version>
-    <name>GraphHopper Web</name>
-    <description>Use the GraphHopper routing engine as a web-service</description>
-
-    <parent>
-        <groupId>com.graphhopper</groupId>
-        <artifactId>graphhopper-parent</artifactId>
-        <version>3.0-SNAPSHOT</version>
-    </parent>
-    <properties>
-        <shade-phase>package</shade-phase>
-        <jetty.version>9.4.2.v20170220</jetty.version>
-    </properties>
-
-    <dependencies>
-        <dependency>
-            <groupId>javax.activation</groupId>
-            <artifactId>activation</artifactId>
-            <version>1.1.1</version>
-        </dependency>
-        <dependency>
-            <groupId>io.dropwizard</groupId>
-            <artifactId>dropwizard-core</artifactId>
-        </dependency>
-        <dependency>
-            <groupId>com.graphhopper</groupId>
-            <artifactId>graphhopper-web-bundle</artifactId>
-            <version>${project.parent.version}</version>
-        </dependency>
-        <dependency>
-            <groupId>com.graphhopper</groupId>
             <artifactId>graphhopper-nav</artifactId>
             <version>${project.parent.version}</version>
         </dependency>
         <dependency>
             <groupId>io.dropwizard-bundles</groupId>
-            <artifactId>dropwizard-configurable-assets-bundle</artifactId>
-        </dependency>
+      <artifactId>dropwizard-configurable-assets-bundle</artifactId>
+    </dependency>
 
         <!-- Pt web client dependencies-->
         <dependency>
@@ -118,12 +66,20 @@
             <version>2.24.0</version>
         </dependency>
 
-        <dependency>
-            <groupId>io.dropwizard</groupId>
-            <artifactId>dropwizard-testing</artifactId>
-            <scope>test</scope>
-        </dependency>
->>>>>>> 18e89feb
+    <dependency>
+      <groupId>io.dropwizard</groupId>
+      <artifactId>dropwizard-testing</artifactId>
+      <scope>test</scope>
+    </dependency>
+
+    <!-- for integration tests of service -->
+    <dependency>
+      <groupId>com.graphhopper</groupId>
+      <artifactId>directions-api-client-hc</artifactId>
+      <version>${project.parent.version}</version>
+      <scope>test</scope>
+    </dependency>
+
 
     <!-- https://mvnrepository.com/artifact/org.slf4j/slf4j-simple -->
     <!-- https://mvnrepository.com/artifact/org.slf4j/slf4j-api -->
@@ -141,63 +97,11 @@
     </dependency>
   </dependencies>
 
-<<<<<<< HEAD
   <build>
     <plugins>
       <plugin>
-        <groupId>org.apache.maven.plugins</groupId>
-        <artifactId>maven-compiler-plugin</artifactId>
-        <configuration>
-          <source>1.8</source>
-          <target>1.8</target>
-        </configuration>
-      </plugin>
-      <plugin>
-        <groupId>org.apache.maven.plugins</groupId>
-        <artifactId>maven-shade-plugin</artifactId>
-        <version>3.2.1</version>
-        <configuration>
-          <createDependencyReducedPom>true</createDependencyReducedPom>
-          <filters>
-            <filter>
-              <artifact>*:*</artifact>
-              <excludes>
-                <exclude>META-INF/*.SF</exclude>
-                <exclude>META-INF/*.DSA</exclude>
-                <exclude>META-INF/*.RSA</exclude>
-              </excludes>
-            </filter>
-          </filters>
-        </configuration>
-        <executions>
-          <execution>
-            <phase>package</phase>
-            <goals>
-              <goal>shade</goal>
-            </goals>
-            <configuration>
-              <transformers>
-                <transformer
-                  implementation="org.apache.maven.plugins.shade.resource.ServicesResourceTransformer"/>
-                <transformer
-                  implementation="org.apache.maven.plugins.shade.resource.ManifestResourceTransformer">
-                  <mainClass>com.graphhopper.http.GraphHopperApplication</mainClass>
-                </transformer>
-              </transformers>
-            </configuration>
-          </execution>
-        </executions>
-      </plugin>
-
-    </plugins>
-  </build>
-
-=======
-    <build>
-        <plugins>
-            <plugin>
-                <groupId>com.github.eirslett</groupId>
-                <artifactId>frontend-maven-plugin</artifactId>
+        <groupId>com.github.eirslett</groupId>
+        <artifactId>frontend-maven-plugin</artifactId>
                 <version>1.10.0</version>
                 <executions>
                     <execution>
@@ -205,9 +109,9 @@
                         <goals>
                             <goal>install-node-and-npm</goal>
                         </goals>
-                        <configuration>
-                            <nodeVersion>v12.3.1</nodeVersion>
-                            <npmVersion>6.14.5</npmVersion>
+        <configuration>
+          <nodeVersion>v12.3.1</nodeVersion>
+          <npmVersion>6.14.5</npmVersion>
                         </configuration>
                     </execution>
                     <execution>
@@ -230,49 +134,49 @@
                             <environmentVariables>
                                 <BROWSERIFYSWAP_ENV>development</BROWSERIFYSWAP_ENV>
                             </environmentVariables>
-                        </configuration>
-                    </execution>
+        </configuration>
+      </execution>
                 </executions>
             </plugin>
-            <plugin>
-                <groupId>org.apache.maven.plugins</groupId>
-                <artifactId>maven-shade-plugin</artifactId>
-                <version>3.2.1</version>
-                <configuration>
-                    <createDependencyReducedPom>true</createDependencyReducedPom>
-                    <filters>
-                        <filter>
-                            <artifact>*:*</artifact>
-                            <excludes>
-                                <exclude>META-INF/*.SF</exclude>
-                                <exclude>META-INF/*.DSA</exclude>
-                                <exclude>META-INF/*.RSA</exclude>
-                            </excludes>
-                        </filter>
-                    </filters>
-                </configuration>
-                <executions>
-                    <execution>
-                        <phase>${shade-phase}</phase>
-                        <goals>
-                            <goal>shade</goal>
-                        </goals>
-                        <configuration>
-                            <transformers>
-                                <transformer
-                                        implementation="org.apache.maven.plugins.shade.resource.ServicesResourceTransformer"/>
-                                <transformer
-                                        implementation="org.apache.maven.plugins.shade.resource.ManifestResourceTransformer">
-                                    <mainClass>com.graphhopper.http.GraphHopperApplication</mainClass>
-                                </transformer>
-                            </transformers>
-                        </configuration>
-                    </execution>
-                </executions>
-            </plugin>
+      <plugin>
+        <groupId>org.apache.maven.plugins</groupId>
+        <artifactId>maven-shade-plugin</artifactId>
+        <version>3.2.1</version>
+        <configuration>
+          <createDependencyReducedPom>true</createDependencyReducedPom>
+          <filters>
+            <filter>
+              <artifact>*:*</artifact>
+              <excludes>
+                <exclude>META-INF/*.SF</exclude>
+                <exclude>META-INF/*.DSA</exclude>
+                <exclude>META-INF/*.RSA</exclude>
+              </excludes>
+            </filter>
+          </filters>
+        </configuration>
+        <executions>
+          <execution>
+            <phase>${shade-phase}</phase>
+            <goals>
+              <goal>shade</goal>
+            </goals>
+            <configuration>
+              <transformers>
+                <transformer
+                  implementation="org.apache.maven.plugins.shade.resource.ServicesResourceTransformer"/>
+                <transformer
+                  implementation="org.apache.maven.plugins.shade.resource.ManifestResourceTransformer">
+                  <mainClass>com.graphhopper.http.GraphHopperApplication</mainClass>
+                </transformer>
+              </transformers>
+            </configuration>
+          </execution>
+        </executions>
+      </plugin>
 
-        </plugins>
-    </build>
+    </plugins>
+  </build>
     <profiles>
         <profile>
             <!-- use -Pskip-shaded-web-jar to build the web module as standard jar instead of the shaded fat jar -->
@@ -282,6 +186,5 @@
             </properties>
         </profile>
     </profiles>
->>>>>>> 18e89feb
 </project>
 
