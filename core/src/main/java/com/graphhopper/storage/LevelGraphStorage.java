/*
 *  Licensed to GraphHopper and Peter Karich under one or more contributor
 *  license agreements. See the NOTICE file distributed with this work for 
 *  additional information regarding copyright ownership.
 * 
 *  GraphHopper licenses this file to you under the Apache License, 
 *  Version 2.0 (the "License"); you may not use this file except in 
 *  compliance with the License. You may obtain a copy of the License at
 * 
 *       http://www.apache.org/licenses/LICENSE-2.0
 * 
 *  Unless required by applicable law or agreed to in writing, software
 *  distributed under the License is distributed on an "AS IS" BASIS,
 *  WITHOUT WARRANTIES OR CONDITIONS OF ANY KIND, either express or implied.
 *  See the License for the specific language governing permissions and
 *  limitations under the License.
 */
package com.graphhopper.storage;

import com.graphhopper.routing.ch.PrepareEncoder;
import com.graphhopper.routing.util.AllEdgesSkipIterator;
import com.graphhopper.routing.util.EdgeFilter;
import com.graphhopper.routing.util.EncodingManager;
import com.graphhopper.util.EdgeIteratorState;
import com.graphhopper.util.EdgeIterator;
import com.graphhopper.util.EdgeSkipExplorer;
import com.graphhopper.util.EdgeSkipIterator;
import com.graphhopper.util.EdgeSkipIterState;

/**
 * A Graph necessary for shortcut algorithms like Contraction Hierarchies. This class enables the
 * storage to hold the level of a node and a shortcut edge per edge.
 * <p/>
 * @see GraphBuilder
 * @author Peter Karich
 */
public class LevelGraphStorage extends GraphHopperStorage implements LevelGraph
{
    private static final double WEIGHT_FACTOR = 1000f;
    // 2 bits for access, for now only 32bit => not Long.MAX
    private static final long MAX_WEIGHT_LONG = (Integer.MAX_VALUE >> 2) << 2;
    private static final double MAX_WEIGHT = (Integer.MAX_VALUE >> 2) / WEIGHT_FACTOR;
    private int I_SKIP_EDGE1;
    private int I_SKIP_EDGE2;
    private int I_LEVEL;
    // after the last edge only shortcuts are stored
    private int lastEdgeIndex = -1;
    private final long scDirMask = PrepareEncoder.getScDirMask();

    public LevelGraphStorage( Directory dir, EncodingManager encodingManager, boolean enabled3D )
    {
<<<<<<< HEAD
        super(dir, encodingManager, enabled3D);
=======
        super(dir, encodingManager);
>>>>>>> 816e8094
    }

    @Override
    protected void initStorage()
    {
        super.initStorage();
        I_SKIP_EDGE1 = nextEdgeEntryIndex(4);
        I_SKIP_EDGE2 = nextEdgeEntryIndex(4);
        I_LEVEL = nextNodeEntryIndex(4);
        initNodeAndEdgeEntrySize();
    }

    @Override
    public final void setLevel( int index, int level )
    {
        ensureNodeIndex(index);
        nodes.setInt((long) index * nodeEntryBytes + I_LEVEL, level);
    }

    @Override
    public final int getLevel( int index )
    {
        ensureNodeIndex(index);
        return nodes.getInt((long) index * nodeEntryBytes + I_LEVEL);
    }

    @Override
    public EdgeSkipIterState shortcut( int a, int b )
    {
        return createEdge(a, b);
    }

    @Override
    public EdgeSkipIterState edge( int a, int b )
    {
        if (lastEdgeIndex + 1 < edgeCount)
            throw new IllegalStateException("Cannot create after shortcut was created");

        lastEdgeIndex = edgeCount;
        return createEdge(a, b);
    }

    private EdgeSkipIterState createEdge( int a, int b )
    {
        ensureNodeIndex(Math.max(a, b));
        int edgeId = internalEdgeAdd(a, b);
        EdgeSkipIteratorImpl iter = new EdgeSkipIteratorImpl(EdgeFilter.ALL_EDGES);
        iter.setBaseNode(a);
        iter.setEdgeId(edgeId);
        iter.next();
        iter.setSkippedEdges(EdgeIterator.NO_EDGE, EdgeIterator.NO_EDGE);
        return iter;
    }

    @Override
    public EdgeSkipExplorer createEdgeExplorer()
    {
        return createEdgeExplorer(EdgeFilter.ALL_EDGES);
    }

    @Override
    public EdgeSkipExplorer createEdgeExplorer( EdgeFilter filter )
    {
        return new EdgeSkipIteratorImpl(filter);
    }

    @Override
    public LevelGraphStorage create( long nodeCount )
    {
        super.create(nodeCount);
        return this;
    }

    @Override
    public final EdgeSkipIterState getEdgeProps( int edgeId, int endNode )
    {
        return (EdgeSkipIterState) super.getEdgeProps(edgeId, endNode);
    }

    class EdgeSkipIteratorImpl extends EdgeIterable implements EdgeSkipExplorer, EdgeSkipIterator
    {
        public EdgeSkipIteratorImpl( EdgeFilter filter )
        {
            super(filter);
        }

        @Override
        public final EdgeSkipIterator setBaseNode( int baseNode )
        {
            super.setBaseNode(baseNode);
            return this;
        }

        @Override
        public final void setSkippedEdges( int edge1, int edge2 )
        {
            if (EdgeIterator.Edge.isValid(edge1) != EdgeIterator.Edge.isValid(edge2))
            {
                throw new IllegalStateException("Skipped edges of a shortcut needs "
                        + "to be both valid or invalid but they were not " + edge1 + ", " + edge2);
            }
            edges.setInt(edgePointer + I_SKIP_EDGE1, edge1);
            edges.setInt(edgePointer + I_SKIP_EDGE2, edge2);
        }

        @Override
        public final int getSkippedEdge1()
        {
            return edges.getInt(edgePointer + I_SKIP_EDGE1);
        }

        @Override
        public final int getSkippedEdge2()
        {
            return edges.getInt(edgePointer + I_SKIP_EDGE2);
        }

        @Override
        public final boolean isShortcut()
        {
            return edgeId > lastEdgeIndex;
        }

        @Override
        public final EdgeSkipIterState setWeight( double weight )
        {
            LevelGraphStorage.this.setWeight(this, weight);
            return this;
        }

        @Override
        public final double getWeight()
        {
            return LevelGraphStorage.this.getWeight(this);
        }

<<<<<<< HEAD
//        @Override
//        public long getFlags()
//        {
//            return LevelGraphStorage.this.getFlags(edgePointer, baseNode > node, isShortcut());
//        }

        @Override
        public final EdgeIteratorState detach()
=======
        @Override
        public final EdgeIteratorState detach( boolean reverseArg )
>>>>>>> 816e8094
        {
            if (edgeId == nextEdge)
                throw new IllegalStateException("call next before detaching");
            EdgeSkipIteratorImpl iter = new EdgeSkipIteratorImpl(filter);
            iter.setBaseNode(baseNode);
            iter.setEdgeId(edgeId);
            iter.next();
            if (reverseArg)
            {
                iter.reverse = !this.reverse;
                iter.adjNode = baseNode;
                iter.baseNode = adjNode;
            }
            return iter;
        }

        @Override
        public final EdgeIteratorState copyPropertiesTo( EdgeIteratorState edge )
        {
<<<<<<< HEAD
            super.copyPropertiesTo(edge);
=======
            super.copyProperties(edge);
>>>>>>> 816e8094
//            EdgeSkipIterator eSkip = (EdgeSkipIterator) edge;
//            setSkippedEdges(eSkip.getSkippedEdge1(), eSkip.getSkippedEdge2());
            return edge;
        }
    }

    @Override
<<<<<<< HEAD
    long swapFlags(long edgePointer, long flags) {
        boolean isShortcut = edgePointer > (long) lastEdgeIndex * edgeEntryBytes;
        if(!isShortcut)
            return super.swapFlags(edgePointer, flags);
                
=======
    long reverseFlags( long edgePointer, long flags )
    {
        boolean isShortcut = edgePointer > (long) lastEdgeIndex * edgeEntryBytes;
        if (!isShortcut)
            return super.reverseFlags(edgePointer, flags);

        // we need a special swapping for level graph if it is a shortcut as we only store the weight and access flags then
>>>>>>> 816e8094
        long dir = flags & scDirMask;
        if (dir == scDirMask || dir == 0)
            return flags;

        // swap the last bits with this mask
        return flags ^ scDirMask;
    }    

    /**
     * Disconnects the edges (higher->lower node) via the specified edgeState pointing from lower to
     * higher node.
     * <p>
     * @param edgeState the edge from lower to higher
     */
    public void disconnect( EdgeSkipExplorer explorer, EdgeIteratorState edgeState )
    {
        // search edge with opposite direction        
        // EdgeIteratorState tmpIter = getEdgeProps(iter.getEdge(), iter.getBaseNode());
        EdgeSkipIterator tmpIter = explorer.setBaseNode(edgeState.getAdjNode());
        int tmpPrevEdge = EdgeIterator.NO_EDGE;
        boolean found = false;
        while (tmpIter.next())
        {
            // If we disconnect shortcuts only we could run normal algos on the graph too
            // BUT CH queries will be 10-20% slower and preparation will be 10% slower
            if (/*tmpIter.isShortcut() &&*/tmpIter.getEdge() == edgeState.getEdge())
            {
                found = true;
                break;
            }

            tmpPrevEdge = tmpIter.getEdge();
        }
        if (found)
            internalEdgeDisconnect(edgeState.getEdge(), (long) tmpPrevEdge * edgeEntryBytes, edgeState.getAdjNode(), edgeState.getBaseNode());
    }

    @Override
    public AllEdgesSkipIterator getAllEdges()
    {
        return new AllEdgeSkipIterator();
    }

    class AllEdgeSkipIterator extends AllEdgeIterator implements AllEdgesSkipIterator
    {
        @Override
        public final void setSkippedEdges( int edge1, int edge2 )
        {
            edges.setInt(edgePointer + I_SKIP_EDGE1, edge1);
            edges.setInt(edgePointer + I_SKIP_EDGE2, edge2);
        }

        @Override
        public final int getSkippedEdge1()
        {
            return edges.getInt(edgePointer + I_SKIP_EDGE1);
        }

        @Override
        public final int getSkippedEdge2()
        {
            return edges.getInt(edgePointer + I_SKIP_EDGE2);
        }

        @Override
        public final boolean isShortcut()
        {
            return edgePointer / edgeEntryBytes > lastEdgeIndex;
        }

        @Override
        public final EdgeSkipIterState setWeight( double weight )
        {
            LevelGraphStorage.this.setWeight(this, weight);
            return this;
        }

        @Override
        public final double getWeight()
        {
            return LevelGraphStorage.this.getWeight(this);
        }
    }

    @Override
    protected SingleEdge createSingleEdge( int edge, int nodeId )
    {
        return new SingleLevelEdge(edge, nodeId);
    }

    class SingleLevelEdge extends SingleEdge implements EdgeSkipIterState
    {
        public SingleLevelEdge( int edge, int nodeId )
        {
            super(edge, nodeId);
        }

        @Override
        public final void setSkippedEdges( int edge1, int edge2 )
        {
            edges.setInt(edgePointer + I_SKIP_EDGE1, edge1);
            edges.setInt(edgePointer + I_SKIP_EDGE2, edge2);
        }

        @Override
        public final int getSkippedEdge1()
        {
            return edges.getInt(edgePointer + I_SKIP_EDGE1);
        }

        @Override
        public final int getSkippedEdge2()
        {
            return edges.getInt(edgePointer + I_SKIP_EDGE2);
        }

        @Override
        public final boolean isShortcut()
        {
            return edgeId > lastEdgeIndex;
        }

        @Override
        public final EdgeSkipIterState setWeight( double weight )
        {
            LevelGraphStorage.this.setWeight(this, weight);
            return this;
        }

        @Override
        public final double getWeight()
        {
            return LevelGraphStorage.this.getWeight(this);
        }
<<<<<<< HEAD

//        @Override
//        public long getFlags()
//        {
//            return LevelGraphStorage.this.getFlags(edgePointer, switchFlags, isShortcut());
//        }
=======
>>>>>>> 816e8094
    }

    final void setWeight( EdgeSkipIterState edge, double weight )
    {
        if (!edge.isShortcut())
            throw new IllegalStateException("setWeight is only available for shortcuts");
        if (weight < 0)
            throw new IllegalArgumentException("weight cannot be negative! but was " + weight);

        long weightLong;
        if (weight > MAX_WEIGHT)
            weightLong = MAX_WEIGHT_LONG;
        else
            weightLong = ((long) (weight * WEIGHT_FACTOR)) << 2;

        long accessFlags = edge.getFlags() & PrepareEncoder.getScDirMask();
        edge.setFlags(weightLong | accessFlags);
    }

    final double getWeight( EdgeSkipIterState edge )
    {
        if (!edge.isShortcut())
            throw new IllegalStateException("getWeight is only available for shortcuts");

        double weight = (edge.getFlags() >> 2) / WEIGHT_FACTOR;
        if (weight >= MAX_WEIGHT)
            return Double.POSITIVE_INFINITY;

        return weight;
    }

    @Override
    protected int loadEdgesHeader()
    {
        int next = super.loadEdgesHeader();
        lastEdgeIndex = edges.getHeader(next * 4);
        return next + 1;
    }

    @Override
    protected int setEdgesHeader()
    {
        int next = super.setEdgesHeader();
        edges.setHeader(next * 4, lastEdgeIndex);
        return next + 1;
    }
}<|MERGE_RESOLUTION|>--- conflicted
+++ resolved
@@ -49,11 +49,7 @@
 
     public LevelGraphStorage( Directory dir, EncodingManager encodingManager, boolean enabled3D )
     {
-<<<<<<< HEAD
         super(dir, encodingManager, enabled3D);
-=======
-        super(dir, encodingManager);
->>>>>>> 816e8094
     }
 
     @Override
@@ -190,19 +186,8 @@
             return LevelGraphStorage.this.getWeight(this);
         }
 
-<<<<<<< HEAD
-//        @Override
-//        public long getFlags()
-//        {
-//            return LevelGraphStorage.this.getFlags(edgePointer, baseNode > node, isShortcut());
-//        }
-
-        @Override
-        public final EdgeIteratorState detach()
-=======
         @Override
         public final EdgeIteratorState detach( boolean reverseArg )
->>>>>>> 816e8094
         {
             if (edgeId == nextEdge)
                 throw new IllegalStateException("call next before detaching");
@@ -222,11 +207,8 @@
         @Override
         public final EdgeIteratorState copyPropertiesTo( EdgeIteratorState edge )
         {
-<<<<<<< HEAD
             super.copyPropertiesTo(edge);
-=======
-            super.copyProperties(edge);
->>>>>>> 816e8094
+
 //            EdgeSkipIterator eSkip = (EdgeSkipIterator) edge;
 //            setSkippedEdges(eSkip.getSkippedEdge1(), eSkip.getSkippedEdge2());
             return edge;
@@ -234,13 +216,6 @@
     }
 
     @Override
-<<<<<<< HEAD
-    long swapFlags(long edgePointer, long flags) {
-        boolean isShortcut = edgePointer > (long) lastEdgeIndex * edgeEntryBytes;
-        if(!isShortcut)
-            return super.swapFlags(edgePointer, flags);
-                
-=======
     long reverseFlags( long edgePointer, long flags )
     {
         boolean isShortcut = edgePointer > (long) lastEdgeIndex * edgeEntryBytes;
@@ -248,14 +223,13 @@
             return super.reverseFlags(edgePointer, flags);
 
         // we need a special swapping for level graph if it is a shortcut as we only store the weight and access flags then
->>>>>>> 816e8094
         long dir = flags & scDirMask;
         if (dir == scDirMask || dir == 0)
             return flags;
 
         // swap the last bits with this mask
         return flags ^ scDirMask;
-    }    
+    }
 
     /**
      * Disconnects the edges (higher->lower node) via the specified edgeState pointing from lower to
@@ -383,15 +357,6 @@
         {
             return LevelGraphStorage.this.getWeight(this);
         }
-<<<<<<< HEAD
-
-//        @Override
-//        public long getFlags()
-//        {
-//            return LevelGraphStorage.this.getFlags(edgePointer, switchFlags, isShortcut());
-//        }
-=======
->>>>>>> 816e8094
     }
 
     final void setWeight( EdgeSkipIterState edge, double weight )
