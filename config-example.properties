--- conflicted
+++ resolved
@@ -5,14 +5,9 @@
 # and requires enabling graph.elevation.provider below
 graph.flagEncoders=car
 
-<<<<<<< HEAD
-# to enable turn restrictions for car do
-#graph.flagEncoders=car|turnCosts=true
-=======
 # Enable turn restrictions for car or motorcycle. 
 # Currently you need to additionally set prepare.chWeighting=no before using this (see below and #270)
 # graph.flagEncoders=car|turnCosts=true
->>>>>>> 1b3f0f3a
 
 
 ##### Elevation #####
