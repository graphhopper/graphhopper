package com.graphhopper.example;

import com.graphhopper.GraphHopper;
import com.graphhopper.config.Profile;
import com.graphhopper.routing.util.EdgeFilter;
import com.graphhopper.search.KVStorage;
import com.graphhopper.search.KVStorage.KValue;
import com.graphhopper.storage.BaseGraph;
import com.graphhopper.storage.index.LocationIndex;
import com.graphhopper.storage.index.LocationIndexTree;
import com.graphhopper.storage.index.Snap;
import com.graphhopper.util.EdgeIteratorState;
import com.graphhopper.util.GHUtility;

import java.util.Map;

public class LocationIndexExample {
    public static void main(String[] args) {
        String relDir = args.length == 1 ? args[0] : "";
        graphhopperLocationIndex(relDir);
        lowLevelLocationIndex();
    }

    public static void graphhopperLocationIndex(String relDir) {
        GraphHopper hopper = new GraphHopper();
        hopper.setEncodedValuesString("car_access, car_average_speed");
        hopper.setProfiles(new Profile("car").setCustomModel(GHUtility.loadCustomModelFromJar("car.json")));
        hopper.setOSMFile(relDir + "core/files/andorra.osm.pbf");
        hopper.setGraphHopperLocation("./target/locationindex-graph-cache");
        hopper.importOrLoad();

        LocationIndex index = hopper.getLocationIndex();

        // now you can fetch the closest edge via:
        Snap snap = index.findClosest(42.508552, 1.532936, EdgeFilter.ALL_EDGES);
        EdgeIteratorState edge = snap.getClosestEdge();
        assert edge.getName().equals("Avinguda Meritxell");
    }

    public static void lowLevelLocationIndex() {
        // If you don't use the GraphHopper class you have to use the low level API:
<<<<<<< HEAD
        BaseGraph graph = new BaseGraph.Builder(4).create();
        graph.edge(0, 1).setKeyValues(KVStorage.KeyValue.createKV("name", "test edge"));
=======
        BaseGraph graph = new BaseGraph.Builder(1).create();

        graph.edge(0, 1).setKeyValues(Map.of("name", new KValue( "test edge")));
>>>>>>> c10aa188
        graph.getNodeAccess().setNode(0, 12, 42);
        graph.getNodeAccess().setNode(1, 12.01, 42.01);

        LocationIndexTree index = new LocationIndexTree(graph.getBaseGraph(), graph.getDirectory());
        index.setResolution(300);
        index.setMaxRegionSearch(4);
        if (!index.loadExisting())
            index.prepareIndex();
        Snap snap = index.findClosest(12, 42, EdgeFilter.ALL_EDGES);
        EdgeIteratorState edge = snap.getClosestEdge();
        assert edge.getValue("name").equals("test edge");
    }
}<|MERGE_RESOLUTION|>--- conflicted
+++ resolved
@@ -39,14 +39,8 @@
 
     public static void lowLevelLocationIndex() {
         // If you don't use the GraphHopper class you have to use the low level API:
-<<<<<<< HEAD
         BaseGraph graph = new BaseGraph.Builder(4).create();
-        graph.edge(0, 1).setKeyValues(KVStorage.KeyValue.createKV("name", "test edge"));
-=======
-        BaseGraph graph = new BaseGraph.Builder(1).create();
-
         graph.edge(0, 1).setKeyValues(Map.of("name", new KValue( "test edge")));
->>>>>>> c10aa188
         graph.getNodeAccess().setNode(0, 12, 42);
         graph.getNodeAccess().setNode(1, 12.01, 42.01);
 
