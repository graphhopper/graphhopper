/*
 *  Licensed to GraphHopper GmbH under one or more contributor
 *  license agreements. See the NOTICE file distributed with this work for
 *  additional information regarding copyright ownership.
 *
 *  GraphHopper GmbH licenses this file to you under the Apache License,
 *  Version 2.0 (the "License"); you may not use this file except in
 *  compliance with the License. You may obtain a copy of the License at
 *
 *       http://www.apache.org/licenses/LICENSE-2.0
 *
 *  Unless required by applicable law or agreed to in writing, software
 *  distributed under the License is distributed on an "AS IS" BASIS,
 *  WITHOUT WARRANTIES OR CONDITIONS OF ANY KIND, either express or implied.
 *  See the License for the specific language governing permissions and
 *  limitations under the License.
 */
package com.graphhopper.storage;

import com.graphhopper.routing.util.AllEdgesIterator;
import com.graphhopper.routing.util.EdgeFilter;
import com.graphhopper.routing.util.EncodingManager;
import com.graphhopper.routing.util.FlagEncoder;
import com.graphhopper.routing.weighting.Weighting;
import com.graphhopper.util.EdgeExplorer;
import com.graphhopper.util.EdgeIteratorState;
import com.graphhopper.util.Helper;
import com.graphhopper.util.shapes.BBox;
<<<<<<< HEAD
import org.slf4j.Logger;
import org.slf4j.LoggerFactory;
=======
import us.dustinj.timezonemap.TimeZoneMap;
>>>>>>> f0857c6f

import java.io.Closeable;
import java.util.ArrayList;
import java.util.Collection;
import java.util.List;
<<<<<<< HEAD
import java.util.stream.Collectors;
=======
// ORS-GH MOD START - additional imports
import java.util.Iterator;
// ORS-GH MOD END
>>>>>>> f0857c6f

/**
 * This class manages all storage related methods and delegates the calls to the associated graphs.
 * The associated graphs manage their own necessary data structures and are used to provide e.g.
 * different traversal methods. By default this class implements the graph interface and results in
 * identical behavior as the Graph instance from getBaseGraph()
 * <p>
 *
 * @author Peter Karich
 * @see GraphBuilder to create a (CH)Graph easier
 */
public final class GraphHopperStorage implements Graph, Closeable {
    private static final Logger LOGGER = LoggerFactory.getLogger(GraphHopperStorage.class);
    private final Directory dir;
    private final EncodingManager encodingManager;
    private final StorableProperties properties;
    private final BaseGraph baseGraph;

    // ORS-GH MOD START
    private ConditionalEdges conditionalAccess;
    private ConditionalEdges conditionalSpeed;

    public ConditionalEdgesMap getConditionalAccess(FlagEncoder encoder) {
        return getConditionalAccess(encoder.toString());
    }

    public ConditionalEdgesMap getConditionalAccess(String encoderName) {
        return conditionalAccess.getConditionalEdgesMap(encoderName);
    }

    public ConditionalEdgesMap getConditionalSpeed(FlagEncoder encoder) {
        return getConditionalSpeed(encoder.toString());
    }

    public ConditionalEdgesMap getConditionalSpeed(String encoderName) {
        return conditionalSpeed.getConditionalEdgesMap(encoderName);
    }

    // FIXME: temporal solution until an external storage for time zones is introduced.
    private TimeZoneMap timeZoneMap;

    public TimeZoneMap getTimeZoneMap() {
        return timeZoneMap;
    }

    public void setTimeZoneMap(TimeZoneMap timeZoneMap) {
        this.timeZoneMap = timeZoneMap;
    }
    // ORS-GH MOD END

    // same flush order etc
    private final Collection<CHEntry> chEntries;
    private final int segmentSize;

    public GraphHopperStorage(Directory dir, EncodingManager encodingManager, boolean withElevation) {
        this(dir, encodingManager, withElevation, false);
    }

    public GraphHopperStorage(Directory dir, EncodingManager encodingManager, boolean withElevation, boolean withTurnCosts) {
        this(dir, encodingManager, withElevation, withTurnCosts, -1);
    }

    public GraphHopperStorage(Directory dir, EncodingManager encodingManager, boolean withElevation, boolean withTurnCosts, int segmentSize) {
        if (encodingManager == null)
            throw new IllegalArgumentException("EncodingManager needs to be non-null since 0.7. Create one using EncodingManager.create or EncodingManager.create(flagEncoderFactory, ghLocation)");

        this.encodingManager = encodingManager;
        this.dir = dir;
        this.properties = new StorableProperties(dir);
        this.segmentSize = segmentSize;
<<<<<<< HEAD
        baseGraph = new BaseGraph(dir, encodingManager.getIntsForFlags(), withElevation, withTurnCosts, segmentSize);
        chEntries = new ArrayList<>();
=======
        InternalGraphEventListener listener = new InternalGraphEventListener() {
            @Override
            public void initStorage() {
                for (CHGraphImpl cg : chGraphs) {
                    cg.initStorage();
                }
            }

            @Override
            public void freeze() {
                for (CHGraphImpl cg : chGraphs) {
                    cg._prepareForContraction();
                }
            }
        };

        // ORS-GH MOD START - additional storages
        if (encodingManager.hasConditionalAccess()) {
            this.conditionalAccess = new ConditionalEdges(encodingManager, ConditionalEdges.ACCESS, dir);
        }

        if (encodingManager.hasConditionalSpeed()) {
            this.conditionalSpeed = new ConditionalEdges(encodingManager, ConditionalEdges.SPEED, dir);
        }
        // ORS-GH MOD END

        baseGraph = new BaseGraph(dir, encodingManager, withElevation, listener, withTurnCosts, segmentSize);
        chGraphs = new ArrayList<>();
>>>>>>> f0857c6f
    }

    /**
     * Adds a {@link CHStorage} for the given {@link CHConfig}. You need to call this method before calling {@link #create(long)}
     * or {@link #loadExisting()}.
     */
    public GraphHopperStorage addCHGraph(CHConfig chConfig) {
        baseGraph.checkNotInitialized();
        if (getCHConfigs().contains(chConfig))
            throw new IllegalArgumentException("For the given CH profile a CHStorage already exists: '" + chConfig.getName() + "'");
        if (chConfig.getWeighting() == null)
            throw new IllegalStateException("Weighting for CHConfig must not be null");

        CHStorage store = new CHStorage(dir, chConfig.getName(), segmentSize, chConfig.isEdgeBased());
        store.setLowShortcutWeightConsumer(s -> {
            // we just log these to find mapping errors
            NodeAccess nodeAccess = baseGraph.getNodeAccess();
            LOGGER.warn("Setting weights smaller than " + s.minWeight + " is not allowed. " +
                    "You passed: " + s.weight + " for the shortcut " +
                    " nodeA (" + nodeAccess.getLat(s.nodeA) + "," + nodeAccess.getLon(s.nodeA) +
                    " nodeB " + nodeAccess.getLat(s.nodeB) + "," + nodeAccess.getLon(s.nodeB));
        });

        chEntries.add(new CHEntry(chConfig, store, new RoutingCHGraphImpl(baseGraph, store, chConfig.getWeighting())));
        return this;
    }

    /**
     * @see #addCHGraph(CHConfig)
     */
    public GraphHopperStorage addCHGraphs(List<CHConfig> chConfigs) {
        for (CHConfig chConfig : chConfigs) {
            addCHGraph(chConfig);
        }
        return this;
    }

    /**
     * @return the (only) {@link CHStorage}, or error if there are none or multiple ones
     */
    public CHStorage getCHStore() {
        return getCHEntry().chStore;
    }

    /**
     * @return the {@link CHStorage} for the specified profile name, or null if it does not exist
     */
    public CHStorage getCHStore(String chName) {
        CHEntry chEntry = getCHEntry(chName);
        return chEntry == null ? null : chEntry.chStore;
    }

    /**
     * @return the (only) {@link CHConfig}, or error if there are none or multiple ones
     */
    public CHConfig getCHConfig() {
        // todo: there is no need to expose CHConfig. The RoutingCHGraphs already keep a reference to their weighting.
        return getCHEntry().chConfig;
    }

    /**
     * @return the {@link CHConfig} for the specified profile name, or null if it does not exist
     */
    public CHConfig getCHConfig(String chName) {
        CHEntry chEntry = getCHEntry(chName);
        return chEntry == null ? null : chEntry.chConfig;
    }

    /**
     * @return the (only) {@link RoutingCHGraph}, or error if there are none or multiple ones
     */
    public RoutingCHGraph getRoutingCHGraph() {
        return getCHEntry().chGraph;
    }

    /**
     * @return the {@link RoutingCHGraph} for the specified profile name, or null if it does not exist
     */
    public RoutingCHGraph getRoutingCHGraph(String chName) {
        CHEntry chEntry = getCHEntry(chName);
        return chEntry == null ? null : chEntry.chGraph;
    }

    private CHEntry getCHEntry() {
        if (chEntries.isEmpty()) {
            throw new IllegalStateException("There are no CHs");
        } else if (chEntries.size() > 1) {
            throw new IllegalStateException("There are multiple CHs, use get...(name) to retrieve a specific one");
        } else {
            return chEntries.iterator().next();
        }
    }

    public CHEntry getCHEntry(String chName) {
        for (CHEntry cg : chEntries) {
            if (cg.chConfig.getName().equals(chName))
                return cg;
        }
        return null;
    }

    public List<String> getCHGraphNames() {
        return chEntries.stream().map(ch -> ch.chConfig.getName()).collect(Collectors.toList());
    }

    // ORS-GH MOD START
    // CALT
    // TODO ORS: should calt provide its own classes instead of modifying ch?
    public CHGraphImpl getCoreGraph(Weighting weighting) {
        if (chGraphs.isEmpty())
            throw new IllegalStateException("Cannot find graph implementation");
        Iterator<CHGraphImpl> iterator = chGraphs.iterator();
        while(iterator.hasNext()){
            CHGraphImpl cg = iterator.next();
             if(cg.getCHConfig().getType() == "core"
                     && cg.getCHConfig().getWeighting().getName() == weighting.getName()
                     && cg.getCHConfig().getWeighting().getFlagEncoder().toString() == weighting.getFlagEncoder().toString()) {
                 return cg;
             }
        }
        throw new IllegalStateException("No core graph was found");
    }

    public CHGraphImpl getIsochroneGraph(Weighting weighting) {
        if (chGraphs.isEmpty())
            throw new IllegalStateException("Cannot find graph implementation");
        Iterator<CHGraphImpl> iterator = chGraphs.iterator();
        while(iterator.hasNext()){
            CHGraphImpl cg = iterator.next();
            if(cg.getCHConfig().getType() == "isocore"
                    && cg.getCHConfig().getWeighting().getName() == weighting.getName()
                    && cg.getCHConfig().getWeighting().getFlagEncoder().toString() == weighting.getFlagEncoder().toString())
                return cg;
        }
        throw new IllegalStateException("No isochrone graph was found");
    }
    // ORS-GH MOD END

    public boolean isCHPossible() {
        return !chEntries.isEmpty();
    }

    public List<CHConfig> getCHConfigs() {
        return chEntries.stream().map(c -> c.chConfig).collect(Collectors.toList());
    }

    public List<CHConfig> getCHConfigs(boolean edgeBased) {
        List<CHConfig> result = new ArrayList<>();
        List<CHConfig> chConfigs = getCHConfigs();
        for (CHConfig profile : chConfigs) {
            if (edgeBased == profile.isEdgeBased()) {
                result.add(profile);
            }
        }
        return result;
    }

    /**
     * @return the directory where this graph is stored.
     */
    public Directory getDirectory() {
        return dir;
    }

    /**
     * After configuring this storage you need to create it explicitly.
     */
    public GraphHopperStorage create(long byteCount) {
        baseGraph.checkNotInitialized();
        if (encodingManager == null)
            throw new IllegalStateException("EncodingManager can only be null if you call loadExisting");

        dir.create();
        long initSize = Math.max(byteCount, 100);
        properties.create(100);

        properties.put("graph.encoded_values", encodingManager.toEncodedValuesAsString());
        properties.put("graph.flag_encoders", encodingManager.toFlagEncodersAsString());

        properties.put("graph.byte_order", dir.getByteOrder());
        properties.put("graph.dimension", baseGraph.nodeAccess.getDimension());
        properties.putCurrentVersions();

        baseGraph.create(initSize);

<<<<<<< HEAD
        chEntries.forEach(ch -> ch.chStore.create());
=======
        // ORS-GH MOD START - create conditional storages
        // TODO ORS: Find out byteCount to create these
        if (conditionalAccess != null) {
            conditionalAccess.create(initSize);
        }
        if (conditionalSpeed != null) {
            conditionalSpeed.create(initSize);
        }
        // ORS-GH MOD END

        for (CHGraphImpl cg : chGraphs) {
            cg.create(byteCount);
        }
>>>>>>> f0857c6f

        List<CHConfig> chConfigs = getCHConfigs();
        List<String> chProfileNames = new ArrayList<>(chConfigs.size());
        for (CHConfig chConfig : chConfigs) {
            chProfileNames.add(chConfig.getName());
        }
        properties.put("graph.ch.profiles", chProfileNames.toString());
        return this;
    }

    public EncodingManager getEncodingManager() {
        return encodingManager;
    }

    public StorableProperties getProperties() {
        return properties;
    }

    public boolean loadExisting() {
        baseGraph.checkNotInitialized();
        if (properties.loadExisting()) {
            properties.checkVersions(false);
            // check encoding for compatibility
            String flagEncodersStr = properties.get("graph.flag_encoders");

            if (!encodingManager.toFlagEncodersAsString().equalsIgnoreCase(flagEncodersStr)) {
                throw new IllegalStateException("Encoding does not match:"
                        + "\nGraphhopper config: " + encodingManager.toFlagEncodersAsString()
                        + "\nGraph: " + flagEncodersStr
                        + "\nChange configuration to match the graph or delete " + dir.getLocation());
            }

            String encodedValueStr = properties.get("graph.encoded_values");
            if (!encodingManager.toEncodedValuesAsString().equalsIgnoreCase(encodedValueStr)) {
                throw new IllegalStateException("Encoded values do not match:"
                        + "\nGraphhopper config: " + encodingManager.toEncodedValuesAsString()
                        + "\nGraph: " + encodedValueStr
                        + "\nChange configuration to match the graph or delete " + dir.getLocation());
            }

            String byteOrder = properties.get("graph.byte_order");
            if (!byteOrder.equalsIgnoreCase("" + dir.getByteOrder()))
                throw new IllegalStateException("Configured graph.byte_order (" + dir.getByteOrder() + ") is not equal to loaded " + byteOrder + "");

            String dim = properties.get("graph.dimension");
            baseGraph.loadExisting(dim);

            checkIfConfiguredAndLoadedWeightingsCompatible();

            chEntries.forEach(cg -> {
                if (!cg.chStore.loadExisting())
                    throw new IllegalStateException("Cannot load " + cg);
            });

            return true;
        }
        return false;
    }

    private void checkIfConfiguredAndLoadedWeightingsCompatible() {
        String loadedStr = properties.get("graph.ch.profiles");
        List<String> loaded = Helper.parseList(loadedStr);
        List<CHConfig> configured = getCHConfigs();
        List<String> configuredNames = new ArrayList<>(configured.size());
        for (CHConfig p : configured) {
            configuredNames.add(p.getName());
        }
        for (String configuredName : configuredNames) {
            if (!loaded.contains(configuredName)) {
                throw new IllegalStateException("Configured CH profile: '" + configuredName + "' is not contained in loaded CH profiles: '" + loadedStr + "'.\n" +
                        "You configured: " + configuredNames);
            }
        }
    }

    public void flush() {
        chEntries.stream().map(ch -> ch.chStore).filter(s -> !s.isClosed()).forEach(CHStorage::flush);
        baseGraph.flush();
        properties.flush();
    }

    @Override
    public void close() {
        properties.close();
        baseGraph.close();
<<<<<<< HEAD
        chEntries.stream().map(ch -> ch.chStore).filter(s -> !s.isClosed()).forEach(CHStorage::close);
=======

        // ORS-GH MOD START - additional code
        if (conditionalAccess != null) {
            conditionalAccess.close();
        }
        if (conditionalSpeed != null) {
            conditionalSpeed.close();
        }
        // ORS-GH MOD END

        for (CHGraphImpl cg : chGraphs) {
            if (!cg.isClosed())
                cg.close();
        }
>>>>>>> f0857c6f
    }

    public boolean isClosed() {
        return baseGraph.nodes.isClosed();
    }

    public long getCapacity() {
        long cnt = baseGraph.getCapacity() + properties.getCapacity();
        long cgs = chEntries.stream().mapToLong(ch -> ch.chStore.getCapacity()).sum();
        return cnt + cgs;
    }

    /**
     * Avoid that edges and nodes of the base graph are further modified. Necessary as hook for e.g.
     * ch graphs on top to initialize themselves
     */
    public synchronized void freeze() {
        if (isFrozen())
            return;
        baseGraph.freeze();
        chEntries.forEach(ch -> {
            // we use a rather small value here. this might result in more allocations later, but they should
            // not matter that much. if we expect a too large value the shortcuts DataAccess will end up
            // larger than needed, because we do not do something like trimToSize in the end.
            double expectedShortcuts = 0.3 * baseGraph.getEdges();
            ch.chStore.init(baseGraph.getNodes(), (int) expectedShortcuts);
        });
    }

    public boolean isFrozen() {
        return baseGraph.isFrozen();
    }

    public String toDetailsString() {
        String str = baseGraph.toDetailsString();
        for (CHEntry ch : chEntries) {
            str += ", " + ch.chStore.toDetailsString();
        }

        return str;
    }

    @Override
    public String toString() {
        return (isCHPossible() ? "CH|" : "")
                + encodingManager
                + "|" + getDirectory().getDefaultType()
                + "|" + baseGraph.nodeAccess.getDimension() + "D"
                + "|" + (baseGraph.supportsTurnCosts() ? baseGraph.turnCostStorage : "no_turn_cost")
                + "|" + getProperties().versionsToString();
    }

    // now delegate all Graph methods to BaseGraph to avoid ugly programming flow ala
    // GraphHopperStorage storage = ..;
    // Graph g = storage.getBaseGraph();
    // instead directly the storage can be used to traverse the base graph
    @Override
    public Graph getBaseGraph() {
        return baseGraph;
    }

    @Override
    public int getNodes() {
        return baseGraph.getNodes();
    }

    // ORS-GH MOD START
    // CALT
    public int getCoreNodes() {
        for (CHGraphImpl cg : chGraphs) {
            if (cg.getCoreNodes() == -1) continue;
            return cg.getCoreNodes();
        }
        throw new IllegalStateException("No prepared core graph was found");
    }
    // ORS-GH MOD END

    @Override
    public int getEdges() {
        return baseGraph.getEdges();
    }

    @Override
    public NodeAccess getNodeAccess() {
        return baseGraph.getNodeAccess();
    }

    @Override
    public BBox getBounds() {
        return baseGraph.getBounds();
    }

    @Override
    public EdgeIteratorState edge(int a, int b) {
        return baseGraph.edge(a, b);
    }

    @Override
    public EdgeIteratorState getEdgeIteratorState(int edgeId, int adjNode) {
        return baseGraph.getEdgeIteratorState(edgeId, adjNode);
    }

    @Override
    public EdgeIteratorState getEdgeIteratorStateForKey(int edgeKey) {
        return baseGraph.getEdgeIteratorStateForKey(edgeKey);
    }

    @Override
    public AllEdgesIterator getAllEdges() {
        return baseGraph.getAllEdges();
    }

    @Override
    public EdgeExplorer createEdgeExplorer(EdgeFilter filter) {
        return baseGraph.createEdgeExplorer(filter);
    }

    @Override
    public TurnCostStorage getTurnCostStorage() {
        return baseGraph.getTurnCostStorage();
    }

    @Override
    public Weighting wrapWeighting(Weighting weighting) {
        return weighting;
    }

    @Override
    public int getOtherNode(int edge, int node) {
        return baseGraph.getOtherNode(edge, node);
    }

    @Override
    public boolean isAdjacentToNode(int edge, int node) {
        return baseGraph.isAdjacentToNode(edge, node);
    }

    /**
     * Flush and free base graph resources like way geometries and StringIndex
     */
    public void flushAndCloseEarly() {
        baseGraph.flushAndCloseGeometryAndNameStorage();
    }

    private static class CHEntry {
        CHConfig chConfig;
        CHStorage chStore;
        RoutingCHGraphImpl chGraph;

        public CHEntry(CHConfig chConfig, CHStorage chStore, RoutingCHGraphImpl chGraph) {
            this.chConfig = chConfig;
            this.chStore = chStore;
            this.chGraph = chGraph;
        }
    }
}<|MERGE_RESOLUTION|>--- conflicted
+++ resolved
@@ -26,24 +26,18 @@
 import com.graphhopper.util.EdgeIteratorState;
 import com.graphhopper.util.Helper;
 import com.graphhopper.util.shapes.BBox;
-<<<<<<< HEAD
 import org.slf4j.Logger;
 import org.slf4j.LoggerFactory;
-=======
 import us.dustinj.timezonemap.TimeZoneMap;
->>>>>>> f0857c6f
 
 import java.io.Closeable;
 import java.util.ArrayList;
 import java.util.Collection;
 import java.util.List;
-<<<<<<< HEAD
 import java.util.stream.Collectors;
-=======
 // ORS-GH MOD START - additional imports
 import java.util.Iterator;
 // ORS-GH MOD END
->>>>>>> f0857c6f
 
 /**
  * This class manages all storage related methods and delegates the calls to the associated graphs.
@@ -114,26 +108,6 @@
         this.dir = dir;
         this.properties = new StorableProperties(dir);
         this.segmentSize = segmentSize;
-<<<<<<< HEAD
-        baseGraph = new BaseGraph(dir, encodingManager.getIntsForFlags(), withElevation, withTurnCosts, segmentSize);
-        chEntries = new ArrayList<>();
-=======
-        InternalGraphEventListener listener = new InternalGraphEventListener() {
-            @Override
-            public void initStorage() {
-                for (CHGraphImpl cg : chGraphs) {
-                    cg.initStorage();
-                }
-            }
-
-            @Override
-            public void freeze() {
-                for (CHGraphImpl cg : chGraphs) {
-                    cg._prepareForContraction();
-                }
-            }
-        };
-
         // ORS-GH MOD START - additional storages
         if (encodingManager.hasConditionalAccess()) {
             this.conditionalAccess = new ConditionalEdges(encodingManager, ConditionalEdges.ACCESS, dir);
@@ -143,10 +117,8 @@
             this.conditionalSpeed = new ConditionalEdges(encodingManager, ConditionalEdges.SPEED, dir);
         }
         // ORS-GH MOD END
-
-        baseGraph = new BaseGraph(dir, encodingManager, withElevation, listener, withTurnCosts, segmentSize);
-        chGraphs = new ArrayList<>();
->>>>>>> f0857c6f
+        baseGraph = new BaseGraph(dir, encodingManager.getIntsForFlags(), withElevation, withTurnCosts, segmentSize);
+        chEntries = new ArrayList<>();
     }
 
     /**
@@ -332,9 +304,6 @@
 
         baseGraph.create(initSize);
 
-<<<<<<< HEAD
-        chEntries.forEach(ch -> ch.chStore.create());
-=======
         // ORS-GH MOD START - create conditional storages
         // TODO ORS: Find out byteCount to create these
         if (conditionalAccess != null) {
@@ -345,10 +314,7 @@
         }
         // ORS-GH MOD END
 
-        for (CHGraphImpl cg : chGraphs) {
-            cg.create(byteCount);
-        }
->>>>>>> f0857c6f
+        chEntries.forEach(ch -> ch.chStore.create());
 
         List<CHConfig> chConfigs = getCHConfigs();
         List<String> chProfileNames = new ArrayList<>(chConfigs.size());
@@ -434,10 +400,6 @@
     public void close() {
         properties.close();
         baseGraph.close();
-<<<<<<< HEAD
-        chEntries.stream().map(ch -> ch.chStore).filter(s -> !s.isClosed()).forEach(CHStorage::close);
-=======
-
         // ORS-GH MOD START - additional code
         if (conditionalAccess != null) {
             conditionalAccess.close();
@@ -446,12 +408,7 @@
             conditionalSpeed.close();
         }
         // ORS-GH MOD END
-
-        for (CHGraphImpl cg : chGraphs) {
-            if (!cg.isClosed())
-                cg.close();
-        }
->>>>>>> f0857c6f
+        chEntries.stream().map(ch -> ch.chStore).filter(s -> !s.isClosed()).forEach(CHStorage::close);
     }
 
     public boolean isClosed() {
