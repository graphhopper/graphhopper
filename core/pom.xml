--- conflicted
+++ resolved
@@ -1,116 +1,5 @@
 <?xml version="1.0" encoding="UTF-8"?>
 <project xmlns="http://maven.apache.org/POM/4.0.0" xmlns:xsi="http://www.w3.org/2001/XMLSchema-instance"
-<<<<<<< HEAD
-	xsi:schemaLocation="http://maven.apache.org/POM/4.0.0 http://maven.apache.org/xsd/maven-4.0.0.xsd">
-	<modelVersion>4.0.0</modelVersion>
-	<groupId>com.graphhopper</groupId>
-	<artifactId>graphhopper</artifactId>
-	<name>GraphHopper</name>
-	<version>0.4-SNAPSHOT</version>
-	<packaging>jar</packaging>
-	<description>
-GraphHopper is a fast and memory efficient Java road routing engine
-working seamlessly with OpenStreetMap data.
-</description>
-	<parent>
-		<groupId>com.graphhopper</groupId>
-		<artifactId>graphhopper-parent</artifactId>
-		<version>0.4-SNAPSHOT</version>
-	</parent>
-	<properties>
-		<netbeans.hint.license>apache20</netbeans.hint.license>
-		<maven.build.timestamp.format>yyyy-MM-dd'T'HH:mm:ssZ</maven.build.timestamp.format>
-		<builddate>${maven.build.timestamp}</builddate>
-		<project.build.sourceEncoding>UTF-8</project.build.sourceEncoding>
-		<geotools.version>12.1</geotools.version>
-	</properties>
-	<licenses>
-		<license>
-			<name>The Apache Software License, Version 2.0</name>
-			<url>http://www.apache.org/licenses/LICENSE-2.0.txt</url>
-			<distribution>repo</distribution>
-			<comments>A business-friendly OSS license</comments>
-		</license>
-	</licenses>
-	<repositories>
-		<repository>
-			<id>osgeo</id>
-			<name>Open Source Geospatial Foundation Repository</name>
-			<url>http://download.osgeo.org/webdav/geotools/</url>
-		</repository>
-	</repositories>
-	<dependencies>
-		<!-- Trove is LGPL and slightly big (~3MB) -->
-		<dependency>
-			<groupId>net.sf.trove4j</groupId>
-			<artifactId>trove4j</artifactId>
-			<version>3.0.3</version>
-		</dependency>
-		<dependency>
-			<groupId>org.slf4j</groupId>
-			<artifactId>slf4j-api</artifactId>
-			<version>${slf4j.version}</version>
-		</dependency>
-		<!-- more recent and nicer but bigger <dependency> <groupId>ch.qos.logback</groupId> 
-			<artifactId>logback-classic</artifactId> <version>1.0.13</version> <scope>test</scope> 
-			</dependency> -->
-		<!-- for using CGIAR: elevation data importing via tif files -->
-		<dependency>
-			<groupId>org.apache.xmlgraphics</groupId>
-			<artifactId>xmlgraphics-commons</artifactId>
-			<version>1.5</version>
-		</dependency>
-		<dependency>
-			<groupId>com.google.protobuf</groupId>
-			<artifactId>protobuf-java</artifactId>
-			<version>2.6.0</version>
-		</dependency>
-		<dependency>
-			<groupId>org.openstreetmap.osmosis</groupId>
-			<artifactId>osmosis-osm-binary</artifactId>
-			<version>0.43.1</version>
-		</dependency>
-		<dependency>
-			<groupId>org.geotools</groupId>
-			<artifactId>gt-metadata</artifactId>
-			<version>${geotools.version}</version>
-		</dependency>
-		<dependency>
-			<groupId>org.geotools</groupId>
-			<artifactId>gt-opengis</artifactId>
-			<version>${geotools.version}</version>
-		</dependency>
-		<dependency>
-			<groupId>org.geotools</groupId>
-			<artifactId>gt-referencing</artifactId>
-			<version>${geotools.version}</version>
-		</dependency>
-		<dependency>
-			<groupId>net.java.dev.jsr-275</groupId>
-			<artifactId>jsr-275</artifactId>
-			<version>1.0-beta-2</version>
-		</dependency>
-		<dependency>
-			<groupId>java3d</groupId>
-			<artifactId>vecmath</artifactId>
-			<version>1.3.2</version>
-		</dependency>
-		<dependency>
-			<groupId>org.geotools</groupId>
-			<artifactId>gt-epsg-hsql</artifactId>
-			<version>${geotools.version}</version>
-		</dependency>
-		<dependency>
-			<groupId>org.hsqldb</groupId>
-			<artifactId>hsqldb</artifactId>
-			<version>2.3.2</version>
-		</dependency>
-		<dependency>
-			<groupId>org.neo4j</groupId>
-			<artifactId>neo4j</artifactId>
-			<version>2.1.5</version>
-		</dependency>
-=======
          xsi:schemaLocation="http://maven.apache.org/POM/4.0.0 http://maven.apache.org/xsd/maven-4.0.0.xsd">
     <modelVersion>4.0.0</modelVersion>
 
@@ -126,7 +15,7 @@
     <parent>
         <groupId>com.graphhopper</groupId>
         <artifactId>graphhopper-parent</artifactId>    	
-        <version>0.5-SNAPSHOT</version>
+        <version>0.4-SNAPSHOT</version>
     </parent>
         
     <properties>  
@@ -170,11 +59,10 @@
             <version>${slf4j.version}</version>
             <scope>test</scope>
         </dependency>
->>>>>>> 1c2c165e
         <dependency>
-            <groupId>org.mockito</groupId>
-            <artifactId>mockito-all</artifactId>
-            <version>1.9.5</version>
+            <groupId>log4j</groupId>
+            <artifactId>log4j</artifactId>
+            <version>${log4j.version}</version>
             <scope>test</scope>
         </dependency>
         
@@ -219,29 +107,7 @@
                         </descriptors>
                     </configuration>
                 </plugin>                
-                    <plugin>
-                    <groupId>org.apache.maven.plugins</groupId>
-                    <artifactId>maven-site-plugin</artifactId>
-                    <version>3.4</version>
-                    <configuration>
-                        <reportPlugins>
-                            <plugin>
-                                <!-- either call mvn compile site or mvn findbugs:gui -->
-                                <groupId>org.codehaus.mojo</groupId>
-                                <artifactId>findbugs-maven-plugin</artifactId>
-                                <version>2.5.2</version>
-                                <configuration>
-                                    <!-- <xmlOutput>true</xmlOutput> -->
-                                    <!-- Optional directory to put FindBugs xdoc xml report -->
-                                    <xmlOutputDirectory>target/site</xmlOutputDirectory>
-                                    <threshold>Normal</threshold>
-                                    <effort>Default</effort>
-                                    <!-- <threshold>High|Normal|Low|Exp|Ignore</threshold> <effort>Min|Default|Max</effort> -->
-                                </configuration>
-                            </plugin>
-                        </reportPlugins>
-                    </configuration>
-                </plugin>
+                
                 <!-- create jar with test classes to be reused in other projects -->                
                 <plugin>
                     <groupId>org.apache.maven.plugins</groupId>
@@ -278,4 +144,4 @@
             </resource>
         </resources>
     </build>
-</project>
+</project>