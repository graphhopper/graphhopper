/*
 *  Licensed to GraphHopper GmbH under one or more contributor
 *  license agreements. See the NOTICE file distributed with this work for
 *  additional information regarding copyright ownership.
 *
 *  GraphHopper GmbH licenses this file to you under the Apache License,
 *  Version 2.0 (the "License"); you may not use this file except in
 *  compliance with the License. You may obtain a copy of the License at
 *
 *       http://www.apache.org/licenses/LICENSE-2.0
 *
 *  Unless required by applicable law or agreed to in writing, software
 *  distributed under the License is distributed on an "AS IS" BASIS,
 *  WITHOUT WARRANTIES OR CONDITIONS OF ANY KIND, either express or implied.
 *  See the License for the specific language governing permissions and
 *  limitations under the License.
 */
package com.graphhopper.reader.osm;

import com.carrotsearch.hppc.LongIndexedContainer;
import com.graphhopper.GHRequest;
import com.graphhopper.GHResponse;
import com.graphhopper.GraphHopper;
import com.graphhopper.GraphHopperIT;
import com.graphhopper.reader.DataReader;
import com.graphhopper.reader.ReaderNode;
import com.graphhopper.reader.ReaderRelation;
import com.graphhopper.reader.ReaderWay;
import com.graphhopper.reader.dem.ElevationProvider;
import com.graphhopper.reader.dem.SRTMProvider;
import com.graphhopper.routing.profiles.*;
import com.graphhopper.routing.util.*;
import com.graphhopper.routing.util.parsers.OSMMaxHeightParser;
import com.graphhopper.routing.util.parsers.OSMMaxWeightParser;
import com.graphhopper.routing.util.parsers.OSMMaxWidthParser;
import com.graphhopper.storage.*;
import com.graphhopper.storage.index.LocationIndex;
import com.graphhopper.storage.index.QueryResult;
import com.graphhopper.util.*;
import com.graphhopper.util.details.PathDetail;
import com.graphhopper.util.shapes.GHPoint;
import org.junit.After;
import org.junit.Before;
import org.junit.Test;

import java.io.File;
import java.io.IOException;
import java.net.URISyntaxException;
import java.util.*;

import static org.junit.Assert.*;

/**
 * Tests the OSMReader with the normal helper initialized.
 *
 * @author Peter Karich
 */
public class OSMReaderTest {
    private final String file1 = "test-osm.xml";
    private final String file2 = "test-osm2.xml";
    private final String file3 = "test-osm3.xml";
    private final String file4 = "test-osm4.xml";
    // test-osm6.pbf was created by running "osmconvert test-osm6.xml --timestamp=2014-01-02T00:10:14Z -o=test-osm6.pbf"
    // The osmconvert tool can be found here: http://wiki.openstreetmap.org/wiki/Osmconvert
    private final String file6 = "test-osm6.pbf";
    private final String file7 = "test-osm7.xml";
    private final String fileBarriers = "test-barriers.xml";
    private final String dir = "./target/tmp/test-db";
    private CarFlagEncoder carEncoder;
    private BooleanEncodedValue carAccessEnc;
    private FlagEncoder footEncoder;
    private EdgeExplorer carOutExplorer;
    private EdgeExplorer carAllExplorer;

    @Before
    public void setUp() {
        new File(dir).mkdirs();
    }

    @After
    public void tearDown() {
        Helper.removeDir(new File(dir));
    }

    GraphHopperStorage newGraph(String directory, EncodingManager encodingManager, boolean is3D, boolean turnRestrictionsImport) {
        return new GraphHopperStorage(new RAMDirectory(directory, false), encodingManager, is3D, turnRestrictionsImport);
    }

    @Test
    public void testMain() {
        GraphHopper hopper = new GraphHopperFacade(file1).importOrLoad();
        GraphHopperStorage graph = hopper.getGraphHopperStorage();

        assertNotNull(graph.getProperties().get("datareader.import.date"));
        assertNotEquals("", graph.getProperties().get("datareader.import.date"));

        assertEquals("2013-01-02T01:10:14Z", graph.getProperties().get("datareader.data.date"));

        assertEquals(4, graph.getNodes());
        int n20 = AbstractGraphStorageTester.getIdOf(graph, 52);
        int n10 = AbstractGraphStorageTester.getIdOf(graph, 51.2492152);
        int n30 = AbstractGraphStorageTester.getIdOf(graph, 51.2);
        int n50 = AbstractGraphStorageTester.getIdOf(graph, 49);
        assertEquals(GHUtility.asSet(n20), GHUtility.getNeighbors(carOutExplorer.setBaseNode(n10)));
        assertEquals(3, GHUtility.count(carOutExplorer.setBaseNode(n20)));
        assertEquals(GHUtility.asSet(n20), GHUtility.getNeighbors(carOutExplorer.setBaseNode(n30)));

        EdgeIterator iter = carOutExplorer.setBaseNode(n20);
        assertTrue(iter.next());
        assertEquals("street 123, B 122", iter.getName());
        assertEquals(n50, iter.getAdjNode());
        AbstractGraphStorageTester.assertPList(Helper.createPointList(51.25, 9.43), iter.fetchWayGeometry(0));
        assertTrue(iter.get(carAccessEnc));
        assertTrue(iter.getReverse(carAccessEnc));

        assertTrue(iter.next());
        assertEquals("route 666", iter.getName());
        assertEquals(n30, iter.getAdjNode());
        assertEquals(93147, iter.getDistance(), 1);

        assertTrue(iter.next());
        assertEquals("route 666", iter.getName());
        assertEquals(n10, iter.getAdjNode());
        assertEquals(88643, iter.getDistance(), 1);

        assertTrue(iter.get(carAccessEnc));
        assertTrue(iter.getReverse(carAccessEnc));
        assertFalse(iter.next());

        // get third added location id=30
        iter = carOutExplorer.setBaseNode(n30);
        assertTrue(iter.next());
        assertEquals("route 666", iter.getName());
        assertEquals(n20, iter.getAdjNode());
        assertEquals(93146.888, iter.getDistance(), 1);

        NodeAccess na = graph.getNodeAccess();
        assertEquals(9.4, na.getLongitude(findID(hopper.getLocationIndex(), 51.2, 9.4)), 1e-3);
        assertEquals(10, na.getLongitude(findID(hopper.getLocationIndex(), 49, 10)), 1e-3);
        assertEquals(51.249, na.getLatitude(findID(hopper.getLocationIndex(), 51.2492152, 9.4317166)), 1e-3);

        // node 40 is on the way between 30 and 50 => 9.0
        assertEquals(9, na.getLongitude(findID(hopper.getLocationIndex(), 51.25, 9.43)), 1e-3);
    }

    protected int findID(LocationIndex index, double lat, double lon) {
        return index.findClosest(lat, lon, EdgeFilter.ALL_EDGES).getClosestNode();
    }

    @Test
    public void testSort() {
        GraphHopper hopper = new GraphHopperFacade(file1).setSortGraph(true).importOrLoad();
        NodeAccess na = hopper.getGraphHopperStorage().getNodeAccess();
        assertEquals(10, na.getLongitude(findID(hopper.getLocationIndex(), 49, 10)), 1e-3);
        assertEquals(51.249, na.getLatitude(findID(hopper.getLocationIndex(), 51.2492152, 9.4317166)), 1e-3);
    }

    @Test
    public void testWithBounds() {
        GraphHopper hopper = new GraphHopperFacade(file1) {
            @Override
            protected DataReader createReader(GraphHopperStorage tmpGraph) {
                return new OSMReader(tmpGraph) {
                    @Override
                    public boolean isInBounds(ReaderNode node) {
                        return node.getLat() > 49 && node.getLon() > 8;
                    }
                };
            }
        };

        hopper.importOrLoad();

        Graph graph = hopper.getGraphHopperStorage();
        assertEquals(4, graph.getNodes());
        int n10 = AbstractGraphStorageTester.getIdOf(graph, 51.2492152);
        int n20 = AbstractGraphStorageTester.getIdOf(graph, 52);
        int n30 = AbstractGraphStorageTester.getIdOf(graph, 51.2);
        int n40 = AbstractGraphStorageTester.getIdOf(graph, 51.25);

        assertEquals(GHUtility.asSet(n20), GHUtility.getNeighbors(carOutExplorer.setBaseNode(n10)));
        assertEquals(3, GHUtility.count(carOutExplorer.setBaseNode(n20)));
        assertEquals(GHUtility.asSet(n20), GHUtility.getNeighbors(carOutExplorer.setBaseNode(n30)));

        EdgeIterator iter = carOutExplorer.setBaseNode(n20);
        assertTrue(iter.next());
        assertEquals(n40, iter.getAdjNode());
        AbstractGraphStorageTester.assertPList(Helper.createPointList(), iter.fetchWayGeometry(0));
        assertTrue(iter.next());
        assertEquals(n30, iter.getAdjNode());
        assertEquals(93146.888, iter.getDistance(), 1);
        assertTrue(iter.next());
        AbstractGraphStorageTester.assertPList(Helper.createPointList(), iter.fetchWayGeometry(0));
        assertEquals(n10, iter.getAdjNode());
        assertEquals(88643, iter.getDistance(), 1);

        // get third added location => 2
        iter = carOutExplorer.setBaseNode(n30);
        assertTrue(iter.next());
        assertEquals(n20, iter.getAdjNode());
        assertEquals(93146.888, iter.getDistance(), 1);
        assertFalse(iter.next());
    }

    @Test
    public void testOneWay() {
        GraphHopper hopper = new GraphHopperFacade(file2).importOrLoad();
        GraphHopperStorage graph = hopper.getGraphHopperStorage();

        assertEquals("2014-01-02T01:10:14Z", graph.getProperties().get("datareader.data.date"));

        int n20 = AbstractGraphStorageTester.getIdOf(graph, 52.0);
        int n22 = AbstractGraphStorageTester.getIdOf(graph, 52.133);
        int n23 = AbstractGraphStorageTester.getIdOf(graph, 52.144);
        int n10 = AbstractGraphStorageTester.getIdOf(graph, 51.2492152);
        int n30 = AbstractGraphStorageTester.getIdOf(graph, 51.2);

        assertEquals(1, GHUtility.count(carOutExplorer.setBaseNode(n10)));
        assertEquals(2, GHUtility.count(carOutExplorer.setBaseNode(n20)));
        assertEquals(0, GHUtility.count(carOutExplorer.setBaseNode(n30)));

        EdgeIterator iter = carOutExplorer.setBaseNode(n20);
        assertTrue(iter.next());
        assertTrue(iter.next());
        assertEquals(n30, iter.getAdjNode());

        iter = carAllExplorer.setBaseNode(n20);
        assertTrue(iter.next());
        assertEquals(n23, iter.getAdjNode());
        assertTrue(iter.get(carAccessEnc));
        assertFalse(iter.getReverse(carAccessEnc));

        assertTrue(iter.next());
        assertEquals(n22, iter.getAdjNode());
        assertFalse(iter.get(carAccessEnc));
        assertTrue(iter.getReverse(carAccessEnc));

        assertTrue(iter.next());
        assertFalse(iter.get(carAccessEnc));
        assertTrue(iter.getReverse(carAccessEnc));

        assertTrue(iter.next());
        assertEquals(n30, iter.getAdjNode());
        assertTrue(iter.get(carAccessEnc));
        assertFalse(iter.getReverse(carAccessEnc));

        assertTrue(iter.next());
        assertEquals(n10, iter.getAdjNode());
        assertFalse(iter.get(carAccessEnc));
        assertTrue(iter.getReverse(carAccessEnc));
    }

    @Test
    public void testFerry() {
        GraphHopper hopper = new GraphHopperFacade(file2) {
            @Override
            public void cleanUp() {
            }
        }.importOrLoad();
        Graph graph = hopper.getGraphHopperStorage();

        int n40 = AbstractGraphStorageTester.getIdOf(graph, 54.0);
        int n50 = AbstractGraphStorageTester.getIdOf(graph, 55.0);
        assertEquals(GHUtility.asSet(n40), GHUtility.getNeighbors(carAllExplorer.setBaseNode(n50)));

        // no duration is given => slow speed only!
        int n80 = AbstractGraphStorageTester.getIdOf(graph, 54.1);
        EdgeIterator iter = carOutExplorer.setBaseNode(n80);
        iter.next();
        assertEquals(5, iter.get(carEncoder.getAverageSpeedEnc()), 1e-1);

        // duration 01:10 is given => more precise speed calculation!
        // ~111km (from 54.0,10.1 to 55.0,10.2) in duration=70 minutes => 95km/h => / 1.4 => 71km/h
        iter = carOutExplorer.setBaseNode(n40);
        iter.next();
        assertEquals(70, iter.get(carEncoder.getAverageSpeedEnc()), 1e-1);
    }

    @Test
    public void testMaxSpeed() {
        GraphHopper hopper = new GraphHopperFacade(file2) {
            @Override
            public void cleanUp() {
            }
        }.importOrLoad();
        Graph graph = hopper.getGraphHopperStorage();

        int n60 = AbstractGraphStorageTester.getIdOf(graph, 56.0);
        EdgeIterator iter = carOutExplorer.setBaseNode(n60);
        iter.next();
        assertEquals(35, iter.get(carEncoder.getAverageSpeedEnc()), 1e-1);
    }

    @Test
    public void testWayReferencesNotExistingAdjNode() {
        GraphHopper hopper = new GraphHopperFacade(file4).importOrLoad();
        Graph graph = hopper.getGraphHopperStorage();

        assertEquals(2, graph.getNodes());
        int n10 = AbstractGraphStorageTester.getIdOf(graph, 51.2492152);
        int n30 = AbstractGraphStorageTester.getIdOf(graph, 51.2);

        assertEquals(GHUtility.asSet(n30), GHUtility.getNeighbors(carOutExplorer.setBaseNode(n10)));
    }

    @Test
    public void testFoot() {
        GraphHopper hopper = new GraphHopperFacade(file3).importOrLoad();
        Graph graph = hopper.getGraphHopperStorage();

        int n10 = AbstractGraphStorageTester.getIdOf(graph, 11.1);
        int n20 = AbstractGraphStorageTester.getIdOf(graph, 12);
        int n30 = AbstractGraphStorageTester.getIdOf(graph, 11.2);
        int n40 = AbstractGraphStorageTester.getIdOf(graph, 11.3);
        int n50 = AbstractGraphStorageTester.getIdOf(graph, 10);

        assertEquals(GHUtility.asSet(n20, n40), GHUtility.getNeighbors(carAllExplorer.setBaseNode(n10)));
        assertEquals(GHUtility.asSet(), GHUtility.getNeighbors(carOutExplorer.setBaseNode(n30)));
        assertEquals(GHUtility.asSet(n10, n30, n40), GHUtility.getNeighbors(carAllExplorer.setBaseNode(n20)));
        assertEquals(GHUtility.asSet(n30, n40), GHUtility.getNeighbors(carOutExplorer.setBaseNode(n20)));

        EdgeExplorer footOutExplorer = graph.createEdgeExplorer(DefaultEdgeFilter.outEdges(footEncoder));
        assertEquals(GHUtility.asSet(n20, n50), GHUtility.getNeighbors(footOutExplorer.setBaseNode(n10)));
        assertEquals(GHUtility.asSet(n20, n50), GHUtility.getNeighbors(footOutExplorer.setBaseNode(n30)));
        assertEquals(GHUtility.asSet(n10, n30), GHUtility.getNeighbors(footOutExplorer.setBaseNode(n20)));
    }

    @Test
    public void testNegativeIds() {
        String fileNegIds = "test-osm-negative-ids.xml";
        GraphHopper hopper = new GraphHopperFacade(fileNegIds).importOrLoad();
        Graph graph = hopper.getGraphHopperStorage();
        assertEquals(4, graph.getNodes());
        int n20 = AbstractGraphStorageTester.getIdOf(graph, 52);
        int n10 = AbstractGraphStorageTester.getIdOf(graph, 51.2492152);
        int n30 = AbstractGraphStorageTester.getIdOf(graph, 51.2);
        assertEquals(GHUtility.asSet(n20), GHUtility.getNeighbors(carOutExplorer.setBaseNode(n10)));
        assertEquals(3, GHUtility.count(carOutExplorer.setBaseNode(n20)));
        assertEquals(GHUtility.asSet(n20), GHUtility.getNeighbors(carOutExplorer.setBaseNode(n30)));

        EdgeIterator iter = carOutExplorer.setBaseNode(n20);
        assertTrue(iter.next());

        assertTrue(iter.next());
        assertEquals(n30, iter.getAdjNode());
        assertEquals(93147, iter.getDistance(), 1);

        assertTrue(iter.next());
        assertEquals(n10, iter.getAdjNode());
        assertEquals(88643, iter.getDistance(), 1);
    }

    @Test
    public void testBarriers() {
        GraphHopper hopper = new GraphHopperFacade(fileBarriers).
                setMinNetworkSize(0, 0).
                importOrLoad();

        Graph graph = hopper.getGraphHopperStorage();
        assertEquals(8, graph.getNodes());

        int n10 = AbstractGraphStorageTester.getIdOf(graph, 51);
        int n20 = AbstractGraphStorageTester.getIdOf(graph, 52);
        int n30 = AbstractGraphStorageTester.getIdOf(graph, 53);
        int n50 = AbstractGraphStorageTester.getIdOf(graph, 55);

        // separate id
        int new20 = 4;
        assertNotEquals(n20, new20);
        NodeAccess na = graph.getNodeAccess();
        assertEquals(na.getLatitude(n20), na.getLatitude(new20), 1e-5);
        assertEquals(na.getLongitude(n20), na.getLongitude(new20), 1e-5);

        assertEquals(n20, findID(hopper.getLocationIndex(), 52, 9.4));

        assertEquals(GHUtility.asSet(n20, n30), GHUtility.getNeighbors(carOutExplorer.setBaseNode(n10)));
        assertEquals(GHUtility.asSet(new20, n10, n50), GHUtility.getNeighbors(carOutExplorer.setBaseNode(n30)));

        EdgeIterator iter = carOutExplorer.setBaseNode(n20);
        assertTrue(iter.next());
        assertEquals(n10, iter.getAdjNode());
        assertFalse(iter.next());

        iter = carOutExplorer.setBaseNode(new20);
        assertTrue(iter.next());
        assertEquals(n30, iter.getAdjNode());
        assertFalse(iter.next());
    }

    @Test
    public void avoidsLoopEdges_1525() {
        // loops in OSM should be avoided by adding additional tower node (see #1525, #1531)
        //     C - D
        //      \ /
        //   A - B - E
        GraphHopper hopper = new GraphHopperFacade("test-avoid-loops.xml").importOrLoad();
        checkLoop(hopper);
    }

    void checkLoop(GraphHopper hopper) {
        GraphHopperStorage graph = hopper.getGraphHopperStorage();

        // A, B, E and one of C or D should be tower nodes, in any case C and D should not be collapsed entirely
        // into a loop edge from B to B.
        assertEquals(4, graph.getNodes());
        // two edges going to A and E and two edges going to C or D
        AllEdgesIterator iter = graph.getAllEdges();
        assertEquals(4, iter.length());
        while (iter.next()) {
            assertTrue("found a loop", iter.getAdjNode() != iter.getBaseNode());
        }
        int nodeB = AbstractGraphStorageTester.getIdOf(graph, 12);
        assertTrue("could not find OSM node B", nodeB > -1);
        assertEquals(4, GHUtility.count(graph.createEdgeExplorer().setBaseNode(nodeB)));
    }

    @Test
    public void avoidsLoopEdgesIdenticalLatLon_1533() {
        checkLoop(new GraphHopperFacade("test-avoid-loops2.xml").importOrLoad());
    }

    @Test
    public void avoidsLoopEdgesIdenticalNodeIds_1533() {
        // We can handle the following case with the proper result:
        checkLoop(new GraphHopperFacade("test-avoid-loops3.xml").importOrLoad());
        // We cannot handle the following case, i.e. no loop is created. so we only check that there are no loops
        GraphHopper hopper = new GraphHopperFacade("test-avoid-loops4.xml").importOrLoad();
        GraphHopperStorage graph = hopper.getGraphHopperStorage();
        AllEdgesIterator iter = graph.getAllEdges();
        assertEquals(2, iter.length());
        while (iter.next()) {
            assertTrue("found a loop", iter.getAdjNode() != iter.getBaseNode());
        }
        int nodeB = AbstractGraphStorageTester.getIdOf(graph, 12);
        assertTrue("could not find OSM node B", nodeB > -1);
        assertEquals(2, GHUtility.count(graph.createEdgeExplorer().setBaseNode(nodeB)));
    }

    @Test
    public void testBarriersOnTowerNodes() {
        GraphHopper hopper = new GraphHopperFacade(fileBarriers).
                setMinNetworkSize(0, 0).
                importOrLoad();
        Graph graph = hopper.getGraphHopperStorage();
        assertEquals(8, graph.getNodes());

        int n60 = AbstractGraphStorageTester.getIdOf(graph, 56);
        int newId = 5;
        assertEquals(GHUtility.asSet(newId), GHUtility.getNeighbors(carOutExplorer.setBaseNode(n60)));

        EdgeIterator iter = carOutExplorer.setBaseNode(n60);
        assertTrue(iter.next());
        assertEquals(newId, iter.getAdjNode());
        assertFalse(iter.next());

        iter = carOutExplorer.setBaseNode(newId);
        assertTrue(iter.next());
        assertEquals(n60, iter.getAdjNode());
        assertFalse(iter.next());
    }

    @Test
    public void testRelation() {
        EncodingManager manager = EncodingManager.create("bike");
        GraphHopperStorage ghStorage = new GraphHopperStorage(new RAMDirectory(), manager, false);
        OSMReader reader = new OSMReader(ghStorage);
        ReaderRelation osmRel = new ReaderRelation(1);
        osmRel.add(new ReaderRelation.Member(ReaderRelation.WAY, 1, ""));
        osmRel.add(new ReaderRelation.Member(ReaderRelation.WAY, 2, ""));

        osmRel.setTag("route", "bicycle");
        osmRel.setTag("network", "lcn");
        reader.prepareWaysWithRelationInfo(osmRel);

        IntsRef flags = IntsRef.deepCopyOf(reader.getRelFlagsMap(1));
        assertFalse(flags.isEmpty());

        // unchanged network
        reader.prepareWaysWithRelationInfo(osmRel);
        IntsRef flags2 = reader.getRelFlagsMap(1);
        assertEquals(flags, flags2);

        // overwrite network
        osmRel.setTag("network", "ncn");
        reader.prepareWaysWithRelationInfo(osmRel);
        IntsRef flags3 = reader.getRelFlagsMap(1);
        assertNotEquals(flags, flags3);
    }

    @Test
    public void testTurnRestrictions() {
        String fileTurnRestrictions = "test-restrictions.xml";
        GraphHopper hopper = new GraphHopperFacade(fileTurnRestrictions, true, "").
                importOrLoad();

        Graph graph = hopper.getGraphHopperStorage();
        assertEquals(15, graph.getNodes());
        TurnCostStorage tcStorage = graph.getTurnCostStorage();
        assertNotNull(tcStorage);

        int n1 = AbstractGraphStorageTester.getIdOf(graph, 50, 10);
        int n2 = AbstractGraphStorageTester.getIdOf(graph, 52, 10);
        int n3 = AbstractGraphStorageTester.getIdOf(graph, 52, 11);
        int n4 = AbstractGraphStorageTester.getIdOf(graph, 52, 12);
        int n5 = AbstractGraphStorageTester.getIdOf(graph, 50, 12);
        int n6 = AbstractGraphStorageTester.getIdOf(graph, 51, 11);
        int n8 = AbstractGraphStorageTester.getIdOf(graph, 54, 11);

        int edge1_6 = GHUtility.getEdge(graph, n1, n6).getEdge();
        int edge2_3 = GHUtility.getEdge(graph, n2, n3).getEdge();
        int edge3_4 = GHUtility.getEdge(graph, n3, n4).getEdge();
        int edge3_8 = GHUtility.getEdge(graph, n3, n8).getEdge();

        int edge3_2 = GHUtility.getEdge(graph, n3, n2).getEdge();
        int edge4_3 = GHUtility.getEdge(graph, n4, n3).getEdge();
        int edge8_3 = GHUtility.getEdge(graph, n8, n3).getEdge();

        // (2-3)->(3-4) only_straight_on = (2-3)->(3-8) restricted
        // (4-3)->(3-8) no_right_turn = (4-3)->(3-8) restricted
        DecimalEncodedValue carTCEnc = hopper.getEncodingManager().getDecimalEncodedValue(TurnCost.key("car"));
        assertTrue(tcStorage.get(carTCEnc, edge2_3, n3, edge3_8) > 0);
        assertTrue(tcStorage.get(carTCEnc, edge4_3, n3, edge3_8) > 0);
        assertTrue(tcStorage.get(carTCEnc, edge2_3, n3, edge3_4) == 0);
        assertTrue(tcStorage.get(carTCEnc, edge2_3, n3, edge3_2) == 0);
        assertTrue(tcStorage.get(carTCEnc, edge2_3, n3, edge3_4) == 0);
        assertTrue(tcStorage.get(carTCEnc, edge4_3, n3, edge3_2) == 0);
        assertTrue(tcStorage.get(carTCEnc, edge8_3, n3, edge3_2) == 0);

        // u-turn restriction for (6-1)->(1-6) but not for (1-6)->(6-1)
        assertTrue(tcStorage.get(carTCEnc, edge1_6, n1, edge1_6) > 0);
        assertTrue(tcStorage.get(carTCEnc, edge1_6, n6, edge1_6) == 0);

        int edge4_5 = GHUtility.getEdge(graph, n4, n5).getEdge();
        int edge5_6 = GHUtility.getEdge(graph, n5, n6).getEdge();
        int edge5_1 = GHUtility.getEdge(graph, n5, n1).getEdge();

        // (4-5)->(5-1) right_turn_only = (4-5)->(5-6) restricted
        assertTrue(tcStorage.get(carTCEnc, edge4_5, n5, edge5_6) == 0);
        assertTrue(tcStorage.get(carTCEnc, edge4_5, n5, edge5_1) > 0);

        DecimalEncodedValue bikeTCEnc = hopper.getEncodingManager().getDecimalEncodedValue(TurnCost.key("bike"));
        assertTrue(tcStorage.get(bikeTCEnc, edge4_5, n5, edge5_6) == 0);

        int n10 = AbstractGraphStorageTester.getIdOf(graph, 40, 10);
        int n11 = AbstractGraphStorageTester.getIdOf(graph, 40, 11);
        int n14 = AbstractGraphStorageTester.getIdOf(graph, 39, 11);

        int edge10_11 = GHUtility.getEdge(graph, n10, n11).getEdge();
        int edge11_14 = GHUtility.getEdge(graph, n11, n14).getEdge();

        assertTrue(tcStorage.get(carTCEnc, edge11_14, n11, edge10_11) == 0);
        assertTrue(tcStorage.get(bikeTCEnc, edge11_14, n11, edge10_11) == 0);

        assertTrue(tcStorage.get(carTCEnc, edge10_11, n11, edge11_14) == 0);
        assertTrue(tcStorage.get(bikeTCEnc, edge10_11, n11, edge11_14) > 0);
    }

    @Test
    public void testRoadAttributes() {
        String fileRoadAttributes = "test-road-attributes.xml";
        GraphHopper hopper = new GraphHopperFacade(fileRoadAttributes);
        CarFlagEncoder encoder = new CarFlagEncoder();
        hopper.setEncodingManager(new EncodingManager.Builder().
                add(new OSMMaxWidthParser()).add(new OSMMaxHeightParser()).add(new OSMMaxWeightParser()).
                add(encoder).build());
        hopper.importOrLoad();

        DecimalEncodedValue widthEnc = hopper.getEncodingManager().getDecimalEncodedValue(MaxWidth.KEY);
        DecimalEncodedValue heightEnc = hopper.getEncodingManager().getDecimalEncodedValue(MaxHeight.KEY);
        DecimalEncodedValue weightEnc = hopper.getEncodingManager().getDecimalEncodedValue(MaxWeight.KEY);

        Graph graph = hopper.getGraphHopperStorage();
        assertEquals(5, graph.getNodes());

        int na = AbstractGraphStorageTester.getIdOf(graph, 11.1, 50);
        int nb = AbstractGraphStorageTester.getIdOf(graph, 12, 51);
        int nc = AbstractGraphStorageTester.getIdOf(graph, 11.2, 52);
        int nd = AbstractGraphStorageTester.getIdOf(graph, 11.3, 51);
        int ne = AbstractGraphStorageTester.getIdOf(graph, 10, 51);

        EdgeIteratorState edge_ab = GHUtility.getEdge(graph, na, nb);
        EdgeIteratorState edge_ad = GHUtility.getEdge(graph, na, nd);
        EdgeIteratorState edge_ae = GHUtility.getEdge(graph, na, ne);
        EdgeIteratorState edge_bc = GHUtility.getEdge(graph, nb, nc);
        EdgeIteratorState edge_bd = GHUtility.getEdge(graph, nb, nd);
        EdgeIteratorState edge_cd = GHUtility.getEdge(graph, nc, nd);
        EdgeIteratorState edge_ce = GHUtility.getEdge(graph, nc, ne);
        EdgeIteratorState edge_de = GHUtility.getEdge(graph, nd, ne);

        assertEquals(4.0, edge_ab.get(heightEnc), 1e-5);
        assertEquals(2.5, edge_ab.get(widthEnc), 1e-5);
        assertEquals(4.4, edge_ab.get(weightEnc), 1e-5);

        assertEquals(4.0, edge_bc.get(heightEnc), 1e-5);
        assertEquals(2.5, edge_bc.get(widthEnc), 1e-5);
        assertEquals(4.4, edge_bc.get(weightEnc), 1e-5);

        assertEquals(4.4, edge_ad.get(heightEnc), 1e-5);
        assertEquals(3.5, edge_ad.get(widthEnc), 1e-5);
        assertEquals(17.5, edge_ad.get(weightEnc), 1e-5);

        assertEquals(4.4, edge_cd.get(heightEnc), 1e-5);
        assertEquals(3.5, edge_cd.get(widthEnc), 1e-5);
        assertEquals(17.5, edge_cd.get(weightEnc), 1e-5);
    }

    @Test
    public void testEstimatedCenter() {
        final CarFlagEncoder encoder = new CarFlagEncoder();
        EncodingManager manager = EncodingManager.create(encoder);
        GraphHopperStorage ghStorage = newGraph(dir, manager, false, false);
        final Map<Integer, Double> latMap = new HashMap<>();
        final Map<Integer, Double> lonMap = new HashMap<>();
        latMap.put(1, 1.1d);
        latMap.put(2, 1.2d);

        lonMap.put(1, 1.0d);
        lonMap.put(2, 1.0d);

        OSMReader osmreader = new OSMReader(ghStorage) {
            // mock data access
            @Override
            double getTmpLatitude(int id) {
                return latMap.get(id);
            }

            @Override
            double getTmpLongitude(int id) {
                return lonMap.get(id);
            }

            @Override
            Collection<EdgeIteratorState> addOSMWay(LongIndexedContainer osmNodeIds, IntsRef wayFlags, long osmId) {
                return Collections.emptyList();
            }
        };

        ReaderWay way = new ReaderWay(1L);
        way.getNodes().add(1);
        way.getNodes().add(2);
        way.setTag("highway", "motorway");
        osmreader.getNodeMap().put(1, 1);
        osmreader.getNodeMap().put(2, 2);
        osmreader.processWay(way);

        GHPoint p = way.getTag("estimated_center", null);
        assertEquals(1.15, p.lat, 1e-3);
        assertEquals(1.0, p.lon, 1e-3);
        Double d = way.getTag("estimated_distance", null);
        assertEquals(11119.5, d, 1e-1);
    }

    @Test
    public void testReadEleFromCustomOSM() {
        GraphHopper hopper = new GraphHopperFacade("custom-osm-ele.xml") {
            @Override
            protected DataReader createReader(GraphHopperStorage tmpGraph) {
                return initDataReader(new OSMReader(tmpGraph) {
                    @Override
                    protected double getElevation(ReaderNode node) {
                        return node.getEle();
                    }
                });
            }
        }.setElevation(true).importOrLoad();

        Graph graph = hopper.getGraphHopperStorage();
        int n20 = AbstractGraphStorageTester.getIdOf(graph, 52);
        int n50 = AbstractGraphStorageTester.getIdOf(graph, 49);

        EdgeIteratorState edge = GHUtility.getEdge(graph, n20, n50);
        assertEquals(Helper.createPointList3D(52, 9, -10, 51.25, 9.43, 100, 49, 10, -30), edge.fetchWayGeometry(3));
    }

    @Test
    public void testReadEleFromDataProvider() {
        GraphHopper hopper = new GraphHopperFacade("test-osm5.xml");
        // get N10E046.hgt.zip
        ElevationProvider provider = new SRTMProvider(GraphHopperIT.DIR);
        hopper.setElevationProvider(provider);
        hopper.importOrLoad();

        Graph graph = hopper.getGraphHopperStorage();
        int n10 = AbstractGraphStorageTester.getIdOf(graph, 49.501);
        int n30 = AbstractGraphStorageTester.getIdOf(graph, 49.5011);
        int n50 = AbstractGraphStorageTester.getIdOf(graph, 49.5001);

        EdgeIteratorState edge = GHUtility.getEdge(graph, n50, n30);
        assertEquals(Helper.createPointList3D(49.5001, 11.501, 426, 49.5002, 11.5015, 441, 49.5011, 11.502, 410.0),
                edge.fetchWayGeometry(3));

        edge = GHUtility.getEdge(graph, n10, n50);
        assertEquals(Helper.createPointList3D(49.501, 11.5001, 383.0, 49.5001, 11.501, 426.0),
                edge.fetchWayGeometry(3));
    }

    /**
     * Tests the combination of different turn cost flags by different encoders.
     */
    @Test
    public void testTurnFlagCombination() {
        CarFlagEncoder car = new CarFlagEncoder(5, 5, 24);
        CarFlagEncoder truck = new CarFlagEncoder(5, 5, 24) {
            @Override
            public String toString() {
                return "truck";
            }
        };
        BikeFlagEncoder bike = new BikeFlagEncoder(4, 2, 24);
        EncodingManager manager = new EncodingManager.Builder().add(bike).add(truck).add(car).build();

        GraphHopper hopper = new GraphHopperOSM().
                setOSMFile(getClass().getResource("test-multi-profile-turn-restrictions.xml").getFile()).
                setGraphHopperLocation(dir).setEncodingManager(manager).importOrLoad();

        DecimalEncodedValue carTCEnc = manager.getDecimalEncodedValue(TurnCost.key("car"));
        DecimalEncodedValue truckTCEnc = manager.getDecimalEncodedValue(TurnCost.key("truck"));
        DecimalEncodedValue bikeTCEnc = manager.getDecimalEncodedValue(TurnCost.key("bike"));

        Graph graph = hopper.getGraphHopperStorage();
        TurnCostStorage tcStorage = graph.getTurnCostStorage();

        int edge1 = GHUtility.getEdge(graph, 1, 0).getEdge();
        int edge2 = GHUtility.getEdge(graph, 0, 2).getEdge();
        // the 2nd entry provides turn flags for bike only
        assertTrue(Double.isInfinite(tcStorage.get(carTCEnc, edge1, 0, edge2)));
        assertTrue(Double.isInfinite(tcStorage.get(truckTCEnc, edge1, 0, edge2)));
        assertEquals(0, tcStorage.get(bikeTCEnc, edge1, 0, edge2), .1);

        edge1 = GHUtility.getEdge(graph, 2, 0).getEdge();
        edge2 = GHUtility.getEdge(graph, 0, 3).getEdge();
        // the first entry provides turn flags for car and foot only
        assertEquals(0, tcStorage.get(carTCEnc, edge1, 0, edge2), .1);
        assertEquals(0, tcStorage.get(truckTCEnc, edge1, 0, edge2), .1);
        assertTrue(Double.isInfinite(tcStorage.get(bikeTCEnc, edge1, 0, edge2)));

        edge1 = GHUtility.getEdge(graph, 3, 0).getEdge();
        edge2 = GHUtility.getEdge(graph, 0, 2).getEdge();
        assertEquals(0, tcStorage.get(carTCEnc, edge1, 0, edge2), .1);
        assertTrue(Double.isInfinite(tcStorage.get(truckTCEnc, edge1, 0, edge2)));
        assertEquals(0, tcStorage.get(bikeTCEnc, edge1, 0, edge2), .1);
    }

    @Test
    public void testConditionalTurnRestriction() {
        String fileConditionalTurnRestrictions = "test-conditional-turn-restrictions.xml";
        GraphHopper hopper = new GraphHopperFacade(fileConditionalTurnRestrictions, true, "").
                importOrLoad();

        Graph graph = hopper.getGraphHopperStorage();
        assertEquals(8, graph.getNodes());
        TurnCostStorage tcStorage = graph.getTurnCostStorage();
        assertNotNull(tcStorage);

        int n1 = AbstractGraphStorageTester.getIdOf(graph, 50, 10);
        int n2 = AbstractGraphStorageTester.getIdOf(graph, 52, 10);
        int n3 = AbstractGraphStorageTester.getIdOf(graph, 52, 11);
        int n4 = AbstractGraphStorageTester.getIdOf(graph, 52, 12);
        int n5 = AbstractGraphStorageTester.getIdOf(graph, 50, 12);
        int n6 = AbstractGraphStorageTester.getIdOf(graph, 51, 11);
        int n8 = AbstractGraphStorageTester.getIdOf(graph, 54, 11);

        int edge1_6 = GHUtility.getEdge(graph, n1, n6).getEdge();
        int edge2_3 = GHUtility.getEdge(graph, n2, n3).getEdge();
        int edge3_4 = GHUtility.getEdge(graph, n3, n4).getEdge();
        int edge3_8 = GHUtility.getEdge(graph, n3, n8).getEdge();

        int edge3_2 = GHUtility.getEdge(graph, n3, n2).getEdge();
        int edge4_3 = GHUtility.getEdge(graph, n4, n3).getEdge();
        int edge8_3 = GHUtility.getEdge(graph, n8, n3).getEdge();

        int edge4_5 = GHUtility.getEdge(graph, n4, n5).getEdge();
        int edge5_6 = GHUtility.getEdge(graph, n5, n6).getEdge();
        int edge5_1 = GHUtility.getEdge(graph, n5, n1).getEdge();

        // (2-3)->(3-4) only_straight_on except bicycle = (2-3)->(3-8) restricted for car
        // (4-3)->(3-8) no_right_turn dedicated to motorcar = (4-3)->(3-8) restricted for car

        DecimalEncodedValue carTCEnc = hopper.getEncodingManager().getDecimalEncodedValue(TurnCost.key("car"));
<<<<<<< HEAD
        assertTrue(tcStorage.get(carTCEnc, tcFlags, edge2_3, n3, edge3_8) > 0);
        assertTrue(tcStorage.get(carTCEnc, tcFlags, edge4_3, n3, edge3_8) > 0);
        assertEquals(0, tcStorage.get(carTCEnc, tcFlags, edge2_3, n3, edge3_4), .1);
        assertEquals(0, tcStorage.get(carTCEnc, tcFlags, edge2_3, n3, edge3_2), .1);
        assertEquals(0, tcStorage.get(carTCEnc, tcFlags, edge2_3, n3, edge3_4), .1);
        assertEquals(0, tcStorage.get(carTCEnc, tcFlags, edge4_3, n3, edge3_2), .1);
        assertEquals(0, tcStorage.get(carTCEnc, tcFlags, edge8_3, n3, edge3_2), .1);

        DecimalEncodedValue bikeTCEnc = hopper.getEncodingManager().getDecimalEncodedValue(TurnCost.key("bike"));
        assertEquals(0, tcStorage.get(bikeTCEnc, tcFlags, edge2_3, n3, edge3_8), .1);
        assertEquals(0, tcStorage.get(bikeTCEnc, tcFlags, edge4_3, n3, edge3_8), .1);
        assertEquals(0, tcStorage.get(bikeTCEnc, tcFlags, edge2_3, n3, edge3_4), .1);
        assertEquals(0, tcStorage.get(bikeTCEnc, tcFlags, edge2_3, n3, edge3_2), .1);
        assertEquals(0, tcStorage.get(bikeTCEnc, tcFlags, edge2_3, n3, edge3_4), .1);
        assertEquals(0, tcStorage.get(bikeTCEnc, tcFlags, edge4_3, n3, edge3_2), .1);
        assertEquals(0, tcStorage.get(bikeTCEnc, tcFlags, edge8_3, n3, edge3_2), .1);

        // u-turn except bus;bicycle restriction for (6-1)->(1-6) but not for (1-6)->(6-1)
        assertTrue(tcStorage.get(carTCEnc, tcFlags, edge1_6, n1, edge1_6) > 0);
        assertEquals(0, tcStorage.get(carTCEnc, tcFlags, edge1_6, n6, edge1_6), .1);

        assertEquals(0, tcStorage.get(bikeTCEnc, tcFlags, edge1_6, n1, edge1_6), .1);
        assertEquals(0, tcStorage.get(bikeTCEnc, tcFlags, edge1_6, n6, edge1_6), .1);

        // (4-5)->(5-6) right_turn_only dedicated to motorcar = (4-5)->(5-1) restricted
        assertEquals(0, tcStorage.get(carTCEnc, tcFlags, edge4_5, n5, edge5_6), .1);
        assertTrue(tcStorage.get(carTCEnc, tcFlags, edge4_5, n5, edge5_1) > 0);

        assertEquals(0, tcStorage.get(bikeTCEnc, tcFlags, edge4_5, n5, edge5_6), .1);
        assertEquals(0, tcStorage.get(bikeTCEnc, tcFlags, edge4_5, n5, edge5_1), .1);
=======
        assertTrue(tcStorage.get(carTCEnc, edge2_3, n3, edge3_8) > 0);
        assertTrue(tcStorage.get(carTCEnc, edge4_3, n3, edge3_8) > 0);
        assertEquals(0, tcStorage.get(carTCEnc, edge2_3, n3, edge3_4), .1);
        assertEquals(0, tcStorage.get(carTCEnc, edge2_3, n3, edge3_2), .1);
        assertEquals(0, tcStorage.get(carTCEnc, edge2_3, n3, edge3_4), .1);
        assertEquals(0, tcStorage.get(carTCEnc, edge4_3, n3, edge3_2), .1);
        assertEquals(0, tcStorage.get(carTCEnc, edge8_3, n3, edge3_2), .1);

        DecimalEncodedValue bikeTCEnc = hopper.getEncodingManager().getDecimalEncodedValue(TurnCost.key("bike"));
        assertEquals(0, tcStorage.get(bikeTCEnc, edge2_3, n3, edge3_8), .1);
        assertEquals(0, tcStorage.get(bikeTCEnc, edge4_3, n3, edge3_8), .1);
        assertEquals(0, tcStorage.get(bikeTCEnc, edge2_3, n3, edge3_4), .1);
        assertEquals(0, tcStorage.get(bikeTCEnc, edge2_3, n3, edge3_2), .1);
        assertEquals(0, tcStorage.get(bikeTCEnc, edge2_3, n3, edge3_4), .1);
        assertEquals(0, tcStorage.get(bikeTCEnc, edge4_3, n3, edge3_2), .1);
        assertEquals(0, tcStorage.get(bikeTCEnc, edge8_3, n3, edge3_2), .1);

        // u-turn except bus;bicycle restriction for (6-1)->(1-6) but not for (1-6)->(6-1)
        assertTrue(tcStorage.get(carTCEnc, edge1_6, n1, edge1_6) > 0);
        assertEquals(0, tcStorage.get(carTCEnc, edge1_6, n6, edge1_6), .1);

        assertEquals(0, tcStorage.get(bikeTCEnc, edge1_6, n1, edge1_6), .1);
        assertEquals(0, tcStorage.get(bikeTCEnc, edge1_6, n6, edge1_6), .1);

        // (4-5)->(5-6) right_turn_only dedicated to motorcar = (4-5)->(5-1) restricted
        assertEquals(0, tcStorage.get(carTCEnc, edge4_5, n5, edge5_6), .1);
        assertTrue(tcStorage.get(carTCEnc, edge4_5, n5, edge5_1) > 0);

        assertEquals(0, tcStorage.get(bikeTCEnc, edge4_5, n5, edge5_6), .1);
        assertEquals(0, tcStorage.get(bikeTCEnc, edge4_5, n5, edge5_1), .1);
>>>>>>> 04b1b103
    }

    @Test
    public void testMultipleTurnRestrictions() {
        String fileMultipleConditionalTurnRestrictions = "test-multiple-conditional-turn-restrictions.xml";
        GraphHopper hopper = new GraphHopperFacade(fileMultipleConditionalTurnRestrictions, true, "").
                importOrLoad();

        Graph graph = hopper.getGraphHopperStorage();
        assertEquals(5, graph.getNodes());
        TurnCostStorage tcStorage = graph.getTurnCostStorage();
        assertNotNull(tcStorage);

        int n1 = AbstractGraphStorageTester.getIdOf(graph, 50, 10);
        int n2 = AbstractGraphStorageTester.getIdOf(graph, 52, 10);
        int n3 = AbstractGraphStorageTester.getIdOf(graph, 52, 11);
        int n4 = AbstractGraphStorageTester.getIdOf(graph, 52, 12);
        int n5 = AbstractGraphStorageTester.getIdOf(graph, 50, 12);

        int edge1_2 = GHUtility.getEdge(graph, n1, n2).getEdge();
        int edge2_3 = GHUtility.getEdge(graph, n2, n3).getEdge();
        int edge3_4 = GHUtility.getEdge(graph, n3, n4).getEdge();
        int edge4_5 = GHUtility.getEdge(graph, n4, n5).getEdge();
        int edge5_1 = GHUtility.getEdge(graph, n5, n1).getEdge();

        DecimalEncodedValue carTCEnc = hopper.getEncodingManager().getDecimalEncodedValue(TurnCost.key("car"));
        DecimalEncodedValue bikeTCEnc = hopper.getEncodingManager().getDecimalEncodedValue(TurnCost.key("bike"));

        // (1-2)->(2-3) no_right_turn for motorcar and bus
<<<<<<< HEAD
        assertTrue(tcStorage.get(carTCEnc, tcFlags, edge1_2, n2, edge2_3) > 0);
        assertEquals(0, tcStorage.get(bikeTCEnc, tcFlags, edge1_2, n2, edge2_3), .1);

        // (3-4)->(4-5) no_right_turn for motorcycle and motorcar
        assertTrue(Double.isInfinite(tcStorage.get(carTCEnc, tcFlags, edge3_4, n4, edge4_5)));
        assertEquals(0, tcStorage.get(bikeTCEnc, tcFlags, edge3_4, n4, edge4_5), .1);

        // (5-1)->(1-2) no_right_turn for bus and psv except for motorcar and bicycle
        assertEquals(0, tcStorage.get(carTCEnc, tcFlags, edge4_5, n5, edge5_1), .1);
        assertEquals(0, tcStorage.get(bikeTCEnc, tcFlags, edge4_5, n5, edge5_1), .1);

        // (5-1)->(1-2) no_right_turn for motorcar and motorcycle except for bus and bicycle
        assertTrue(Double.isInfinite(tcStorage.get(carTCEnc, tcFlags, edge5_1, n1, edge1_2)));
        assertEquals(0, tcStorage.get(bikeTCEnc, tcFlags, edge5_1, n1, edge1_2), .1);
=======
        assertTrue(tcStorage.get(carTCEnc, edge1_2, n2, edge2_3) > 0);
        assertEquals(0, tcStorage.get(bikeTCEnc, edge1_2, n2, edge2_3), .1);

        // (3-4)->(4-5) no_right_turn for motorcycle and motorcar
        assertTrue(Double.isInfinite(tcStorage.get(carTCEnc, edge3_4, n4, edge4_5)));
        assertEquals(0, tcStorage.get(bikeTCEnc, edge3_4, n4, edge4_5), .1);

        // (5-1)->(1-2) no_right_turn for bus and psv except for motorcar and bicycle
        assertEquals(0, tcStorage.get(carTCEnc, edge4_5, n5, edge5_1), .1);
        assertEquals(0, tcStorage.get(bikeTCEnc, edge4_5, n5, edge5_1), .1);

        // (5-1)->(1-2) no_right_turn for motorcar and motorcycle except for bus and bicycle
        assertTrue(Double.isInfinite(tcStorage.get(carTCEnc, edge5_1, n1, edge1_2)));
        assertEquals(0, tcStorage.get(bikeTCEnc, edge5_1, n1, edge1_2), .1);
>>>>>>> 04b1b103
    }

    @Test
    public void testPreferredLanguage() {
        GraphHopper hopper = new GraphHopperFacade(file1, false, "de").importOrLoad();
        GraphHopperStorage graph = hopper.getGraphHopperStorage();
        int n20 = AbstractGraphStorageTester.getIdOf(graph, 52);
        EdgeIterator iter = carOutExplorer.setBaseNode(n20);
        assertTrue(iter.next());
        assertEquals("straße 123, B 122", iter.getName());

        hopper = new GraphHopperFacade(file1, false, "el").importOrLoad();
        graph = hopper.getGraphHopperStorage();
        n20 = AbstractGraphStorageTester.getIdOf(graph, 52);
        iter = carOutExplorer.setBaseNode(n20);
        assertTrue(iter.next());
        assertTrue(iter.next());
        assertEquals("διαδρομή 666", iter.getName());
    }

    @Test
    public void testDataDateWithinPBF() {
        GraphHopper hopper = new GraphHopperFacade("test-osm6.pbf").importOrLoad();
        GraphHopperStorage graph = hopper.getGraphHopperStorage();

        assertEquals("2014-01-02T00:10:14Z", graph.getProperties().get("datareader.data.date"));
    }

    @Test
    public void testCrossBoundary_issue667() {
        GraphHopper hopper = new GraphHopperFacade("test-osm-waterway.xml").importOrLoad();
        QueryResult qr = hopper.getLocationIndex().findClosest(0.1, 179.5, EdgeFilter.ALL_EDGES);
        assertTrue(qr.isValid());
        assertEquals(0.1, qr.getSnappedPoint().lat, 0.1);
        assertEquals(179.5, qr.getSnappedPoint().lon, 0.1);
        assertEquals(11, qr.getClosestEdge().getDistance() / 1000, 1);

        qr = hopper.getLocationIndex().findClosest(0.1, -179.6, EdgeFilter.ALL_EDGES);
        assertTrue(qr.isValid());
        assertEquals(0.1, qr.getSnappedPoint().lat, 0.1);
        assertEquals(-179.6, qr.getSnappedPoint().lon, 0.1);
        assertEquals(56, qr.getClosestEdge().getDistance() / 1000, 1);
    }

    @Test
    public void testRoutingRequestFails_issue665() {
        GraphHopper hopper = new GraphHopperOSM()
                .setDataReaderFile(getClass().getResource(file7).getFile())
                .setEncodingManager(EncodingManager.create("car,motorcycle"))
                .setGraphHopperLocation(dir);
        hopper.importOrLoad();
        GHRequest req = new GHRequest(48.977277, 8.256896, 48.978876, 8.254884).
                setWeighting("curvature").
                setVehicle("motorcycle");

        GHResponse ghRsp = hopper.route(req);
        assertFalse(ghRsp.getErrors().toString(), ghRsp.hasErrors());
    }

    @Test
    public void testRoadClassInfo() {
        GraphHopper gh = new GraphHopperOSM() {

            @Override
            protected DataReader importData() {
                try {
                    DataReader reader = new OSMReader(getGraphHopperStorage()).setFile(new File(getClass().getResource(file2).toURI()));
                    reader.readGraph();
                    return reader;
                } catch (Exception e) {
                    throw new RuntimeException(e);
                }
            }
        }.setEncodingManager(EncodingManager.create("car,bike")).
                setGraphHopperLocation(dir).
                importOrLoad();

        GHResponse response = gh.route(new GHRequest(51.2492152, 9.4317166, 52.133, 9.1)
                .setVehicle("car").setWeighting("fastest")
                .setPathDetails(Arrays.asList(RoadClass.KEY)));
        List<PathDetail> list = response.getBest().getPathDetails().get(RoadClass.KEY);
        assertEquals(3, list.size());
        assertEquals(RoadClass.MOTORWAY.toString(), list.get(0).getValue());

        response = gh.route(new GHRequest(51.2492152, 9.4317166, 52.133, 9.1)
                .setVehicle("car").setWeighting("fastest")
                .setPathDetails(Arrays.asList(Toll.KEY)));
        Throwable ex = response.getErrors().get(0);
        assertTrue(ex.getMessage(), ex.getMessage().contains("You requested the details [toll]"));
    }

    class GraphHopperFacade extends GraphHopperOSM {
        public GraphHopperFacade(String osmFile) {
            this(osmFile, false, "");
        }

        public GraphHopperFacade(String osmFile, boolean turnCosts, String prefLang) {
            setStoreOnFlush(false);
            setOSMFile(osmFile);
            setGraphHopperLocation(dir);

            BikeFlagEncoder bikeEncoder;
            if (turnCosts) {
                carEncoder = new CarFlagEncoder(5, 5, 1);
                bikeEncoder = new BikeFlagEncoder(4, 2, 1);
            } else {
                carEncoder = new CarFlagEncoder();
                bikeEncoder = new BikeFlagEncoder();
            }

            footEncoder = new FootFlagEncoder();
            setEncodingManager(new EncodingManager.Builder().add(footEncoder).add(carEncoder).add(bikeEncoder).
                    setPreferredLanguage(prefLang).build());
            carAccessEnc = carEncoder.getAccessEnc();
        }

        @Override
        protected DataReader createReader(GraphHopperStorage tmpGraph) {
            return initDataReader(new OSMReader(tmpGraph));
        }

        @Override
        protected DataReader importData() throws IOException {
            GraphHopperStorage tmpGraph = newGraph(dir, getEncodingManager(), hasElevation(),
                    getEncodingManager().needsTurnCostsSupport());
            setGraphHopperStorage(tmpGraph);

            DataReader osmReader = createReader(tmpGraph);
            try {
                osmReader.setFile(new File(getClass().getResource(getOSMFile()).toURI()));
            } catch (URISyntaxException e) {
                throw new RuntimeException(e);
            }
            osmReader.readGraph();
            carOutExplorer = getGraphHopperStorage().createEdgeExplorer(DefaultEdgeFilter.outEdges(carEncoder));
            carAllExplorer = getGraphHopperStorage().createEdgeExplorer(DefaultEdgeFilter.allEdges(carEncoder));
            return osmReader;
        }
    }
}<|MERGE_RESOLUTION|>--- conflicted
+++ resolved
@@ -777,38 +777,6 @@
         // (4-3)->(3-8) no_right_turn dedicated to motorcar = (4-3)->(3-8) restricted for car
 
         DecimalEncodedValue carTCEnc = hopper.getEncodingManager().getDecimalEncodedValue(TurnCost.key("car"));
-<<<<<<< HEAD
-        assertTrue(tcStorage.get(carTCEnc, tcFlags, edge2_3, n3, edge3_8) > 0);
-        assertTrue(tcStorage.get(carTCEnc, tcFlags, edge4_3, n3, edge3_8) > 0);
-        assertEquals(0, tcStorage.get(carTCEnc, tcFlags, edge2_3, n3, edge3_4), .1);
-        assertEquals(0, tcStorage.get(carTCEnc, tcFlags, edge2_3, n3, edge3_2), .1);
-        assertEquals(0, tcStorage.get(carTCEnc, tcFlags, edge2_3, n3, edge3_4), .1);
-        assertEquals(0, tcStorage.get(carTCEnc, tcFlags, edge4_3, n3, edge3_2), .1);
-        assertEquals(0, tcStorage.get(carTCEnc, tcFlags, edge8_3, n3, edge3_2), .1);
-
-        DecimalEncodedValue bikeTCEnc = hopper.getEncodingManager().getDecimalEncodedValue(TurnCost.key("bike"));
-        assertEquals(0, tcStorage.get(bikeTCEnc, tcFlags, edge2_3, n3, edge3_8), .1);
-        assertEquals(0, tcStorage.get(bikeTCEnc, tcFlags, edge4_3, n3, edge3_8), .1);
-        assertEquals(0, tcStorage.get(bikeTCEnc, tcFlags, edge2_3, n3, edge3_4), .1);
-        assertEquals(0, tcStorage.get(bikeTCEnc, tcFlags, edge2_3, n3, edge3_2), .1);
-        assertEquals(0, tcStorage.get(bikeTCEnc, tcFlags, edge2_3, n3, edge3_4), .1);
-        assertEquals(0, tcStorage.get(bikeTCEnc, tcFlags, edge4_3, n3, edge3_2), .1);
-        assertEquals(0, tcStorage.get(bikeTCEnc, tcFlags, edge8_3, n3, edge3_2), .1);
-
-        // u-turn except bus;bicycle restriction for (6-1)->(1-6) but not for (1-6)->(6-1)
-        assertTrue(tcStorage.get(carTCEnc, tcFlags, edge1_6, n1, edge1_6) > 0);
-        assertEquals(0, tcStorage.get(carTCEnc, tcFlags, edge1_6, n6, edge1_6), .1);
-
-        assertEquals(0, tcStorage.get(bikeTCEnc, tcFlags, edge1_6, n1, edge1_6), .1);
-        assertEquals(0, tcStorage.get(bikeTCEnc, tcFlags, edge1_6, n6, edge1_6), .1);
-
-        // (4-5)->(5-6) right_turn_only dedicated to motorcar = (4-5)->(5-1) restricted
-        assertEquals(0, tcStorage.get(carTCEnc, tcFlags, edge4_5, n5, edge5_6), .1);
-        assertTrue(tcStorage.get(carTCEnc, tcFlags, edge4_5, n5, edge5_1) > 0);
-
-        assertEquals(0, tcStorage.get(bikeTCEnc, tcFlags, edge4_5, n5, edge5_6), .1);
-        assertEquals(0, tcStorage.get(bikeTCEnc, tcFlags, edge4_5, n5, edge5_1), .1);
-=======
         assertTrue(tcStorage.get(carTCEnc, edge2_3, n3, edge3_8) > 0);
         assertTrue(tcStorage.get(carTCEnc, edge4_3, n3, edge3_8) > 0);
         assertEquals(0, tcStorage.get(carTCEnc, edge2_3, n3, edge3_4), .1);
@@ -839,7 +807,6 @@
 
         assertEquals(0, tcStorage.get(bikeTCEnc, edge4_5, n5, edge5_6), .1);
         assertEquals(0, tcStorage.get(bikeTCEnc, edge4_5, n5, edge5_1), .1);
->>>>>>> 04b1b103
     }
 
     @Test
@@ -869,22 +836,6 @@
         DecimalEncodedValue bikeTCEnc = hopper.getEncodingManager().getDecimalEncodedValue(TurnCost.key("bike"));
 
         // (1-2)->(2-3) no_right_turn for motorcar and bus
-<<<<<<< HEAD
-        assertTrue(tcStorage.get(carTCEnc, tcFlags, edge1_2, n2, edge2_3) > 0);
-        assertEquals(0, tcStorage.get(bikeTCEnc, tcFlags, edge1_2, n2, edge2_3), .1);
-
-        // (3-4)->(4-5) no_right_turn for motorcycle and motorcar
-        assertTrue(Double.isInfinite(tcStorage.get(carTCEnc, tcFlags, edge3_4, n4, edge4_5)));
-        assertEquals(0, tcStorage.get(bikeTCEnc, tcFlags, edge3_4, n4, edge4_5), .1);
-
-        // (5-1)->(1-2) no_right_turn for bus and psv except for motorcar and bicycle
-        assertEquals(0, tcStorage.get(carTCEnc, tcFlags, edge4_5, n5, edge5_1), .1);
-        assertEquals(0, tcStorage.get(bikeTCEnc, tcFlags, edge4_5, n5, edge5_1), .1);
-
-        // (5-1)->(1-2) no_right_turn for motorcar and motorcycle except for bus and bicycle
-        assertTrue(Double.isInfinite(tcStorage.get(carTCEnc, tcFlags, edge5_1, n1, edge1_2)));
-        assertEquals(0, tcStorage.get(bikeTCEnc, tcFlags, edge5_1, n1, edge1_2), .1);
-=======
         assertTrue(tcStorage.get(carTCEnc, edge1_2, n2, edge2_3) > 0);
         assertEquals(0, tcStorage.get(bikeTCEnc, edge1_2, n2, edge2_3), .1);
 
@@ -899,7 +850,6 @@
         // (5-1)->(1-2) no_right_turn for motorcar and motorcycle except for bus and bicycle
         assertTrue(Double.isInfinite(tcStorage.get(carTCEnc, edge5_1, n1, edge1_2)));
         assertEquals(0, tcStorage.get(bikeTCEnc, edge5_1, n1, edge1_2), .1);
->>>>>>> 04b1b103
     }
 
     @Test
