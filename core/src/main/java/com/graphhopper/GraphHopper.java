--- conflicted
+++ resolved
@@ -1023,55 +1023,7 @@
         }
 
         FlagEncoder encoder = encodingManager.getEncoder(vehicle);
-        List<GHPoint> points = request.getPoints();
-<<<<<<< HEAD
-=======
-
-        StopWatch sw = new StopWatch().start();
-        List<QueryResult> qResults = lookup(points, encoder, ghRsp);
-        ghRsp.addDebugInfo("idLookup:" + sw.stop().getSeconds() + "s");
-        if (ghRsp.hasErrors())
-            return Collections.emptyList();
-
-        RoutingAlgorithmFactory tmpAlgoFactory = getAlgorithmFactory(request.getHints());
-        Weighting weighting;
-        Graph routingGraph = ghStorage;
-
-        boolean chForceDisabling = request.getHints().getBool(CHAlgoFactoryDecorator.DISABLE, false);
-        if (!chFactoryDecorator.isDisablingAllowed() && chForceDisabling)
-        {
-            ghRsp.addError(new IllegalStateException("Disabling speed mode not allowed. Enable this on the server-side first."));
-            return Collections.emptyList();
-        }
-
-        if (chFactoryDecorator.isEnabled() && !chForceDisabling)
-        {
-            boolean forceCHHeading = request.getHints().getBool(CHAlgoFactoryDecorator.FORCE_HEADING, false);
-            if (!forceCHHeading && request.hasFavoredHeading(0))
-                throw new IllegalStateException("Heading is not (fully) supported for CHGraph. See issue #483");
-
-            if (!(tmpAlgoFactory instanceof PrepareContractionHierarchies))
-                throw new IllegalStateException("Although CH was enabled a non-CH algorithm factory was returned " + tmpAlgoFactory);
-
-            weighting = ((PrepareContractionHierarchies) tmpAlgoFactory).getWeighting();
-            routingGraph = ghStorage.getGraph(CHGraph.class, weighting);
-        } else
-        {
-            weighting = createWeighting(request.getHints(), encoder);
-        }
-
-        QueryGraph queryGraph = new QueryGraph(routingGraph);
-        queryGraph.lookup(qResults);
-        weighting = createTurnWeighting(weighting, queryGraph, encoder);
-
-        int maxVisistedNodesForRequest = request.getHints().getInt("routing.maxVisitedNodes", maxVisitedNodes);
-        if (maxVisistedNodesForRequest > maxVisitedNodes)
-        {
-            ghRsp.addError(new IllegalStateException("The routing.maxVisitedNodes parameter has to be below or equal to:" + maxVisitedNodes));
-            return Collections.emptyList();
-        }
-
->>>>>>> 45b58bde
+        List<GHPoint> points = request.getPoints();        
         String algoStr = request.getAlgorithm().isEmpty() ? AlgorithmOptions.DIJKSTRA_BI : request.getAlgorithm();
 
         RoutingTemplate routingTemplate;
@@ -1098,8 +1050,8 @@
             Weighting weighting;
             Graph routingGraph = ghStorage;
 
-            boolean forceFlexibleMode = request.getHints().getBool(CHAlgoFactoryDecorator.FORCE_FLEXIBLE_ROUTING, false);
-            if (!chFactoryDecorator.isForcingFlexibleModeAllowed() && forceFlexibleMode)
+            boolean forceFlexibleMode = request.getHints().getBool(CHAlgoFactoryDecorator.DISABLE, false);
+            if (!chFactoryDecorator.isDisablingAllowed() && forceFlexibleMode)
             {
                 ghRsp.addError(new IllegalStateException("Flexible mode not enabled on the server-side"));
                 return Collections.emptyList();
