/*
 *  Licensed to GraphHopper GmbH under one or more contributor
 *  license agreements. See the NOTICE file distributed with this work for
 *  additional information regarding copyright ownership.
 *
 *  GraphHopper GmbH licenses this file to you under the Apache License,
 *  Version 2.0 (the "License"); you may not use this file except in
 *  compliance with the License. You may obtain a copy of the License at
 *
 *       http://www.apache.org/licenses/LICENSE-2.0
 *
 *  Unless required by applicable law or agreed to in writing, software
 *  distributed under the License is distributed on an "AS IS" BASIS,
 *  WITHOUT WARRANTIES OR CONDITIONS OF ANY KIND, either express or implied.
 *  See the License for the specific language governing permissions and
 *  limitations under the License.
 */
package com.graphhopper.routing.weighting.custom;

import com.graphhopper.json.MinMax;
import com.graphhopper.json.Statement;
import com.graphhopper.routing.ev.*;
import com.graphhopper.routing.weighting.TurnCostProvider;
import com.graphhopper.storage.Graph;
import com.graphhopper.util.*;
import com.graphhopper.util.shapes.BBox;
import com.graphhopper.util.shapes.Polygon;
import org.codehaus.commons.compiler.CompileException;
import org.codehaus.commons.compiler.Location;
import org.codehaus.commons.compiler.io.Readers;
import org.codehaus.janino.Scanner;
import org.codehaus.janino.*;
import org.codehaus.janino.util.DeepCopier;
import org.locationtech.jts.geom.Polygonal;
import org.locationtech.jts.geom.prep.PreparedPolygon;
import org.slf4j.LoggerFactory;

import java.io.*;
import java.util.*;
import java.util.concurrent.atomic.AtomicLong;

public class CustomModelParser {
    private static final AtomicLong longVal = new AtomicLong(1);
    static final String IN_AREA_PREFIX = "in_";
    static final String BACKWARD_PREFIX = "backward_";
    private static final boolean JANINO_DEBUG = Boolean.getBoolean(Scanner.SYSTEM_PROPERTY_SOURCE_DEBUGGING_ENABLE);
    private static final String SCRIPT_FILE_DIR = System.getProperty(Scanner.SYSTEM_PROPERTY_SOURCE_DEBUGGING_DIR, "./src/main/java/com/graphhopper/routing/weighting/custom");

    // Without a cache the class creation takes 10-40ms which makes routingLM8 requests 20% slower on average.
    // CH requests and preparation is unaffected as cached weighting from preparation is used.
    // Use accessOrder==true to remove oldest accessed entry, not oldest inserted.
    private static final int CACHE_SIZE = Integer.getInteger("graphhopper.custom_weighting.cache_size", 1000);
    private static final Map<String, Class<?>> CACHE = Collections.synchronizedMap(
            new LinkedHashMap<String, Class<?>>(CACHE_SIZE, 0.75f, true) {
                protected boolean removeEldestEntry(Map.Entry eldest) {
                    return size() > CACHE_SIZE;
                }
            });

    // This internal cache ensures that the "internal" Weighting classes specified in the profiles, are never removed regardless
    // of how frequent other Weightings are created and accessed. We only need to synchronize the get and put methods alone.
    // E.g. we do not care for the race condition where two identical classes are requested and one of them is overwritten.
    // TODO perf compare with ConcurrentHashMap, but I guess, if there is a difference at all, it is not big for small maps
    private static final Map<String, Class<?>> INTERNAL_CACHE = Collections.synchronizedMap(new HashMap<>());

    private CustomModelParser() {
        // utility class
    }

    public static CustomWeighting createWeighting(Graph graph, DecimalEncodedValue orientationEnc, BooleanEncodedValue accessEnc, DecimalEncodedValue speedEnc,
                                                  DecimalEncodedValue priorityEnc, EncodedValueLookup lookup,
                                                  TurnCostProvider turnCostProvider, CustomModel customModel) {
        if (customModel == null)
            throw new IllegalStateException("CustomModel cannot be null");
        double maxSpeed = speedEnc.getMaxOrMaxStorableDecimal();
        CustomWeighting.Parameters parameters = createWeightingParameters(customModel, lookup, speedEnc, maxSpeed, priorityEnc);

        if (turnCostProvider == TurnCostProvider.NO_TURN_COST_PROVIDER || orientationEnc == null)
            return new CustomWeighting(accessEnc, speedEnc, turnCostProvider, parameters);

        TurnCostProvider tcProviderMain = new TurnCostProvider() {

            @Override
            public double calcTurnWeight(int inEdge, int viaNode, int outEdge) {
                double weight = turnCostProvider.calcTurnWeight(inEdge, viaNode, outEdge);
                if (Double.isInfinite(weight)) return weight;
                return parameters.calcTurnWeight(inEdge, viaNode, outEdge, graph, orientationEnc);
            }

            @Override
            public long calcTurnMillis(int inEdge, int viaNode, int outEdge) {
                return (long) (1000 * calcTurnWeight(inEdge, viaNode, outEdge));
            }
        };
        return new CustomWeighting(accessEnc, speedEnc, tcProviderMain, parameters);
    }

    /**
     * This method compiles a new subclass of CustomWeightingHelper composed from the provided CustomModel caches this
     * and returns an instance.
     *
     * @param priorityEnc can be null
     */
    public static CustomWeighting.Parameters createWeightingParameters(CustomModel customModel, EncodedValueLookup lookup,
                                                                       DecimalEncodedValue avgSpeedEnc, double globalMaxSpeed,
                                                                       DecimalEncodedValue priorityEnc) {

        double globalMaxPriority = priorityEnc == null ? 1 : priorityEnc.getMaxStorableDecimal();
        // if the same custom model is used with a different base profile we cannot use the cached version
        String key = customModel + ",speed:" + avgSpeedEnc.getName() + ",global_max_speed:" + globalMaxSpeed
                + (priorityEnc == null ? "" : "prio:" + priorityEnc.getName() + ",global_max_priority:" + globalMaxPriority);
        if (key.length() > 100_000)
            throw new IllegalArgumentException("Custom Model too big: " + key.length());

        Class<?> clazz = customModel.isInternal() ? INTERNAL_CACHE.get(key) : null;
        if (CACHE_SIZE > 0 && clazz == null)
            clazz = CACHE.get(key);
        if (clazz == null) {
            clazz = createClazz(customModel, lookup, globalMaxSpeed, globalMaxPriority);
            if (customModel.isInternal()) {
                INTERNAL_CACHE.put(key, clazz);
                if (INTERNAL_CACHE.size() > 100) {
                    CACHE.putAll(INTERNAL_CACHE);
                    INTERNAL_CACHE.clear();
                    LoggerFactory.getLogger(CustomModelParser.class).warn("Internal cache must stay small but was "
                            + INTERNAL_CACHE.size() + ". Cleared it. Misuse of CustomModel::internal?");
                }
            } else if (CACHE_SIZE > 0) {
                CACHE.put(key, clazz);
            }
        }

        try {
            // The class does not need to be thread-safe as we create an instance per request
            CustomWeightingHelper prio = (CustomWeightingHelper) clazz.getDeclaredConstructor().newInstance();
<<<<<<< HEAD
            prio.init(lookup, avgSpeedEnc, priorityEnc, customModel.getAreas());
            return new CustomWeighting.Parameters(prio::getSpeed, prio::getPriority, prio.getMaxSpeed(),
                    prio.getMaxPriority(), customModel.getDistanceInfluence() == null ? 0 : customModel.getDistanceInfluence(),
                    customModel.getHeadingPenalty(), customModel.getTurnCostConfig());
=======
            prio.init(lookup, avgSpeedEnc, priorityEnc, CustomModel.getAreasAsMap(customModel.getAreas()));
            return new CustomWeighting.Parameters(prio::getSpeed, prio::getPriority, prio.getMaxSpeed(), prio.getMaxPriority(),
                    customModel.getDistanceInfluence() == null ? 0 : customModel.getDistanceInfluence(), customModel.getHeadingPenalty());
>>>>>>> 2410c3f0
        } catch (ReflectiveOperationException ex) {
            throw new IllegalArgumentException("Cannot compile expression " + ex.getMessage(), ex);
        }
    }

    /**
     * This method does the following:
     * <ul>
     * <li>0. optionally we already checked the right-hand side expressions before this method call in FindMinMax.checkLMConstraints
     *     (only the client-side custom model statements)
     * </li>
     * <li>1. determine minimum and maximum values via parsing the right-hand side expression -> done in ValueExpressionVisitor.
     *     We need the maximum values for a simple negative check AND for the CustomWeighting.Parameters which is for
     *     Weighting.getMinWeight which is for A*. Note: we could make this step optional somehow for other algorithms,
     *     but parsing would be still required in the next step for security reasons.
     * </li>
     * <li>2. parse condition value of priority and speed statements -> done in ConditionalExpressionVisitor (don't parse RHS expressions again)
     * </li>
     * <li>3. create class template as String, inject the created statements and create the Class
     * </li>
     * </ul>
     */
    private static Class<?> createClazz(CustomModel customModel, EncodedValueLookup lookup,
                                        double globalMaxSpeed, double globalMaxPriority) {
        try {
            HashSet<String> priorityVariables = new LinkedHashSet<>();
            // initial value of minimum has to be >0 so that multiple_by with a negative value leads to a negative value and not 0
            MinMax minMaxPriority = new MinMax(1, globalMaxPriority);
            FindMinMax.findMinMax(priorityVariables, minMaxPriority, customModel.getPriority(), lookup);
            if (minMaxPriority.min < 0)
                throw new IllegalArgumentException("priority has to be >=0 but can be negative (" + minMaxPriority.min + ")");
            if (minMaxPriority.max < 0)
                throw new IllegalArgumentException("maximum priority has to be >=0 but was " + minMaxPriority.max);
            List<Java.BlockStatement> priorityStatements = createGetPriorityStatements(priorityVariables, customModel, lookup);

            HashSet<String> speedVariables = new LinkedHashSet<>();
            MinMax minMaxSpeed = new MinMax(1, globalMaxSpeed);
            FindMinMax.findMinMax(speedVariables, minMaxSpeed, customModel.getSpeed(), lookup);
            if (minMaxSpeed.min < 0)
                throw new IllegalArgumentException("speed has to be >=0 but can be negative (" + minMaxSpeed.min + ")");
            if (minMaxSpeed.max <= 0)
                throw new IllegalArgumentException("maximum speed has to be >0 but was " + minMaxSpeed.max);
            List<Java.BlockStatement> speedStatements = createGetSpeedStatements(speedVariables, customModel, lookup);
            // Create different class name, which is required only for debugging.
            // TODO does it improve performance too? I.e. it could be that the JIT is confused if different classes
            //  have the same name and it mixes performance stats. See https://github.com/janino-compiler/janino/issues/137
            long counter = longVal.incrementAndGet();
            String classTemplate = createClassTemplate(counter, priorityVariables, minMaxPriority.max, speedVariables, minMaxSpeed.max,
                    lookup, CustomModel.getAreasAsMap(customModel.getAreas()));
            Java.CompilationUnit cu = (Java.CompilationUnit) new Parser(new Scanner("source", new StringReader(classTemplate))).
                    parseAbstractCompilationUnit();
            cu = injectStatements(priorityStatements, speedStatements, cu);
            SimpleCompiler sc = createCompiler(counter, cu);
            return sc.getClassLoader().loadClass("com.graphhopper.routing.weighting.custom.JaninoCustomWeightingHelperSubclass" + counter);
        } catch (Exception ex) {
            String errString = "Cannot compile expression";
            throw new IllegalArgumentException(errString + ": " + ex.getMessage(), ex);
        }
    }

    /**
     * Parse the expressions from CustomModel relevant for the method getSpeed - see createClassTemplate.
     *
     * @return the created statements (parsed expressions)
     */
    private static List<Java.BlockStatement> createGetSpeedStatements(Set<String> speedVariables,
                                                                      CustomModel customModel, EncodedValueLookup lookup) throws Exception {
        List<Java.BlockStatement> speedStatements = new ArrayList<>(verifyExpressions(new StringBuilder(),
                "speed entry", speedVariables, customModel.getSpeed(), lookup));
        String speedMethodStartBlock = "double value = super.getRawSpeed(edge, reverse);\n";
        // a bit inefficient to possibly define variables twice, but for now we have two separate methods
        for (String arg : speedVariables) {
            speedMethodStartBlock += getVariableDeclaration(lookup, arg);
        }
        speedStatements.addAll(0, new Parser(new org.codehaus.janino.Scanner("getSpeed", new StringReader(speedMethodStartBlock))).
                parseBlockStatements());
        return speedStatements;
    }

    /**
     * Parse the expressions from CustomModel relevant for the method getPriority - see createClassTemplate.
     *
     * @return the created statements (parsed expressions)
     */
    private static List<Java.BlockStatement> createGetPriorityStatements(Set<String> priorityVariables,
                                                                         CustomModel customModel, EncodedValueLookup lookup) throws Exception {
        List<Java.BlockStatement> priorityStatements = new ArrayList<>(verifyExpressions(new StringBuilder(),
                "priority entry", priorityVariables, customModel.getPriority(), lookup));
        String priorityMethodStartBlock = "double value = super.getRawPriority(edge, reverse);\n";
        for (String arg : priorityVariables) {
            priorityMethodStartBlock += getVariableDeclaration(lookup, arg);
        }
        priorityStatements.addAll(0, new Parser(new org.codehaus.janino.Scanner("getPriority", new StringReader(priorityMethodStartBlock))).
                parseBlockStatements());
        return priorityStatements;
    }

    /**
     * For the methods getSpeed and getPriority we declare variables that contain the encoded value of the current edge
     * or if an area contains the current edge.
     */
    private static String getVariableDeclaration(EncodedValueLookup lookup, final String arg) {
        if (lookup.hasEncodedValue(arg)) {
            EncodedValue enc = lookup.getEncodedValue(arg, EncodedValue.class);
            return getReturnType(enc) + " " + arg + " = (" + getReturnType(enc) + ") (reverse ? " +
                    "edge.getReverse((" + getInterface(enc) + ") this." + arg + "_enc) : " +
                    "edge.get((" + getInterface(enc) + ") this." + arg + "_enc));\n";
        } else if (arg.startsWith(BACKWARD_PREFIX)) {
            final String argSubstr = arg.substring(BACKWARD_PREFIX.length());
            if (lookup.hasEncodedValue(argSubstr)) {
                EncodedValue enc = lookup.getEncodedValue(argSubstr, EncodedValue.class);
                return getReturnType(enc) + " " + arg + " = (" + getReturnType(enc) + ") (reverse ? " +
                        "edge.get((" + getInterface(enc) + ") this." + argSubstr + "_enc) : " +
                        "edge.getReverse((" + getInterface(enc) + ") this." + argSubstr + "_enc));\n";
            } else {
                throw new IllegalArgumentException("Not supported for backward: " + argSubstr);
            }
        } else if (arg.startsWith(IN_AREA_PREFIX)) {
            return "";
        } else {
            throw new IllegalArgumentException("Not supported " + arg);
        }
    }

    /**
     * @return the interface as string of the provided EncodedValue, e.g. IntEncodedValue (only interface) or
     * BooleanEncodedValue (first interface). For StringEncodedValue we return IntEncodedValue to return the index
     * instead of the String for faster comparison.
     */
    private static String getInterface(EncodedValue enc) {
        if (enc instanceof StringEncodedValue) return IntEncodedValue.class.getSimpleName();
        if (enc.getClass().getInterfaces().length == 0) return enc.getClass().getSimpleName();
        return enc.getClass().getInterfaces()[0].getSimpleName();
    }

    private static String getReturnType(EncodedValue encodedValue) {
        // order is important
        if (encodedValue instanceof EnumEncodedValue)
            return ((EnumEncodedValue) encodedValue).getEnumSimpleName();
        if (encodedValue instanceof StringEncodedValue) return "int"; // we use indexOf
        if (encodedValue instanceof DecimalEncodedValue) return "double";
        if (encodedValue instanceof BooleanEncodedValue) return "boolean";
        if (encodedValue instanceof IntEncodedValue) return "int";
        throw new IllegalArgumentException("Unsupported EncodedValue: " + encodedValue.getClass());
    }

    /**
     * Create the class source file from the detected variables (priorityVariables and speedVariables). We assume that
     * these variables are safe although they are user input because we collected them from parsing via Janino. This
     * means that the source file is free from user input and could be directly compiled. Before we do this we still
     * have to inject that parsed and safe user expressions in a later step.
     */
    private static String createClassTemplate(long counter,
                                              Set<String> priorityVariables, double maxPriority,
                                              Set<String> speedVariables, double maxSpeed,
                                              EncodedValueLookup lookup, Map<String, JsonFeature> areas) {
        final StringBuilder importSourceCode = new StringBuilder("import com.graphhopper.routing.ev.*;\n");
        importSourceCode.append("import java.util.Map;\n");
        final StringBuilder classSourceCode = new StringBuilder(100);
        boolean includedAreaImports = false;

        final StringBuilder initSourceCode = new StringBuilder("this.avg_speed_enc = avgSpeedEnc;\n");
        initSourceCode.append("this.priority_enc = priorityEnc;\n");
        Set<String> set = new HashSet<>();
        for (String prioVar : priorityVariables)
            set.add(prioVar.startsWith(BACKWARD_PREFIX) ? prioVar.substring(BACKWARD_PREFIX.length()) : prioVar);
        for (String speedVar : speedVariables)
            set.add(speedVar.startsWith(BACKWARD_PREFIX) ? speedVar.substring(BACKWARD_PREFIX.length()) : speedVar);

        for (String arg : set) {
            if (lookup.hasEncodedValue(arg)) {
                EncodedValue enc = lookup.getEncodedValue(arg, EncodedValue.class);
                classSourceCode.append("protected " + getInterface(enc) + " " + arg + "_enc;\n");
                initSourceCode.append("this." + arg + "_enc = (" + getInterface(enc)
                        + ") lookup.getEncodedValue(\"" + arg + "\", EncodedValue.class);\n");
            } else if (arg.startsWith(IN_AREA_PREFIX)) {
                if (!includedAreaImports) {
                    importSourceCode.append("import " + BBox.class.getName() + ";\n");
                    importSourceCode.append("import " + GHUtility.class.getName() + ";\n");
                    importSourceCode.append("import " + PreparedPolygon.class.getName() + ";\n");
                    importSourceCode.append("import " + Polygonal.class.getName() + ";\n");
                    importSourceCode.append("import " + JsonFeature.class.getName() + ";\n");
                    importSourceCode.append("import " + Polygon.class.getName() + ";\n");
                    includedAreaImports = true;
                }

                if (!JsonFeature.isValidId(arg))
                    throw new IllegalArgumentException("Area has invalid name: " + arg);
                String id = arg.substring(IN_AREA_PREFIX.length());
                JsonFeature feature = areas.get(id);
                if (feature == null)
                    throw new IllegalArgumentException("Area '" + id + "' wasn't found");
                if (feature.getGeometry() == null)
                    throw new IllegalArgumentException("Area '" + id + "' does not contain a geometry");
                if (!(feature.getGeometry() instanceof Polygonal))
                    throw new IllegalArgumentException("Currently only type=Polygon is supported for areas but was " + feature.getGeometry().getGeometryType());
                if (feature.getBBox() != null)
                    throw new IllegalArgumentException("Bounding box of area " + id + " must be empty");
                classSourceCode.append("protected " + Polygon.class.getSimpleName() + " " + arg + ";\n");
                initSourceCode.append("JsonFeature feature_" + id + " = (JsonFeature) areas.get(\"" + id + "\");\n");
                initSourceCode.append("this." + arg + " = new Polygon(new PreparedPolygon((Polygonal) feature_" + id + ".getGeometry()));\n");
            } else {
                if (!arg.startsWith(IN_AREA_PREFIX))
                    throw new IllegalArgumentException("Variable not supported: " + arg);
            }
        }

        return ""
                + "package com.graphhopper.routing.weighting.custom;\n"
                + "import " + CustomWeightingHelper.class.getName() + ";\n"
                + "import " + EncodedValueLookup.class.getName() + ";\n"
                + "import " + EdgeIteratorState.class.getName() + ";\n"
                + importSourceCode
                + "\npublic class JaninoCustomWeightingHelperSubclass" + counter + " extends " + CustomWeightingHelper.class.getSimpleName() + " {\n"
                + classSourceCode
                + "   @Override\n"
                + "   public void init(EncodedValueLookup lookup, " + DecimalEncodedValue.class.getName() + " avgSpeedEnc, "
                + DecimalEncodedValue.class.getName() + " priorityEnc, Map<String, " + JsonFeature.class.getName() + "> areas) {\n"
                + initSourceCode
                + "   }\n\n"
                // we need these placeholder methods so that the hooks in DeepCopier are invoked
                + "   @Override\n"
                + "   public double getPriority(EdgeIteratorState edge, boolean reverse) {\n"
                + "      return 1; //will be overwritten by code injected in DeepCopier\n"
                + "   }\n"
                + "   @Override\n"
                + "   public double getSpeed(EdgeIteratorState edge, boolean reverse) {\n"
                + "      return getRawSpeed(edge, reverse); //will be overwritten by code injected in DeepCopier\n"
                + "   }\n"
                + "   @Override\n"
                + "   protected double getMaxSpeed() {\n"
                + "      return " + maxSpeed + ";"
                + "   }\n"
                + "   @Override\n"
                + "   protected double getMaxPriority() {\n"
                + "      return " + maxPriority + ";"
                + "   }\n"
                + "}";
    }

    /**
     * This method does:
     * 1. check user expressions via Parser.parseConditionalExpression and only allow whitelisted variables and methods.
     * 2. while this check it also guesses the variable names and stores it in createObjects
     * 3. creates if-then-elseif expressions from the checks and returns them as BlockStatements
     *
     * @return the created if-then, else and elseif statements
     */
    private static List<Java.BlockStatement> verifyExpressions(StringBuilder expressions, String info, Set<String> createObjects,
                                                               List<Statement> list, EncodedValueLookup lookup) throws Exception {
        // allow variables, all encoded values, constants and special variables like in_xyarea or backward_car_access
        NameValidator nameInConditionValidator = name -> lookup.hasEncodedValue(name)
                || name.toUpperCase(Locale.ROOT).equals(name) || name.startsWith(IN_AREA_PREFIX)
                || name.startsWith(BACKWARD_PREFIX) && lookup.hasEncodedValue(name.substring(BACKWARD_PREFIX.length()));

        parseExpressions(expressions, nameInConditionValidator, info, createObjects, list);
        return new Parser(new org.codehaus.janino.Scanner(info, new StringReader(expressions.toString()))).
                parseBlockStatements();
    }

    static void parseExpressions(StringBuilder expressions, NameValidator nameInConditionValidator,
                                 String exceptionInfo, Set<String> createObjects, List<Statement> list) {

        for (Statement statement : list) {
            // avoid parsing the RHS value expression again as we just did it to get the maximum values in createClazz
            if (statement.getKeyword() == Statement.Keyword.ELSE) {
                if (!Helper.isEmpty(statement.getCondition()))
                    throw new IllegalArgumentException("condition must be empty but was " + statement.getCondition());

                expressions.append("else {").append(statement.getOperation().build(statement.getValue())).append("; }\n");
            } else if (statement.getKeyword() == Statement.Keyword.ELSEIF || statement.getKeyword() == Statement.Keyword.IF) {
                ParseResult parseResult = ConditionalExpressionVisitor.parse(statement.getCondition(), nameInConditionValidator);
                if (!parseResult.ok)
                    throw new IllegalArgumentException(exceptionInfo + " invalid condition \"" + statement.getCondition() + "\"" +
                            (parseResult.invalidMessage == null ? "" : ": " + parseResult.invalidMessage));
                createObjects.addAll(parseResult.guessedVariables);
                if (statement.getKeyword() == Statement.Keyword.ELSEIF)
                    expressions.append("else ");
                expressions.append("if (").append(parseResult.converted).append(") {").append(statement.getOperation().build(statement.getValue())).append(";}\n");
            } else {
                throw new IllegalArgumentException("The statement must be either 'if', 'else_if' or 'else'");
            }
        }
        expressions.append("return value;\n");
    }

    /**
     * Injects the already parsed expressions (converted to BlockStatement) via Janino's DeepCopier to the provided
     * CompilationUnit cu (a class file).
     */
    private static Java.CompilationUnit injectStatements(List<Java.BlockStatement> priorityStatements,
                                                         List<Java.BlockStatement> speedStatements,
                                                         Java.CompilationUnit cu) throws CompileException {
        cu = new DeepCopier() {
            boolean speedInjected = false;
            boolean priorityInjected = false;

            @Override
            public Java.MethodDeclarator copyMethodDeclarator(Java.MethodDeclarator subject) throws CompileException {
                if (subject.name.equals("getSpeed") && !speedStatements.isEmpty() && !speedInjected) {
                    speedInjected = true;
                    return injectStatements(subject, this, speedStatements);
                } else if (subject.name.equals("getPriority") && !priorityStatements.isEmpty() && !priorityInjected) {
                    priorityInjected = true;
                    return injectStatements(subject, this, priorityStatements);
                } else {
                    return super.copyMethodDeclarator(subject);
                }
            }
        }.copyCompilationUnit(cu);
        return cu;
    }

    private static Java.MethodDeclarator injectStatements(Java.MethodDeclarator subject, DeepCopier deepCopier,
                                                          List<Java.BlockStatement> statements) {
        try {
            if (statements.isEmpty())
                throw new IllegalArgumentException("Statements cannot be empty when copying method");
            Java.MethodDeclarator methodDecl = new Java.MethodDeclarator(
                    new Location("m1", 1, 1),
                    subject.getDocComment(),
                    deepCopier.copyModifiers(subject.getModifiers()),
                    deepCopier.copyOptionalTypeParameters(subject.typeParameters),
                    deepCopier.copyType(subject.type),
                    subject.name,
                    deepCopier.copyFormalParameters(subject.formalParameters),
                    deepCopier.copyTypes(subject.thrownExceptions),
                    deepCopier.copyOptionalElementValue(subject.defaultValue),
                    deepCopier.copyOptionalStatements(statements)
            );
            statements.forEach(st -> st.setEnclosingScope(methodDecl));
            return methodDecl;
        } catch (Exception ex) {
            throw new RuntimeException(ex);
        }
    }

    private static SimpleCompiler createCompiler(long counter, Java.AbstractCompilationUnit cu) throws CompileException {
        if (JANINO_DEBUG) {
            try {
                StringWriter sw = new StringWriter();
                Unparser.unparse(cu, sw);
                // System.out.println(sw.toString());
                File dir = new File(SCRIPT_FILE_DIR);
                File temporaryFile = new File(dir, "JaninoCustomWeightingHelperSubclass" + counter + ".java");
                Reader reader = Readers.teeReader(
                        new StringReader(sw.toString()), // in
                        new FileWriter(temporaryFile),   // out
                        true               // closeWriterOnEoi
                );
                return new SimpleCompiler(temporaryFile.getAbsolutePath(), reader);
            } catch (Exception ex) {
                throw new RuntimeException(ex);
            }
        } else {
            SimpleCompiler compiler = new SimpleCompiler();
            // compiler.setWarningHandler((handle, message, location) -> System.out.println(handle + ", " + message + ", " + location));
            compiler.cook(cu);
            return compiler;
        }
    }
}<|MERGE_RESOLUTION|>--- conflicted
+++ resolved
@@ -133,16 +133,10 @@
         try {
             // The class does not need to be thread-safe as we create an instance per request
             CustomWeightingHelper prio = (CustomWeightingHelper) clazz.getDeclaredConstructor().newInstance();
-<<<<<<< HEAD
-            prio.init(lookup, avgSpeedEnc, priorityEnc, customModel.getAreas());
-            return new CustomWeighting.Parameters(prio::getSpeed, prio::getPriority, prio.getMaxSpeed(),
-                    prio.getMaxPriority(), customModel.getDistanceInfluence() == null ? 0 : customModel.getDistanceInfluence(),
-                    customModel.getHeadingPenalty(), customModel.getTurnCostConfig());
-=======
             prio.init(lookup, avgSpeedEnc, priorityEnc, CustomModel.getAreasAsMap(customModel.getAreas()));
             return new CustomWeighting.Parameters(prio::getSpeed, prio::getPriority, prio.getMaxSpeed(), prio.getMaxPriority(),
-                    customModel.getDistanceInfluence() == null ? 0 : customModel.getDistanceInfluence(), customModel.getHeadingPenalty());
->>>>>>> 2410c3f0
+                    customModel.getDistanceInfluence() == null ? 0 : customModel.getDistanceInfluence(), customModel.getHeadingPenalty(),
+                    customModel.getTurnCostConfig());
         } catch (ReflectiveOperationException ex) {
             throw new IllegalArgumentException("Cannot compile expression " + ex.getMessage(), ex);
         }
