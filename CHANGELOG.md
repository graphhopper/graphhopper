--- conflicted
+++ resolved
@@ -1,11 +1,8 @@
 ### 9.0 [not yet released]
 
-<<<<<<< HEAD
 - conditional access restriction tags are no longer considered from vehicle tag parsers and instead a car_access_conditional encoded value (similarly bike + foot) can be used in a custom model. Depending on the usage this fixes #2477. More details are accessible via path details "street_access_conditional" (i.e. converted from OSM access:conditional). See #2863
-=======
 - removed wheelchair vehicle and related parsers, with currently no complete replacement as it needs to be redone properly with a custom model
 - removed deprecated PMap.put
->>>>>>> e019cf7f
 
 ### 8.0 [18 Oct 2023]
 
