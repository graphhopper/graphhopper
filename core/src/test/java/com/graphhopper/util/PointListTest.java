--- conflicted
+++ resolved
@@ -98,7 +98,21 @@
     }
 
     @Test
-<<<<<<< HEAD
+    public void testCopy_issue1166() {
+        PointList list = new PointList(20, false);
+        for (int i = 0; i < 10; i++) {
+            list.add(1, i);
+        }
+        assertEquals(10, list.getSize());
+        assertEquals(20, list.getCapacity());
+
+        PointList copy = list.copy(9, 10);
+        assertEquals(1, copy.getSize());
+        assertEquals(1, copy.getCapacity());
+        assertEquals(9, copy.getLongitude(0), .1);
+    }
+
+    @Test
     public void testShallowCopy() {
         PointList pl1 = new PointList(100, true);
         for (int i = 0; i < 1000; i++) {
@@ -112,19 +126,5 @@
             assertEquals(pl1.getLat(i + 100), pl2.getLat(i), .01);
         }
 
-=======
-    public void testCopy_issue1166() {
-        PointList list = new PointList(20, false);
-        for (int i = 0; i < 10; i++) {
-            list.add(1, i);
-        }
-        assertEquals(10, list.getSize());
-        assertEquals(20, list.getCapacity());
-
-        PointList copy = list.copy(9, 10);
-        assertEquals(1, copy.getSize());
-        assertEquals(1, copy.getCapacity());
-        assertEquals(9, copy.getLongitude(0), .1);
->>>>>>> 20d6e67b
     }
 }