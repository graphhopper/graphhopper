--- conflicted
+++ resolved
@@ -3,8 +3,8 @@
  *  license agreements. See the NOTICE file distributed with this work for
  *  additional information regarding copyright ownership.
  *
- *  GraphHopper licenses this file to you under the Apache License, 
- *  Version 2.0 (the "License"); you may not use this file except in 
+ *  GraphHopper licenses this file to you under the Apache License,
+ *  Version 2.0 (the "License"); you may not use this file except in
  *  compliance with the License. You may obtain a copy of the License at
  *
  *       http://www.apache.org/licenses/LICENSE-2.0
@@ -22,25 +22,11 @@
 import static org.junit.Assert.assertNotEquals;
 import static org.junit.Assert.assertTrue;
 
-<<<<<<< HEAD
-import java.util.Arrays;
-import java.util.Collection;
-import java.util.Collections;
-
 import org.junit.Test;
 
-import com.graphhopper.reader.DataReader;
-import com.graphhopper.reader.ITurnCostTableEntry;
 import com.graphhopper.reader.OSMRelation;
-import com.graphhopper.reader.OSMTurnRelation.TurnCostTableEntry;
-=======
-import org.junit.Test;
-
-import com.graphhopper.reader.OSMRelation;
->>>>>>> 1b3f0f3a
 import com.graphhopper.reader.OSMWay;
 import com.graphhopper.reader.Relation;
-import com.graphhopper.reader.TurnRelation;
 import com.graphhopper.reader.Way;
 import com.graphhopper.util.BitUtil;
 
@@ -175,7 +161,7 @@
         long allow = bikeEncoder.acceptBit | mtbEncoder.acceptBit;
         long flags = manager.handleWayTags(osmWay, allow, relFlags);
 
-        // bike: uninfluenced speed for grade but via network => VERY_NICE                
+        // bike: uninfluenced speed for grade but via network => VERY_NICE
         // mtb: uninfluenced speed only PREFER
         assertTrue(bikeEncoder.getDouble(flags, PriorityWeighting.KEY)
                 > mtbEncoder.getDouble(flags, PriorityWeighting.KEY));
@@ -192,96 +178,6 @@
         assertTrue(bitUtil.toBitString(foot.getNodeBitMask()).endsWith("00011111110000000"));
     }
 
-<<<<<<< HEAD
-    /**
-     * Tests the combination of different turn cost flags by different encoders.
-     */
-    @Test
-    public void testTurnFlagCombination()
-    {
-        final TurnCostTableEntry turnCostEntry_car = new TurnCostTableEntry();
-        final TurnCostTableEntry turnCostEntry_foot = new TurnCostTableEntry();
-        final TurnCostTableEntry turnCostEntry_bike = new TurnCostTableEntry();
-
-        CarFlagEncoder car = new CarFlagEncoder(5, 5, 24)
-        {
-            @Override
-            public Collection<ITurnCostTableEntry> analyzeTurnRelation( TurnRelation turnRelation, DataReader osmReader )
-            {
-                // simulate by returning one turn cost entry directly
-                return Collections.singleton((ITurnCostTableEntry)turnCostEntry_car);
-            }
-        };
-        FootFlagEncoder foot = new FootFlagEncoder()
-        {
-            @Override
-            public Collection<ITurnCostTableEntry> analyzeTurnRelation( TurnRelation turnRelation, DataReader osmReader )
-            {
-                return Collections.singleton((ITurnCostTableEntry)turnCostEntry_foot);
-            }
-        };
-
-        BikeFlagEncoder bike = new BikeFlagEncoder(4, 2, 24)
-        {
-            @Override
-            public Collection<ITurnCostTableEntry> analyzeTurnRelation( TurnRelation turnRelation, DataReader osmReader )
-            {
-                return Collections.singleton((ITurnCostTableEntry)turnCostEntry_bike);
-            }
-        };
-
-        EncodingManager manager = new EncodingManager(Arrays.asList(bike, foot, car), 4);
-
-        // turn cost entries for car and foot are for the same relations (same viaNode, edgeFrom and edgeTo), turn cost entry for bike is for another relation (different viaNode) 
-        turnCostEntry_car.edgeFrom = 1;
-        turnCostEntry_foot.edgeFrom = 1;
-        turnCostEntry_bike.edgeFrom = 2;
-
-        // calculating arbitrary flags using the encoders
-        turnCostEntry_car.flags = car.getTurnFlags(true, 0);
-        turnCostEntry_foot.flags = foot.getTurnFlags(true, 0);
-        turnCostEntry_bike.flags = bike.getTurnFlags(false, 10);
-
-        // we expect two different entries: the first one is a combination of turn flags of car and foot, since they provide the same relation, the other one is for bike only
-        long assertFlag1 = turnCostEntry_car.flags | turnCostEntry_foot.flags;
-        long assertFlag2 = turnCostEntry_bike.flags;
-
-        // RUN: analyze = combine flags of all encoders
-        Collection<ITurnCostTableEntry> entries = manager.analyzeTurnRelation(null, null);
-
-        assertEquals(2, entries.size()); //we expect two different turnCost entries
-
-        for (ITurnCostTableEntry entry : entries)
-        {
-            int edgeFrom = entry.getEdgeFrom();
-			if (edgeFrom == 1)
-            {
-                // the first entry provides turn flags for car and foot only 
-                assertEquals(assertFlag1, entry.getFlags());
-                assertTrue(car.isTurnRestricted(entry.getFlags()));
-                assertFalse(foot.isTurnRestricted(entry.getFlags()));
-                assertFalse(bike.isTurnRestricted(entry.getFlags()));
-
-                assertTrue(Double.isInfinite(car.getTurnCost(entry.getFlags())));
-                assertEquals(0, foot.getTurnCost(entry.getFlags()), 1e-1);
-                assertEquals(0, bike.getTurnCost(entry.getFlags()), 1e-1);
-            } else if (edgeFrom == 2)
-            {
-                // the 2nd entry provides turn flags for bike only
-                assertEquals(assertFlag2, entry.getFlags());
-                assertFalse(car.isTurnRestricted(entry.getFlags()));
-                assertFalse(foot.isTurnRestricted(entry.getFlags()));
-                assertFalse(bike.isTurnRestricted(entry.getFlags()));
-
-                assertEquals(0, car.getTurnCost(entry.getFlags()), 1e-1);
-                assertEquals(0, foot.getTurnCost(entry.getFlags()), 1e-1);
-                assertEquals(10, bike.getTurnCost(entry.getFlags()), 1e-1);
-            }
-        }
-    }
-
-=======
->>>>>>> 1b3f0f3a
     @Test
     public void testFixWayName()
     {
