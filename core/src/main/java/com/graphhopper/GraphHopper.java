/*
 *  Licensed to GraphHopper and Peter Karich under one or more contributor
 *  license agreements. See the NOTICE file distributed with this work for 
 *  additional information regarding copyright ownership.
 * 
 *  GraphHopper licenses this file to you under the Apache License, 
 *  Version 2.0 (the "License"); you may not use this file except in 
 *  compliance with the License. You may obtain a copy of the License at
 * 
 *       http://www.apache.org/licenses/LICENSE-2.0
 * 
 *  Unless required by applicable law or agreed to in writing, software
 *  distributed under the License is distributed on an "AS IS" BASIS,
 *  WITHOUT WARRANTIES OR CONDITIONS OF ANY KIND, either express or implied.
 *  See the License for the specific language governing permissions and
 *  limitations under the License.
 */
package com.graphhopper;

import com.graphhopper.reader.DataReader;
import com.graphhopper.reader.OSMReader;
import com.graphhopper.reader.dem.CGIARProvider;
import com.graphhopper.reader.dem.ElevationProvider;
import com.graphhopper.reader.dem.SRTMProvider;
import com.graphhopper.routing.*;
import com.graphhopper.routing.ch.PrepareContractionHierarchies;
import com.graphhopper.routing.util.*;
import com.graphhopper.storage.*;
import com.graphhopper.storage.index.LocationIndex;
import com.graphhopper.storage.index.LocationIndexTree;
import com.graphhopper.storage.index.QueryResult;
import com.graphhopper.util.*;
import com.graphhopper.util.shapes.GHPoint;
import org.slf4j.Logger;
import org.slf4j.LoggerFactory;

import java.io.File;
import java.io.IOException;
import java.text.DateFormat;
import java.util.*;
import java.util.Map.Entry;
import java.util.concurrent.ExecutorService;
import java.util.concurrent.TimeUnit;

/**
 * Easy to use access point to configure import and (offline) routing.
 * <p>
 *
 * @author Peter Karich
 * @see GraphHopperAPI
 */
public class GraphHopper implements GraphHopperAPI
{
    private final Logger logger = LoggerFactory.getLogger(getClass());
    // for graph:
    private GraphHopperStorage ghStorage;
    private EncodingManager encodingManager;
    private int defaultSegmentSize = -1;
    private String ghLocation = "";
    private DAType dataAccessType = DAType.RAM_STORE;
    private boolean sortGraph = false;
    boolean removeZipped = true;
    private boolean elevation = false;
    private LockFactory lockFactory = new NativeFSLockFactory();
    private final String fileLockName = "gh.lock";
    private boolean allowWrites = true;
    boolean enableInstructions = true;
    private String preferredLanguage = "";
    private boolean fullyLoaded = false;
    // for routing
    private double defaultWeightLimit = Double.MAX_VALUE;
    private boolean simplifyResponse = true;
    private TraversalMode traversalMode = TraversalMode.NODE_BASED;
    private final Map<Weighting, RoutingAlgorithmFactory> algoFactories = new LinkedHashMap<Weighting, RoutingAlgorithmFactory>();
    // for index
    private LocationIndex locationIndex;
    private int preciseIndexResolution = 300;
    private int maxRegionSearch = 4;
    // for prepare
    private int minNetworkSize = 200;
    private int minOneWayNetworkSize = 0;
    // for CH prepare    
    private boolean doPrepare = true;
    private boolean chEnabled = true;
    private final List<String> chWeightingList = new ArrayList<String>(Arrays.asList("fastest"));
    private int chPrepareThreads = -1;
    private ExecutorService chPreparePool;
    private int preparePeriodicUpdates = -1;
    private int prepareLazyUpdates = -1;
    private int prepareNeighborUpdates = -1;
    private int prepareContractedNodes = -1;
    private double prepareLogMessages = -1;
    // for OSM import
    private String osmFile;
    private double osmReaderWayPointMaxDistance = 1;
    private int workerThreads = -1;
    private boolean calcPoints = true;
    // utils
    private final TranslationMap trMap = new TranslationMap().doImport();
    private ElevationProvider eleProvider = ElevationProvider.NOOP;

    public GraphHopper()
    {
        setCHPrepareThreads(1);
    }

    /**
     * For testing only
     */
    protected GraphHopper loadGraph( GraphHopperStorage g )
    {
        this.ghStorage = g;
        fullyLoaded = true;
        initLocationIndex();
        return this;
    }

    /**
     * Specify which vehicles can be read by this GraphHopper instance. An encoding manager defines
     * how data from every vehicle is written (und read) into edges of the graph.
     */
    public GraphHopper setEncodingManager( EncodingManager em )
    {
        ensureNotLoaded();
        this.encodingManager = em;
        if (em.needsTurnCostsSupport())
            traversalMode = TraversalMode.EDGE_BASED_2DIR;

        return this;
    }

    /**
     * @return the first flag encoder of the encoding manager
     */
    FlagEncoder getDefaultVehicle()
    {
        if (encodingManager == null)
            throw new IllegalStateException("No encoding manager specified or loaded");

        return encodingManager.fetchEdgeEncoders().get(0);
    }

    public EncodingManager getEncodingManager()
    {
        return encodingManager;
    }

    public GraphHopper setElevationProvider( ElevationProvider eleProvider )
    {
        if (eleProvider == null || eleProvider == ElevationProvider.NOOP)
            setElevation(false);
        else
            setElevation(true);
        this.eleProvider = eleProvider;
        return this;
    }

    /**
     * Threads for data reading.
     */
    protected int getWorkerThreads()
    {
        return workerThreads;
    }

    /**
     * Return maximum distance (in meter) to reduce points via douglas peucker while OSM import.
     */
    protected double getWayPointMaxDistance()
    {
        return osmReaderWayPointMaxDistance;
    }

    /**
     * This parameter specifies how to reduce points via douglas peucker while OSM import. Higher
     * value means more details, unit is meter. Default is 1. Disable via 0.
     */
    public GraphHopper setWayPointMaxDistance( double wayPointMaxDistance )
    {
        this.osmReaderWayPointMaxDistance = wayPointMaxDistance;
        return this;
    }

    /**
     * Sets the default traversal mode used for the algorithms and preparation.
     */
    public GraphHopper setTraversalMode( TraversalMode traversalMode )
    {
        this.traversalMode = traversalMode;
        return this;
    }

    public TraversalMode getTraversalMode()
    {
        return traversalMode;
    }

    /**
     * Configures the underlying storage and response to be used on a well equipped server. Result
     * also optimized for usage in the web module i.e. try reduce network IO.
     */
    public GraphHopper forServer()
    {
        setSimplifyResponse(true);
        return setInMemory();
    }

    /**
     * Configures the underlying storage to be used on a Desktop computer or within another Java
     * application with enough RAM but no network latency.
     */
    public GraphHopper forDesktop()
    {
        setSimplifyResponse(false);
        return setInMemory();
    }

    /**
     * Configures the underlying storage to be used on a less powerful machine like Android or
     * Raspberry Pi with only few MB of RAM.
     */
    public GraphHopper forMobile()
    {
        setSimplifyResponse(false);
        return setMemoryMapped();
    }

    /**
     * Precise location resolution index means also more space (disc/RAM) could be consumed and
     * probably slower query times, which would be e.g. not suitable for Android. The resolution
     * specifies the tile width (in meter).
     */
    public GraphHopper setPreciseIndexResolution( int precision )
    {
        ensureNotLoaded();
        preciseIndexResolution = precision;
        return this;
    }

    public GraphHopper setMinNetworkSize( int minNetworkSize, int minOneWayNetworkSize )
    {
        this.minNetworkSize = minNetworkSize;
        this.minOneWayNetworkSize = minOneWayNetworkSize;
        return this;
    }

    /**
     * This method call results in an in-memory graph.
     */
    public GraphHopper setInMemory()
    {
        ensureNotLoaded();
        dataAccessType = DAType.RAM_STORE;
        return this;
    }

    /**
     * Only valid option for in-memory graph and if you e.g. want to disable store on flush for unit
     * tests. Specify storeOnFlush to true if you want that existing data will be loaded FROM disc
     * and all in-memory data will be flushed TO disc after flush is called e.g. while OSM import.
     * <p>
     *
     * @param storeOnFlush true by default
     */
    public GraphHopper setStoreOnFlush( boolean storeOnFlush )
    {
        ensureNotLoaded();
        if (storeOnFlush)
            dataAccessType = DAType.RAM_STORE;
        else
            dataAccessType = DAType.RAM;
        return this;
    }

    /**
     * Enable memory mapped configuration if not enough memory is available on the target platform.
     */
    public GraphHopper setMemoryMapped()
    {
        ensureNotLoaded();
        dataAccessType = DAType.MMAP;
        return this;
    }

    /**
     * Not yet stable enough to offer it for everyone
     */
    private GraphHopper setUnsafeMemory()
    {
        ensureNotLoaded();
        dataAccessType = DAType.UNSAFE_STORE;
        return this;
    }

    /**
     * Wrapper method for {@link GraphHopper#setCHWeightings(List)}
     * <p>
     * @deprecated This method is used as a deprecated wrapper to not break the JavaApi. This will
     * be removed in the future. Please use {@link GraphHopper#setCHWeightings(List)} or
     * {@link GraphHopper#setCHWeightings(String...)}
     */
    @Deprecated
    public GraphHopper setCHWeighting( String weightingName )
    {
        return this.setCHWeightings(weightingName);
    }

    /**
     * Wrapper method for {@link GraphHopper#setCHWeightings(List)}
     */
    public GraphHopper setCHWeightings( String... weightingNames )
    {
        return this.setCHWeightings(Arrays.asList(weightingNames));
    }

    /**
     * Enables the use of contraction hierarchies to reduce query times. Enabled by default.
     * <p>
     *
     * @param weightingList A list containing multiple weightings like: "fastest", "shortest" or
     * your own weight-calculation type.
     */
    public GraphHopper setCHWeightings( List<String> weightingList )
    {
        ensureNotLoaded();

        if (weightingList.isEmpty())
            throw new IllegalArgumentException("It is not allowed to pass an emtpy weightingList");

        this.chWeightingList.clear();
        for (String weight : weightingList)
        {
            weight = weight.toLowerCase();
            weight = weight.trim();
            this.chWeightingList.add(weight);
        }
        return this;
    }

    /**
     * Returns all CHWeighting names
     */
    public List<String> getCHWeightings()
    {
        if (this.chWeightingList.isEmpty())
            throw new IllegalStateException("Potential bug: chWeightingList is empty");

        return this.chWeightingList;
    }

    /**
     * This method changes the number of threads used for preparation on import. Default is 1. Make
     * sure that you have enough memory to increase this number!
     */
    public GraphHopper setCHPrepareThreads( int prepareThreads )
    {
        this.chPrepareThreads = prepareThreads;
        this.chPreparePool = java.util.concurrent.Executors.newFixedThreadPool(chPrepareThreads);
        return this;
    }

    public int getCHPrepareThreads()
    {
        return chPrepareThreads;
    }

    /**
     * Disables the "CH-preparation" preparation only. Use only if you know what you do. To disable
     * the full usage of CH use setCHEnable(false) instead.
     */
    @Deprecated
    public GraphHopper setDoPrepare( boolean doPrepare )
    {
        this.doPrepare = doPrepare;
        return this;
    }

    /**
     * Enables or disables contraction hierarchies (CH). This speed-up mode is enabled by default.
     * Disabling CH is only recommended for short routes or in combination with
     * setDefaultWeightLimit and called flexibility mode
     * <p>
     *
     * @see #setDefaultWeightLimit(double)
     */
    public GraphHopper setCHEnable( boolean enable )
    {
        ensureNotLoaded();
        chEnabled = enable;
        return this;
    }

    /**
     * This methods stops the algorithm from searching further if the resulting path would go over
     * specified weight, important if CH is disabled. The unit is defined by the used weighting
     * created from createWeighting, e.g. distance for shortest or seconds for the standard
     * FastestWeighting implementation.
     */
    public void setDefaultWeightLimit( double defaultWeightLimit )
    {
        this.defaultWeightLimit = defaultWeightLimit;
    }

    public boolean isCHEnabled()
    {
        return chEnabled;
    }

    /**
     * @return true if storing and fetching elevation data is enabled. Default is false
     */
    public boolean hasElevation()
    {
        return elevation;
    }

    /**
     * Enable storing and fetching elevation data. Default is false
     */
    public GraphHopper setElevation( boolean includeElevation )
    {
        this.elevation = includeElevation;
        return this;
    }

    /**
     * This method specifies if the import should include way names to be able to return
     * instructions for a route.
     */
    public GraphHopper setEnableInstructions( boolean b )
    {
        ensureNotLoaded();
        enableInstructions = b;
        return this;
    }

    /**
     * This method specifies the preferred language for way names during import.
     * <p>
     * Language code as defined in ISO 639-1 or ISO 639-2.
     * <ul>
     * <li>If no preferred language is specified, only the default language with no tag will be
     * imported.</li>
     * <li>If a language is specified, it will be imported if its tag is found, otherwise fall back
     * to default language.</li>
     * </ul>
     */
    public GraphHopper setPreferredLanguage( String preferredLanguage )
    {
        ensureNotLoaded();
        if (preferredLanguage == null)
            throw new IllegalArgumentException("preferred language cannot be null");

        this.preferredLanguage = preferredLanguage;
        return this;
    }

    public String getPreferredLanguage()
    {
        return preferredLanguage;
    }

    /**
     * This methods enables gps point calculation. If disabled only distance will be calculated.
     */
    public GraphHopper setEnableCalcPoints( boolean b )
    {
        calcPoints = b;
        return this;
    }

    /**
     * This method specifies if the returned path should be simplified or not, via douglas-peucker
     * or similar algorithm.
     */
    private GraphHopper setSimplifyResponse( boolean doSimplify )
    {
        this.simplifyResponse = doSimplify;
        return this;
    }

    /**
     * Sets the graphhopper folder.
     */
    public GraphHopper setGraphHopperLocation( String ghLocation )
    {
        ensureNotLoaded();
        if (ghLocation == null)
            throw new IllegalArgumentException("graphhopper location cannot be null");

        this.ghLocation = ghLocation;
        return this;
    }

    public String getGraphHopperLocation()
    {
        return ghLocation;
    }

    /**
     * This file can be an osm xml (.osm), a compressed xml (.osm.zip or .osm.gz) or a protobuf file
     * (.pbf).
     */
    public GraphHopper setOSMFile( String osmFileStr )
    {
        ensureNotLoaded();
        if (Helper.isEmpty(osmFileStr))
            throw new IllegalArgumentException("OSM file cannot be empty.");

        osmFile = osmFileStr;
        return this;
    }

    public String getOSMFile()
    {
        return osmFile;
    }

    /**
     * The underlying graph used in algorithms.
     * <p>
     *
     * @throws IllegalStateException if graph is not instantiated.
     */
    public GraphHopperStorage getGraphHopperStorage()
    {
        if (ghStorage == null)
            throw new IllegalStateException("GraphHopper storage not initialized");

        return ghStorage;
    }

    public void setGraphHopperStorage( GraphHopperStorage ghStorage )
    {
        this.ghStorage = ghStorage;
        fullyLoaded = true;
    }

    protected void setLocationIndex( LocationIndex locationIndex )
    {
        this.locationIndex = locationIndex;
    }

    /**
     * The location index created from the graph.
     * <p>
     *
     * @throws IllegalStateException if index is not initialized
     */
    public LocationIndex getLocationIndex()
    {
        if (locationIndex == null)
            throw new IllegalStateException("Location index not initialized");

        return locationIndex;
    }

    /**
     * Sorts the graph which requires more RAM while import. See #12
     */
    public GraphHopper setSortGraph( boolean sortGraph )
    {
        ensureNotLoaded();
        this.sortGraph = sortGraph;
        return this;
    }

    /**
     * Specifies if it is allowed for GraphHopper to write. E.g. for read only filesystems it is not
     * possible to create a lock file and so we can avoid write locks.
     */
    public GraphHopper setAllowWrites( boolean allowWrites )
    {
        this.allowWrites = allowWrites;
        return this;
    }

    public boolean isAllowWrites()
    {
        return allowWrites;
    }

    public TranslationMap getTranslationMap()
    {
        return trMap;
    }

    /**
     * Reads configuration from a CmdArgs object. Which can be manually filled, or via main(String[]
     * args) ala CmdArgs.read(args) or via configuration file ala
     * CmdArgs.readFromConfig("config.properties", "graphhopper.config")
     */
    public GraphHopper init( CmdArgs args )
    {
        args = CmdArgs.readFromConfigAndMerge(args, "config", "graphhopper.config");
        String tmpOsmFile = args.get("osmreader.osm", "");
        if (!Helper.isEmpty(tmpOsmFile))
            osmFile = tmpOsmFile;

        String graphHopperFolder = args.get("graph.location", "");
        if (Helper.isEmpty(graphHopperFolder) && Helper.isEmpty(ghLocation))
        {
            if (Helper.isEmpty(osmFile))
                throw new IllegalArgumentException("You need to specify an OSM file.");

            graphHopperFolder = Helper.pruneFileEnd(osmFile) + "-gh";
        }

        // graph
        setGraphHopperLocation(graphHopperFolder);
        defaultSegmentSize = args.getInt("graph.dataaccess.segmentSize", defaultSegmentSize);

        String graphDATypeStr = args.get("graph.dataaccess", "RAM_STORE");
        dataAccessType = DAType.fromString(graphDATypeStr);

        sortGraph = args.getBool("graph.doSort", sortGraph);
        removeZipped = args.getBool("graph.removeZipped", removeZipped);
        int bytesForFlags = args.getInt("graph.bytesForFlags", 4);
        String flagEncoders = args.get("graph.flagEncoders", "");
        if (!flagEncoders.isEmpty())
            setEncodingManager(new EncodingManager(flagEncoders, bytesForFlags));

        if (args.get("graph.locktype", "native").equals("simple"))
            lockFactory = new SimpleFSLockFactory();
        else
            lockFactory = new NativeFSLockFactory();

        // elevation
        String eleProviderStr = args.get("graph.elevation.provider", "noop").toLowerCase();
        boolean eleCalcMean = args.getBool("graph.elevation.calcmean", false);
        String cacheDirStr = args.get("graph.elevation.cachedir", "");
        String baseURL = args.get("graph.elevation.baseurl", "");
        DAType elevationDAType = DAType.fromString(args.get("graph.elevation.dataaccess", "MMAP"));
        ElevationProvider tmpProvider = ElevationProvider.NOOP;
        if (eleProviderStr.equalsIgnoreCase("srtm"))
        {
            tmpProvider = new SRTMProvider();
        } else if (eleProviderStr.equalsIgnoreCase("cgiar"))
        {
            CGIARProvider cgiarProvider = new CGIARProvider();
            cgiarProvider.setAutoRemoveTemporaryFiles(args.getBool("graph.elevation.cgiar.clear", true));
            tmpProvider = cgiarProvider;
        }

        tmpProvider.setCalcMean(eleCalcMean);
        tmpProvider.setCacheDir(new File(cacheDirStr));
        if (!baseURL.isEmpty())
            tmpProvider.setBaseURL(baseURL);
        tmpProvider.setDAType(elevationDAType);
        setElevationProvider(tmpProvider);

        // optimizable prepare
        minNetworkSize = args.getInt("prepare.minNetworkSize", minNetworkSize);
        minOneWayNetworkSize = args.getInt("prepare.minOneWayNetworkSize", minOneWayNetworkSize);

        // prepare CH        
        doPrepare = args.getBool("prepare.doPrepare", doPrepare);
        setCHPrepareThreads(args.getInt("prepare.threads", chPrepareThreads));

        String chWeightingsStr = args.get("prepare.chWeightings", "");
        // remove when deprecated setCHWeighting method is removed
        if (chWeightingsStr.isEmpty())
            chWeightingsStr = args.get("prepare.chWeighting", "fastest");

        List<String> tmpCHWeightingList = Arrays.asList(chWeightingsStr.split(","));
        chEnabled = !"no".equals(chWeightingsStr);
        if (chEnabled)
            setCHWeightings(tmpCHWeightingList);

        preparePeriodicUpdates = args.getInt("prepare.updates.periodic", preparePeriodicUpdates);
        prepareLazyUpdates = args.getInt("prepare.updates.lazy", prepareLazyUpdates);
        prepareNeighborUpdates = args.getInt("prepare.updates.neighbor", prepareNeighborUpdates);
        prepareContractedNodes = args.getInt("prepare.contracted-nodes", prepareContractedNodes);
        prepareLogMessages = args.getDouble("prepare.logmessages", prepareLogMessages);

        // osm import
        osmReaderWayPointMaxDistance = args.getDouble("osmreader.wayPointMaxDistance", osmReaderWayPointMaxDistance);

        workerThreads = args.getInt("osmreader.workerThreads", workerThreads);
        enableInstructions = args.getBool("osmreader.instructions", enableInstructions);
        preferredLanguage = args.get("osmreader.preferred-language", preferredLanguage);

        // index
        preciseIndexResolution = args.getInt("index.highResolution", preciseIndexResolution);
        maxRegionSearch = args.getInt("index.maxRegionSearch", maxRegionSearch);

        // routing
        defaultWeightLimit = args.getDouble("routing.defaultWeightLimit", defaultWeightLimit);
        return this;
    }

    private void printInfo()
    {
        logger.info("version " + Constants.VERSION + "|" + Constants.BUILD_DATE + " (" + Constants.getVersions() + ")");
        if (ghStorage != null)
            logger.info("graph " + ghStorage.toString() + ", details:" + ghStorage.toDetailsString());
    }

    /**
     * Imports provided data from disc and creates graph. Depending on the settings the resulting
     * graph will be stored to disc so on a second call this method will only load the graph from
     * disc which is usually a lot faster.
     */
    public GraphHopper importOrLoad()
    {
        if (!load(ghLocation))
        {
            printInfo();
            process(ghLocation);
        } else
        {
            printInfo();
        }
        return this;
    }

    /**
     * Creates the graph from OSM data.
     */
    private GraphHopper process( String graphHopperLocation )
    {
        setGraphHopperLocation(graphHopperLocation);
        Lock lock = null;
        try
        {
            if (ghStorage.getDirectory().getDefaultType().isStoring())
            {
                lockFactory.setLockDir(new File(graphHopperLocation));
                lock = lockFactory.create(fileLockName, true);
                if (!lock.tryLock())
                    throw new RuntimeException("To avoid multiple writers we need to obtain a write lock but it failed. In " + graphHopperLocation, lock.getObtainFailedReason());
            }

            try
            {
                DataReader reader = importData();
                DateFormat f = Helper.createFormatter();
                ghStorage.getProperties().put("osmreader.import.date", f.format(new Date()));
                if (reader.getDataDate() != null)
                    ghStorage.getProperties().put("osmreader.data.date", f.format(reader.getDataDate()));
            } catch (IOException ex)
            {
                throw new RuntimeException("Cannot parse OSM file " + getOSMFile(), ex);
            }
            cleanUp();
            postProcessing();
            flush();
        } finally
        {
            if (lock != null)
                lock.release();
        }
        return this;
    }

    protected DataReader importData() throws IOException
    {
        ensureWriteAccess();
        if (ghStorage == null)
            throw new IllegalStateException("Load graph before importing OSM data");

        if (osmFile == null)
            throw new IllegalStateException("Couldn't load from existing folder: " + ghLocation
                    + " but also cannot import from OSM file as it wasn't specified!");

        encodingManager.setEnableInstructions(enableInstructions);
        encodingManager.setPreferredLanguage(preferredLanguage);
        DataReader reader = createReader(ghStorage);
        logger.info("using " + ghStorage.toString() + ", memory:" + Helper.getMemInfo());
        reader.readGraph();
        return reader;
    }

    protected DataReader createReader( GraphHopperStorage ghStorage )
    {
        return initOSMReader(new OSMReader(ghStorage));
    }

    protected OSMReader initOSMReader( OSMReader reader )
    {
        if (osmFile == null)
            throw new IllegalArgumentException("No OSM file specified");

        logger.info("start creating graph from " + osmFile);
        File osmTmpFile = new File(osmFile);
        return reader.setOSMFile(osmTmpFile).
                setElevationProvider(eleProvider).
                setWorkerThreads(workerThreads).
                setEncodingManager(encodingManager).
                setWayPointMaxDistance(osmReaderWayPointMaxDistance);
    }

    /**
     * Opens existing graph.
     * <p>
     *
     * @param graphHopperFolder is the folder containing graphhopper files (which can be compressed
     * too)
     */
    @Override
    public boolean load( String graphHopperFolder )
    {
        if (Helper.isEmpty(graphHopperFolder))
            throw new IllegalStateException("graphHopperLocation is not specified. call init before");

        if (fullyLoaded)
            throw new IllegalStateException("graph is already successfully loaded");

        if (graphHopperFolder.endsWith("-gh"))
        {
            // do nothing  
        } else if (graphHopperFolder.endsWith(".osm") || graphHopperFolder.endsWith(".xml"))
        {
            throw new IllegalArgumentException("To import an osm file you need to use importOrLoad");
        } else if (!graphHopperFolder.contains("."))
        {
            if (new File(graphHopperFolder + "-gh").exists())
                graphHopperFolder += "-gh";
        } else
        {
            File compressed = new File(graphHopperFolder + ".ghz");
            if (compressed.exists() && !compressed.isDirectory())
            {
                try
                {
                    new Unzipper().unzip(compressed.getAbsolutePath(), graphHopperFolder, removeZipped);
                } catch (IOException ex)
                {
                    throw new RuntimeException("Couldn't extract file " + compressed.getAbsolutePath()
                            + " to " + graphHopperFolder, ex);
                }
            }
        }

        setGraphHopperLocation(graphHopperFolder);

        if (encodingManager == null)
            setEncodingManager(EncodingManager.create(ghLocation));

        if (!allowWrites && dataAccessType.isMMap())
            dataAccessType = DAType.MMAP_RO;

        GHDirectory dir = new GHDirectory(ghLocation, dataAccessType);
        GraphExtension ext = encodingManager.needsTurnCostsSupport()
                ? new TurnCostExtension() : new GraphExtension.NoOpExtension();
        if (chEnabled)
        {
            initCHAlgoFactories();
            ghStorage = new GraphHopperStorage(new ArrayList<Weighting>(algoFactories.keySet()), dir, encodingManager, hasElevation(), ext);
        } else
            ghStorage = new GraphHopperStorage(dir, encodingManager, hasElevation(), ext);

        ghStorage.setSegmentSize(defaultSegmentSize);

        Lock lock = null;
        try
        {
            // create locks only if writes are allowed, if they are not allowed a lock cannot be created 
            // (e.g. on a read only filesystem locks would fail)
            if (ghStorage.getDirectory().getDefaultType().isStoring() && isAllowWrites())
            {
                lockFactory.setLockDir(new File(ghLocation));
                lock = lockFactory.create(fileLockName, false);
                if (!lock.tryLock())
                    throw new RuntimeException("To avoid reading partial data we need to obtain the read lock but it failed. In " + ghLocation, lock.getObtainFailedReason());
            }

            if (!ghStorage.loadExisting())
                return false;

            postProcessing();
            fullyLoaded = true;
            return true;
        } finally
        {
            if (lock != null)
                lock.release();
        }
    }

    public RoutingAlgorithmFactory getAlgorithmFactory( Weighting weighting )
    {
        RoutingAlgorithmFactory raf = algoFactories.get(weighting);
        if (raf == null)
            putAlgorithmFactory(weighting, raf = new RoutingAlgorithmFactorySimple());

        return raf;
    }

    public Collection<RoutingAlgorithmFactory> getAlgorithmFactories()
    {
        return algoFactories.values();
    }

    public GraphHopper putAlgorithmFactory( Weighting weighting, RoutingAlgorithmFactory algoFactory )
    {
        algoFactories.put(weighting, algoFactory);
        return this;
    }

    private void initCHAlgoFactories()
    {
        if (algoFactories.isEmpty())
            for (FlagEncoder encoder : encodingManager.fetchEdgeEncoders())
            {
                for (String chWeightingStr : getCHWeightings())
                {
                    Weighting weighting = createWeighting(new WeightingMap(chWeightingStr), encoder);
                    algoFactories.put(weighting, null);
                }
            }
    }

    protected void createCHPreparations()
    {
        if (algoFactories.isEmpty())
            throw new IllegalStateException("No algorithm factories found. Call load before?");

        Set<Weighting> orderedSet = new LinkedHashSet<Weighting>(algoFactories.keySet());
        algoFactories.clear();
        for (Weighting weighting : orderedSet)
        {
            PrepareContractionHierarchies tmpPrepareCH = new PrepareContractionHierarchies(
                    new GHDirectory("", DAType.RAM_INT), ghStorage, ghStorage.getGraph(CHGraph.class, weighting),
                    weighting.getFlagEncoder(), weighting, traversalMode);
            tmpPrepareCH.setPeriodicUpdates(preparePeriodicUpdates).
                    setLazyUpdates(prepareLazyUpdates).
                    setNeighborUpdates(prepareNeighborUpdates).
                    setLogMessages(prepareLogMessages);

            algoFactories.put(weighting, tmpPrepareCH);
        }
    }

    /**
     * Sets EncodingManager, does the preparation and creates the locationIndex
     */
    protected void postProcessing()
    {
        // Later: move this into the GraphStorage.optimize method
        // Or: Doing it after preparation to optimize shortcuts too. But not possible yet #12
        if (sortGraph)
        {
            if (ghStorage.isCHPossible() && isPrepared())
                throw new IllegalArgumentException("Sorting a prepared CHGraph is not possible yet. See #12");

            GraphHopperStorage newGraph = GHUtility.newStorage(ghStorage);
            GHUtility.sortDFS(ghStorage, newGraph);
            logger.info("graph sorted (" + Helper.getMemInfo() + ")");
            ghStorage = newGraph;
        }

        initLocationIndex();
        if (chEnabled)
            createCHPreparations();

        if (!isPrepared())
            prepare();
    }

    private boolean isPrepared()
    {
        return "true".equals(ghStorage.getProperties().get("prepare.done"));
    }

    /**
     * Based on the weightingParameters and the specified vehicle a Weighting instance can be
     * created. Note that all URL parameters are available in the weightingParameters as String if
     * you use the GraphHopper Web module.
     * <p>
     *
     * @param weightingMap all parameters influencing the weighting. E.g. parameters coming via
     * GHRequest.getHints or directly via "&amp;api.xy=" from the URL of the web UI
     * @param encoder the required vehicle
     * @return the weighting to be used for route calculation
     * @see WeightingMap
     */
    public Weighting createWeighting( WeightingMap weightingMap, FlagEncoder encoder )
    {
        String weighting = weightingMap.getWeighting().toLowerCase();

        if ("shortest".equalsIgnoreCase(weighting))
        {
            return new ShortestWeighting(encoder);
        } else if ("fastest".equalsIgnoreCase(weighting) || weighting.isEmpty())
        {
            if (encoder.supports(PriorityWeighting.class))
                return new PriorityWeighting(encoder, weightingMap);
            else
                return new FastestWeighting(encoder, weightingMap);
        } else if ("curvature".equalsIgnoreCase(weighting))
        {
            if (encoder.supports(CurvatureWeighting.class))
                return new CurvatureWeighting(encoder, weightingMap, ghStorage);
            else
                return new FastestWeighting(encoder, weightingMap);
        }

        throw new UnsupportedOperationException("weighting " + weighting + " not supported");
    }

    public Weighting getWeightingForCH( WeightingMap weightingMap, FlagEncoder encoder )
    {
        // get requested weighting name
        String weightingStr = weightingMap.getWeighting().toLowerCase();
        if (weightingStr.isEmpty())
<<<<<<< HEAD
            weightingStr = chWeightingStr;
=======
            weightingStr = getCHWeightings().get(0);
>>>>>>> 274d3122

        for (Weighting w : algoFactories.keySet())
        {
            if (w.matches(weightingStr, encoder))
                return w;
        }

        throw new IllegalStateException("No weighting found for request " + weightingMap + ", encoder:" + encoder + ", " + algoFactories);
    }

    /**
     * Potentially wraps the specified weighting into a TurnWeighting instance.
     */
    public Weighting createTurnWeighting( Weighting weighting, Graph graph, FlagEncoder encoder )
    {
        if (encoder.supports(TurnWeighting.class))
            return new TurnWeighting(weighting, encoder, (TurnCostExtension) graph.getExtension());
        return weighting;
    }

    @Override
    public GHResponse route( GHRequest request )
    {
        GHResponse response = new GHResponse();
        calcPaths(request, response);
        return response;
    }

    protected List<Path> calcPaths( GHRequest request, GHResponse ghRsp )
    {
        if (ghStorage == null || !fullyLoaded)
            throw new IllegalStateException("Call load or importOrLoad before routing");

        if (ghStorage.isClosed())
            throw new IllegalStateException("You need to create a new GraphHopper instance as it is already closed");

        String vehicle = request.getVehicle();
        if (vehicle.isEmpty())
            vehicle = getDefaultVehicle().toString();

        if (!encodingManager.supports(vehicle))
        {
            ghRsp.addError(new IllegalArgumentException("Vehicle " + vehicle + " unsupported. "
                    + "Supported are: " + getEncodingManager()));
            return Collections.emptyList();
        }

        TraversalMode tMode;
        String tModeStr = request.getHints().get("traversal_mode", traversalMode.toString());
        try
        {
            tMode = TraversalMode.fromString(tModeStr);
        } catch (Exception ex)
        {
            ghRsp.addError(ex);
            return Collections.emptyList();
        }

        FlagEncoder encoder = encodingManager.getEncoder(vehicle);
        List<GHPoint> points = request.getPoints();

        StopWatch sw = new StopWatch().start();
        List<QueryResult> qResults = lookup(points, encoder, ghRsp);
        ghRsp.addDebugInfo("idLookup:" + sw.stop().getSeconds() + "s");
        if (ghRsp.hasRawErrors())
            return Collections.emptyList();

        Weighting weighting;
        Graph routingGraph = ghStorage;
        if (chEnabled)
        {
            boolean forceCHHeading = request.getHints().getBool("force_heading_ch", false);
            if (!forceCHHeading && request.hasFavoredHeading(0))
                throw new IllegalStateException("Heading is not (fully) supported for CHGraph. See issue #483");
            weighting = getWeightingForCH(request.getHints(), encoder);
            routingGraph = ghStorage.getGraph(CHGraph.class, weighting);
        } else
            weighting = createWeighting(request.getHints(), encoder);

        RoutingAlgorithmFactory tmpAlgoFactory = getAlgorithmFactory(weighting);
        QueryGraph queryGraph = new QueryGraph(routingGraph);
        queryGraph.lookup(qResults);
        weighting = createTurnWeighting(weighting, queryGraph, encoder);

        List<Path> altPaths = new ArrayList<Path>(points.size() - 1);
        QueryResult fromQResult = qResults.get(0);

        double weightLimit = request.getHints().getDouble("defaultWeightLimit", defaultWeightLimit);
        String algoStr = request.getAlgorithm().isEmpty() ? AlgorithmOptions.DIJKSTRA_BI : request.getAlgorithm();
        AlgorithmOptions algoOpts = AlgorithmOptions.start().
                algorithm(algoStr).traversalMode(tMode).flagEncoder(encoder).weighting(weighting).
                hints(request.getHints()).
                build();

        boolean viaTurnPenalty = request.getHints().getBool("pass_through", false);
        long visitedNodesSum = 0;

        boolean tmpEnableInstructions = request.getHints().getBool("instructions", enableInstructions);
        boolean tmpCalcPoints = request.getHints().getBool("calcPoints", calcPoints);
        double wayPointMaxDistance = request.getHints().getDouble("wayPointMaxDistance", 1d);
        DouglasPeucker peucker = new DouglasPeucker().setMaxDistance(wayPointMaxDistance);
        PathMerger pathMerger = new PathMerger().
                setCalcPoints(tmpCalcPoints).
                setDouglasPeucker(peucker).
                setEnableInstructions(tmpEnableInstructions).
                setSimplifyResponse(simplifyResponse && wayPointMaxDistance > 0);

        Locale locale = request.getLocale();
        Translation tr = trMap.getWithFallBack(locale);

        // Every alternative path makes one AltResponse BUT if via points exists then reuse the altResponse object
        AltResponse altResponse = new AltResponse();
        ghRsp.addAlternative(altResponse);
        boolean isRoundTrip = AlgorithmOptions.ROUND_TRIP.equalsIgnoreCase(algoOpts.getAlgorithm());
        boolean isAlternativeRoute = AlgorithmOptions.ALT_ROUTE.equalsIgnoreCase(algoOpts.getAlgorithm());

        if ((isAlternativeRoute || isRoundTrip) && points.size() > 2)
        {
            ghRsp.addError(new RuntimeException("Via points are not yet supported when alternative paths or round trips are requested. The returned paths would just need an additional identification for the via point index."));
            return Collections.emptyList();
        }

        for (int placeIndex = 1; placeIndex < points.size(); placeIndex++)
        {
            if (placeIndex == 1)
            {
                // enforce start direction
                queryGraph.enforceHeading(fromQResult.getClosestNode(), request.getFavoredHeading(0), false);
            } else if (viaTurnPenalty)
            {
                if (isAlternativeRoute)
                    throw new IllegalStateException("Alternative paths and a viaTurnPenalty at the same time is currently not supported");

                // enforce straight start after via stop
                Path prevRoute = altPaths.get(placeIndex - 2);
                EdgeIteratorState incomingVirtualEdge = prevRoute.getFinalEdge();
                queryGraph.enforceHeadingByEdgeId(fromQResult.getClosestNode(), incomingVirtualEdge.getEdge(), false);
            }

            QueryResult toQResult = qResults.get(placeIndex);

            // enforce end direction
            queryGraph.enforceHeading(toQResult.getClosestNode(), request.getFavoredHeading(placeIndex), true);

            sw = new StopWatch().start();
            RoutingAlgorithm algo = tmpAlgoFactory.createAlgo(queryGraph, algoOpts);
            algo.setWeightLimit(weightLimit);
            String debug = ", algoInit:" + sw.stop().getSeconds() + "s";

            sw = new StopWatch().start();
            List<Path> pathList = algo.calcPaths(fromQResult.getClosestNode(), toQResult.getClosestNode());
            debug += ", " + algo.getName() + "-routing:" + sw.stop().getSeconds() + "s";
            if (pathList.isEmpty())
                throw new IllegalStateException("At least one path has to be returned for " + fromQResult + " -> " + toQResult);

            for (Path path : pathList)
            {
                if (path.getTime() < 0)
                    throw new RuntimeException("Time was negative. Please report as bug and include:" + request);

                altPaths.add(path);
                debug += ", " + path.getDebugInfo();
            }

            altResponse.addDebugInfo(debug);

            // reset all direction enforcements in queryGraph to avoid influencing next path
            queryGraph.clearUnfavoredStatus();

            visitedNodesSum += algo.getVisitedNodes();
            fromQResult = toQResult;
        }

        if (isAlternativeRoute)
        {
            if (altPaths.isEmpty())
                throw new RuntimeException("Empty paths for alternative route calculation not expected");

            // if alternative route calculation was done then create the responses from single paths
            pathMerger.doWork(altResponse, Collections.singletonList(altPaths.get(0)), tr);
            for (int index = 1; index < altPaths.size(); index++)
            {
                altResponse = new AltResponse();
                ghRsp.addAlternative(altResponse);
                pathMerger.doWork(altResponse, Collections.singletonList(altPaths.get(index)), tr);
            }
        } else if (isRoundTrip)
        {
            if (points.size() != altPaths.size())
                throw new RuntimeException("There should be exactly one more points than paths. points:" + points.size() + ", paths:" + altPaths.size());

            pathMerger.doWork(altResponse, altPaths, tr);
        } else
        {
            if (points.size() - 1 != altPaths.size())
                throw new RuntimeException("There should be exactly one more points than paths. points:" + points.size() + ", paths:" + altPaths.size());

            pathMerger.doWork(altResponse, altPaths, tr);
        }
        ghRsp.getHints().put("visited_nodes.sum", visitedNodesSum);
        ghRsp.getHints().put("visited_nodes.average", (float) visitedNodesSum / (points.size() - 1));
        return altPaths;
    }

    List<QueryResult> lookup( List<GHPoint> points, FlagEncoder encoder, GHResponse rsp )
    {
        if (points.size() < 2)
        {
            rsp.addError(new IllegalStateException("At least 2 points have to be specified, but was:" + points.size()));
            return Collections.emptyList();
        }

        EdgeFilter edgeFilter = new DefaultEdgeFilter(encoder);
        List<QueryResult> qResults = new ArrayList<QueryResult>(points.size());
        for (int placeIndex = 0; placeIndex < points.size(); placeIndex++)
        {
            GHPoint point = points.get(placeIndex);
            QueryResult res = locationIndex.findClosest(point.lat, point.lon, edgeFilter);
            if (!res.isValid())
                rsp.addError(new IllegalArgumentException("Cannot find point " + placeIndex + ": " + point));

            qResults.add(res);
        }

        return qResults;
    }

    protected LocationIndex createLocationIndex( Directory dir )
    {
        LocationIndexTree tmpIndex = new LocationIndexTree(ghStorage, dir);
        tmpIndex.setResolution(preciseIndexResolution);
        tmpIndex.setMaxRegionSearch(maxRegionSearch);
        if (!tmpIndex.loadExisting())
        {
            ensureWriteAccess();
            tmpIndex.prepareIndex();
        }

        return tmpIndex;
    }

    /**
     * Initializes the location index after the import is done.
     */
    protected void initLocationIndex()
    {
        if (locationIndex != null)
            throw new IllegalStateException("Cannot initialize locationIndex twice!");

        locationIndex = createLocationIndex(ghStorage.getDirectory());
    }

    protected void prepare()
    {
        boolean tmpPrepare = doPrepare && chEnabled;
        if (tmpPrepare)
        {
            ensureWriteAccess();

            if (chPrepareThreads > 1 && dataAccessType.isMMap() && !dataAccessType.isSynched())
                throw new IllegalStateException("You cannot execute CH preparation in parallel for MMAP without synching! Specify MMAP_SYNC or use 1 thread only");

            ghStorage.freeze();

            int counter = 0;
            for (final Entry<Weighting, RoutingAlgorithmFactory> entry : algoFactories.entrySet())
            {
                logger.info((++counter) + "/" + algoFactories.entrySet().size() + " calling prepare.doWork for " + entry.getKey() + " ... (" + Helper.getMemInfo() + ")");
                if (!(entry.getValue() instanceof PrepareContractionHierarchies))
                    throw new IllegalStateException("RoutingAlgorithmFactory is not suited for CH preparation " + entry.getValue());

                final String name = AbstractWeighting.weightingToFileName(entry.getKey());
                chPreparePool.execute(new Runnable()
                {
                    @Override
                    public void run()
                    {
                        String errorKey = "prepare.error." + name;
                        try
                        {
                            ghStorage.getProperties().put(errorKey, "CH preparation incomplete");
                            // toString is not taken into account so we need to cheat, see http://stackoverflow.com/q/6113746/194609 for other options                        
                            Thread.currentThread().setName(name);
                            PrepareContractionHierarchies pch = (PrepareContractionHierarchies) entry.getValue();
                            pch.doWork();
                            ghStorage.getProperties().put(errorKey, "");
                            ghStorage.getProperties().put("prepare.date." + name, Helper.createFormatter().format(new Date()));
                        } catch (Exception ex)
                        {
                            logger.error("Problem while CH preparation " + name);
                            ghStorage.getProperties().put(errorKey, ex.getMessage());
                        }
                    }
                });
            }

            chPreparePool.shutdown();
            try
            {
                if (!chPreparePool.awaitTermination(Integer.MAX_VALUE, TimeUnit.DAYS))
                    chPreparePool.shutdownNow();

            } catch (InterruptedException ie)
            {
                chPreparePool.shutdownNow();
                Thread.currentThread().interrupt();
            }
        }
        ghStorage.getProperties().put("prepare.done", tmpPrepare);
    }

    /**
     * Internal method to clean up the graph.
     */
    protected void cleanUp()
    {
        int prevNodeCount = ghStorage.getNodes();
        PrepareRoutingSubnetworks preparation = new PrepareRoutingSubnetworks(ghStorage, encodingManager.fetchEdgeEncoders());
        preparation.setMinNetworkSize(minNetworkSize);
        preparation.setMinOneWayNetworkSize(minOneWayNetworkSize);
        logger.info("start finding subnetworks, " + Helper.getMemInfo());
        preparation.doWork();
        int currNodeCount = ghStorage.getNodes();
        logger.info("edges: " + ghStorage.getAllEdges().getMaxId() + ", nodes " + currNodeCount
                + ", there were " + preparation.getMaxSubnetworks()
                + " subnetworks. removed them => " + (prevNodeCount - currNodeCount)
                + " less nodes");
    }

    protected void flush()
    {
        logger.info("flushing graph " + ghStorage.toString() + ", details:" + ghStorage.toDetailsString() + ", "
                + Helper.getMemInfo() + ")");
        ghStorage.flush();
        fullyLoaded = true;
    }

    /**
     * Releases all associated resources like memory or files. But it does not remove them. To
     * remove the files created in graphhopperLocation you have to call clean().
     */
    public void close()
    {
        if (ghStorage != null)
            ghStorage.close();

        if (locationIndex != null)
            locationIndex.close();

        try
        {
            lockFactory.forceRemove(fileLockName, true);
        } catch (Exception ex)
        {
            // silently fail e.g. on Windows where we cannot remove an unreleased native lock
        }
    }

    /**
     * Removes the on-disc routing files. Call only after calling close or before importOrLoad or
     * load
     */
    public void clean()
    {
        if (getGraphHopperLocation().isEmpty())
            throw new IllegalStateException("Cannot clean GraphHopper without specified graphHopperLocation");

        File folder = new File(getGraphHopperLocation());
        Helper.removeDir(folder);
    }

    protected void ensureNotLoaded()
    {
        if (fullyLoaded)
            throw new IllegalStateException("No configuration changes are possible after loading the graph");
    }

    protected void ensureWriteAccess()
    {
        if (!allowWrites)
            throw new IllegalStateException("Writes are not allowed!");
    }
}<|MERGE_RESOLUTION|>--- conflicted
+++ resolved
@@ -1004,11 +1004,7 @@
         // get requested weighting name
         String weightingStr = weightingMap.getWeighting().toLowerCase();
         if (weightingStr.isEmpty())
-<<<<<<< HEAD
-            weightingStr = chWeightingStr;
-=======
             weightingStr = getCHWeightings().get(0);
->>>>>>> 274d3122
 
         for (Weighting w : algoFactories.keySet())
         {
