package com.graphhopper.api;

import com.fasterxml.jackson.databind.JsonNode;
import com.graphhopper.jackson.PathWrapperDeserializer;
import com.graphhopper.util.Helper;
import com.graphhopper.util.shapes.GHPoint;
import okhttp3.OkHttpClient;

import java.io.IOException;
import java.util.ArrayList;
import java.util.List;
import java.util.concurrent.TimeUnit;

/**
 * @author Peter Karich
 */
public class GHMatrixSyncRequester extends GHMatrixAbstractRequester {

    public GHMatrixSyncRequester() {
        super();
        initIgnore();
    }

    public GHMatrixSyncRequester(String serviceUrl, OkHttpClient client) {
        super(serviceUrl, client);
        initIgnore();
    }

    public GHMatrixSyncRequester(String serviceUrl) {
        super(serviceUrl, new OkHttpClient.Builder().
                connectTimeout(15, TimeUnit.SECONDS).
                readTimeout(15, TimeUnit.SECONDS).build());
        initIgnore();
    }

    private void initIgnore() {
        ignoreSet.add("vehicle");
        ignoreSet.add("point");
        ignoreSet.add("from_point");
        ignoreSet.add("from_point_hint");
        ignoreSet.add("to_point");
        ignoreSet.add("to_point_hint");
        ignoreSet.add("add_array");
    }

    @Override
    public MatrixResponse route(GHMRequest ghRequest) {
        StringBuilder pointHintsStr = new StringBuilder();

        String pointsStr;
        if (ghRequest.identicalLists) {
            pointsStr = createPointQuery(ghRequest.getFromPoints(), "point");

            for (String hint : ghRequest.getFromPointHints()) {
                if (pointHintsStr.length() > 0)
                    pointHintsStr.append("&");
                pointHintsStr.append("point_hint=").append(encode(hint));
            }
        } else {
            pointsStr = createPointQuery(ghRequest.getFromPoints(), "from_point");
            pointsStr += "&" + createPointQuery(ghRequest.getToPoints(), "to_point");

            for (String hint : ghRequest.getFromPointHints()) {
                if (pointHintsStr.length() > 0)
                    pointHintsStr.append("&");
                pointHintsStr.append("from_point_hint=").append(encode(hint));
            }
            for (String hint : ghRequest.getToPointHints()) {
                if (pointHintsStr.length() > 0)
                    pointHintsStr.append("&");
                pointHintsStr.append("to_point_hint=").append(encode(hint));
            }
        }

        String outArrayStr = "";
        List<String> outArraysList = new ArrayList<>(ghRequest.getOutArrays());
        if (outArraysList.isEmpty()) {
            outArraysList.add("weights");
        }

        for (String type : outArraysList) {
            if (!type.isEmpty()) {
                outArrayStr += "&";
            }

            outArrayStr += "out_array=" + type;
        }

        String url = buildURL("", ghRequest);
<<<<<<< HEAD
        url += "&" + pointsStr + "&" + pointHintsStr + "&" + outArrayStr + "&vehicle=" + ghRequest.getVehicle();
        url += "&fail_fast=" + ghRequest.getFailFast();
=======
        url += "&" + pointsStr + "&" + pointHintsStr + "&" + outArrayStr;
        if (!Helper.isEmpty(ghRequest.getVehicle())) {
            url += "&vehicle=" + ghRequest.getVehicle();
        }
>>>>>>> 6289fe5d

        boolean withTimes = outArraysList.contains("times");
        boolean withDistances = outArraysList.contains("distances");
        boolean withWeights = outArraysList.contains("weights");
        MatrixResponse matrixResponse = new MatrixResponse(
                ghRequest.getFromPoints().size(),
                ghRequest.getToPoints().size(), withTimes, withDistances, withWeights);

        try {
            String str = getJson(url);
            JsonNode getResponseJson = objectMapper.reader().readTree(str);

            matrixResponse.addErrors(PathWrapperDeserializer.readErrors(objectMapper, getResponseJson));
            if (!matrixResponse.hasErrors()) {
                matrixResponse.addErrors(readUsableEntityError(outArraysList, getResponseJson));
            }

            if (!matrixResponse.hasErrors())
                fillResponseFromJson(matrixResponse, getResponseJson, ghRequest.getFailFast());

        } catch (IOException ex) {
            throw new RuntimeException(ex);
        }

        return matrixResponse;
    }

    private String createPointQuery(List<GHPoint> list, String pointName) {
        StringBuilder pointsStr = new StringBuilder();
        for (GHPoint p : list) {
            if (pointsStr.length() > 0)
                pointsStr.append("&");

            pointsStr.append(pointName).append('=').append(encode(Helper.round6(p.lat) + "," + Helper.round6(p.lon)));
        }
        return pointsStr.toString();
    }
}<|MERGE_RESOLUTION|>--- conflicted
+++ resolved
@@ -87,15 +87,11 @@
         }
 
         String url = buildURL("", ghRequest);
-<<<<<<< HEAD
-        url += "&" + pointsStr + "&" + pointHintsStr + "&" + outArrayStr + "&vehicle=" + ghRequest.getVehicle();
-        url += "&fail_fast=" + ghRequest.getFailFast();
-=======
         url += "&" + pointsStr + "&" + pointHintsStr + "&" + outArrayStr;
         if (!Helper.isEmpty(ghRequest.getVehicle())) {
             url += "&vehicle=" + ghRequest.getVehicle();
         }
->>>>>>> 6289fe5d
+        url += "&fail_fast=" + ghRequest.getFailFast();
 
         boolean withTimes = outArraysList.contains("times");
         boolean withDistances = outArraysList.contains("distances");
