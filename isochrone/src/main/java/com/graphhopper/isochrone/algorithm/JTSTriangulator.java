/*
 *  Licensed to GraphHopper GmbH under one or more contributor
 *  license agreements. See the NOTICE file distributed with this work for
 *  additional information regarding copyright ownership.
 *
 *  GraphHopper GmbH licenses this file to you under the Apache License,
 *  Version 2.0 (the "License"); you may not use this file except in
 *  compliance with the License. You may obtain a copy of the License at
 *
 *       http://www.apache.org/licenses/LICENSE-2.0
 *
 *  Unless required by applicable law or agreed to in writing, software
 *  distributed under the License is distributed on an "AS IS" BASIS,
 *  WITHOUT WARRANTIES OR CONDITIONS OF ANY KIND, either express or implied.
 *  See the License for the specific language governing permissions and
 *  limitations under the License.
 */

package com.graphhopper.isochrone.algorithm;

import com.graphhopper.routing.RouterConfig;
import com.graphhopper.routing.querygraph.QueryGraph;
import com.graphhopper.storage.NodeAccess;
import com.graphhopper.storage.index.Snap;
import com.graphhopper.util.EdgeIteratorState;
import com.graphhopper.util.FetchMode;
import com.graphhopper.util.PointList;
import org.locationtech.jts.geom.Coordinate;
import org.locationtech.jts.geom.Geometry;
import org.locationtech.jts.geom.Polygon;
import org.locationtech.jts.triangulate.ConformingDelaunayTriangulator;
import org.locationtech.jts.triangulate.ConstraintVertex;
import org.locationtech.jts.triangulate.quadedge.QuadEdgeSubdivision;
import org.locationtech.jts.triangulate.quadedge.Vertex;

import java.util.ArrayList;
import java.util.Collection;
import java.util.function.ToDoubleFunction;
import java.util.stream.Collectors;

public class JTSTriangulator implements Triangulator {

    private final RouterConfig routerConfig;

    public JTSTriangulator(RouterConfig routerConfig) {
        this.routerConfig = routerConfig;
    }

<<<<<<< HEAD
    public Result triangulate(QueryResult qr, QueryGraph queryGraph, ShortestPathTree shortestPathTree, ToDoubleFunction<ShortestPathTree.IsoLabel> fz, double tolerance) {
=======
    public Result triangulate(Snap snap, QueryGraph queryGraph, ShortestPathTree shortestPathTree, ToDoubleFunction<ShortestPathTree.IsoLabel> fz) {
>>>>>>> db519e8d
        final NodeAccess na = queryGraph.getNodeAccess();
        Collection<Coordinate> sites = new ArrayList<>();
        shortestPathTree.search(snap.getClosestNode(), label -> {
            double exploreValue = fz.applyAsDouble(label);
            double lat = na.getLatitude(label.node);
            double lon = na.getLongitude(label.node);
            Coordinate site = new Coordinate(lon, lat);
            site.z = exploreValue;
            sites.add(site);

            // add a pillar node to increase precision a bit for longer roads
            if (label.parent != null) {
                EdgeIteratorState edge = queryGraph.getEdgeIteratorState(label.edge, label.node);
                PointList innerPoints = edge.fetchWayGeometry(FetchMode.PILLAR_ONLY);
                if (innerPoints.getSize() > 0) {
                    int midIndex = innerPoints.getSize() / 2;
                    double lat2 = innerPoints.getLat(midIndex);
                    double lon2 = innerPoints.getLon(midIndex);
                    Coordinate site2 = new Coordinate(lon2, lat2);
                    site2.z = exploreValue;
                    sites.add(site2);
                }
            }
        });

        if (sites.size() > routerConfig.getMaxVisitedNodes() / 3)
            throw new IllegalArgumentException("Too many nodes would be included in post processing (" + sites.size() + "). Let us know if you need this increased.");

        // Sites may contain repeated coordinates. Especially for edge-based traversal, that's expected -- we visit
        // each node multiple times.
        // But that's okay, the triangulator de-dupes by itself, and it keeps the first z-value it sees, which is
        // what we want.

        Collection<ConstraintVertex> constraintVertices = sites.stream().map(ConstraintVertex::new).collect(Collectors.toList());
        ConformingDelaunayTriangulator conformingDelaunayTriangulator = new ConformingDelaunayTriangulator(constraintVertices, tolerance);
        conformingDelaunayTriangulator.setConstraints(new ArrayList<>(), new ArrayList<>());
        conformingDelaunayTriangulator.formInitialDelaunay();
        conformingDelaunayTriangulator.enforceConstraints();
        Geometry convexHull = conformingDelaunayTriangulator.getConvexHull();

        // If there's only one site (and presumably also if the convex hull is otherwise degenerated),
        // the triangulation only contains the frame, and not the site within the frame. Not sure if I agree with that.
        // See ConformingDelaunayTriangulator, it does include a buffer for the frame, but that buffer is zero
        // in these cases.
        // It leads to the following follow-up defect:
        // computeIsoline fails (returns an empty Multipolygon). This is clearly wrong, since
        // the idea is that every real (non-frame) vertex has positive-length-edges around it that can be traversed
        // to get a non-empty polygon.
        // So we exclude this case for now (it is indeed only a corner-case).

        if (!(convexHull instanceof Polygon)) {
            throw new IllegalArgumentException("Too few points found. "
                    + "Please try a different 'point' or a larger 'time_limit'.");
        }

        QuadEdgeSubdivision tin = conformingDelaunayTriangulator.getSubdivision();
        for (Vertex vertex : (Collection<Vertex>) tin.getVertices(true)) {
            if (tin.isFrameVertex(vertex)) {
                vertex.setZ(Double.MAX_VALUE);
            }
        }
        ReadableTriangulation triangulation = ReadableTriangulation.wrap(tin);
        return new Result(triangulation, triangulation.getEdges());
    }
}<|MERGE_RESOLUTION|>--- conflicted
+++ resolved
@@ -46,11 +46,7 @@
         this.routerConfig = routerConfig;
     }
 
-<<<<<<< HEAD
-    public Result triangulate(QueryResult qr, QueryGraph queryGraph, ShortestPathTree shortestPathTree, ToDoubleFunction<ShortestPathTree.IsoLabel> fz, double tolerance) {
-=======
-    public Result triangulate(Snap snap, QueryGraph queryGraph, ShortestPathTree shortestPathTree, ToDoubleFunction<ShortestPathTree.IsoLabel> fz) {
->>>>>>> db519e8d
+    public Result triangulate(Snap snap, QueryGraph queryGraph, ShortestPathTree shortestPathTree, ToDoubleFunction<ShortestPathTree.IsoLabel> fz, double tolerance) {
         final NodeAccess na = queryGraph.getNodeAccess();
         Collection<Coordinate> sites = new ArrayList<>();
         shortestPathTree.search(snap.getClosestNode(), label -> {
