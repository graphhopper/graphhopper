package com.graphhopper.example;

import com.graphhopper.GHRequest;
import com.graphhopper.GHResponse;
import com.graphhopper.GraphHopper;
import com.graphhopper.config.CHProfile;
<<<<<<< HEAD
=======
import com.graphhopper.config.Profile;
import com.graphhopper.json.Statement;
>>>>>>> c92ab785
import com.graphhopper.routing.weighting.custom.CustomProfile;
import com.graphhopper.util.CustomModel;
import com.graphhopper.util.Parameters;
import com.graphhopper.util.shapes.GHPoint;

import java.util.Arrays;

import static com.graphhopper.json.Statement.If;
import static com.graphhopper.json.Statement.Op.MULTIPLY;

public class HeadingExample {
    public static void main(String[] args) {
        String relDir = args.length == 1 ? args[0] : "";
        GraphHopper hopper = createGraphHopperInstance(relDir + "core/files/andorra.osm.pbf");

        without_heading(hopper);
        with_heading_start(hopper);
        with_heading_start_stop(hopper);
        with_heading_stop(hopper);
        with_heading_start_stop_lower_penalty(hopper);
    }

    /**
     * See {@link RoutingExample#createGraphHopperInstance} for more comments on creating the GraphHopper instance.
     */
    static GraphHopper createGraphHopperInstance(String ghLoc) {
        GraphHopper hopper = new GraphHopper();
        hopper.setOSMFile(ghLoc);
        hopper.setGraphHopperLocation("target/heading-graph-cache");
        hopper.setProfiles(new CustomProfile("car").setCustomModel(new CustomModel().
<<<<<<< HEAD
                        addToPriority(If("road_access == DESTINATION", MULTIPLY, "0.1"))).
=======
                addToPriority(If("road_access == DESTINATION", MULTIPLY, "0.1"))).
>>>>>>> c92ab785
                setVehicle("car").setTurnCosts(false));
        hopper.getCHPreparationHandler().setCHProfiles(new CHProfile("car"));
        hopper.importOrLoad();
        return hopper;
    }

    static void without_heading(GraphHopper hopper) {
        GHRequest request = new GHRequest(new GHPoint(42.566757, 1.597751), new GHPoint(42.567396, 1.597807)).
                setProfile("car");
        GHResponse response = hopper.route(request);
        if (response.hasErrors())
            throw new RuntimeException(response.getErrors().toString());
        assert Math.round(response.getBest().getDistance()) == 84;
    }

    static void with_heading_start(GraphHopper hopper) {
        GHRequest request = new GHRequest(new GHPoint(42.566757, 1.597751), new GHPoint(42.567396, 1.597807)).
                setHeadings(Arrays.asList(270d)).
                // important: if CH is enabled on the server-side we need to disable it for each request that uses heading,
                // because heading is not supported by CH
                        putHint(Parameters.CH.DISABLE, true).
                setProfile("car");
        GHResponse response = hopper.route(request);
        if (response.hasErrors())
            throw new RuntimeException(response.getErrors().toString());
        assert Math.round(response.getBest().getDistance()) == 264;
    }

    static void with_heading_start_stop(GraphHopper hopper) {
        GHRequest request = new GHRequest(new GHPoint(42.566757, 1.597751), new GHPoint(42.567396, 1.597807)).
                setHeadings(Arrays.asList(270d, 180d)).
                putHint(Parameters.CH.DISABLE, true).
                setProfile("car");
        GHResponse response = hopper.route(request);
        if (response.hasErrors())
            throw new RuntimeException(response.getErrors().toString());
        assert Math.round(response.getBest().getDistance()) == 434;
    }

    static void with_heading_stop(GraphHopper hopper) {
        GHRequest request = new GHRequest(new GHPoint(42.566757, 1.597751), new GHPoint(42.567396, 1.597807)).
                setHeadings(Arrays.asList(Double.NaN, 180d)).
                putHint(Parameters.CH.DISABLE, true).
                setProfile("car");
        GHResponse response = hopper.route(request);
        if (response.hasErrors())
            throw new RuntimeException(response.getErrors().toString());
        assert Math.round(response.getBest().getDistance()) == 201;
    }

    static void with_heading_start_stop_lower_penalty(GraphHopper hopper) {
        GHRequest request = new GHRequest(new GHPoint(42.566757, 1.597751), new GHPoint(42.567396, 1.597807)).
                setHeadings(Arrays.asList(270d, 180d)).
                putHint(Parameters.Routing.HEADING_PENALTY, 10).
                putHint(Parameters.CH.DISABLE, true).
                setProfile("car");
        GHResponse response = hopper.route(request);
        if (response.hasErrors())
            throw new RuntimeException(response.getErrors().toString());
        // same distance as without_heading
        assert Math.round(response.getBest().getDistance()) == 84;
    }

}<|MERGE_RESOLUTION|>--- conflicted
+++ resolved
@@ -4,11 +4,6 @@
 import com.graphhopper.GHResponse;
 import com.graphhopper.GraphHopper;
 import com.graphhopper.config.CHProfile;
-<<<<<<< HEAD
-=======
-import com.graphhopper.config.Profile;
-import com.graphhopper.json.Statement;
->>>>>>> c92ab785
 import com.graphhopper.routing.weighting.custom.CustomProfile;
 import com.graphhopper.util.CustomModel;
 import com.graphhopper.util.Parameters;
@@ -39,11 +34,7 @@
         hopper.setOSMFile(ghLoc);
         hopper.setGraphHopperLocation("target/heading-graph-cache");
         hopper.setProfiles(new CustomProfile("car").setCustomModel(new CustomModel().
-<<<<<<< HEAD
-                        addToPriority(If("road_access == DESTINATION", MULTIPLY, "0.1"))).
-=======
                 addToPriority(If("road_access == DESTINATION", MULTIPLY, "0.1"))).
->>>>>>> c92ab785
                 setVehicle("car").setTurnCosts(false));
         hopper.getCHPreparationHandler().setCHProfiles(new CHProfile("car"));
         hopper.importOrLoad();
