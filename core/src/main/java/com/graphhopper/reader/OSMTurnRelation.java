package com.graphhopper.reader;

import java.util.Collection;
import java.util.HashMap;
import java.util.Map;

import com.graphhopper.routing.util.TurnCostEncoder;
import com.graphhopper.util.EdgeExplorer;
import com.graphhopper.util.EdgeIterator;
import java.util.*;

/**
 * Helper object which gives node cost entries for a given OSM-relation of type "restriction"
 * <p>
 * @author Karl Hübner
 */
public class OSMTurnRelation implements TurnRelation
{
<<<<<<< HEAD

    public enum Type
=======
    enum Type
>>>>>>> 58d4404e
    {
        UNSUPPORTED, NOT, ONLY;

        private static final Map<String, Type> tags = new HashMap<String, Type>();

        static
        {
            tags.put("no_left_turn", NOT);
            tags.put("no_right_turn", NOT);
            tags.put("no_straight_on", NOT);
            tags.put("no_u_turn", NOT);
            tags.put("only_right_turn", ONLY);
            tags.put("only_left_turn", ONLY);
            tags.put("only_straight_on", ONLY);
        }

        public static Type getRestrictionType( String tag )
        {
            Type result = null;
            if (tag != null)
            {
                result = tags.get(tag);
            }
            return (result != null) ? result : UNSUPPORTED;
        }
    }

    private final long fromOsmWayId;
    private final long viaOsmNodeId;
    private final long toOsmWayId;
    private final Type restriction;

    public OSMTurnRelation( long fromWayID, long viaNodeID, long toWayID, Type restrictionType )
    {
        this.fromOsmWayId = fromWayID;
        this.viaOsmNodeId = viaNodeID;
        this.toOsmWayId = toWayID;
        this.restriction = restrictionType;
    }

    /* (non-Javadoc)
	 * @see com.graphhopper.reader.TurnRelation#getOsmIdFrom()
	 */
    @Override
	public long getOsmIdFrom()
    {
        return fromOsmWayId;
    }

    /* (non-Javadoc)
	 * @see com.graphhopper.reader.TurnRelation#getOsmIdTo()
	 */
    @Override
	public long getOsmIdTo()
    {
        return toOsmWayId;
    }

<<<<<<< HEAD
    /* (non-Javadoc)
	 * @see com.graphhopper.reader.TurnRelation#getRestrictionAsEntries(com.graphhopper.routing.util.TurnCostEncoder, com.graphhopper.util.EdgeExplorer, com.graphhopper.util.EdgeExplorer, com.graphhopper.reader.DataReader)
	 */
    @Override
	public Collection<ITurnCostTableEntry> getRestrictionAsEntries( TurnCostEncoder encoder,
            EdgeExplorer edgeOutExplorer, EdgeExplorer edgeInExplorer, DataReader osmReader )
    {
        final Set<ITurnCostTableEntry> entries = new HashSet<ITurnCostTableEntry>();

        int viaNodeId = osmReader.getInternalNodeIdOfOsmNode(this.viaOsm);
=======
    /**
     * Transforms this relation into a collection of turn cost entries
     * <p>
     * @param edgeOutExplorer an edge filter which only allows outgoing edges
     * @param edgeInExplorer an edge filter which only allows incoming edges
     * @return a collection of node cost entries which can be added to the graph later
     */
    public Collection<TurnCostTableEntry> getRestrictionAsEntries( TurnCostEncoder encoder,
            EdgeExplorer edgeOutExplorer, EdgeExplorer edgeInExplorer, OSMReader osmReader )
    {
        int viaNodeId = osmReader.getInternalNodeIdOfOsmNode(this.viaOsmNodeId);
>>>>>>> 58d4404e

        try
        {
            // street with restriction was not included (access or tag limits etc)
            if (viaNodeId == OSMReader.EMPTY)
                return Collections.emptyList();

            int edgeIdFrom = EdgeIterator.NO_EDGE;

            // get all incoming edges and receive the edge which is defined by fromOsm
            EdgeIterator iter = edgeInExplorer.setBaseNode(viaNodeId);

            while (iter.next())
            {
                if (osmReader.getOsmIdOfInternalEdge(iter.getEdge()) == this.fromOsmWayId)
                {
                    edgeIdFrom = iter.getEdge();
                    break;
                }
            }

            if (edgeIdFrom == EdgeIterator.NO_EDGE)
                return Collections.emptyList();

            final Collection<TurnCostTableEntry> entries = new ArrayList<TurnCostTableEntry>();
            // get all outgoing edges of the via node 
            iter = edgeOutExplorer.setBaseNode(viaNodeId);
            // for TYPE_ONLY_* we add ALL restrictions (from, via, * ) EXCEPT the given turn
            // for TYPE_NO_*   we add ONE restriction  (from, via, to)
            while (iter.next())
            {
                int edgeId = iter.getEdge();
                long wayId = osmReader.getOsmIdOfInternalEdge(edgeId);                
                if (edgeId != edgeIdFrom
                        && (this.restriction == Type.ONLY && wayId != this.toOsmWayId
                        || (this.restriction == Type.NOT && wayId == this.toOsmWayId && wayId >= 0)))
                {
                    final TurnCostTableEntry entry = new TurnCostTableEntry();
                    entry.nodeViaNode = viaNodeId;
                    entry.edgeFrom = edgeIdFrom;
                    entry.edgeTo = iter.getEdge();
                    entry.flags = encoder.getTurnFlags(true, 0);
                    entries.add(entry);

                    if (this.restriction == Type.NOT)
                        break;
                }
            }
            return entries;
        } catch (Exception e)
        {
            throw new IllegalStateException("Could not built turn table entry for relation of node with osmId:" + this.viaOsmNodeId, e);
        }
    }

    @Override
    public String toString()
    {
        return "*-(" + fromOsmWayId + ")->" + viaOsmNodeId + "-(" + toOsmWayId + ")->*";
    }

    /**
     * Helper class to processing purposes only
     */
    public static class TurnCostTableEntry implements ITurnCostTableEntry
    {
        public int edgeFrom;
        public int nodeViaNode;
        public int edgeTo;
        public long flags;

        /**
         * @return an unique id (edgeFrom, edgeTo) to avoid duplicate entries if multiple encoders
         * are involved.
         */
        public long getItemId()
        {
            return ((long) edgeFrom) << 32 | ((long) edgeTo);
        }
<<<<<<< HEAD
        
        @Override
		public int getEdgeFrom() {
			return edgeFrom;
		}

		@Override
		public int getEdgeTo() {
			return edgeTo;
		}

		@Override
		public int getVia() {
			return nodeVia;
		}

		@Override
		public long getFlags() {
			return flags;
		}

		@Override
		public void setFlags(long flags) {
			this.flags = flags;
		}
=======

        @Override
        public String toString()
        {
            return "*-(" + edgeFrom + ")->" + nodeViaNode + "-(" + edgeTo + ")->*";
        }
>>>>>>> 58d4404e
    }

}<|MERGE_RESOLUTION|>--- conflicted
+++ resolved
@@ -16,12 +16,7 @@
  */
 public class OSMTurnRelation implements TurnRelation
 {
-<<<<<<< HEAD
-
     public enum Type
-=======
-    enum Type
->>>>>>> 58d4404e
     {
         UNSUPPORTED, NOT, ONLY;
 
@@ -80,18 +75,6 @@
         return toOsmWayId;
     }
 
-<<<<<<< HEAD
-    /* (non-Javadoc)
-	 * @see com.graphhopper.reader.TurnRelation#getRestrictionAsEntries(com.graphhopper.routing.util.TurnCostEncoder, com.graphhopper.util.EdgeExplorer, com.graphhopper.util.EdgeExplorer, com.graphhopper.reader.DataReader)
-	 */
-    @Override
-	public Collection<ITurnCostTableEntry> getRestrictionAsEntries( TurnCostEncoder encoder,
-            EdgeExplorer edgeOutExplorer, EdgeExplorer edgeInExplorer, DataReader osmReader )
-    {
-        final Set<ITurnCostTableEntry> entries = new HashSet<ITurnCostTableEntry>();
-
-        int viaNodeId = osmReader.getInternalNodeIdOfOsmNode(this.viaOsm);
-=======
     /**
      * Transforms this relation into a collection of turn cost entries
      * <p>
@@ -99,11 +82,10 @@
      * @param edgeInExplorer an edge filter which only allows incoming edges
      * @return a collection of node cost entries which can be added to the graph later
      */
-    public Collection<TurnCostTableEntry> getRestrictionAsEntries( TurnCostEncoder encoder,
-            EdgeExplorer edgeOutExplorer, EdgeExplorer edgeInExplorer, OSMReader osmReader )
+    public Collection<ITurnCostTableEntry> getRestrictionAsEntries( TurnCostEncoder encoder,
+            EdgeExplorer edgeOutExplorer, EdgeExplorer edgeInExplorer, DataReader osmReader )
     {
         int viaNodeId = osmReader.getInternalNodeIdOfOsmNode(this.viaOsmNodeId);
->>>>>>> 58d4404e
 
         try
         {
@@ -128,7 +110,7 @@
             if (edgeIdFrom == EdgeIterator.NO_EDGE)
                 return Collections.emptyList();
 
-            final Collection<TurnCostTableEntry> entries = new ArrayList<TurnCostTableEntry>();
+            final Collection<ITurnCostTableEntry> entries = new ArrayList<ITurnCostTableEntry>();
             // get all outgoing edges of the via node 
             iter = edgeOutExplorer.setBaseNode(viaNodeId);
             // for TYPE_ONLY_* we add ALL restrictions (from, via, * ) EXCEPT the given turn
@@ -183,7 +165,6 @@
         {
             return ((long) edgeFrom) << 32 | ((long) edgeTo);
         }
-<<<<<<< HEAD
         
         @Override
 		public int getEdgeFrom() {
@@ -197,7 +178,7 @@
 
 		@Override
 		public int getVia() {
-			return nodeVia;
+			return nodeViaNode;
 		}
 
 		@Override
@@ -209,14 +190,12 @@
 		public void setFlags(long flags) {
 			this.flags = flags;
 		}
-=======
 
         @Override
         public String toString()
         {
             return "*-(" + edgeFrom + ")->" + nodeViaNode + "-(" + edgeTo + ")->*";
         }
->>>>>>> 58d4404e
     }
 
 }