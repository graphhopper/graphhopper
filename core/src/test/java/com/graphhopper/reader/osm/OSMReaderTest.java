--- conflicted
+++ resolved
@@ -545,18 +545,7 @@
         // (2-3)->(3-4) only_straight_on = (2-3)->(3-8) restricted
         // (4-3)->(3-8) no_right_turn = (4-3)->(3-8) restricted
         // (2-3)->(3-8) no_entry = (2-3)->(3-8) restricted
-<<<<<<< HEAD
-        DecimalEncodedValue carTCEnc = hopper.getEncodingManager().getTurnDecimalEncodedValue(TurnCost.key("car"));
-        assertTrue(tcStorage.get(carTCEnc, edge2_3, n3, edge3_8) > 0);
-        assertTrue(tcStorage.get(carTCEnc, edge4_3, n3, edge3_8) > 0);
-        assertTrue(tcStorage.get(carTCEnc, edge2_3, n3, edge3_8) > 0);
-        assertTrue(tcStorage.get(carTCEnc, edge2_3, n3, edge3_4) == 0);
-        assertTrue(tcStorage.get(carTCEnc, edge2_3, n3, edge3_2) == 0);
-        assertTrue(tcStorage.get(carTCEnc, edge2_3, n3, edge3_4) == 0);
-        assertTrue(tcStorage.get(carTCEnc, edge4_3, n3, edge3_2) == 0);
-        assertTrue(tcStorage.get(carTCEnc, edge8_3, n3, edge3_2) == 0);
-=======
-        BooleanEncodedValue carTCEnc = hopper.getEncodingManager().getBooleanEncodedValue(TurnRestriction.key("car"));
+        BooleanEncodedValue carTCEnc = hopper.getEncodingManager().getTurnBooleanEncodedValue(TurnRestriction.key("car"));
         assertTrue(tcStorage.get(carTCEnc, edge2_3, n3, edge3_8));
         assertTrue(tcStorage.get(carTCEnc, edge4_3, n3, edge3_8));
         assertTrue(tcStorage.get(carTCEnc, edge2_3, n3, edge3_8));
@@ -565,7 +554,6 @@
         assertFalse(tcStorage.get(carTCEnc, edge2_3, n3, edge3_4));
         assertFalse(tcStorage.get(carTCEnc, edge4_3, n3, edge3_2));
         assertFalse(tcStorage.get(carTCEnc, edge8_3, n3, edge3_2));
->>>>>>> 97125c21
 
         // u-turn restriction for (6-1)->(1-6) but not for (1-6)->(6-1)
         assertTrue(tcStorage.get(carTCEnc, edge1_6, n1, edge1_6));
@@ -579,13 +567,8 @@
         assertFalse(tcStorage.get(carTCEnc, edge4_5, n5, edge5_6));
         assertTrue(tcStorage.get(carTCEnc, edge4_5, n5, edge5_1));
 
-<<<<<<< HEAD
-        DecimalEncodedValue bikeTCEnc = hopper.getEncodingManager().getTurnDecimalEncodedValue(TurnCost.key("bike"));
-        assertTrue(tcStorage.get(bikeTCEnc, edge4_5, n5, edge5_6) == 0);
-=======
-        BooleanEncodedValue bikeTCEnc = hopper.getEncodingManager().getBooleanEncodedValue(TurnRestriction.key("bike"));
+        BooleanEncodedValue bikeTCEnc = hopper.getEncodingManager().getTurnBooleanEncodedValue(TurnRestriction.key("bike"));
         assertFalse(tcStorage.get(bikeTCEnc, edge4_5, n5, edge5_6));
->>>>>>> 97125c21
 
         int n10 = AbstractGraphStorageTester.getIdOf(graph, 40, 10);
         int n11 = AbstractGraphStorageTester.getIdOf(graph, 40, 11);
@@ -620,13 +603,8 @@
         int edge9_3 = GHUtility.getEdge(graph, n9, n3).getEdge();
         int edge3_8 = GHUtility.getEdge(graph, n3, n8).getEdge();
 
-<<<<<<< HEAD
-        DecimalEncodedValue carTCEnc = hopper.getEncodingManager().getTurnDecimalEncodedValue(TurnCost.key("car"));
-        DecimalEncodedValue roadsTCEnc = hopper.getEncodingManager().getTurnDecimalEncodedValue(TurnCost.key("roads"));
-=======
-        BooleanEncodedValue carTCEnc = hopper.getEncodingManager().getBooleanEncodedValue(TurnRestriction.key("car"));
-        BooleanEncodedValue roadsTCEnc = hopper.getEncodingManager().getBooleanEncodedValue(TurnRestriction.key("roads"));
->>>>>>> 97125c21
+        BooleanEncodedValue carTCEnc = hopper.getEncodingManager().getTurnBooleanEncodedValue(TurnRestriction.key("car"));
+        BooleanEncodedValue roadsTCEnc = hopper.getEncodingManager().getTurnBooleanEncodedValue(TurnRestriction.key("roads"));
 
         assertFalse(tcStorage.get(carTCEnc, edge9_3, n3, edge3_8));
         assertTrue(tcStorage.get(roadsTCEnc, edge9_3, n3, edge3_8));
@@ -733,15 +711,9 @@
                 ).
                 importOrLoad();
         EncodingManager manager = hopper.getEncodingManager();
-<<<<<<< HEAD
-        DecimalEncodedValue carTCEnc = manager.getTurnDecimalEncodedValue(TurnCost.key("car"));
-        DecimalEncodedValue truckTCEnc = manager.getTurnDecimalEncodedValue(TurnCost.key("truck"));
-        DecimalEncodedValue bikeTCEnc = manager.getTurnDecimalEncodedValue(TurnCost.key("bike"));
-=======
-        BooleanEncodedValue carTCEnc = manager.getBooleanEncodedValue(TurnRestriction.key("car"));
-        BooleanEncodedValue truckTCEnc = manager.getBooleanEncodedValue(TurnRestriction.key("truck"));
-        BooleanEncodedValue bikeTCEnc = manager.getBooleanEncodedValue(TurnRestriction.key("bike"));
->>>>>>> 97125c21
+        BooleanEncodedValue carTCEnc = manager.getTurnBooleanEncodedValue(TurnRestriction.key("car"));
+        BooleanEncodedValue truckTCEnc = manager.getTurnBooleanEncodedValue(TurnRestriction.key("truck"));
+        BooleanEncodedValue bikeTCEnc = manager.getTurnBooleanEncodedValue(TurnRestriction.key("bike"));
 
         Graph graph = hopper.getBaseGraph();
         TurnCostStorage tcStorage = graph.getTurnCostStorage();
@@ -803,26 +775,7 @@
         // (2-3)->(3-4) only_straight_on except bicycle = (2-3)->(3-8) restricted for car
         // (4-3)->(3-8) no_right_turn dedicated to motorcar = (4-3)->(3-8) restricted for car
 
-<<<<<<< HEAD
-        DecimalEncodedValue carTCEnc = hopper.getEncodingManager().getTurnDecimalEncodedValue(TurnCost.key("car"));
-        assertTrue(tcStorage.get(carTCEnc, edge2_3, n3, edge3_8) > 0);
-        assertTrue(tcStorage.get(carTCEnc, edge4_3, n3, edge3_8) > 0);
-        assertEquals(0, tcStorage.get(carTCEnc, edge2_3, n3, edge3_4), .1);
-        assertEquals(0, tcStorage.get(carTCEnc, edge2_3, n3, edge3_2), .1);
-        assertEquals(0, tcStorage.get(carTCEnc, edge2_3, n3, edge3_4), .1);
-        assertEquals(0, tcStorage.get(carTCEnc, edge4_3, n3, edge3_2), .1);
-        assertEquals(0, tcStorage.get(carTCEnc, edge8_3, n3, edge3_2), .1);
-
-        DecimalEncodedValue bikeTCEnc = hopper.getEncodingManager().getTurnDecimalEncodedValue(TurnCost.key("bike"));
-        assertEquals(0, tcStorage.get(bikeTCEnc, edge2_3, n3, edge3_8), .1);
-        assertEquals(0, tcStorage.get(bikeTCEnc, edge4_3, n3, edge3_8), .1);
-        assertEquals(0, tcStorage.get(bikeTCEnc, edge2_3, n3, edge3_4), .1);
-        assertEquals(0, tcStorage.get(bikeTCEnc, edge2_3, n3, edge3_2), .1);
-        assertEquals(0, tcStorage.get(bikeTCEnc, edge2_3, n3, edge3_4), .1);
-        assertEquals(0, tcStorage.get(bikeTCEnc, edge4_3, n3, edge3_2), .1);
-        assertEquals(0, tcStorage.get(bikeTCEnc, edge8_3, n3, edge3_2), .1);
-=======
-        BooleanEncodedValue carTCEnc = hopper.getEncodingManager().getBooleanEncodedValue(TurnRestriction.key("car"));
+        BooleanEncodedValue carTCEnc = hopper.getEncodingManager().getTurnBooleanEncodedValue(TurnRestriction.key("car"));
         assertTrue(tcStorage.get(carTCEnc, edge2_3, n3, edge3_8));
         assertTrue(tcStorage.get(carTCEnc, edge4_3, n3, edge3_8));
         assertFalse(tcStorage.get(carTCEnc, edge2_3, n3, edge3_4));
@@ -831,7 +784,7 @@
         assertFalse(tcStorage.get(carTCEnc, edge4_3, n3, edge3_2));
         assertFalse(tcStorage.get(carTCEnc, edge8_3, n3, edge3_2));
 
-        BooleanEncodedValue bikeTCEnc = hopper.getEncodingManager().getBooleanEncodedValue(TurnRestriction.key("bike"));
+        BooleanEncodedValue bikeTCEnc = hopper.getEncodingManager().getTurnBooleanEncodedValue(TurnRestriction.key("bike"));
         assertFalse(tcStorage.get(bikeTCEnc, edge2_3, n3, edge3_8));
         assertFalse(tcStorage.get(bikeTCEnc, edge4_3, n3, edge3_8));
         assertFalse(tcStorage.get(bikeTCEnc, edge2_3, n3, edge3_4));
@@ -839,7 +792,6 @@
         assertFalse(tcStorage.get(bikeTCEnc, edge2_3, n3, edge3_4));
         assertFalse(tcStorage.get(bikeTCEnc, edge4_3, n3, edge3_2));
         assertFalse(tcStorage.get(bikeTCEnc, edge8_3, n3, edge3_2));
->>>>>>> 97125c21
 
         // u-turn except bus;bicycle restriction for (6-1)->(1-6) but not for (1-6)->(6-1)
         assertTrue(tcStorage.get(carTCEnc, edge1_6, n1, edge1_6));
@@ -879,13 +831,8 @@
         int edge4_5 = GHUtility.getEdge(graph, n4, n5).getEdge();
         int edge5_1 = GHUtility.getEdge(graph, n5, n1).getEdge();
 
-<<<<<<< HEAD
-        DecimalEncodedValue carTCEnc = hopper.getEncodingManager().getTurnDecimalEncodedValue(TurnCost.key("car"));
-        DecimalEncodedValue bikeTCEnc = hopper.getEncodingManager().getTurnDecimalEncodedValue(TurnCost.key("bike"));
-=======
-        BooleanEncodedValue carTCEnc = hopper.getEncodingManager().getBooleanEncodedValue(TurnRestriction.key("car"));
-        BooleanEncodedValue bikeTCEnc = hopper.getEncodingManager().getBooleanEncodedValue(TurnRestriction.key("bike"));
->>>>>>> 97125c21
+        BooleanEncodedValue carTCEnc = hopper.getEncodingManager().getTurnBooleanEncodedValue(TurnRestriction.key("car"));
+        BooleanEncodedValue bikeTCEnc = hopper.getEncodingManager().getTurnBooleanEncodedValue(TurnRestriction.key("bike"));
 
         // (1-2)->(2-3) no_right_turn for motorcar and bus
         assertTrue(tcStorage.get(carTCEnc, edge1_2, n2, edge2_3));
