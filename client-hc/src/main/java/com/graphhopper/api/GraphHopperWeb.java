--- conflicted
+++ resolved
@@ -203,14 +203,6 @@
                 return res;
 
             JsonNode paths = json.get("paths");
-<<<<<<< HEAD
-            JsonNode b = json.get("hints");
-            PMap pmap = new PMap();
-            b.fields().forEachRemaining(f -> pmap.putObject(f.getKey(), f.getValue().asText()));
-            res.setHints(pmap);
-
-=======
->>>>>>> 3910b02d
             for (JsonNode path : paths) {
                 ResponsePath altRsp = ResponsePathDeserializer.createResponsePath(objectMapper, path, tmpElevation, tmpTurnDescription);
                 res.add(altRsp);
