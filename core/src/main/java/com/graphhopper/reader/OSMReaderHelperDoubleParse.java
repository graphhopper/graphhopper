/*
 *  Licensed to Peter Karich under one or more contributor license 
 *  agreements. See the NOTICE file distributed with this work for 
 *  additional information regarding copyright ownership.
 * 
 *  Peter Karich licenses this file to you under the Apache License, 
 *  Version 2.0 (the "License"); you may not use this file except 
 *  in compliance with the License. You may obtain a copy of the 
 *  License at
 * 
 *       http://www.apache.org/licenses/LICENSE-2.0
 * 
 *  Unless required by applicable law or agreed to in writing, software
 *  distributed under the License is distributed on an "AS IS" BASIS,
 *  WITHOUT WARRANTIES OR CONDITIONS OF ANY KIND, either express or implied.
 *  See the License for the specific language governing permissions and
 *  limitations under the License.
 */
package com.graphhopper.reader;

import com.graphhopper.coll.LongIntMap;
import com.graphhopper.coll.GHLongIntBTree;
import com.graphhopper.storage.DataAccess;
import com.graphhopper.storage.Directory;
import com.graphhopper.storage.GraphStorage;
import com.graphhopper.util.Helper;
import static com.graphhopper.util.Helper.*;
import com.graphhopper.util.Helper7;
import com.graphhopper.util.PointList;
import gnu.trove.list.TLongList;
import java.io.InputStream;
import javax.xml.stream.XMLInputFactory;
import javax.xml.stream.XMLStreamConstants;
import javax.xml.stream.XMLStreamException;
import javax.xml.stream.XMLStreamReader;
import org.slf4j.Logger;
import org.slf4j.LoggerFactory;

/**
 * This helper requires less memory but parses the osm file twice. After the
 * first parse process it knows which nodes are involved in ways and only
 * memorizes the lat,lon of those node. Only tower nodes (crossroads) are kept
 * directly in the graph, pillar nodes (nodes with degree of exactly 2) are just
 * stored as geometry for an edge for later usage e.g. in a UI.
 *
 * @author Peter Karich
 */
public class OSMReaderHelperDoubleParse extends OSMReaderHelper {

    private static final int EMPTY = -1;
    // pillar node is >= 3
    private static final int PILLAR_NODE = 1;
    // tower node is <= -3
    private static final int TOWER_NODE = -2;
    private final Logger logger = LoggerFactory.getLogger(getClass());
    private LongIntMap nodeOsmIdToIndexMap;
    private int towerId = 0;
    private int pillarId = 0;
    // remember how many times a node was used to identify tower nodes
    private DataAccess pillarLats, pillarLons;
    private final Directory dir;

    public OSMReaderHelperDoubleParse(GraphStorage storage, long expectedNodes) {
        super(storage, expectedNodes);
        dir = storage.directory();
        pillarLats = dir.findCreate("tmpLatitudes");
        pillarLons = dir.findCreate("tmpLongitudes");

        // Using the correct Map<Long, Integer> is hard. We need a memory 
        // efficient and fast solution for big data sets!
        //
        // very slow: new SparseLongLongArray
        // only append and update possible (no unordered storage like with this doubleParse): new OSMIDMap
        // same here: not applicable as ways introduces the nodes in 'wrong' order: new OSMIDSegmentedMap
        // memory overhead due to open addressing and full rehash:
//        nodeOsmIdToIndexMap = new BigLongIntMap(expectedNodes, EMPTY);
        // smaller memory overhead for bigger data sets because of avoiding a "rehash"
        nodeOsmIdToIndexMap = new GHLongIntBTree(200);
    }

    @Override
    public boolean addNode(long osmId, double lat, double lon) {
        int nodeType = nodeOsmIdToIndexMap.get(osmId);
        if (nodeType == EMPTY)
            return false;

        if (nodeType == TOWER_NODE) {
            addTowerNode(osmId, lat, lon);
        } else if (nodeType == PILLAR_NODE) {
            int tmp = (pillarId + 1) * 4;
            pillarLats.ensureCapacity(tmp);
            pillarLats.setInt(pillarId, Helper.degreeToInt(lat));
            pillarLons.ensureCapacity(tmp);
            pillarLons.setInt(pillarId, Helper.degreeToInt(lon));
            nodeOsmIdToIndexMap.put( osmId, pillarId + 3 );
            pillarId++;
        }
        return true;
    }

    private int addTowerNode(long osmId, double lat, double lon) {
        g.setNode(towerId, lat, lon);
        int id = -(towerId + 3);
        nodeOsmIdToIndexMap.put( osmId, id );
        towerId++;
        return id;
    }

    @Override
    public long foundNodes() {
<<<<<<< HEAD
        return osmIdToIndexMap.size();
=======
        return nodeOsmIdToIndexMap.size();
>>>>>>> 3d1e85e5
    }

    @Override
    public int addEdge(TLongList osmIds, int flags) {
        PointList pointList = new PointList(osmIds.size());
        int successfullyAdded = 0;
        int firstNode = -1;
        int lastIndex = osmIds.size() - 1;
        int lastInBoundsPillarNode = -1;
        try {
            for (int i = 0; i < osmIds.size(); i++) {
                long osmId = osmIds.get(i);
                int tmpNode = nodeOsmIdToIndexMap.get(osmId);
                if (tmpNode == EMPTY)
                    continue;
                // skip osmIds with no associated pillar or tower id (e.g. !OSMReader.isBounds)
                if (tmpNode == TOWER_NODE)
                    continue;
                if (tmpNode == PILLAR_NODE) {
                    // In some cases no node information is saved for the specified osmId.
                    // ie. a way references a <node> which does not exist in the current file.
                    // => if the node before was a pillar node then convert into to tower node (as it is also end-standing).
                    if (!pointList.isEmpty() && lastInBoundsPillarNode > -TOWER_NODE) {
                        // transform the pillar node to a tower node
                        tmpNode = lastInBoundsPillarNode;
                        tmpNode = handlePillarNode(tmpNode, osmId, null, true);
                        tmpNode = -tmpNode - 3;
                        if (pointList.size() > 1 && firstNode >= 0) {
                            // TOWER node                        
                            successfullyAdded += addEdge(firstNode, tmpNode, pointList, flags);
                            pointList.clear();
                            pointList.add(g.getLatitude(tmpNode), g.getLongitude(tmpNode));
                        }
                        firstNode = tmpNode;
                        lastInBoundsPillarNode = -1;
                    }
                    continue;
                }

                if (tmpNode <= -TOWER_NODE && tmpNode >= TOWER_NODE)
                    throw new AssertionError("Mapped index not in correct bounds " + tmpNode + ", " + osmId);

                if (tmpNode > -TOWER_NODE) {
                    boolean convertToTowerNode = i == 0 || i == lastIndex;
                    if (!convertToTowerNode)
                        lastInBoundsPillarNode = tmpNode;

                    // PILLAR node, but convert to towerNode if end-standing
                    tmpNode = handlePillarNode(tmpNode, osmId, pointList, convertToTowerNode);
                }

                if (tmpNode < TOWER_NODE) {
                    // TOWER node
                    tmpNode = -tmpNode - 3;
                    pointList.add(g.getLatitude(tmpNode), g.getLongitude(tmpNode));
                    if (firstNode >= 0) {
                        successfullyAdded += addEdge(firstNode, tmpNode, pointList, flags);
                        pointList.clear();
                        pointList.add(g.getLatitude(tmpNode), g.getLongitude(tmpNode));
                    }
                    firstNode = tmpNode;
                }
            }
        } catch (RuntimeException ex) {            
            logger.error("Couldn't properly add edge with osm ids:" + osmIds, ex);
        }
        return successfullyAdded;
    }

    /**
     * @return converted tower node
     */
    private int handlePillarNode(int tmpNode, long osmId, PointList pointList, boolean convertToTowerNode) {
        tmpNode = tmpNode - 3;
        int intlat = pillarLats.getInt(tmpNode);
        int intlon = pillarLons.getInt(tmpNode);
        if (intlat == Integer.MAX_VALUE || intlon == Integer.MAX_VALUE)
            throw new RuntimeException("Conversation pillarNode to towerNode already happended!? "
                    + "osmId:" + osmId + " pillarIndex:" + tmpNode);

        double tmpLat = Helper.intToDegree(intlat);
        double tmpLon = Helper.intToDegree(intlon);

        if (convertToTowerNode) {
            // convert pillarNode type to towerNode, make pillar values invalid
            pillarLons.setInt(tmpNode, Integer.MAX_VALUE);
            pillarLats.setInt(tmpNode, Integer.MAX_VALUE);
            tmpNode = addTowerNode(osmId, tmpLat, tmpLon);
        } else
            pointList.add(tmpLat, tmpLon);

        return tmpNode;
    }

    private void printInfo(String str) {
        LoggerFactory.getLogger(getClass()).info("finished " + str + " processing."
                + " nodes: " + g.nodes() + ", osmIdMap.size:" + nodeOsmIdToIndexMap.size()
                + ", osmIdMap:" + nodeOsmIdToIndexMap.memoryUsage() + "MB"
                + ", osmIdMap.toString:" + nodeOsmIdToIndexMap + " "
                + Helper.memInfo());
    }

    @Override
    void startWayProcessing() {
        printInfo("node");
    }

    @Override
    void finishedReading() {
        // todo: is this necessary before removing it?
        nodeOsmIdToIndexMap.optimize();
        printInfo("way");
        dir.remove(pillarLats);
        dir.remove(pillarLons);
        pillarLons = null;
        pillarLats = null;
        nodeOsmIdToIndexMap = null;
    }

    private void setHasHighways(long osmId) {
        int tmpIndex = nodeOsmIdToIndexMap.get(osmId);
        if (tmpIndex == EMPTY) {
            // osmId is used exactly once
            nodeOsmIdToIndexMap.put( osmId, PILLAR_NODE );
        } else if (tmpIndex > EMPTY) {
            // mark node as tower node as it occured at least twice times
            nodeOsmIdToIndexMap.put( osmId, TOWER_NODE );
        } else {
            // tmpIndex is already negative (already tower node)
        }
    }

    @Override
    public String toString() {
        return getClass().getSimpleName();
    }

    /**
     * Preprocessing of OSM file to select nodes which are used for highways.
     * This allows a more compact graph data structure.
     */
    @Override
    public void preProcess(InputStream osmXml) {
        pillarLats.create(Math.max(expectedNodes / 50, 100));
        pillarLons.create(Math.max(expectedNodes / 50, 100));
        if (osmXml == null)
            throw new AssertionError("Stream cannot be empty");

        XMLInputFactory factory = XMLInputFactory.newInstance();
        XMLStreamReader sReader = null;
        try {
            sReader = factory.createXMLStreamReader(osmXml, "UTF-8");
            long tmpCounter = 1;
            boolean keepRunning = true;
            for (int event = sReader.next(); event != XMLStreamConstants.END_DOCUMENT && keepRunning;
                    event = sReader.next(), tmpCounter++) {
                if (tmpCounter % 50000000 == 0)
                    logger.info(nf(tmpCounter) + " (preprocess), osmIdMap:"
                            + nf( nodeOsmIdToIndexMap.size()) + " (" + nodeOsmIdToIndexMap.memoryUsage() + "MB) "
                            + Helper.memInfo());

                switch (event) {
                    case XMLStreamConstants.START_ELEMENT:
                        if ("way".equals(sReader.getLocalName())) {
                            boolean valid = filterWay(sReader);
                            if (valid) {
                                int s = wayNodes.size();
                                for (int index = 0; index < s; index++) {
                                    setHasHighways(wayNodes.get(index));
                                }
                            }
                        }
                        // stop parsing when we hit the first relation. Works in all sorted planetfiles.
                        // Would not work in self-constructed, unsorted data
                        else if ("relation".equals(sReader.getLocalName()))
                            keepRunning = false;
                        break;
                }
            }
        } catch (XMLStreamException ex) {
            throw new RuntimeException("Problem while parsing file", ex);
        } finally {
            Helper7.close(sReader);
        }
    }
}<|MERGE_RESOLUTION|>--- conflicted
+++ resolved
@@ -108,11 +108,7 @@
 
     @Override
     public long foundNodes() {
-<<<<<<< HEAD
-        return osmIdToIndexMap.size();
-=======
         return nodeOsmIdToIndexMap.size();
->>>>>>> 3d1e85e5
     }
 
     @Override
