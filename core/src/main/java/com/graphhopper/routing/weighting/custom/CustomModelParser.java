/*
 *  Licensed to GraphHopper GmbH under one or more contributor
 *  license agreements. See the NOTICE file distributed with this work for
 *  additional information regarding copyright ownership.
 *
 *  GraphHopper GmbH licenses this file to you under the Apache License,
 *  Version 2.0 (the "License"); you may not use this file except in
 *  compliance with the License. You may obtain a copy of the License at
 *
 *       http://www.apache.org/licenses/LICENSE-2.0
 *
 *  Unless required by applicable law or agreed to in writing, software
 *  distributed under the License is distributed on an "AS IS" BASIS,
 *  WITHOUT WARRANTIES OR CONDITIONS OF ANY KIND, either express or implied.
 *  See the License for the specific language governing permissions and
 *  limitations under the License.
 */
package com.graphhopper.routing.weighting.custom;

import com.graphhopper.json.MinMax;
import com.graphhopper.json.Statement;
import com.graphhopper.routing.ev.*;
import com.graphhopper.routing.weighting.TurnCostProvider;
import com.graphhopper.util.*;
import com.graphhopper.util.shapes.BBox;
import com.graphhopper.util.shapes.Polygon;
import org.codehaus.commons.compiler.CompileException;
import org.codehaus.commons.compiler.Location;
import org.codehaus.commons.compiler.io.Readers;
import org.codehaus.janino.Scanner;
import org.codehaus.janino.*;
import org.codehaus.janino.util.DeepCopier;
import org.locationtech.jts.geom.Polygonal;
import org.locationtech.jts.geom.prep.PreparedPolygon;
import org.slf4j.LoggerFactory;

import java.io.*;
import java.util.*;
import java.util.concurrent.atomic.AtomicLong;

public class CustomModelParser {
    private static final AtomicLong longVal = new AtomicLong(1);
    static final String IN_AREA_PREFIX = "in_";
    private static final Set<String> allowedNamesInCondition = new HashSet<>(Arrays.asList("edge", "Math"));
    private static final boolean JANINO_DEBUG = Boolean.getBoolean(Scanner.SYSTEM_PROPERTY_SOURCE_DEBUGGING_ENABLE);
    private static final String SCRIPT_FILE_DIR = System.getProperty(Scanner.SYSTEM_PROPERTY_SOURCE_DEBUGGING_DIR, "./src/main/java/com/graphhopper/routing/weighting/custom");

    // Without a cache the class creation takes 10-40ms which makes routingLM8 requests 20% slower on average.
    // CH requests and preparation is unaffected as cached weighting from preparation is used.
    // Use accessOrder==true to remove oldest accessed entry, not oldest inserted.
    private static final int CACHE_SIZE = Integer.getInteger("graphhopper.custom_weighting.cache_size", 1000);
    private static final Map<String, Class<?>> CACHE = Collections.synchronizedMap(
            new LinkedHashMap<String, Class<?>>(CACHE_SIZE, 0.75f, true) {
                protected boolean removeEldestEntry(Map.Entry eldest) {
                    return size() > CACHE_SIZE;
                }
            });

    // This internal cache ensures that the "internal" Weighting classes specified in the profiles, are never removed regardless
    // of how frequent other Weightings are created and accessed. We only need to synchronize the get and put methods alone.
    // E.g. we do not care for the race condition where two identical classes are requested and one of them is overwritten.
    // TODO perf compare with ConcurrentHashMap, but I guess, if there is a difference at all, it is not big for small maps
    private static final Map<String, Class<?>> INTERNAL_CACHE = Collections.synchronizedMap(new HashMap<>());

    private CustomModelParser() {
        // utility class
    }

    public static CustomWeighting createWeighting(BooleanEncodedValue accessEnc, DecimalEncodedValue speedEnc, DecimalEncodedValue priorityEnc,
                                                  EncodedValueLookup lookup, TurnCostProvider turnCostProvider, CustomModel customModel) {
        if (customModel == null)
            throw new IllegalStateException("CustomModel cannot be null");
        double maxSpeed = speedEnc.getMaxOrMaxStorableDecimal();
        CustomWeighting.Parameters parameters = createWeightingParameters(customModel, lookup, speedEnc, maxSpeed, priorityEnc);
        return new CustomWeighting(accessEnc, speedEnc, turnCostProvider, parameters);
    }

    /**
     * This method compiles a new subclass of CustomWeightingHelper composed from the provided CustomModel caches this
     * and returns an instance.
     *
     * @param priorityEnc can be null
     */
    static CustomWeighting.Parameters createWeightingParameters(CustomModel customModel, EncodedValueLookup lookup,
                                                                DecimalEncodedValue avgSpeedEnc, double globalMaxSpeed,
                                                                DecimalEncodedValue priorityEnc) {

        double globalMaxPriority = priorityEnc == null ? 1 : priorityEnc.getMaxStorableDecimal();
        // if the same custom model is used with a different base profile we cannot use the cached version
        String key = customModel + ",speed:" + avgSpeedEnc.getName() + ",global_max_speed:" + globalMaxSpeed
                + (priorityEnc == null ? "" : "prio:" + priorityEnc.getName() + ",global_max_priority:" + globalMaxPriority);
        if (key.length() > 100_000) throw new IllegalArgumentException("Custom Model too big: " + key.length());

        Class<?> clazz = customModel.isInternal() ? INTERNAL_CACHE.get(key) : null;
        if (CACHE_SIZE > 0 && clazz == null)
            clazz = CACHE.get(key);
        if (clazz == null) {
            clazz = createClazz(customModel, lookup, globalMaxSpeed, globalMaxPriority);
            if (customModel.isInternal()) {
                INTERNAL_CACHE.put(key, clazz);
                if (INTERNAL_CACHE.size() > 100) {
                    CACHE.putAll(INTERNAL_CACHE);
                    INTERNAL_CACHE.clear();
                    LoggerFactory.getLogger(CustomModelParser.class).warn("Internal cache must stay small but was "
                            + INTERNAL_CACHE.size() + ". Cleared it. Misuse of CustomModel::internal?");
                }
            } else if (CACHE_SIZE > 0) {
                CACHE.put(key, clazz);
            }
        }

        try {
            // The class does not need to be thread-safe as we create an instance per request
            CustomWeightingHelper prio = (CustomWeightingHelper) clazz.getDeclaredConstructor().newInstance();
            prio.init(lookup, avgSpeedEnc, priorityEnc, CustomModel.getAreasAsMap(customModel.getAreas()));
            return new CustomWeighting.Parameters(prio::getSpeed, prio::getPriority, prio.getMaxSpeed(), prio.getMaxPriority(),
                    customModel.getDistanceInfluence() == null ? 0 : customModel.getDistanceInfluence(), customModel.getHeadingPenalty());
        } catch (ReflectiveOperationException ex) {
            throw new IllegalArgumentException("Cannot compile expression " + ex.getMessage(), ex);
        }
    }

    /**
     * This method does the following:
     * <ul>
     * <li>0. optionally we already checked the right-hand side expressions before this method call in FindMinMax.checkLMConstraints
     *     (only the client-side custom model statements)
     * </li>
     * <li>1. determine minimum and maximum values via parsing the right-hand side expression -> done in ValueExpressionVisitor.
     *     We need the maximum values for a simple negative check AND for the CustomWeighting.Parameters which is for
     *     Weighting.getMinWeight which is for A*. Note: we could make this step optional somehow for other algorithms,
     *     but parsing would be still required in the next step for security reasons.
     * </li>
     * <li>2. parse condition value of priority and speed statements -> done in ConditionalExpressionVisitor (don't parse RHS expressions again)
     * </li>
     * <li>3. create class template as String, inject the created statements and create the Class
     * </li>
     * </ul>
     */
    private static Class<?> createClazz(CustomModel customModel, EncodedValueLookup lookup,
                                        double globalMaxSpeed, double globalMaxPriority) {
        try {
            HashSet<String> priorityVariables = new LinkedHashSet<>();
            // initial value of minimum has to be >0 so that multiple_by with a negative value leads to a negative value and not 0
            MinMax minMaxPriority = new MinMax(1, globalMaxPriority);
            FindMinMax.findMinMax(priorityVariables, minMaxPriority, customModel.getPriority(), lookup);
            if (minMaxPriority.min < 0)
                throw new IllegalArgumentException("priority has to be >=0 but can be negative (" + minMaxPriority.min + ")");
            if (minMaxPriority.max < 0)
                throw new IllegalArgumentException("maximum priority has to be >=0 but was " + minMaxPriority.max);
            List<Java.BlockStatement> priorityStatements = createGetPriorityStatements(priorityVariables, customModel, lookup);

            HashSet<String> speedVariables = new LinkedHashSet<>();
            MinMax minMaxSpeed = new MinMax(1, globalMaxSpeed);
            FindMinMax.findMinMax(speedVariables, minMaxSpeed, customModel.getSpeed(), lookup);
            if (minMaxSpeed.min < 0)
                throw new IllegalArgumentException("speed has to be >=0 but can be negative (" + minMaxSpeed.min + ")");
            if (minMaxSpeed.max <= 0)
                throw new IllegalArgumentException("maximum speed has to be >0 but was " + minMaxSpeed.max);
            List<Java.BlockStatement> speedStatements = createGetSpeedStatements(speedVariables, customModel, lookup);
            // Create different class name, which is required only for debugging.
            // TODO does it improve performance too? I.e. it could be that the JIT is confused if different classes
            //  have the same name and it mixes performance stats. See https://github.com/janino-compiler/janino/issues/137
            long counter = longVal.incrementAndGet();
            String classTemplate = createClassTemplate(counter, priorityVariables, minMaxPriority.max, speedVariables, minMaxSpeed.max,
                    lookup, CustomModel.getAreasAsMap(customModel.getAreas()));
            Java.CompilationUnit cu = (Java.CompilationUnit) new Parser(new Scanner("source", new StringReader(classTemplate))).
                    parseAbstractCompilationUnit();
            cu = injectStatements(priorityStatements, speedStatements, cu);
            SimpleCompiler sc = createCompiler(counter, cu);
            return sc.getClassLoader().loadClass("com.graphhopper.routing.weighting.custom.JaninoCustomWeightingHelperSubclass" + counter);
        } catch (Exception ex) {
            String errString = "Cannot compile expression";
            throw new IllegalArgumentException(errString + ": " + ex.getMessage(), ex);
        }
    }

    /**
     * Parse the expressions from CustomModel relevant for the method getSpeed - see createClassTemplate.
     *
     * @return the created statements (parsed expressions)
     */
    private static List<Java.BlockStatement> createGetSpeedStatements(Set<String> speedVariables,
                                                                      CustomModel customModel, EncodedValueLookup lookup) throws Exception {
        List<Java.BlockStatement> speedStatements = new ArrayList<>(verifyExpressions(new StringBuilder(),
                "speed entry", speedVariables, customModel.getSpeed(), lookup));
        String speedMethodStartBlock = "double value = super.getRawSpeed(edge, reverse);\n";
        // a bit inefficient to possibly define variables twice, but for now we have two separate methods
        for (String arg : speedVariables) {
            speedMethodStartBlock += getVariableDeclaration(lookup, arg);
        }
        speedStatements.addAll(0, new Parser(new org.codehaus.janino.Scanner("getSpeed", new StringReader(speedMethodStartBlock))).
                parseBlockStatements());
        return speedStatements;
    }

    /**
     * Parse the expressions from CustomModel relevant for the method getPriority - see createClassTemplate.
     *
     * @return the created statements (parsed expressions)
     */
    private static List<Java.BlockStatement> createGetPriorityStatements(Set<String> priorityVariables,
                                                                         CustomModel customModel, EncodedValueLookup lookup) throws Exception {
        List<Java.BlockStatement> priorityStatements = new ArrayList<>(verifyExpressions(new StringBuilder(),
                "priority entry", priorityVariables, customModel.getPriority(), lookup));
        String priorityMethodStartBlock = "double value = super.getRawPriority(edge, reverse);\n";
        for (String arg : priorityVariables) {
            priorityMethodStartBlock += getVariableDeclaration(lookup, arg);
        }
        priorityStatements.addAll(0, new Parser(new org.codehaus.janino.Scanner("getPriority", new StringReader(priorityMethodStartBlock))).
                parseBlockStatements());
        return priorityStatements;
    }

    static boolean isValidVariableName(String name) {
        return name.startsWith(IN_AREA_PREFIX) || allowedNamesInCondition.contains(name);
    }

    /**
     * For the methods getSpeed and getPriority we declare variables that contain the encoded value of the current edge
     * or if an area contains the current edge.
     */
    private static String getVariableDeclaration(EncodedValueLookup lookup, String arg) {
        if (lookup.hasEncodedValue(arg)) {
            EncodedValue enc = lookup.getEncodedValue(arg, EncodedValue.class);
            return getReturnType(enc) + " " + arg + " = reverse ? " +
                    "edge.getReverse((" + getInterface(enc) + ") this." + arg + "_enc) : " +
                    "edge.get((" + getInterface(enc) + ") this." + arg + "_enc);\n";
        } else if (isValidVariableName(arg)) {
            return "";
        } else {
            throw new IllegalArgumentException("Not supported " + arg);
        }
    }

    /**
     * @return the interface as string of the provided EncodedValue, e.g. IntEncodedValue (only interface) or
     * BooleanEncodedValue (first interface). For StringEncodedValue we return IntEncodedValue to return the index
     * instead of the String for faster comparison.
     */
    private static String getInterface(EncodedValue enc) {
        if (enc instanceof StringEncodedValue) return IntEncodedValue.class.getSimpleName();
        if (enc.getClass().getInterfaces().length == 0) return enc.getClass().getSimpleName();
        return enc.getClass().getInterfaces()[0].getSimpleName();
    }

    private static String getReturnType(EncodedValue encodedValue) {
        String name = encodedValue.getClass().getSimpleName();
        if (name.contains("Enum")) return "Enum";
        if (name.contains("String")) return "int"; // we use indexOf
        if (name.contains("Decimal")) return "double";
        if (name.contains("Int")) return "int";
        if (name.contains("Boolean")) return "boolean";
        throw new IllegalArgumentException("Unsupported EncodedValue: " + encodedValue.getClass());
    }

    /**
     * Create the class source file from the detected variables (priorityVariables and speedVariables). We assume that
     * these variables are safe although they are user input because we collected them from parsing via Janino. This
     * means that the source file is free from user input and could be directly compiled. Before we do this we still
     * have to inject that parsed and safe user expressions in a later step.
     */
    private static String createClassTemplate(long counter,
                                              Set<String> priorityVariables, double maxPriority,
                                              Set<String> speedVariables, double maxSpeed,
                                              EncodedValueLookup lookup, Map<String, JsonFeature> areas) {
        final StringBuilder importSourceCode = new StringBuilder("import com.graphhopper.routing.ev.*;\n");
        importSourceCode.append("import java.util.Map;\n");
        final StringBuilder classSourceCode = new StringBuilder(100);
        boolean includedAreaImports = false;

        final StringBuilder initSourceCode = new StringBuilder("this.avg_speed_enc = avgSpeedEnc;\n");
        initSourceCode.append("this.priority_enc = priorityEnc;\n");
        Set<String> set = new HashSet<>(priorityVariables);
        set.addAll(speedVariables);
        for (String arg : set) {
            if (lookup.hasEncodedValue(arg)) {
                EncodedValue enc = lookup.getEncodedValue(arg, EncodedValue.class);
                classSourceCode.append("protected " + getInterface(enc) + " " + arg + "_enc;\n");
                initSourceCode.append("if (lookup.hasEncodedValue(\"" + arg + "\")) ");
                initSourceCode.append("this." + arg + "_enc = (" + getInterface(enc)
                        + ") lookup.getEncodedValue(\"" + arg + "\", EncodedValue.class);\n");
            } else if (arg.startsWith(IN_AREA_PREFIX)) {
                if (!includedAreaImports) {
                    importSourceCode.append("import " + BBox.class.getName() + ";\n");
                    importSourceCode.append("import " + GHUtility.class.getName() + ";\n");
                    importSourceCode.append("import " + PreparedPolygon.class.getName() + ";\n");
                    importSourceCode.append("import " + Polygonal.class.getName() + ";\n");
                    importSourceCode.append("import " + JsonFeature.class.getName() + ";\n");
                    importSourceCode.append("import " + Polygon.class.getName() + ";\n");
                    includedAreaImports = true;
                }

<<<<<<< HEAD
                if (!Helper.isValidAreaId(arg))
=======
                if (!JsonFeature.isValidId(arg))
>>>>>>> 5faa5cb3
                    throw new IllegalArgumentException("Area has invalid name: " + arg);
                String id = arg.substring(IN_AREA_PREFIX.length());
                JsonFeature feature = areas.get(id);
                if (feature == null)
                    throw new IllegalArgumentException("Area '" + id + "' wasn't found");
                if (feature.getGeometry() == null)
                    throw new IllegalArgumentException("Area '" + id + "' does not contain a geometry");
                if (!(feature.getGeometry() instanceof Polygonal))
                    throw new IllegalArgumentException("Currently only type=Polygon is supported for areas but was " + feature.getGeometry().getGeometryType());
                if (feature.getBBox() != null)
                    throw new IllegalArgumentException("Bounding box of area " + id + " must be empty");
                classSourceCode.append("protected " + Polygon.class.getSimpleName() + " " + arg + ";\n");
                initSourceCode.append("JsonFeature feature_" + id + " = (JsonFeature) areas.get(\"" + id + "\");\n");
                initSourceCode.append("this." + arg + " = new Polygon(new PreparedPolygon((Polygonal) feature_" + id + ".getGeometry()));\n");
            } else {
                if (!isValidVariableName(arg))
                    throw new IllegalArgumentException("Variable not supported: " + arg);
            }
        }

        return ""
                + "package com.graphhopper.routing.weighting.custom;\n"
                + "import " + CustomWeightingHelper.class.getName() + ";\n"
                + "import " + EncodedValueLookup.class.getName() + ";\n"
                + "import " + EdgeIteratorState.class.getName() + ";\n"
                + importSourceCode
                + "\npublic class JaninoCustomWeightingHelperSubclass" + counter + " extends " + CustomWeightingHelper.class.getSimpleName() + " {\n"
                + classSourceCode
                + "   @Override\n"
                + "   public void init(EncodedValueLookup lookup, " + DecimalEncodedValue.class.getName() + " avgSpeedEnc, "
                + DecimalEncodedValue.class.getName() + " priorityEnc, Map<String, " + JsonFeature.class.getName() + "> areas) {\n"
                + initSourceCode
                + "   }\n\n"
                // we need these placeholder methods so that the hooks in DeepCopier are invoked
                + "   @Override\n"
                + "   public double getPriority(EdgeIteratorState edge, boolean reverse) {\n"
                + "      return 1; //will be overwritten by code injected in DeepCopier\n"
                + "   }\n"
                + "   @Override\n"
                + "   public double getSpeed(EdgeIteratorState edge, boolean reverse) {\n"
                + "      return getRawSpeed(edge, reverse); //will be overwritten by code injected in DeepCopier\n"
                + "   }\n"
                + "   @Override\n"
                + "   protected double getMaxSpeed() {\n"
                + "      return " + maxSpeed + ";"
                + "   }\n"
                + "   @Override\n"
                + "   protected double getMaxPriority() {\n"
                + "      return " + maxPriority + ";"
                + "   }\n"
                + "}";
    }

    /**
     * This method does:
     * 1. check user expressions via Parser.parseConditionalExpression and only allow whitelisted variables and methods.
     * 2. while this check it also guesses the variable names and stores it in createObjects
     * 3. creates if-then-elseif expressions from the checks and returns them as BlockStatements
     *
     * @return the created if-then, else and elseif statements
     */
    private static List<Java.BlockStatement> verifyExpressions(StringBuilder expressions, String info, Set<String> createObjects,
                                                               List<Statement> list, EncodedValueLookup lookup) throws Exception {
        // allow variables, all encoded values, constants
        NameValidator nameInConditionValidator = name -> lookup.hasEncodedValue(name)
                || name.toUpperCase(Locale.ROOT).equals(name) || isValidVariableName(name);

        parseExpressions(expressions, nameInConditionValidator, lookup, info, createObjects, list);
        return new Parser(new org.codehaus.janino.Scanner(info, new StringReader(expressions.toString()))).
                parseBlockStatements();
    }

    static void parseExpressions(StringBuilder expressions, NameValidator nameInConditionValidator, EncodedValueLookup lookup,
                                 String exceptionInfo, Set<String> createObjects, List<Statement> list) {

        for (Statement statement : list) {
            // avoid parsing the RHS value expression again as we just did it to get the maximum values in createClazz
            if (statement.getKeyword() == Statement.Keyword.ELSE) {
                if (!Helper.isEmpty(statement.getCondition()))
                    throw new IllegalArgumentException("condition must be empty but was " + statement.getCondition());

                expressions.append("else {").append(statement.getOperation().build(statement.getValue())).append("; }\n");
            } else if (statement.getKeyword() == Statement.Keyword.ELSEIF || statement.getKeyword() == Statement.Keyword.IF) {
                ParseResult parseResult = ConditionalExpressionVisitor.parse(statement.getCondition(), nameInConditionValidator, lookup);
                if (!parseResult.ok)
                    throw new IllegalArgumentException(exceptionInfo + " invalid condition \"" + statement.getCondition() + "\"" +
                            (parseResult.invalidMessage == null ? "" : ": " + parseResult.invalidMessage));
                createObjects.addAll(parseResult.guessedVariables);
                if (statement.getKeyword() == Statement.Keyword.ELSEIF)
                    expressions.append("else ");
                expressions.append("if (").append(parseResult.converted).append(") {").append(statement.getOperation().build(statement.getValue())).append("; }\n");
            } else {
                throw new IllegalArgumentException("The statement must be either 'if', 'else_if' or 'else'");
            }
        }
        expressions.append("return value;\n");
    }

    /**
     * Injects the already parsed expressions (converted to BlockStatement) via Janino's DeepCopier to the provided
     * CompilationUnit cu (a class file).
     */
    private static Java.CompilationUnit injectStatements(List<Java.BlockStatement> priorityStatements,
                                                         List<Java.BlockStatement> speedStatements,
                                                         Java.CompilationUnit cu) throws CompileException {
        cu = new DeepCopier() {
            boolean speedInjected = false;
            boolean priorityInjected = false;

            @Override
            public Java.FieldDeclaration copyFieldDeclaration(Java.FieldDeclaration subject) throws CompileException {
                // for https://github.com/janino-compiler/janino/issues/135
                Java.FieldDeclaration fd = super.copyFieldDeclaration(subject);
                fd.setEnclosingScope(subject.getEnclosingScope());
                return fd;
            }

            @Override
            public Java.MethodDeclarator copyMethodDeclarator(Java.MethodDeclarator subject) throws CompileException {
                if (subject.name.equals("getSpeed") && !speedStatements.isEmpty() && !speedInjected) {
                    speedInjected = true;
                    return injectStatements(subject, this, speedStatements);
                } else if (subject.name.equals("getPriority") && !priorityStatements.isEmpty() && !priorityInjected) {
                    priorityInjected = true;
                    return injectStatements(subject, this, priorityStatements);
                } else {
                    return super.copyMethodDeclarator(subject);
                }
            }
        }.copyCompilationUnit(cu);
        return cu;
    }

    private static Java.MethodDeclarator injectStatements(Java.MethodDeclarator subject, DeepCopier deepCopier,
                                                          List<Java.BlockStatement> statements) {
        try {
            if (statements.isEmpty())
                throw new IllegalArgumentException("Statements cannot be empty when copying method");
            Java.MethodDeclarator methodDecl = new Java.MethodDeclarator(
                    new Location("m1", 1, 1),
                    subject.getDocComment(),
                    deepCopier.copyModifiers(subject.getModifiers()),
                    deepCopier.copyOptionalTypeParameters(subject.typeParameters),
                    deepCopier.copyType(subject.type),
                    subject.name,
                    deepCopier.copyFormalParameters(subject.formalParameters),
                    deepCopier.copyTypes(subject.thrownExceptions),
                    deepCopier.copyOptionalElementValue(subject.defaultValue),
                    deepCopier.copyOptionalStatements(statements)
            );
            statements.forEach(st -> st.setEnclosingScope(methodDecl));
            return methodDecl;
        } catch (Exception ex) {
            throw new RuntimeException(ex);
        }
    }

    private static SimpleCompiler createCompiler(long counter, Java.AbstractCompilationUnit cu) throws CompileException {
        if (JANINO_DEBUG) {
            try {
                StringWriter sw = new StringWriter();
                Unparser.unparse(cu, sw);
                // System.out.println(sw.toString());
                File dir = new File(SCRIPT_FILE_DIR);
                File temporaryFile = new File(dir, "JaninoCustomWeightingHelperSubclass" + counter + ".java");
                Reader reader = Readers.teeReader(
                        new StringReader(sw.toString()), // in
                        new FileWriter(temporaryFile),   // out
                        true               // closeWriterOnEoi
                );
                return new SimpleCompiler(temporaryFile.getAbsolutePath(), reader);
            } catch (Exception ex) {
                throw new RuntimeException(ex);
            }
        } else {
            SimpleCompiler compiler = new SimpleCompiler();
            // compiler.setWarningHandler((handle, message, location) -> System.out.println(handle + ", " + message + ", " + location));
            compiler.cook(cu);
            return compiler;
        }
    }
}<|MERGE_RESOLUTION|>--- conflicted
+++ resolved
@@ -291,11 +291,7 @@
                     includedAreaImports = true;
                 }
 
-<<<<<<< HEAD
-                if (!Helper.isValidAreaId(arg))
-=======
                 if (!JsonFeature.isValidId(arg))
->>>>>>> 5faa5cb3
                     throw new IllegalArgumentException("Area has invalid name: " + arg);
                 String id = arg.substring(IN_AREA_PREFIX.length());
                 JsonFeature feature = areas.get(id);
