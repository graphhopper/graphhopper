--- conflicted
+++ resolved
@@ -6,7 +6,6 @@
 import java.util.HashMap;
 import java.util.Map;
 
-import com.graphhopper.reader.osgb.OsItnReader;
 import com.graphhopper.routing.util.TurnCostEncoder;
 import com.graphhopper.util.EdgeExplorer;
 import com.graphhopper.util.EdgeIterator;
@@ -20,28 +19,28 @@
 {
     public enum Type
     {
-	UNSUPPORTED, NOT, ONLY;
-
-	private static final Map<String, Type> tags = new HashMap<String, Type>();
-
-	static
-	{
-	    tags.put("no_left_turn", NOT);
-	    tags.put("no_right_turn", NOT);
-	    tags.put("no_straight_on", NOT);
-	    tags.put("no_u_turn", NOT);
-	    tags.put("only_right_turn", ONLY);
-	    tags.put("only_left_turn", ONLY);
-	    tags.put("only_straight_on", ONLY);
-	}
-
-	public static Type getRestrictionType(String tag)
-	{
-	    Type result = null;
-	    if (tag != null)
-		result = tags.get(tag);
-	    return result != null ? result : UNSUPPORTED;
-	}
+        UNSUPPORTED, NOT, ONLY;
+
+        private static final Map<String, Type> tags = new HashMap<String, Type>();
+
+        static
+        {
+            tags.put("no_left_turn", NOT);
+            tags.put("no_right_turn", NOT);
+            tags.put("no_straight_on", NOT);
+            tags.put("no_u_turn", NOT);
+            tags.put("only_right_turn", ONLY);
+            tags.put("only_left_turn", ONLY);
+            tags.put("only_straight_on", ONLY);
+        }
+
+        public static Type getRestrictionType(String tag)
+        {
+            Type result = null;
+            if (tag != null)
+                result = tags.get(tag);
+            return result != null ? result : UNSUPPORTED;
+        }
     }
 
     private final long fromOsmWayId;
@@ -51,38 +50,38 @@
 
     public OSMTurnRelation(long fromWayID, long viaNodeID, long toWayID, Type restrictionType)
     {
-	this.fromOsmWayId = fromWayID;
-	this.viaOsmNodeId = viaNodeID;
-	this.toOsmWayId = toWayID;
-	this.restriction = restrictionType;
+        this.fromOsmWayId = fromWayID;
+        this.viaOsmNodeId = viaNodeID;
+        this.toOsmWayId = toWayID;
+        this.restriction = restrictionType;
     }
 
     /*
      * (non-Javadoc)
-     * 
+     *
      * @see com.graphhopper.reader.TurnRelation#getOsmIdFrom()
      */
     @Override
     public long getOsmIdFrom()
     {
-	return fromOsmWayId;
+        return fromOsmWayId;
     }
 
     /*
      * (non-Javadoc)
-     * 
+     *
      * @see com.graphhopper.reader.TurnRelation#getOsmIdTo()
      */
     @Override
     public long getOsmIdTo()
     {
-	return toOsmWayId;
+        return toOsmWayId;
     }
 
     /**
      * Transforms this relation into a collection of turn cost entries
      * <p>
-     * 
+     *
      * @param edgeOutExplorer
      *            an edge filter which only allows outgoing edges
      * @param edgeInExplorer
@@ -91,68 +90,9 @@
      */
     @Override
     public Collection<ITurnCostTableEntry> getRestrictionAsEntries(TurnCostEncoder encoder,
-		    EdgeExplorer edgeOutExplorer, EdgeExplorer edgeInExplorer, DataReader dataReader)
-    {
-<<<<<<< HEAD
-	OSMReader osmReader = (OSMReader) dataReader;
-	int viaNodeId = osmReader.getInternalNodeIdOfOsmNode(this.viaOsmNodeId);
-
-	try
-	{
-	    // street with restriction was not included (access or tag limits
-	    // etc)
-	    if (viaNodeId == OSMReader.EMPTY)
-		return Collections.emptyList();
-
-	    int edgeIdFrom = EdgeIterator.NO_EDGE;
-
-	    // get all incoming edges and receive the edge which is defined by
-	    // fromOsm
-	    EdgeIterator iter = edgeInExplorer.setBaseNode(viaNodeId);
-
-	    while (iter.next())
-		if (osmReader.getOsmIdOfInternalEdge(iter.getEdge()) == this.fromOsmWayId)
-		{
-		    edgeIdFrom = iter.getEdge();
-		    break;
-		}
-
-	    if (edgeIdFrom == EdgeIterator.NO_EDGE)
-		return Collections.emptyList();
-
-	    final Collection<ITurnCostTableEntry> entries = new ArrayList<ITurnCostTableEntry>();
-	    // get all outgoing edges of the via node
-	    iter = edgeOutExplorer.setBaseNode(viaNodeId);
-	    // for TYPE_ONLY_* we add ALL restrictions (from, via, * ) EXCEPT
-	    // the given turn
-	    // for TYPE_NOT_* we add ONE restriction (from, via, to)
-	    while (iter.next())
-	    {
-		int edgeId = iter.getEdge();
-		long wayId = osmReader.getOsmIdOfInternalEdge(edgeId);
-		if (edgeId != edgeIdFrom && this.restriction == Type.ONLY
-				&& wayId != this.toOsmWayId || this.restriction == Type.NOT
-				&& wayId == this.toOsmWayId && wayId >= 0)
-		{
-		    final TurnCostTableEntry entry = new TurnCostTableEntry();
-		    entry.nodeViaNode = viaNodeId;
-		    entry.edgeFrom = edgeIdFrom;
-		    entry.edgeTo = iter.getEdge();
-		    entry.flags = encoder.getTurnFlags(true, 0);
-		    entries.add(entry);
-
-		    if (this.restriction == Type.NOT)
-			break;
-		}
-	    }
-	    return entries;
-	} catch (Exception e)
-	{
-	    throw new IllegalStateException(
-			    "Could not built turn table entry for relation of node with osmId:"
-					    + this.viaOsmNodeId, e);
-	}
-=======
+            EdgeExplorer edgeOutExplorer, EdgeExplorer edgeInExplorer, DataReader dataReader)
+            {
+        OSMReader osmReader = (OSMReader) dataReader;
         int nodeVia = osmReader.getInternalNodeIdOfOsmNode(this.viaOsmNodeId);
 
         try
@@ -178,8 +118,8 @@
             if (edgeIdFrom == EdgeIterator.NO_EDGE)
                 return Collections.emptyList();
 
-            final Collection<TurnCostTableEntry> entries = new ArrayList<TurnCostTableEntry>();
-            // get all outgoing edges of the via node 
+            final Collection<ITurnCostTableEntry> entries = new ArrayList<>();
+            // get all outgoing edges of the via node
             iter = edgeOutExplorer.setBaseNode(nodeVia);
             // for TYPE_ONLY_* we add ALL restrictions (from, via, * ) EXCEPT the given turn
             // for TYPE_NOT_*  we add ONE restriction  (from, via, to)
@@ -191,7 +131,7 @@
                         || this.restriction == Type.NOT && wayId == this.toOsmWayId && wayId >= 0)
                 {
                     final TurnCostTableEntry entry = new TurnCostTableEntry();
-                    entry.nodeVia = nodeVia;
+                    entry.nodeViaNode = nodeVia;
                     entry.edgeFrom = edgeIdFrom;
                     entry.edgeTo = iter.getEdge();
                     entry.flags = encoder.getTurnFlags(true, 0);
@@ -206,13 +146,12 @@
         {
             throw new IllegalStateException("Could not built turn table entry for relation of node with osmId:" + this.viaOsmNodeId, e);
         }
->>>>>>> 1b3f0f3a
-    }
+            }
 
     @Override
     public String toString()
     {
-	return "*-(" + fromOsmWayId + ")->" + viaOsmNodeId + "-(" + toOsmWayId + ")->*";
+        return "*-(" + fromOsmWayId + ")->" + viaOsmNodeId + "-(" + toOsmWayId + ")->*";
     }
 
     /**
@@ -220,78 +159,66 @@
      */
     public static class TurnCostTableEntry implements ITurnCostTableEntry
     {
-<<<<<<< HEAD
-	public int edgeFrom;
-	public int nodeViaNode;
-	public int edgeTo;
-	public long flags;
-
-	/**
-	 * @return an unique id (edgeFrom, edgeTo) to avoid duplicate entries if multiple encoders
-	 *         are involved.
-	 */
-	@Override
-	public long getItemId()
-	{
-	    return (long) edgeFrom << 32 | edgeTo;
-	}
-
-	@Override
-	public int getEdgeFrom()
-	{
-	    return edgeFrom;
-	}
-
-	@Override
-	public int getEdgeTo()
-	{
-	    return edgeTo;
-	}
-
-	@Override
-	public int getVia()
-	{
-	    return nodeViaNode;
-	}
-
-	@Override
-	public long getFlags()
-	{
-	    return flags;
-	}
-
-	@Override
-	public void setFlags(long flags)
-	{
-	    this.flags = flags;
-	}
-
-	@Override
-	public String toString()
-	{
-	    return "*-(" + edgeFrom + ")->" + nodeViaNode + "-(" + edgeTo + ")->*";
-	}
-=======
         public int edgeFrom;
-        public int nodeVia;
+        public int nodeViaNode;
         public int edgeTo;
         public long flags;
 
         /**
          * @return an unique id (edgeFrom, edgeTo) to avoid duplicate entries if multiple encoders
-         * are involved.
+         *         are involved.
          */
+        @Override
         public long getItemId()
         {
-            return ((long) edgeFrom) << 32 | ((long) edgeTo);
+            return ((long) edgeFrom) << 32 | (edgeTo);
+        }
+
+        @Override
+        public int getEdgeFrom()
+        {
+            return edgeFrom;
+        }
+
+        @Override
+        public int getEdgeTo()
+        {
+            return edgeTo;
+        }
+
+        @Override
+        public int getVia()
+        {
+            return nodeViaNode;
+        }
+
+        @Override
+        public long getFlags()
+        {
+            return flags;
+        }
+
+        @Override
+        public void setFlags(long flags)
+        {
+            this.flags = flags;
         }
 
         @Override
         public String toString()
         {
-            return "*-(" + edgeFrom + ")->" + nodeVia + "-(" + edgeTo + ")->*";
-        }
->>>>>>> 1b3f0f3a
+            return "*-(" + edgeFrom + ")->" + nodeViaNode + "-(" + edgeTo + ")->*";
+        }
+
+        @Override
+        public void setEdgeFrom(int from) {
+            this.edgeFrom = from;
+        }
+
+        @Override
+        public void setEdgeTo(int to) {
+            this.edgeTo = to;
+        }
     }
 
 }