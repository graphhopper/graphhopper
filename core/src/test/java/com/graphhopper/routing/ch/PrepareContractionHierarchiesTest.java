/*
 *  Licensed to Peter Karich under one or more contributor license 
 *  agreements. See the NOTICE file distributed with this work for 
 *  additional information regarding copyright ownership.
 * 
 *  Peter Karich licenses this file to you under the Apache License, 
 *  Version 2.0 (the "License"); you may not use this file except 
 *  in compliance with the License. You may obtain a copy of the 
 *  License at
 * 
 *       http://www.apache.org/licenses/LICENSE-2.0
 * 
 *  Unless required by applicable law or agreed to in writing, software
 *  distributed under the License is distributed on an "AS IS" BASIS,
 *  WITHOUT WARRANTIES OR CONDITIONS OF ANY KIND, either express or implied.
 *  See the License for the specific language governing permissions and
 *  limitations under the License.
 */
package com.graphhopper.routing.ch;

import com.graphhopper.routing.Dijkstra;
import com.graphhopper.routing.DijkstraOneToMany;
import com.graphhopper.routing.Path;
import com.graphhopper.routing.RoutingAlgorithm;
import com.graphhopper.routing.ch.PrepareContractionHierarchies.Shortcut;
import com.graphhopper.routing.util.CarFlagEncoder;
import com.graphhopper.routing.util.FastestCalc;
import com.graphhopper.routing.util.ShortestCalc;
import com.graphhopper.routing.util.WeightCalculation;
import com.graphhopper.storage.Graph;
import com.graphhopper.storage.LevelGraph;
import com.graphhopper.storage.LevelGraphStorage;
import com.graphhopper.util.EdgeSkipIterator;
import com.graphhopper.storage.GraphBuilder;
import com.graphhopper.util.BitUtil;
import com.graphhopper.util.GHUtility;
import com.graphhopper.util.Helper;
import java.util.Collection;
import java.util.Iterator;
import static org.junit.Assert.*;
import org.junit.Test;

/**
 * @author Peter Karich
 */
public class PrepareContractionHierarchiesTest {

    CarFlagEncoder carEncoder = new CarFlagEncoder();

    LevelGraph createGraph() {
        return new GraphBuilder().levelGraphCreate();
    }

    LevelGraph createExampleGraph() {
        LevelGraph g = createGraph();

        //5-1-----2
        //   \ __/|
        //    0   |
        //   /    |
        //  4-----3
        //
        g.edge(0, 1, 1, true);
        g.edge(0, 2, 1, true);
        g.edge(0, 4, 3, true);
        g.edge(1, 2, 2, true);
        g.edge(2, 3, 1, true);
        g.edge(4, 3, 2, true);
        g.edge(5, 1, 2, true);
        return g;
    }

    @Test
    public void testShortestPathSkipNode() {
        LevelGraph g = createExampleGraph();
        double normalDist = new Dijkstra(g, carEncoder).calcPath(4, 2).distance();
        DijkstraOneToMany algo = new DijkstraOneToMany(g, carEncoder);
        algo.edgeFilter(new PrepareContractionHierarchies.LevelEdgeFilterCH(g).avoidNode(3));
        int nodeEntry = algo.limit(100).findEndNode(4, 2);
        assertTrue(algo.weight(nodeEntry) > normalDist);
    }

    @Test
    public void testShortestPathSkipNode2() {
        LevelGraph g = createExampleGraph();
        double normalDist = new Dijkstra(g, carEncoder).calcPath(4, 2).distance();
        DijkstraOneToMany algo = new DijkstraOneToMany(g, carEncoder);
        algo.edgeFilter(new PrepareContractionHierarchies.LevelEdgeFilterCH(g).avoidNode(3));
        int nodeEntry = algo.limit(10).findEndNode(4, 2);
        // assertEquals(ee.weight, normalDist, 1e-5);
        nodeEntry = algo.limit(10).findEndNode(4, 1);
        assertTrue(algo.weight(nodeEntry) > normalDist);
    }

    @Test
    public void testShortestPathLimit() {
        LevelGraph g = createExampleGraph();
        DijkstraOneToMany algo = new DijkstraOneToMany(g, carEncoder);
        algo.edgeFilter(new PrepareContractionHierarchies.LevelEdgeFilterCH(g).avoidNode(0));
        int endNode = algo.limit(2).findEndNode(4, 1);
        // did not reach endNode
        assertNotEquals(1, endNode);
    }

    @Test
    public void testAddShortcuts() {
        LevelGraph g = createExampleGraph();
        int old = g.getAllEdges().maxId();
        PrepareContractionHierarchies prepare = new PrepareContractionHierarchies().graph(g);
        prepare.doWork();
        assertEquals(old, g.getAllEdges().maxId());
    }

    @Test
    public void testMoreComplexGraph() {
        LevelGraph g = initShortcutsGraph(createGraph());
        int old = g.getAllEdges().maxId();
        PrepareContractionHierarchies prepare = new PrepareContractionHierarchies().graph(g);
        prepare.doWork();
        assertEquals(old + 9, g.getAllEdges().maxId());
    }

    @Test
    public void testDirectedGraph() {
        LevelGraph g = createGraph();
        g.edge(5, 4, 3, false);
        g.edge(4, 5, 10, false);
        g.edge(2, 4, 1, false);
        g.edge(5, 2, 1, false);
        g.edge(3, 5, 1, false);
        g.edge(4, 3, 1, false);
        int old = GHUtility.count(g.getAllEdges());
        PrepareContractionHierarchies prepare = new PrepareContractionHierarchies().graph(g);
        prepare.doWork();
        // PrepareTowerNodesShortcutsTest.printEdges(g);
        assertEquals(old + 2, GHUtility.count(g.getAllEdges()));
        RoutingAlgorithm algo = prepare.createAlgo();
        Path p = algo.calcPath(4, 2);
        assertEquals(3, p.distance(), 1e-6);
        assertEquals(Helper.createTList(4, 3, 5, 2), p.calcNodes());
    }

    @Test
    public void testDirectedGraph2() {
        LevelGraph g = createGraph();
        initDirected2(g);
        int old = GHUtility.count(g.getAllEdges());
        PrepareContractionHierarchies prepare = new PrepareContractionHierarchies().graph(g);
        prepare.doWork();
        // PrepareTowerNodesShortcutsTest.printEdges(g);
<<<<<<< HEAD
        assertEquals(old + 13, GHUtility.count(g.getAllEdges()));
=======
        assertEquals(old + 21, GHUtility.count(g.getAllEdges()));
>>>>>>> 3d1e85e5
        RoutingAlgorithm algo = prepare.createAlgo();
        Path p = algo.calcPath(0, 10);
        assertEquals(10, p.distance(), 1e-6);
        assertEquals(Helper.createTList(0, 1, 2, 3, 4, 5, 6, 7, 8, 9, 10), p.calcNodes());
    }

    @Test
    public void testDirectedGraph3() {
        LevelGraph g = createGraph();
        g.edge(0, 2, 2, true);
        g.edge(10, 2, 2, true);
        g.edge(11, 2, 2, true);
        // create a longer one directional edge => no longish one-dir shortcut should be created        
        g.edge(2, 1, 2, true);
        g.edge(2, 1, 10, false);

        g.edge(1, 3, 2, true);
        g.edge(3, 4, 2, true);
        g.edge(3, 5, 2, true);
        g.edge(3, 6, 2, true);
        g.edge(3, 7, 2, true);

        PrepareContractionHierarchies prepare = new PrepareContractionHierarchies().graph(g);
        prepare.initFromGraph();
        // find all shortcuts if we contract node 1
        Collection<Shortcut> scs = prepare.testFindShortcuts(1);
        assertEquals(2, scs.size());
        Iterator<Shortcut> iter = scs.iterator();
        Shortcut sc1 = iter.next();
        Shortcut sc2 = iter.next();
        if (sc1.distance > sc2.distance) {
            Shortcut tmp = sc1;
            sc1 = sc2;
            sc2 = tmp;
        }

        assertTrue(sc1.toString(), sc1.from == 2 && sc1.to == 3);
        assertTrue(sc2.toString(), sc2.from == 2 && sc2.to == 3);

        assertEquals(sc1.toString(), 4, sc1.distance, 1e-4);
        assertEquals(sc2.toString(), 12, sc2.distance, 1e-4);
    }

    void initRoundaboutGraph(Graph g) {
        //              roundabout:
        //16-0-9-10--11   12<-13
        //    \       \  /      \
        //    17       \|        7-8-..
        // -15-1--2--3--4       /     /
        //     /         \-5->6/     /
        //  -14            \________/

        g.edge(16, 0, 1, true);
        g.edge(0, 9, 1, true);
        g.edge(0, 17, 1, true);
        g.edge(9, 10, 1, true);
        g.edge(10, 11, 1, true);
        g.edge(11, 28, 1, true);
        g.edge(28, 29, 1, true);
        g.edge(29, 30, 1, true);
        g.edge(30, 31, 1, true);
        g.edge(31, 4, 1, true);

        g.edge(17, 1, 1, true);
        g.edge(15, 1, 1, true);
        g.edge(14, 1, 1, true);
        g.edge(14, 18, 1, true);
        g.edge(18, 19, 1, true);
        g.edge(19, 20, 1, true);
        g.edge(20, 15, 1, true);
        g.edge(19, 21, 1, true);
        g.edge(21, 16, 1, true);
        g.edge(1, 2, 1, true);
        g.edge(2, 3, 1, true);
        g.edge(3, 4, 1, true);

        g.edge(4, 5, 1, false);
        g.edge(5, 6, 1, false);
        g.edge(6, 7, 1, false);
        g.edge(7, 13, 1, false);
        g.edge(13, 12, 1, false);
        g.edge(12, 4, 1, false);

        g.edge(7, 8, 1, true);
        g.edge(8, 22, 1, true);
        g.edge(22, 23, 1, true);
        g.edge(23, 24, 1, true);
        g.edge(24, 25, 1, true);
        g.edge(25, 27, 1, true);
        g.edge(27, 5, 1, true);
        g.edge(25, 26, 1, false);
        g.edge(26, 25, 1, false);
    }

    @Test
    public void testRoundaboutUnpacking() {
        LevelGraph g = createGraph();
        initRoundaboutGraph(g);
        int old = g.getAllEdges().maxId();
        PrepareContractionHierarchies prepare = new PrepareContractionHierarchies().graph(g);
        prepare.doWork();
        assertEquals(old + 33, g.getAllEdges().maxId());
        RoutingAlgorithm algo = prepare.createAlgo();
        Path p = algo.calcPath(4, 7);
        assertEquals(Helper.createTList(4, 5, 6, 7), p.calcNodes());
    }

    @Test
    public void testFindShortcuts_Roundabout() {
        LevelGraphStorage g = (LevelGraphStorage) createGraph();
        EdgeSkipIterator iter1_1 = g.edge(1, 3, 1, true);
        EdgeSkipIterator iter1_2 = g.edge(3, 4, 1, true);
        EdgeSkipIterator iter2_1 = g.edge(4, 5, 1, false);
        EdgeSkipIterator iter2_2 = g.edge(5, 6, 1, false);
        EdgeSkipIterator iter3_1 = g.edge(6, 7, 1, true);
        EdgeSkipIterator iter3_2 = g.edge(6, 8, 2, false);
        g.edge(8, 4, 1, false);
        g.setLevel(3, 3);
        g.setLevel(5, 5);
        g.setLevel(7, 7);
        g.setLevel(8, 8);

        PrepareContractionHierarchies prepare = new PrepareContractionHierarchies().graph(g);
        g.edge(1, 4, 2, prepare.scBothDir()).skippedEdges(iter1_1.edge(), iter1_2.edge());
        int f = prepare.scOneDir();
        g.edge(4, 6, 2, f).skippedEdges(iter2_1.edge(), iter2_2.edge());
        g.edge(6, 4, 3, f).skippedEdges(iter3_1.edge(), iter3_2.edge());

        prepare.initFromGraph();
        // there should be two different shortcuts for both directions!
        Collection<Shortcut> sc = prepare.testFindShortcuts(4);
        assertEquals(2, sc.size());
    }

    void initUnpackingGraph(LevelGraphStorage g, WeightCalculation w) {
        double dist = 1;
        int flags = carEncoder.flags(30, false);
        g.edge(10, 0, w.getWeight(dist, flags), flags);
        EdgeSkipIterator iter1 = g.edge(0, 1, w.getWeight(dist, flags), flags);
        EdgeSkipIterator iter2 = g.edge(1, 2, w.getWeight(dist, flags), flags);
        EdgeSkipIterator iter3 = g.edge(2, 3, w.getWeight(dist, flags), flags);
        EdgeSkipIterator iter4 = g.edge(3, 4, w.getWeight(dist, flags), flags);
        EdgeSkipIterator iter5 = g.edge(4, 5, w.getWeight(dist, flags), flags);
        EdgeSkipIterator iter6 = g.edge(5, 6, w.getWeight(dist, flags), flags);
        int oneDirFlags = new PrepareContractionHierarchies().scOneDir();

        int tmp = iter1.edge();
        iter1 = g.edge(0, 2, 2, oneDirFlags);
        iter1.skippedEdges(tmp, iter2.edge());
        tmp = iter1.edge();
        iter1 = g.edge(0, 3, 3, oneDirFlags);
        iter1.skippedEdges(tmp, iter3.edge());
        tmp = iter1.edge();
        iter1 = g.edge(0, 4, 4, oneDirFlags);
        iter1.skippedEdges(tmp, iter4.edge());
        tmp = iter1.edge();
        iter1 = g.edge(0, 5, 5, oneDirFlags);
        iter1.skippedEdges(tmp, iter5.edge());
        tmp = iter1.edge();
        iter1 = g.edge(0, 6, 6, oneDirFlags);
        iter1.skippedEdges(tmp, iter6.edge());
        g.setLevel(0, 10);
        g.setLevel(6, 9);
        g.setLevel(5, 8);
        g.setLevel(4, 7);
        g.setLevel(3, 6);
        g.setLevel(2, 5);
        g.setLevel(1, 4);
        g.setLevel(10, 3);
    }

    @Test
    public void testUnpackingOrder() {
        LevelGraphStorage g = (LevelGraphStorage) createGraph();
        WeightCalculation calc = new ShortestCalc();
        initUnpackingGraph(g, calc);
        PrepareContractionHierarchies prepare = new PrepareContractionHierarchies().graph(g);
        RoutingAlgorithm algo = prepare.type(calc).vehicle(carEncoder).createAlgo();
        Path p = algo.calcPath(10, 6);
        assertEquals(7, p.distance(), 1e-5);
        assertEquals(Helper.createTList(10, 0, 1, 2, 3, 4, 5, 6), p.calcNodes());
    }

    @Test
    public void testUnpackingOrder_Fastest() {
        LevelGraphStorage g = (LevelGraphStorage) createGraph();
        PrepareContractionHierarchies prepare = new PrepareContractionHierarchies().graph(g);
        WeightCalculation calc = new FastestCalc(carEncoder);
        initUnpackingGraph(g, calc);
        RoutingAlgorithm algo = prepare.type(calc).vehicle(carEncoder).createAlgo();
        Path p = algo.calcPath(10, 6);
        assertEquals(7, p.distance(), 1e-1);
        assertEquals(Helper.createTList(10, 0, 1, 2, 3, 4, 5, 6), p.calcNodes());
    }

    @Test
    public void testCircleBug() {
        LevelGraph g = createGraph();
        //  /--1
        // -0--/
        //  |
        g.edge(0, 1, 10, true);
        g.edge(0, 1, 4, true);
        g.edge(0, 2, 10, true);
        g.edge(0, 3, 10, true);
        PrepareContractionHierarchies prepare = new PrepareContractionHierarchies().graph(g);
        prepare.doWork();
        assertEquals(0, prepare.shortcuts());
    }

    // 0-1-2-3-4
    // |     / |
    // |    8  |
    // \   /   /
    //  7-6-5-/
    void initBiGraph(Graph graph) {
        graph.edge(0, 1, 100, true);
        graph.edge(1, 2, 1, true);
        graph.edge(2, 3, 1, true);
        graph.edge(3, 4, 1, true);
        graph.edge(4, 5, 25, true);
        graph.edge(5, 6, 25, true);
        graph.edge(6, 7, 5, true);
        graph.edge(7, 0, 5, true);
        graph.edge(3, 8, 20, true);
        graph.edge(8, 6, 20, true);
    }

    // 0-1-.....-9-10
    // |         ^   \
    // |         |    |
    // 17-16-...-11<-/
    public static void initDirected2(Graph g) {
        g.edge(0, 1, 1, true);
        g.edge(1, 2, 1, true);
        g.edge(2, 3, 1, true);
        g.edge(3, 4, 1, true);
        g.edge(4, 5, 1, true);
        g.edge(5, 6, 1, true);
        g.edge(6, 7, 1, true);
        g.edge(7, 8, 1, true);
        g.edge(8, 9, 1, true);
        g.edge(9, 10, 1, true);
        g.edge(10, 11, 1, false);
        g.edge(11, 12, 1, true);
        g.edge(11, 9, 3, false);
        g.edge(12, 13, 1, true);
        g.edge(13, 14, 1, true);
        g.edge(14, 15, 1, true);
        g.edge(15, 16, 1, true);
        g.edge(16, 17, 1, true);
        g.edge(17, 0, 1, true);
    }

    //       8
    //       |
    //    6->0->1->3->7
    //    |        |
    //    |        v
    //10<-2---4<---5
    //    9
    public static void initDirected1(Graph g) {
        g.edge(0, 8, 1, true);
        g.edge(0, 1, 1, false);
        g.edge(1, 3, 1, false);
        g.edge(3, 7, 1, false);
        g.edge(3, 5, 1, false);
        g.edge(5, 4, 1, false);
        g.edge(4, 2, 1, true);
        g.edge(2, 9, 1, false);
        g.edge(2, 10, 1, false);
        g.edge(2, 6, 1, true);
        g.edge(6, 0, 1, false);
    }

    // prepare-routing.svg
    public static LevelGraph initShortcutsGraph(LevelGraph g) {
        g.edge(0, 1, 1, true);
        g.edge(0, 2, 1, true);
        g.edge(1, 2, 1, true);
        g.edge(2, 3, 1, true);
        g.edge(1, 4, 1, true);
        g.edge(2, 9, 1, true);
        g.edge(9, 3, 1, true);
        g.edge(10, 3, 1, true);
        g.edge(4, 5, 1, true);
        g.edge(5, 6, 1, true);
        g.edge(6, 7, 1, true);
        g.edge(7, 8, 1, true);
        g.edge(8, 9, 1, true);
        g.edge(4, 11, 1, true);
        g.edge(9, 14, 1, true);
        g.edge(10, 14, 1, true);
        g.edge(11, 12, 1, true);
        g.edge(12, 15, 1, true);
        g.edge(12, 13, 1, true);
        g.edge(13, 16, 1, true);
        g.edge(15, 16, 2, true);
        g.edge(14, 16, 1, true);
        return g;
    }

//    public static void printEdges(LevelGraph g) {
//        RawEdgeIterator iter = g.getAllEdges();
//        while (iter.next()) {
//            EdgeSkipIterator single = g.getEdgeProps(iter.edge(), iter.nodeB());
//            System.out.println(iter.nodeA() + "<->" + iter.nodeB() + " \\"
//                    + single.skippedEdge1() + "," + single.skippedEdge2() + " (" + iter.edge() + ")"
//                    + ", dist: " + (float) iter.distance()
//                    + ", level:" + g.getLevel(iter.nodeA()) + "<->" + g.getLevel(iter.nodeB())
//                    + ", bothDir:" + CarFlagEncoder.isBoth(iter.flags()));
//        }
//        System.out.println("---");
//    }
    @Test
    public void testBits() {
        int fromNode = Integer.MAX_VALUE / 3 * 2;
        int endNode = Integer.MAX_VALUE / 37 * 17;

        long edgeId = (long) fromNode << 32 | endNode;
        assertEquals((BitUtil.toBitString(edgeId)),
                BitUtil.toBitString(fromNode, 32) + BitUtil.toBitString(endNode, 32));
    }
}<|MERGE_RESOLUTION|>--- conflicted
+++ resolved
@@ -148,11 +148,7 @@
         PrepareContractionHierarchies prepare = new PrepareContractionHierarchies().graph(g);
         prepare.doWork();
         // PrepareTowerNodesShortcutsTest.printEdges(g);
-<<<<<<< HEAD
-        assertEquals(old + 13, GHUtility.count(g.getAllEdges()));
-=======
         assertEquals(old + 21, GHUtility.count(g.getAllEdges()));
->>>>>>> 3d1e85e5
         RoutingAlgorithm algo = prepare.createAlgo();
         Path p = algo.calcPath(0, 10);
         assertEquals(10, p.distance(), 1e-6);
@@ -254,7 +250,7 @@
         int old = g.getAllEdges().maxId();
         PrepareContractionHierarchies prepare = new PrepareContractionHierarchies().graph(g);
         prepare.doWork();
-        assertEquals(old + 33, g.getAllEdges().maxId());
+        assertEquals(old + 25, g.getAllEdges().maxId());
         RoutingAlgorithm algo = prepare.createAlgo();
         Path p = algo.calcPath(4, 7);
         assertEquals(Helper.createTList(4, 5, 6, 7), p.calcNodes());
