/*
 *  Licensed to GraphHopper GmbH under one or more contributor
 *  license agreements. See the NOTICE file distributed with this work for
 *  additional information regarding copyright ownership.
 *
 *  GraphHopper GmbH licenses this file to you under the Apache License,
 *  Version 2.0 (the "License"); you may not use this file except in
 *  compliance with the License. You may obtain a copy of the License at
 *
 *       http://www.apache.org/licenses/LICENSE-2.0
 *
 *  Unless required by applicable law or agreed to in writing, software
 *  distributed under the License is distributed on an "AS IS" BASIS,
 *  WITHOUT WARRANTIES OR CONDITIONS OF ANY KIND, either express or implied.
 *  See the License for the specific language governing permissions and
 *  limitations under the License.
 */
package com.graphhopper.tools;

import com.bedatadriven.jackson.datatype.jts.JtsModule;
import com.carrotsearch.hppc.IntArrayList;
import com.fasterxml.jackson.annotation.JsonInclude;
import com.fasterxml.jackson.databind.ObjectMapper;
import com.fasterxml.jackson.dataformat.yaml.YAMLFactory;
import com.graphhopper.*;
import com.graphhopper.coll.GHBitSet;
import com.graphhopper.coll.GHBitSetImpl;
import com.graphhopper.config.CHProfile;
import com.graphhopper.config.LMProfile;
import com.graphhopper.config.Profile;
import com.graphhopper.jackson.Jackson;
import com.graphhopper.json.geo.JsonFeatureCollection;
import com.graphhopper.reader.DataReader;
import com.graphhopper.reader.osm.GraphHopperOSM;
import com.graphhopper.routing.lm.PrepareLandmarks;
import com.graphhopper.routing.util.*;
import com.graphhopper.routing.util.spatialrules.AbstractSpatialRule;
import com.graphhopper.routing.util.spatialrules.SpatialRuleLookup;
import com.graphhopper.routing.util.spatialrules.SpatialRuleLookupBuilder;
import com.graphhopper.routing.util.spatialrules.SpatialRuleLookupBuilder.SpatialRuleFactory;
import com.graphhopper.routing.weighting.Weighting;
import com.graphhopper.routing.weighting.custom.CustomProfile;
import com.graphhopper.routing.weighting.custom.CustomWeighting;
import com.graphhopper.storage.*;
import com.graphhopper.storage.index.LocationIndex;
import com.graphhopper.util.*;
import com.graphhopper.util.Parameters.Algorithms;
import com.graphhopper.util.Parameters.CH;
import com.graphhopper.util.Parameters.Landmark;
import com.graphhopper.util.shapes.BBox;
import com.graphhopper.util.shapes.GHPoint;
import org.slf4j.Logger;
import org.slf4j.LoggerFactory;

import java.io.BufferedReader;
import java.io.File;
import java.io.FileWriter;
import java.io.IOException;
import java.nio.charset.StandardCharsets;
import java.nio.file.DirectoryStream;
import java.nio.file.Files;
import java.nio.file.Path;
import java.nio.file.Paths;
import java.text.SimpleDateFormat;
import java.util.*;
import java.util.Map.Entry;
import java.util.concurrent.atomic.AtomicInteger;
import java.util.concurrent.atomic.AtomicLong;

import static com.graphhopper.util.Helper.*;
import static com.graphhopper.util.Parameters.Algorithms.ALT_ROUTE;
import static com.graphhopper.util.Parameters.Algorithms.DIJKSTRA_BI;
import static com.graphhopper.util.Parameters.Routing.BLOCK_AREA;

/**
 * Used to run performance benchmarks for routing and other functionalities of GraphHopper
 *
 * @author Peter Karich
 * @author easbar
 */
public class Measurement {
    private static final Logger logger = LoggerFactory.getLogger(Measurement.class);
    private final Map<String, Object> properties = new TreeMap<>();
    private long seed;
    private int maxNode;
    private String vehicle;

    public static void main(String[] strs) throws IOException {
        PMap args = PMap.read(strs);
        int repeats = args.getInt("measurement.repeats", 1);
        for (int i = 0; i < repeats; ++i)
            new Measurement().start(args);
    }

    // creates properties file in the format key=value
    // Every value is one y-value in a separate diagram with an identical x-value for every Measurement.start call
    void start(PMap args) throws IOException {
        final String graphLocation = args.getString("graph.location", "");
        final String countryBordersDirectory = args.getString("spatial_rules.borders_directory", "");
        final boolean useJson = args.getBool("measurement.json", false);
        boolean cleanGraph = args.getBool("measurement.clean", false);
        String summaryLocation = args.getString("measurement.summaryfile", "");
        final String timeStamp = new SimpleDateFormat("yyyy-MM-dd_HH:mm:ss").format(new Date());
        put("measurement.timestamp", timeStamp);
        String propFolder = args.getString("measurement.folder", "");
        if (!propFolder.isEmpty()) {
            Files.createDirectories(Paths.get(propFolder));
        }
        String propFilename = args.getString("measurement.filename", "");
        if (isEmpty(propFilename)) {
            if (useJson) {
                // if we start from IDE or otherwise jar was not built using maven the git commit id will be unknown
                String id = Constants.GIT_INFO != null ? Constants.GIT_INFO.getCommitHash().substring(0, 8) : "unknown";
                propFilename = "measurement_" + id + "_" + timeStamp + ".json";
            } else {
                propFilename = "measurement_" + timeStamp + ".properties";
            }
        }
        final String propLocation = Paths.get(propFolder).resolve(propFilename).toString();
        seed = args.getLong("measurement.seed", 123);
        put("measurement.gitinfo", args.getString("measurement.gitinfo", ""));
        int count = args.getInt("measurement.count", 5000);
        put("measurement.name", args.getString("measurement.name", "no_name"));
        put("measurement.map", args.getString("datareader.file", "unknown"));
        String blockAreaStr = args.getString("measurement.block_area", "");
        final boolean useMeasurementTimeAsRefTime = args.getBool("measurement.use_measurement_time_as_ref_time", false);
        if (useMeasurementTimeAsRefTime && !useJson) {
            throw new IllegalArgumentException("Using measurement time as reference time only works with json files");
        }

        GraphHopper hopper = new GraphHopperOSM() {
            @Override
            protected void prepareCH(boolean closeEarly) {
                StopWatch sw = new StopWatch().start();
                super.prepareCH(closeEarly);
                // note that we measure the total time of all (possibly edge&node) CH preparations
                put(Parameters.CH.PREPARE + "time", sw.stop().getMillis());
                int edges = getGraphHopperStorage().getEdges();
                if (!getCHPreparationHandler().getNodeBasedCHConfigs().isEmpty()) {
                    CHConfig chConfig = getCHPreparationHandler().getNodeBasedCHConfigs().get(0);
                    int edgesAndShortcuts = getGraphHopperStorage().getCHGraph(chConfig.getName()).getEdges();
                    put(Parameters.CH.PREPARE + "node.shortcuts", edgesAndShortcuts - edges);
                    put(Parameters.CH.PREPARE + "node.time", getCHPreparationHandler().getPreparation(chConfig).getTotalPrepareTime());
                }
                if (!getCHPreparationHandler().getEdgeBasedCHConfigs().isEmpty()) {
                    CHConfig chConfig = getCHPreparationHandler().getEdgeBasedCHConfigs().get(0);
                    int edgesAndShortcuts = getGraphHopperStorage().getCHGraph(chConfig.getName()).getEdges();
                    put(Parameters.CH.PREPARE + "edge.shortcuts", edgesAndShortcuts - edges);
                    put(Parameters.CH.PREPARE + "edge.time", getCHPreparationHandler().getPreparation(chConfig).getTotalPrepareTime());
                }
            }

            @Override
            protected void loadOrPrepareLM(boolean closeEarly) {
                super.loadOrPrepareLM(closeEarly);
                for (PrepareLandmarks plm : getLMPreparationHandler().getPreparations()) {
                    put(Landmark.PREPARE + "time", plm.getTotalPrepareTime());
                }
            }

            @Override
            protected void cleanUp() {
                StopWatch sw = new StopWatch().start();
                super.cleanUp();
                put("graph.subnetwork_removal_time_ms", sw.stop().getMillis());
            }

            @Override
            protected DataReader importData() throws IOException {
                StopWatch sw = new StopWatch().start();
                DataReader dr = super.importData();
                sw.stop();
                put("graph.import_time", sw.getSeconds());
                put("graph.import_time_ms", sw.getMillis());
                return dr;
            }
        };

        hopper.init(createConfigFromArgs(args)).
                // use server to allow path simplification
                        forServer();
        if (cleanGraph) {
            hopper.clean();
        }

        hopper.getRouterConfig().setCHDisablingAllowed(true);
        hopper.getRouterConfig().setLMDisablingAllowed(true);
        hopper.importOrLoad();

        GraphHopperStorage g = hopper.getGraphHopperStorage();
        EncodingManager encodingManager = hopper.getEncodingManager();
        if (encodingManager.fetchEdgeEncoders().size() != 1) {
            throw new IllegalArgumentException("There has to be exactly one encoder for each measurement");
        }
        FlagEncoder encoder = encodingManager.fetchEdgeEncoders().get(0);
        final String vehicleStr = encoder.toString();

        StopWatch sw = new StopWatch().start();
        try {
            maxNode = g.getNodes();

            final boolean runSlow = args.getBool("measurement.run_slow_routing", true);
            GHBitSet allowedEdges = printGraphDetails(g, vehicleStr);
            printMiscUnitPerfTests(g, false, null, encoder, count * 100, allowedEdges);
            printLocationIndexQuery(g, hopper.getLocationIndex(), count);

            if (runSlow) {
                boolean isCH = false;
                boolean isLM = false;
                printTimeOfRouteQuery(hopper, new QuerySettings("routing", count / 20, isCH, isLM).
                        withInstructions());
                if (encoder.supportsTurnCosts())
                    printTimeOfRouteQuery(hopper, new QuerySettings("routing_edge", count / 20, isCH, isLM).
                            withInstructions().edgeBased());
                if (!blockAreaStr.isEmpty())
                    printTimeOfRouteQuery(hopper, new QuerySettings("routing_block_area", count / 20, isCH, isLM).
                            withInstructions().blockArea(blockAreaStr));
            }

            if (hopper.getLMPreparationHandler().isEnabled()) {
                System.gc();
                boolean isCH = false;
                boolean isLM = true;
                Helper.parseList(args.getString("measurement.lm.active_counts", "[4,8,12,16]")).stream()
                        .mapToInt(Integer::parseInt).forEach(activeLMCount -> {
                    printTimeOfRouteQuery(hopper, new QuerySettings("routingLM" + activeLMCount, count / 4, isCH, isLM).
                            withInstructions().activeLandmarks(activeLMCount));
                    if (args.getBool("measurement.lm.edge_based", encoder.supportsTurnCosts())) {
                        printTimeOfRouteQuery(hopper, new QuerySettings("routingLM" + activeLMCount + "_edge", count / 4, isCH, isLM).
                                withInstructions().activeLandmarks(activeLMCount).edgeBased());
                    }
                });

                final int activeLMCount = 8;
                if (!blockAreaStr.isEmpty())
                    printTimeOfRouteQuery(hopper, new QuerySettings("routingLM" + activeLMCount + "_block_area", count / 4, isCH, isLM).
                            withInstructions().activeLandmarks(activeLMCount).blockArea(blockAreaStr));
            }

            if (hopper.getCHPreparationHandler().isEnabled()) {
                boolean isCH = true;
                boolean isLM = false;
//                compareCHWithAndWithoutSOD(hopper, count/5);
                System.gc();
                if (!hopper.getCHPreparationHandler().getNodeBasedCHConfigs().isEmpty()) {
                    CHConfig chConfig = hopper.getCHPreparationHandler().getNodeBasedCHConfigs().get(0);
                    CHGraph lg = g.getCHGraph(chConfig.getName());
                    fillAllowedEdges(lg.getAllEdges(), allowedEdges);
                    printMiscUnitPerfTests(lg, isCH, chConfig.getWeighting(), encoder, count * 100, allowedEdges);
                    gcAndWait();
                    printTimeOfRouteQuery(hopper, new QuerySettings("routingCH", count, isCH, isLM).
                            withInstructions().sod());
                    printTimeOfRouteQuery(hopper, new QuerySettings("routingCH_alt", count / 10, isCH, isLM).
                            withInstructions().sod().alternative());
                    printTimeOfRouteQuery(hopper, new QuerySettings("routingCH_with_hints", count, isCH, isLM).
                            withInstructions().sod().withPointHints());
                    printTimeOfRouteQuery(hopper, new QuerySettings("routingCH_no_sod", count, isCH, isLM).
                            withInstructions());
                    printTimeOfRouteQuery(hopper, new QuerySettings("routingCH_no_instr", count, isCH, isLM).
                            sod());
                    printTimeOfRouteQuery(hopper, new QuerySettings("routingCH_full", count, isCH, isLM).
                            withInstructions().withPointHints().sod().simplify());
<<<<<<< HEAD
=======
                    // for some strange (jvm optimizations) reason adding these measurements reduced the measured time for routingCH_full...
>>>>>>> 9eb65586
                    printTimeOfRouteQuery(hopper, new QuerySettings("routingCH_via_100", count / 100, isCH, isLM).
                            withPoints(100).sod());
                    printTimeOfRouteQuery(hopper, new QuerySettings("routingCH_via_100_full", count / 100, isCH, isLM).
                            withPoints(100).sod().withInstructions().simplify());
                }
                if (!hopper.getCHPreparationHandler().getEdgeBasedCHConfigs().isEmpty()) {
                    printTimeOfRouteQuery(hopper, new QuerySettings("routingCH_edge", count, isCH, isLM).
                            edgeBased().withInstructions());
                    printTimeOfRouteQuery(hopper, new QuerySettings("routingCH_edge_no_instr", count, isCH, isLM).
                            edgeBased());
                    printTimeOfRouteQuery(hopper, new QuerySettings("routingCH_edge_full", count, isCH, isLM).
                            edgeBased().withInstructions().withPointHints().simplify());
<<<<<<< HEAD
=======
                    // for some strange (jvm optimizations) reason adding these measurements reduced the measured time for routingCH_edge_full...
>>>>>>> 9eb65586
                    printTimeOfRouteQuery(hopper, new QuerySettings("routingCH_edge_via_100", count / 100, isCH, isLM).
                            withPoints(100).edgeBased().sod());
                    printTimeOfRouteQuery(hopper, new QuerySettings("routingCH_edge_via_100_full", count / 100, isCH, isLM).
                            withPoints(100).edgeBased().sod().withInstructions().simplify());
                }
            }
            if (!isEmpty(countryBordersDirectory)) {
                printSpatialRuleLookupTest(countryBordersDirectory, count * 100);
            }

        } catch (Exception ex) {
            logger.error("Problem while measuring " + graphLocation, ex);
            put("error", ex.toString());
        } finally {
            put("gh.gitinfo", Constants.GIT_INFO != null ? Constants.GIT_INFO.toString() : "unknown");
            put("measurement.count", count);
            put("measurement.seed", seed);
            put("measurement.time", sw.stop().getMillis());
            System.gc();
            put("measurement.totalMB", getTotalMB());
            put("measurement.usedMB", getUsedMB());

            if (!isEmpty(summaryLocation)) {
                writeSummary(summaryLocation, propLocation);
            }
            if (useJson) {
                storeJson(propLocation, useMeasurementTimeAsRefTime);
            } else {
                storeProperties(propLocation);
            }
        }
    }

    private GraphHopperConfig createConfigFromArgs(PMap args) {
        GraphHopperConfig ghConfig = new GraphHopperConfig(args);
        String encodingManagerString = args.getString("graph.flag_encoders", "car");
        List<FlagEncoder> tmpEncoders = EncodingManager.create(encodingManagerString).fetchEdgeEncoders();
        if (tmpEncoders.size() != 1) {
            logger.warn("You configured multiple encoders, only the first one is used for the measurements");
        }
        vehicle = tmpEncoders.get(0).toString();
        boolean turnCosts = tmpEncoders.get(0).supportsTurnCosts();
        String weighting = args.getString("measurement.weighting", "fastest");
        boolean useCHEdge = args.getBool("measurement.ch.edge", true);
        boolean useCHNode = args.getBool("measurement.ch.node", true);
        boolean useLM = args.getBool("measurement.lm", true);
        String customModelFile = args.getString("measurement.custom_model_file", "");
        List<Profile> profiles = new ArrayList<>();
        if (!customModelFile.isEmpty()) {
            if (!weighting.equals(CustomWeighting.NAME))
                throw new IllegalArgumentException("To make use of a custom model you need to set measurement.weighting to 'custom'");
            // use custom profile(s) as specified in the given custom model file
            CustomModel customModel = loadCustomModel(customModelFile);
            profiles.add(new CustomProfile("profile_no_tc").setCustomModel(customModel).setVehicle(vehicle).setTurnCosts(false));
            if (turnCosts)
                profiles.add(new CustomProfile("profile_tc").setCustomModel(customModel).setVehicle(vehicle).setTurnCosts(true));
        } else {
            // use standard profiles
            profiles.add(new Profile("profile_no_tc").setVehicle(vehicle).setWeighting(weighting).setTurnCosts(false));
            if (turnCosts)
                profiles.add(new Profile("profile_tc").setVehicle(vehicle).setWeighting(weighting).setTurnCosts(true));
        }
        ghConfig.setProfiles(profiles);

        List<CHProfile> chProfiles = new ArrayList<>();
        if (useCHNode)
            chProfiles.add(new CHProfile("profile_no_tc"));
        if (useCHEdge)
            chProfiles.add(new CHProfile("profile_tc"));
        ghConfig.setCHProfiles(chProfiles);
        List<LMProfile> lmProfiles = new ArrayList<>();
        if (useLM) {
            lmProfiles.add(new LMProfile("profile_no_tc"));
            if (turnCosts)
                // no need for a second LM preparation, we can do cross queries here
                lmProfiles.add(new LMProfile("profile_tc").setPreparationProfile("profile_no_tc"));
        }
        ghConfig.setLMProfiles(lmProfiles);
        return ghConfig;
    }

    private static class QuerySettings {
        private final String prefix;
        private final int count;
        final boolean ch, lm;
        int activeLandmarks = -1;
        boolean withInstructions, withPointHints, sod, edgeBased, simplify, alternative;
        String blockArea;
        int points = 2;

        QuerySettings(String prefix, int count, boolean isCH, boolean isLM) {
            this.prefix = prefix;
            this.count = count;
            this.ch = isCH;
            this.lm = isLM;
        }

        QuerySettings withInstructions() {
            this.withInstructions = true;
            return this;
        }

        QuerySettings withPoints(int points) {
            this.points = points;
            return this;
        }

        QuerySettings withPointHints() {
            this.withPointHints = true;
            return this;
        }

        QuerySettings sod() {
            sod = true;
            return this;
        }

        QuerySettings activeLandmarks(int alm) {
            this.activeLandmarks = alm;
            return this;
        }

        QuerySettings edgeBased() {
            this.edgeBased = true;
            return this;
        }

        QuerySettings simplify() {
            this.simplify = true;
            return this;
        }

        QuerySettings alternative() {
            alternative = true;
            return this;
        }

        QuerySettings blockArea(String str) {
            blockArea = str;
            return this;
        }
    }

    void fillAllowedEdges(AllEdgesIterator iter, GHBitSet bs) {
        bs.clear();
        while (iter.next()) {
            bs.add(iter.getEdge());
        }
    }

    private GHBitSet printGraphDetails(GraphHopperStorage g, String vehicleStr) {
        // graph size (edge, node and storage size)
        put("graph.nodes", g.getNodes());
        put("graph.edges", g.getAllEdges().length());
        put("graph.size_in_MB", g.getCapacity() / MB);
        put("graph.encoder", vehicleStr);

        AllEdgesIterator iter = g.getAllEdges();
        final int maxEdgesId = g.getAllEdges().length();
        final GHBitSet allowedEdges = new GHBitSetImpl(maxEdgesId);
        fillAllowedEdges(iter, allowedEdges);
        put("graph.valid_edges", allowedEdges.getCardinality());
        return allowedEdges;
    }

    private void printLocationIndexQuery(Graph g, final LocationIndex idx, int count) {
        count *= 2;
        final BBox bbox = g.getBounds();
        final double latDelta = bbox.maxLat - bbox.minLat;
        final double lonDelta = bbox.maxLon - bbox.minLon;
        final Random rand = new Random(seed);
        MiniPerfTest miniPerf = new MiniPerfTest() {
            @Override
            public int doCalc(boolean warmup, int run) {
                double lat = rand.nextDouble() * latDelta + bbox.minLat;
                double lon = rand.nextDouble() * lonDelta + bbox.minLon;
                int val = idx.findClosest(lat, lon, EdgeFilter.ALL_EDGES).getClosestNode();
//                if (!warmup && val >= 0)
//                    list.add(val);

                return val;
            }
        }.setIterations(count).start();

        print("location_index", miniPerf);
    }

    private void printMiscUnitPerfTests(final Graph graph, boolean isCH, Weighting chWeighting, final FlagEncoder encoder,
                                        int count, final GHBitSet allowedEdges) {
        final Random rand = new Random(seed);
        String description = "";
        if (isCH) {
            description = "CH";
            CHGraph lg = (CHGraph) graph;
            final CHEdgeExplorer chExplorer = lg.createEdgeExplorer(new LevelEdgeFilter(lg));
            MiniPerfTest miniPerf = new MiniPerfTest() {
                @Override
                public int doCalc(boolean warmup, int run) {
                    int nodeId = rand.nextInt(maxNode);
                    return GHUtility.count(chExplorer.setBaseNode(nodeId));
                }
            }.setIterations(count).start();
            print("unit_testsCH.level_edge_state_next", miniPerf);

            final CHEdgeExplorer chExplorer2 = lg.createEdgeExplorer();
            miniPerf = new MiniPerfTest() {
                @Override
                public int doCalc(boolean warmup, int run) {
                    int nodeId = rand.nextInt(maxNode);
                    CHEdgeIterator iter = chExplorer2.setBaseNode(nodeId);
                    while (iter.next()) {
                        if (iter.isShortcut())
                            nodeId += (int) iter.getWeight();
                    }
                    return nodeId;
                }
            }.setIterations(count).start();
            print("unit_testsCH.get_weight", miniPerf);

            // for some strange reason these tests affect the results for routingCH_xyz.mean for the 'very-custom' map
            // no idea why, but disabling this for now...
//            RoutingCHGraphImpl routingCHGraph = new RoutingCHGraphImpl(lg, chWeighting);
//            final RoutingCHEdgeExplorer chOutEdgeExplorer = routingCHGraph.createOutEdgeExplorer();
//            miniPerf = new MiniPerfTest() {
//                @Override
//                public int doCalc(boolean warmup, int run) {
//                    int nodeId = rand.nextInt(maxNode);
//                    RoutingCHEdgeIterator iter = chOutEdgeExplorer.setBaseNode(nodeId);
//                    while (iter.next()) {
//                        nodeId += iter.getAdjNode();
//                    }
//                    return nodeId;
//                }
//            }.setIterations(count).start();
//            print("unit_testsCH.out_edge_next", miniPerf);
//
//            miniPerf = new MiniPerfTest() {
//                @Override
//                public int doCalc(boolean warmup, int run) {
//                    int nodeId = rand.nextInt(maxNode);
//                    RoutingCHEdgeIterator iter = chOutEdgeExplorer.setBaseNode(nodeId);
//                    while (iter.next()) {
//                        nodeId += iter.getWeight(false);
//                    }
//                    return nodeId;
//                }
//            }.setIterations(count).start();
//            print("unit_testsCH.out_edge_get_weight", miniPerf);
//
//            final RoutingCHEdgeExplorer chOrigEdgeExplorer = routingCHGraph.createOriginalOutEdgeExplorer();
//            miniPerf = new MiniPerfTest() {
//                @Override
//                public int doCalc(boolean warmup, int run) {
//                    int nodeId = rand.nextInt(maxNode);
//                    RoutingCHEdgeIterator iter = chOrigEdgeExplorer.setBaseNode(nodeId);
//                    while (iter.next()) {
//                        nodeId += iter.getAdjNode();
//                    }
//                    return nodeId;
//                }
//            }.setIterations(count).start();
//            print("unit_testsCH.out_orig_edge_next", miniPerf);
        }

        EdgeFilter outFilter = DefaultEdgeFilter.outEdges(encoder);
        final EdgeExplorer outExplorer = graph.createEdgeExplorer(outFilter);
        MiniPerfTest miniPerf = new MiniPerfTest() {
            @Override
            public int doCalc(boolean warmup, int run) {
                int nodeId = rand.nextInt(maxNode);
                return GHUtility.count(outExplorer.setBaseNode(nodeId));
            }
        }.setIterations(count).start();
        print("unit_tests" + description + ".out_edge_state_next", miniPerf);

        final EdgeExplorer allExplorer = graph.createEdgeExplorer();
        miniPerf = new MiniPerfTest() {
            @Override
            public int doCalc(boolean warmup, int run) {
                int nodeId = rand.nextInt(maxNode);
                return GHUtility.count(allExplorer.setBaseNode(nodeId));
            }
        }.setIterations(count).start();
        print("unit_tests" + description + ".all_edge_state_next", miniPerf);

        final int maxEdgesId = graph.getAllEdges().length();
        miniPerf = new MiniPerfTest() {
            @Override
            public int doCalc(boolean warmup, int run) {
                while (true) {
                    int edgeId = rand.nextInt(maxEdgesId);
                    if (allowedEdges.contains(edgeId))
                        return graph.getEdgeIteratorState(edgeId, Integer.MIN_VALUE).getEdge();
                }
            }
        }.setIterations(count).start();
        print("unit_tests" + description + ".get_edge_state", miniPerf);
    }

    private void printSpatialRuleLookupTest(String countryBordersDirectory, int count) {
        ObjectMapper objectMapper = new ObjectMapper();
        objectMapper.registerModule(new JtsModule());
        objectMapper.setSerializationInclusion(JsonInclude.Include.NON_NULL);

        List<JsonFeatureCollection> jsonFeatureCollections = new ArrayList<>();
        try (DirectoryStream<Path> stream = Files.newDirectoryStream(Paths.get(countryBordersDirectory), "*.{geojson,json}")) {
            for (Path borderFile : stream) {
                try (BufferedReader reader = Files.newBufferedReader(borderFile, StandardCharsets.UTF_8)) {
                    JsonFeatureCollection jsonFeatureCollection = objectMapper.readValue(reader, JsonFeatureCollection.class);
                    jsonFeatureCollections.add(jsonFeatureCollection);
                }
            }
        } catch (IOException e) {
            logger.error("Failed to load borders.", e);
            return;
        }

        SpatialRuleFactory rulePerCountryFactory = (id, borders) -> new AbstractSpatialRule(borders) {
            @Override
            public String getId() {
                return id;
            }
        };

        final SpatialRuleLookup spatialRuleLookup = SpatialRuleLookupBuilder.buildIndex(jsonFeatureCollections, "ISO_A3", rulePerCountryFactory);

        // generate random points in central Europe
        final List<GHPoint> randomPoints = new ArrayList<>(count);
        for (int i = 0; i < count; i++) {
            double lat = 46d + Math.random() * 7d;
            double lon = 6d + Math.random() * 21d;
            randomPoints.add(new GHPoint(lat, lon));
        }

        MiniPerfTest lookupPerfTest = new MiniPerfTest() {
            @Override
            public int doCalc(boolean warmup, int run) {
                GHPoint point = randomPoints.get(run);
                return spatialRuleLookup.lookupRules(point.lat, point.lon).getRules().size();
            }
        }.setIterations(count).start();

        print("spatialrulelookup", lookupPerfTest);
    }

    private void compareRouting(final GraphHopper hopper, int count) {
        logger.info("Comparing " + count + " routes. Differences will be printed to stderr.");
        String algo = Algorithms.ASTAR_BI;
        final Random rand = new Random(seed);
        final Graph g = hopper.getGraphHopperStorage();
        final NodeAccess na = g.getNodeAccess();

        for (int i = 0; i < count; i++) {
            int from = rand.nextInt(maxNode);
            int to = rand.nextInt(maxNode);

            double fromLat = na.getLatitude(from);
            double fromLon = na.getLongitude(from);
            double toLat = na.getLatitude(to);
            double toLon = na.getLongitude(to);
            GHRequest req = new GHRequest(fromLat, fromLon, toLat, toLon).
                    setProfile("profile_no_tc").
                    setAlgorithm(algo);

            GHResponse lmRsp = hopper.route(req);
            req.putHint(Landmark.DISABLE, true);
            GHResponse originalRsp = hopper.route(req);

            String locStr = " iteration " + i + ". " + fromLat + "," + fromLon + " -> " + toLat + "," + toLon;
            if (lmRsp.hasErrors()) {
                if (originalRsp.hasErrors())
                    continue;
                logger.error("Error for LM but not for original response " + locStr);
            }

            String infoStr = " weight:" + lmRsp.getBest().getRouteWeight() + ", original: " + originalRsp.getBest().getRouteWeight()
                    + " distance:" + lmRsp.getBest().getDistance() + ", original: " + originalRsp.getBest().getDistance()
                    + " time:" + round2(lmRsp.getBest().getTime() / 1000) + ", original: " + round2(originalRsp.getBest().getTime() / 1000)
                    + " points:" + lmRsp.getBest().getPoints().size() + ", original: " + originalRsp.getBest().getPoints().size();

            if (Math.abs(1 - lmRsp.getBest().getRouteWeight() / originalRsp.getBest().getRouteWeight()) > 0.000001)
                logger.error("Too big weight difference for LM. " + locStr + infoStr);
        }
    }

    private void compareCHWithAndWithoutSOD(final GraphHopper hopper, int count) {
        logger.info("Comparing " + count + " routes for CH with and without stall on demand." +
                " Differences will be printed to stderr.");
        final Random rand = new Random(seed);
        final Graph g = hopper.getGraphHopperStorage();
        final NodeAccess na = g.getNodeAccess();

        for (int i = 0; i < count; i++) {
            int from = rand.nextInt(maxNode);
            int to = rand.nextInt(maxNode);

            double fromLat = na.getLatitude(from);
            double fromLon = na.getLongitude(from);
            double toLat = na.getLatitude(to);
            double toLon = na.getLongitude(to);
            GHRequest sodReq = new GHRequest(fromLat, fromLon, toLat, toLon).
                    setProfile("profile_no_tc").
                    setAlgorithm(DIJKSTRA_BI);

            GHRequest noSodReq = new GHRequest(fromLat, fromLon, toLat, toLon).
                    setProfile("profile_no_tc").
                    setAlgorithm(DIJKSTRA_BI);
            noSodReq.putHint("stall_on_demand", false);

            GHResponse sodRsp = hopper.route(sodReq);
            GHResponse noSodRsp = hopper.route(noSodReq);

            String locStr = " iteration " + i + ". " + fromLat + "," + fromLon + " -> " + toLat + "," + toLon;
            if (sodRsp.hasErrors()) {
                if (noSodRsp.hasErrors()) {
                    logger.info("Error with and without SOD");
                    continue;
                } else {
                    logger.error("Error with SOD but not without SOD" + locStr);
                    continue;
                }
            }
            String infoStr =
                    " weight:" + noSodRsp.getBest().getRouteWeight() + ", original: " + sodRsp.getBest().getRouteWeight()
                            + " distance:" + noSodRsp.getBest().getDistance() + ", original: " + sodRsp.getBest().getDistance()
                            + " time:" + round2(noSodRsp.getBest().getTime() / 1000) + ", original: " + round2(sodRsp.getBest().getTime() / 1000)
                            + " points:" + noSodRsp.getBest().getPoints().size() + ", original: " + sodRsp.getBest().getPoints().size();

            if (Math.abs(1 - noSodRsp.getBest().getRouteWeight() / sodRsp.getBest().getRouteWeight()) > 0.000001)
                logger.error("Too big weight difference for SOD. " + locStr + infoStr);
        }
    }

    private void printTimeOfRouteQuery(final GraphHopper hopper, final QuerySettings querySettings) {
        final Graph g = hopper.getGraphHopperStorage();
        final AtomicLong maxDistance = new AtomicLong(0);
        final AtomicLong minDistance = new AtomicLong(Long.MAX_VALUE);
        final AtomicLong distSum = new AtomicLong(0);
        final AtomicLong airDistSum = new AtomicLong(0);
        final AtomicLong altCount = new AtomicLong(0);
        final AtomicInteger failedCount = new AtomicInteger(0);
        final DistanceCalc distCalc = new DistanceCalcEarth();

        final EdgeFilter edgeFilter = DefaultEdgeFilter.allEdges(hopper.getEncodingManager().getEncoder(vehicle));
        final EdgeExplorer edgeExplorer = g.createEdgeExplorer(edgeFilter);
        final AtomicLong visitedNodesSum = new AtomicLong(0);
        final AtomicLong maxVisitedNodes = new AtomicLong(0);
//        final AtomicLong extractTimeSum = new AtomicLong(0);
//        final AtomicLong calcPointsTimeSum = new AtomicLong(0);
//        final AtomicLong calcDistTimeSum = new AtomicLong(0);
//        final AtomicLong tmpDist = new AtomicLong(0);
        final Random rand = new Random(seed);
        final NodeAccess na = g.getNodeAccess();

        MiniPerfTest miniPerf = new MiniPerfTest() {
            @Override
            public int doCalc(boolean warmup, int run) {
                GHRequest req = new GHRequest(querySettings.points);
                IntArrayList nodes = new IntArrayList(querySettings.points);
                // we try a few times to find points that do not lie within our blocked area
                for (int i = 0; i < 5; i++) {
                    List<GHPoint> points = new ArrayList<>();
                    List<String> pointHints = new ArrayList<>();
                    for (int p = 0; p < querySettings.points; p++) {
                        int node = rand.nextInt(maxNode);
                        nodes.add(node);
                        points.add(new GHPoint(na.getLatitude(node), na.getLongitude(node)));
                        if (querySettings.withPointHints) {
                            EdgeIterator iter = edgeExplorer.setBaseNode(node);
                            iter.next();
                            pointHints.add(iter.getName());
                        }
                    }
                    req.setPoints(points);
                    req.setPointHints(pointHints);
                    if (querySettings.blockArea == null)
                        break;
                    try {
                        req.getHints().putObject(BLOCK_AREA, querySettings.blockArea);
                        GraphEdgeIdFinder.createBlockArea(hopper.getGraphHopperStorage(), hopper.getLocationIndex(), req.getPoints(), req.getHints(), edgeFilter);
                        break;
                    } catch (IllegalArgumentException ex) {
                        if (i >= 4)
                            throw new RuntimeException("Give up after 5 tries. Cannot find points outside of the block_area "
                                    + querySettings.blockArea + " - too big block_area or map too small? Request:" + req);
                    }
                }
                req.setProfile(querySettings.edgeBased ? "profile_tc" : "profile_no_tc");
                req.getHints().
                        putObject(CH.DISABLE, !querySettings.ch).
                        putObject("stall_on_demand", querySettings.sod).
                        putObject(Landmark.DISABLE, !querySettings.lm).
                        putObject(Landmark.ACTIVE_COUNT, querySettings.activeLandmarks).
                        putObject("instructions", querySettings.withInstructions);

                if (querySettings.alternative)
                    req.setAlgorithm(ALT_ROUTE);

                if (querySettings.withInstructions)
                    req.setPathDetails(Arrays.asList(Parameters.Details.AVERAGE_SPEED));

                if (querySettings.simplify) {
                    req.setPathDetails(Arrays.asList(Parameters.Details.AVERAGE_SPEED, Parameters.Details.EDGE_ID, Parameters.Details.STREET_NAME));
                } else {
                    // disable path simplification by setting the distance to zero
                    req.getHints().putObject(Parameters.Routing.WAY_POINT_MAX_DISTANCE, 0);
                }

                // put(algo + ".approximation", "BeelineSimplification").
                // put(algo + ".epsilon", 2);

                GHResponse rsp;
                try {
                    rsp = hopper.route(req);
                } catch (Exception ex) {
                    // 'not found' can happen if import creates more than one subnetwork
                    throw new RuntimeException("Error while calculating route! nodes: " + nodes + ", request:" + req, ex);
                }

                if (rsp.hasErrors()) {
                    if (!warmup)
                        failedCount.incrementAndGet();

                    if (rsp.getErrors().get(0).getMessage() == null)
                        rsp.getErrors().get(0).printStackTrace();
                    else if (!toLowerCase(rsp.getErrors().get(0).getMessage()).contains("not found"))
                        logger.error("errors should NOT happen in Measurement! " + req + " => " + rsp.getErrors());

                    return 0;
                }

                ResponsePath responsePath = rsp.getBest();
                if (!warmup) {
                    long visitedNodes = rsp.getHints().getLong("visited_nodes.sum", 0);
                    visitedNodesSum.addAndGet(visitedNodes);
                    if (visitedNodes > maxVisitedNodes.get()) {
                        maxVisitedNodes.set(visitedNodes);
                    }

                    long dist = (long) responsePath.getDistance();
                    distSum.addAndGet(dist);

                    GHPoint prev = req.getPoints().get(0);
                    for (GHPoint point : req.getPoints()) {
                        airDistSum.addAndGet((long) distCalc.calcDist(prev.getLat(), prev.getLon(), point.getLat(), point.getLon()));
                        prev = point;
                    }

                    if (dist > maxDistance.get())
                        maxDistance.set(dist);

                    if (dist < minDistance.get())
                        minDistance.set(dist);

                    if (querySettings.alternative)
                        altCount.addAndGet(rsp.getAll().size());
                }

                return responsePath.getPoints().getSize();
            }
        }.setIterations(querySettings.count).start();

        int count = querySettings.count - failedCount.get();
        if (count == 0)
            throw new RuntimeException("All requests failed, something must be wrong: " + failedCount.get());

        // if using non-bidirectional algorithm make sure you exclude CH routing
        String algoStr = (querySettings.ch && !querySettings.edgeBased) ? Algorithms.DIJKSTRA_BI : Algorithms.ASTAR_BI;
        if (querySettings.ch && !querySettings.sod) {
            algoStr += "_no_sod";
        }
        String prefix = querySettings.prefix;
        put(prefix + ".guessed_algorithm", algoStr);
        put(prefix + ".failed_count", failedCount.get());
        put(prefix + ".distance_min", minDistance.get());
        put(prefix + ".distance_mean", (float) distSum.get() / count);
        put(prefix + ".air_distance_mean", (float) airDistSum.get() / count);
        put(prefix + ".distance_max", maxDistance.get());
        put(prefix + ".visited_nodes_mean", (float) visitedNodesSum.get() / count);
        put(prefix + ".visited_nodes_max", (float) maxVisitedNodes.get());
        put(prefix + ".alternative_rate", (float) altCount.get() / count);
        print(prefix, miniPerf);
    }

    void print(String prefix, MiniPerfTest perf) {
        logger.info(prefix + ": " + perf.getReport());
        put(prefix + ".sum", perf.getSum());
        put(prefix + ".min", perf.getMin());
        put(prefix + ".mean", perf.getMean());
        put(prefix + ".max", perf.getMax());
    }

    void put(String key, Object val) {
        properties.put(key, val);
    }

    private void storeJson(String jsonLocation, boolean useMeasurementTimeAsRefTime) {
        logger.info("storing measurement json in " + jsonLocation);
        Map<String, String> gitInfoMap = new HashMap<>();
        // add git info if available
        if (Constants.GIT_INFO != null) {
            properties.remove("gh.gitinfo");
            gitInfoMap.put("commitHash", Constants.GIT_INFO.getCommitHash());
            gitInfoMap.put("commitMessage", Constants.GIT_INFO.getCommitMessage());
            gitInfoMap.put("commitTime", Constants.GIT_INFO.getCommitTime());
            gitInfoMap.put("branch", Constants.GIT_INFO.getBranch());
            gitInfoMap.put("dirty", String.valueOf(Constants.GIT_INFO.isDirty()));
        }
        Map<String, Object> result = new HashMap<>();
        // add measurement time, use same format as git commit time
        String measurementTime = new SimpleDateFormat("yyy-MM-dd'T'HH:mm:ssZ").format(new Date());
        result.put("measurementTime", measurementTime);
        // set ref time, this is either the git commit time or the measurement time
        if (Constants.GIT_INFO != null && !useMeasurementTimeAsRefTime) {
            result.put("refTime", Constants.GIT_INFO.getCommitTime());
        } else {
            result.put("refTime", measurementTime);
        }
        result.put("periodicBuild", useMeasurementTimeAsRefTime);
        result.put("gitinfo", gitInfoMap);
        result.put("metrics", properties);
        try {
            File file = new File(jsonLocation);
            new ObjectMapper()
                    .writerWithDefaultPrettyPrinter()
                    .writeValue(file, result);
        } catch (IOException e) {
            logger.error("Problem while storing json in: " + jsonLocation, e);
        }
    }

    private CustomModel loadCustomModel(String customModelLocation) {
        ObjectMapper yamlOM = Jackson.initObjectMapper(new ObjectMapper(new YAMLFactory()));
        try {
            return yamlOM.readValue(new File(customModelLocation), CustomModel.class);
        } catch (Exception e) {
            throw new RuntimeException("Cannot load custom_model from " + customModelLocation, e);
        }
    }

    private void storeProperties(String propLocation) {
        logger.info("storing measurement properties in " + propLocation);
        try (FileWriter fileWriter = new FileWriter(propLocation)) {
            String comment = "measurement finish, " + new Date().toString() + ", " + Constants.BUILD_DATE;
            fileWriter.append("#" + comment + "\n");
            for (Entry<String, Object> e : properties.entrySet()) {
                fileWriter.append(e.getKey());
                fileWriter.append("=");
                fileWriter.append(e.getValue().toString());
                fileWriter.append("\n");
            }
            fileWriter.flush();
        } catch (IOException e) {
            logger.error("Problem while storing properties in: " + propLocation, e);
        }
    }

    /**
     * Writes a selection of measurement results to a single line in
     * a file. Each run of the measurement class will append a new line.
     */
    private void writeSummary(String summaryLocation, String propLocation) {
        logger.info("writing summary to " + summaryLocation);
        // choose properties that should be in summary here
        String[] properties = {
                "graph.nodes",
                "graph.edges",
                "graph.import_time",
                CH.PREPARE + "time",
                CH.PREPARE + "node.time",
                CH.PREPARE + "edge.time",
                CH.PREPARE + "node.shortcuts",
                CH.PREPARE + "edge.shortcuts",
                Landmark.PREPARE + "time",
                "routing.distance_mean",
                "routing.mean",
                "routing.visited_nodes_mean",
                "routingCH.distance_mean",
                "routingCH.mean",
                "routingCH.visited_nodes_mean",
                "routingCH_no_instr.mean",
                "routingCH_full.mean",
                "routingCH_edge.distance_mean",
                "routingCH_edge.mean",
                "routingCH_edge.visited_nodes_mean",
                "routingCH_edge_no_instr.mean",
                "routingCH_edge_full.mean",
                "routingLM8.distance_mean",
                "routingLM8.mean",
                "routingLM8.visited_nodes_mean",
                "measurement.seed",
                "measurement.gitinfo",
                "measurement.timestamp"
        };
        File f = new File(summaryLocation);
        boolean writeHeader = !f.exists();
        try (FileWriter writer = new FileWriter(f, true)) {
            if (writeHeader)
                writer.write(getSummaryHeader(properties));
            writer.write(getSummaryLogLine(properties, propLocation));
        } catch (IOException e) {
            logger.error("Could not write summary to file '{}'", summaryLocation, e);
        }
    }

    private String getSummaryHeader(String[] properties) {
        StringBuilder sb = new StringBuilder("#");
        for (String p : properties) {
            String columnName = String.format("%" + getSummaryColumnWidth(p) + "s, ", p);
            sb.append(columnName);
        }
        sb.append("propertyFile");
        sb.append('\n');
        return sb.toString();
    }

    private String getSummaryLogLine(String[] properties, String propLocation) {
        StringBuilder sb = new StringBuilder(" ");
        for (String p : properties) {
            sb.append(getFormattedProperty(p));
        }
        sb.append(propLocation);
        sb.append('\n');
        return sb.toString();
    }

    private String getFormattedProperty(String property) {
        Object resultObj = properties.get(property);
        String result = resultObj == null ? "missing" : resultObj.toString();
        // limit number of decimal places for floating point numbers
        try {
            double doubleValue = Double.parseDouble(result.trim());
            if (doubleValue != (long) doubleValue) {
                result = String.format(Locale.US, "%.2f", doubleValue);
            }
        } catch (NumberFormatException e) {
            // its not a number, never mind
        }
        return String.format(Locale.US, "%" + getSummaryColumnWidth(property) + "s, ", result);
    }

    private int getSummaryColumnWidth(String p) {
        return Math.max(10, p.length());
    }
}<|MERGE_RESOLUTION|>--- conflicted
+++ resolved
@@ -260,10 +260,7 @@
                             sod());
                     printTimeOfRouteQuery(hopper, new QuerySettings("routingCH_full", count, isCH, isLM).
                             withInstructions().withPointHints().sod().simplify());
-<<<<<<< HEAD
-=======
-                    // for some strange (jvm optimizations) reason adding these measurements reduced the measured time for routingCH_full...
->>>>>>> 9eb65586
+                    // for some strange (jvm optimizations) reason adding these measurements reduced the measured time for routingCH_full... see #2056
                     printTimeOfRouteQuery(hopper, new QuerySettings("routingCH_via_100", count / 100, isCH, isLM).
                             withPoints(100).sod());
                     printTimeOfRouteQuery(hopper, new QuerySettings("routingCH_via_100_full", count / 100, isCH, isLM).
@@ -276,10 +273,7 @@
                             edgeBased());
                     printTimeOfRouteQuery(hopper, new QuerySettings("routingCH_edge_full", count, isCH, isLM).
                             edgeBased().withInstructions().withPointHints().simplify());
-<<<<<<< HEAD
-=======
-                    // for some strange (jvm optimizations) reason adding these measurements reduced the measured time for routingCH_edge_full...
->>>>>>> 9eb65586
+                    // for some strange (jvm optimizations) reason adding these measurements reduced the measured time for routingCH_edge_full... see #2056
                     printTimeOfRouteQuery(hopper, new QuerySettings("routingCH_edge_via_100", count / 100, isCH, isLM).
                             withPoints(100).edgeBased().sod());
                     printTimeOfRouteQuery(hopper, new QuerySettings("routingCH_edge_via_100_full", count / 100, isCH, isLM).
