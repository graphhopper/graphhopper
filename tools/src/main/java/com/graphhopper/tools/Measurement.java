/*
 *  Licensed to GraphHopper GmbH under one or more contributor
 *  license agreements. See the NOTICE file distributed with this work for
 *  additional information regarding copyright ownership.
 *
 *  GraphHopper GmbH licenses this file to you under the Apache License,
 *  Version 2.0 (the "License"); you may not use this file except in
 *  compliance with the License. You may obtain a copy of the License at
 *
 *       http://www.apache.org/licenses/LICENSE-2.0
 *
 *  Unless required by applicable law or agreed to in writing, software
 *  distributed under the License is distributed on an "AS IS" BASIS,
 *  WITHOUT WARRANTIES OR CONDITIONS OF ANY KIND, either express or implied.
 *  See the License for the specific language governing permissions and
 *  limitations under the License.
 */
package com.graphhopper.tools;

import com.fasterxml.jackson.databind.ObjectMapper;
import com.graphhopper.*;
import com.graphhopper.coll.GHBitSet;
import com.graphhopper.coll.GHBitSetImpl;
import com.graphhopper.reader.DataReader;
import com.graphhopper.reader.osm.GraphHopperOSM;
import com.graphhopper.routing.util.*;
import com.graphhopper.storage.*;
import com.graphhopper.storage.index.LocationIndex;
import com.graphhopper.util.*;
import com.graphhopper.util.Parameters.Algorithms;
import com.graphhopper.util.Parameters.CH;
import com.graphhopper.util.Parameters.Landmark;
import com.graphhopper.util.shapes.BBox;
import org.slf4j.Logger;
import org.slf4j.LoggerFactory;

import java.io.File;
import java.io.FileWriter;
import java.io.IOException;
import java.nio.file.Files;
import java.nio.file.Paths;
import java.text.SimpleDateFormat;
import java.util.*;
import java.util.Map.Entry;
import java.util.concurrent.atomic.AtomicInteger;
import java.util.concurrent.atomic.AtomicLong;

import static com.graphhopper.util.Helper.*;
import static com.graphhopper.util.Parameters.Algorithms.ALT_ROUTE;
import static com.graphhopper.util.Parameters.Algorithms.DIJKSTRA_BI;
import static com.graphhopper.util.Parameters.Routing.BLOCK_AREA;

/**
 * @author Peter Karich
 */
public class Measurement {
    private static final Logger logger = LoggerFactory.getLogger(Measurement.class);
    private final Map<String, Object> properties = new TreeMap<>();
    private long seed;
    private int maxNode;

    public static void main(String[] strs) throws IOException {
        PMap args = PMap.read(strs);
        int repeats = args.getInt("measurement.repeats", 1);
        for (int i = 0; i < repeats; ++i)
            new Measurement().start(args);
    }

    // creates properties file in the format key=value
    // Every value is one y-value in a separate diagram with an identical x-value for every Measurement.start call
    void start(PMap args) throws IOException {
        final String graphLocation = args.get("graph.location", "");
        final boolean useJson = args.getBool("measurement.json", false);
        boolean cleanGraph = args.getBool("measurement.clean", false);
        String summaryLocation = args.get("measurement.summaryfile", "");
        final String timeStamp = new SimpleDateFormat("yyyy-MM-dd_HH:mm:ss").format(new Date());
        put("measurement.timestamp", timeStamp);
        String propFolder = args.get("measurement.folder", "");
        if (!propFolder.isEmpty()) {
            Files.createDirectories(Paths.get(propFolder));
        }
        String propFilename = args.get("measurement.filename", "");
        if (isEmpty(propFilename)) {
            if (useJson) {
                // if we start from IDE or otherwise jar was not built using maven the git commit id will be unknown
                String id = Constants.GIT_INFO != null ? Constants.GIT_INFO.getCommitHash().substring(0, 8) : "unknown";
                propFilename = "measurement_" + id + "_" + timeStamp + ".json";
            } else {
                propFilename = "measurement_" + timeStamp + ".properties";
            }
        }
        final String propLocation = Paths.get(propFolder).resolve(propFilename).toString();
        seed = args.getLong("measurement.seed", 123);
        put("measurement.gitinfo", args.get("measurement.gitinfo", ""));
        int count = args.getInt("measurement.count", 5000);
        put("measurement.map", args.get("datareader.file", "unknown"));

        final boolean useMeasurementTimeAsRefTime = args.getBool("measurement.use_measurement_time_as_ref_time", false);
        if (useMeasurementTimeAsRefTime && !useJson) {
            throw new IllegalArgumentException("Using measurement time as reference time only works with json files");
        }

        GraphHopper hopper = new GraphHopperOSM() {
            @Override
            protected void prepareCH(boolean closeEarly) {
                StopWatch sw = new StopWatch().start();
                super.prepareCH(closeEarly);
                // note that we measure the total time of all (possibly edge&node) CH preparations
                put(Parameters.CH.PREPARE + "time", sw.stop().getMillis());
                int edges = getGraphHopperStorage().getEdges();
                if (!getCHFactoryDecorator().getNodeBasedCHProfiles().isEmpty()) {
                    CHProfile chProfile = getCHFactoryDecorator().getNodeBasedCHProfiles().get(0);
                    int edgesAndShortcuts = getGraphHopperStorage().getCHGraph(chProfile).getEdges();
                    put(Parameters.CH.PREPARE + "node.shortcuts", edgesAndShortcuts - edges);
                    put(Parameters.CH.PREPARE + "node.time", getCHFactoryDecorator().getPreparation(chProfile).getTotalPrepareTime());
                }
                if (!getCHFactoryDecorator().getEdgeBasedCHProfiles().isEmpty()) {
                    CHProfile chProfile = getCHFactoryDecorator().getEdgeBasedCHProfiles().get(0);
                    int edgesAndShortcuts = getGraphHopperStorage().getCHGraph(chProfile).getEdges();
                    put(Parameters.CH.PREPARE + "edge.shortcuts", edgesAndShortcuts - edges);
                    put(Parameters.CH.PREPARE + "edge.time", getCHFactoryDecorator().getPreparation(chProfile).getTotalPrepareTime());
                }
            }

            @Override
            protected void loadOrPrepareLM(boolean closeEarly) {
                StopWatch sw = new StopWatch().start();
                super.loadOrPrepareLM(closeEarly);
                put(Landmark.PREPARE + "time", sw.stop().getMillis());
            }

            @Override
            protected DataReader importData() throws IOException {
                StopWatch sw = new StopWatch().start();
                DataReader dr = super.importData();
                put("graph.import_time", sw.stop().getSeconds());
                return dr;
            }
        };

<<<<<<< HEAD
        // add more encoded values for CustomModel
        args.put("graph.encoded_values", "max_width,max_height,toll,hazmat");
        hopper.init(args).
=======
        hopper.init(new GraphHopperConfig(args)).
>>>>>>> eb6e1d10
                // use server to allow path simplification
                        forServer();
        if (cleanGraph) {
            hopper.clean();
        }

        hopper.getCHFactoryDecorator().setDisablingAllowed(true);
        hopper.getLMFactoryDecorator().setDisablingAllowed(true);
        hopper.importOrLoad();

        CustomModel customModel = createCustomModel();
        GraphHopperStorage g = hopper.getGraphHopperStorage();
        EncodingManager encodingManager = hopper.getEncodingManager();
        if (encodingManager.fetchEdgeEncoders().size() != 1) {
            throw new IllegalArgumentException("There has to be exactly one encoder for each measurement");
        }
        FlagEncoder encoder = encodingManager.fetchEdgeEncoders().get(0);
        String vehicleStr = encoder.toString();

        StopWatch sw = new StopWatch().start();
        try {
            maxNode = g.getNodes();
            boolean isCH = false;
            boolean isLM = false;
            final boolean runSlow = args.getBool("measurement.run_slow_routing", true);
            GHBitSet allowedEdges = printGraphDetails(g, vehicleStr);
            printMiscUnitPerfTests(g, isCH, encoder, count * 100, allowedEdges);
            printLocationIndexQuery(g, hopper.getLocationIndex(), count);
            String blockAreaStr = "49.394664,11.144428,49.348388,11.144943,49.355768,11.227169,49.411643,11.227512";
            if (runSlow) {
                printTimeOfRouteQuery(hopper, new QuerySettings("routing", vehicleStr, count / 20, isCH, isLM).
                        withInstructions());
                printTimeOfRouteQuery(hopper, new QuerySettings("routing_custom", vehicleStr, count / 20, isCH, isLM).
                        withInstructions().customModel(customModel));
                printTimeOfRouteQuery(hopper, new QuerySettings("routing_edge", vehicleStr, count / 20, isCH, isLM).
                        withInstructions().edgeBased());
                printTimeOfRouteQuery(hopper, new QuerySettings("routing_block_area", vehicleStr, count / 20, isCH, isLM).
                        withInstructions().blockArea(blockAreaStr));
            }

            if (hopper.getLMFactoryDecorator().isEnabled()) {
                System.gc();
                isLM = true;
                int activeLMCount = 12;
                for (; activeLMCount > 3; activeLMCount -= 4) {
                    printTimeOfRouteQuery(hopper, new QuerySettings("routingLM" + activeLMCount, vehicleStr, count / 4, isCH, isLM).
                            withInstructions().activeLandmarks(activeLMCount));
                    printTimeOfRouteQuery(hopper, new QuerySettings("routingLM" + activeLMCount + "_edge", vehicleStr, count / 4, isCH, isLM).
                            withInstructions().activeLandmarks(activeLMCount).edgeBased());
                }

                activeLMCount = 8;
                printTimeOfRouteQuery(hopper, new QuerySettings("routingLM" + activeLMCount + "_block_area", vehicleStr, count / 4, isCH, isLM).
                        withInstructions().activeLandmarks(activeLMCount).blockArea(blockAreaStr));
                // TODO NOW it does not seem to work!? I.e. it is not faster than routing_custom
                printTimeOfRouteQuery(hopper, new QuerySettings("routingLM" + activeLMCount + "_custom", vehicleStr, count / 20, isCH, isLM).
                        withInstructions().activeLandmarks(activeLMCount).customModel(customModel));
                // compareRouting(hopper, vehicleStr, count / 5);
            }

            if (hopper.getCHFactoryDecorator().isEnabled()) {
                isCH = true;
//                compareCHWithAndWithoutSOD(hopper, vehicleStr, count/5);
                if (hopper.getLMFactoryDecorator().isEnabled()) {
                    isLM = true;
                    System.gc();
                    // try just one constellation, often ~4-6 is best
                    int lmCount = 5;
                    printTimeOfRouteQuery(hopper, new QuerySettings("routingCHLM" + lmCount, vehicleStr, count, isCH, isLM).
                            withInstructions().activeLandmarks(lmCount).sod());
                }

                isLM = false;
                System.gc();
                if (!hopper.getCHFactoryDecorator().getNodeBasedCHProfiles().isEmpty()) {
                    CHProfile chProfile = hopper.getCHFactoryDecorator().getNodeBasedCHProfiles().get(0);
                    CHGraph lg = g.getCHGraph(chProfile);
                    fillAllowedEdges(lg.getAllEdges(), allowedEdges);
                    printMiscUnitPerfTests(lg, isCH, encoder, count * 100, allowedEdges);
                    printTimeOfRouteQuery(hopper, new QuerySettings("routingCH", vehicleStr, count, isCH, isLM).
                            withInstructions().sod());
                    printTimeOfRouteQuery(hopper, new QuerySettings("routingCH_alt", vehicleStr, count / 10, isCH, isLM).
                            withInstructions().sod().alternative());
                    printTimeOfRouteQuery(hopper, new QuerySettings("routingCH_with_hints", vehicleStr, count, isCH, isLM).
                            withInstructions().sod().withPointHints());
                    printTimeOfRouteQuery(hopper, new QuerySettings("routingCH_no_sod", vehicleStr, count, isCH, isLM).
                            withInstructions());
                    printTimeOfRouteQuery(hopper, new QuerySettings("routingCH_no_instr", vehicleStr, count, isCH, isLM).
                            sod());
                    printTimeOfRouteQuery(hopper, new QuerySettings("routingCH_full", vehicleStr, count, isCH, isLM).
                            withInstructions().withPointHints().sod().simplify());
                }
                if (!hopper.getCHFactoryDecorator().getEdgeBasedCHProfiles().isEmpty()) {
                    printTimeOfRouteQuery(hopper, new QuerySettings("routingCH_edge", vehicleStr, count, isCH, isLM).
                            edgeBased().withInstructions());
                    printTimeOfRouteQuery(hopper, new QuerySettings("routingCH_edge_no_instr", vehicleStr, count, isCH, isLM).
                            edgeBased());
                    printTimeOfRouteQuery(hopper, new QuerySettings("routingCH_edge_full", vehicleStr, count, isCH, isLM).
                            edgeBased().withInstructions().withPointHints().simplify());
                }
            }
        } catch (Exception ex) {
            logger.error("Problem while measuring " + graphLocation, ex);
            put("error", ex.toString());
        } finally {
            put("gh.gitinfo", Constants.GIT_INFO != null ? Constants.GIT_INFO.toString() : "unknown");
            put("measurement.count", count);
            put("measurement.seed", seed);
            put("measurement.time", sw.stop().getMillis());
            System.gc();
            put("measurement.totalMB", getTotalMB());
            put("measurement.usedMB", getUsedMB());

            if (!isEmpty(summaryLocation)) {
                writeSummary(summaryLocation, propLocation);
            }
            if (useJson) {
                storeJson(propLocation, useMeasurementTimeAsRefTime);
            } else {
                storeProperties(propLocation);
            }
        }
    }

    private static class QuerySettings {
        private final String prefix, vehicle;
        private final int count;
        final boolean ch, lm;
        int activeLandmarks = -1;
        boolean withInstructions, withPointHints, sod, edgeBased, simplify, alternative;
        String blockArea;
        CustomModel customModel;

        QuerySettings(String prefix, String vehicle, int count, boolean isCH, boolean isLM) {
            this.vehicle = vehicle;
            this.prefix = prefix;
            this.count = count;
            this.ch = isCH;
            this.lm = isLM;
        }

        QuerySettings withInstructions() {
            this.withInstructions = true;
            return this;
        }

        QuerySettings withPointHints() {
            this.withPointHints = true;
            return this;
        }

        QuerySettings sod() {
            sod = true;
            return this;
        }

        QuerySettings activeLandmarks(int alm) {
            this.activeLandmarks = alm;
            return this;
        }

        QuerySettings edgeBased() {
            this.edgeBased = true;
            return this;
        }

        QuerySettings simplify() {
            this.simplify = true;
            return this;
        }

        QuerySettings alternative() {
            alternative = true;
            return this;
        }

        QuerySettings blockArea(String str) {
            blockArea = str;
            return this;
        }

        public QuerySettings customModel(CustomModel customModel) {
            this.customModel = customModel;
            return this;
        }

        public CustomModel customModel() {
            return customModel;
        }
    }

    void fillAllowedEdges(AllEdgesIterator iter, GHBitSet bs) {
        bs.clear();
        while (iter.next()) {
            bs.add(iter.getEdge());
        }
    }

    private GHBitSet printGraphDetails(GraphHopperStorage g, String vehicleStr) {
        // graph size (edge, node and storage size)
        put("graph.nodes", g.getNodes());
        put("graph.edges", g.getAllEdges().length());
        put("graph.size_in_MB", g.getCapacity() / MB);
        put("graph.encoder", vehicleStr);

        AllEdgesIterator iter = g.getAllEdges();
        final int maxEdgesId = g.getAllEdges().length();
        final GHBitSet allowedEdges = new GHBitSetImpl(maxEdgesId);
        fillAllowedEdges(iter, allowedEdges);
        put("graph.valid_edges", allowedEdges.getCardinality());
        return allowedEdges;
    }

    private void printLocationIndexQuery(Graph g, final LocationIndex idx, int count) {
        count *= 2;
        final BBox bbox = g.getBounds();
        final double latDelta = bbox.maxLat - bbox.minLat;
        final double lonDelta = bbox.maxLon - bbox.minLon;
        final Random rand = new Random(seed);
        MiniPerfTest miniPerf = new MiniPerfTest() {
            @Override
            public int doCalc(boolean warmup, int run) {
                double lat = rand.nextDouble() * latDelta + bbox.minLat;
                double lon = rand.nextDouble() * lonDelta + bbox.minLon;
                int val = idx.findClosest(lat, lon, EdgeFilter.ALL_EDGES).getClosestNode();
//                if (!warmup && val >= 0)
//                    list.add(val);

                return val;
            }
        }.setIterations(count).start();

        print("location_index", miniPerf);
    }

    private void printMiscUnitPerfTests(final Graph graph, boolean isCH, final FlagEncoder encoder,
                                        int count, final GHBitSet allowedEdges) {
        final Random rand = new Random(seed);
        String description = "";
        if (isCH) {
            description = "CH";
            CHGraph lg = (CHGraph) graph;
            final CHEdgeExplorer chExplorer = lg.createEdgeExplorer(new LevelEdgeFilter(lg));
            MiniPerfTest miniPerf = new MiniPerfTest() {
                @Override
                public int doCalc(boolean warmup, int run) {
                    int nodeId = rand.nextInt(maxNode);
                    return GHUtility.count(chExplorer.setBaseNode(nodeId));
                }
            }.setIterations(count).start();
            print("unit_testsCH.level_edge_state_next", miniPerf);

            final CHEdgeExplorer chExplorer2 = lg.createEdgeExplorer();
            miniPerf = new MiniPerfTest() {
                @Override
                public int doCalc(boolean warmup, int run) {
                    int nodeId = rand.nextInt(maxNode);
                    CHEdgeIterator iter = chExplorer2.setBaseNode(nodeId);
                    while (iter.next()) {
                        if (iter.isShortcut())
                            nodeId += (int) iter.getWeight();
                    }
                    return nodeId;
                }
            }.setIterations(count).start();
            print("unit_testsCH.get_weight", miniPerf);
        }

        EdgeFilter outFilter = DefaultEdgeFilter.outEdges(encoder);
        final EdgeExplorer outExplorer = graph.createEdgeExplorer(outFilter);
        MiniPerfTest miniPerf = new MiniPerfTest() {
            @Override
            public int doCalc(boolean warmup, int run) {
                int nodeId = rand.nextInt(maxNode);
                return GHUtility.count(outExplorer.setBaseNode(nodeId));
            }
        }.setIterations(count).start();
        print("unit_tests" + description + ".out_edge_state_next", miniPerf);

        final EdgeExplorer allExplorer = graph.createEdgeExplorer();
        miniPerf = new MiniPerfTest() {
            @Override
            public int doCalc(boolean warmup, int run) {
                int nodeId = rand.nextInt(maxNode);
                return GHUtility.count(allExplorer.setBaseNode(nodeId));
            }
        }.setIterations(count).start();
        print("unit_tests" + description + ".all_edge_state_next", miniPerf);

        final int maxEdgesId = graph.getAllEdges().length();
        miniPerf = new MiniPerfTest() {
            @Override
            public int doCalc(boolean warmup, int run) {
                while (true) {
                    int edgeId = rand.nextInt(maxEdgesId);
                    if (allowedEdges.contains(edgeId))
                        return graph.getEdgeIteratorState(edgeId, Integer.MIN_VALUE).getEdge();
                }
            }
        }.setIterations(count).start();
        print("unit_tests" + description + ".get_edge_state", miniPerf);
    }

    private void compareRouting(final GraphHopper hopper, String vehicle, int count) {
        logger.info("Comparing " + count + " routes. Differences will be printed to stderr.");
        String algo = Algorithms.ASTAR_BI;
        final Random rand = new Random(seed);
        final Graph g = hopper.getGraphHopperStorage();
        final NodeAccess na = g.getNodeAccess();

        for (int i = 0; i < count; i++) {
            int from = rand.nextInt(maxNode);
            int to = rand.nextInt(maxNode);

            double fromLat = na.getLatitude(from);
            double fromLon = na.getLongitude(from);
            double toLat = na.getLatitude(to);
            double toLon = na.getLongitude(to);
            GHRequest req = new GHRequest(fromLat, fromLon, toLat, toLon).
                    setWeighting("fastest").
                    setVehicle(vehicle).
                    setAlgorithm(algo);

            GHResponse lmRsp = hopper.route(req);
            req.getHints().put(Landmark.DISABLE, true);
            GHResponse originalRsp = hopper.route(req);

            String locStr = " iteration " + i + ". " + fromLat + "," + fromLon + " -> " + toLat + "," + toLon;
            if (lmRsp.hasErrors()) {
                if (originalRsp.hasErrors())
                    continue;
                logger.error("Error for LM but not for original response " + locStr);
            }

            String infoStr = " weight:" + lmRsp.getBest().getRouteWeight() + ", original: " + originalRsp.getBest().getRouteWeight()
                    + " distance:" + lmRsp.getBest().getDistance() + ", original: " + originalRsp.getBest().getDistance()
                    + " time:" + round2(lmRsp.getBest().getTime() / 1000) + ", original: " + round2(originalRsp.getBest().getTime() / 1000)
                    + " points:" + lmRsp.getBest().getPoints().size() + ", original: " + originalRsp.getBest().getPoints().size();

            if (Math.abs(1 - lmRsp.getBest().getRouteWeight() / originalRsp.getBest().getRouteWeight()) > 0.000001)
                logger.error("Too big weight difference for LM. " + locStr + infoStr);
        }
    }

    private void compareCHWithAndWithoutSOD(final GraphHopper hopper, String vehicle, int count) {
        logger.info("Comparing " + count + " routes for CH with and without stall on demand." +
                " Differences will be printed to stderr.");
        final Random rand = new Random(seed);
        final Graph g = hopper.getGraphHopperStorage();
        final NodeAccess na = g.getNodeAccess();

        for (int i = 0; i < count; i++) {
            int from = rand.nextInt(maxNode);
            int to = rand.nextInt(maxNode);

            double fromLat = na.getLatitude(from);
            double fromLon = na.getLongitude(from);
            double toLat = na.getLatitude(to);
            double toLon = na.getLongitude(to);
            GHRequest sodReq = new GHRequest(fromLat, fromLon, toLat, toLon).
                    setWeighting("fastest").
                    setVehicle(vehicle).
                    setAlgorithm(DIJKSTRA_BI);

            GHRequest noSodReq = new GHRequest(fromLat, fromLon, toLat, toLon).
                    setWeighting("fastest").
                    setVehicle(vehicle).
                    setAlgorithm(DIJKSTRA_BI);
            noSodReq.getHints().put("stall_on_demand", false);

            GHResponse sodRsp = hopper.route(sodReq);
            GHResponse noSodRsp = hopper.route(noSodReq);

            String locStr = " iteration " + i + ". " + fromLat + "," + fromLon + " -> " + toLat + "," + toLon;
            if (sodRsp.hasErrors()) {
                if (noSodRsp.hasErrors()) {
                    logger.info("Error with and without SOD");
                    continue;
                } else {
                    logger.error("Error with SOD but not without SOD" + locStr);
                    continue;
                }
            }
            String infoStr =
                    " weight:" + noSodRsp.getBest().getRouteWeight() + ", original: " + sodRsp.getBest().getRouteWeight()
                            + " distance:" + noSodRsp.getBest().getDistance() + ", original: " + sodRsp.getBest().getDistance()
                            + " time:" + round2(noSodRsp.getBest().getTime() / 1000) + ", original: " + round2(sodRsp.getBest().getTime() / 1000)
                            + " points:" + noSodRsp.getBest().getPoints().size() + ", original: " + sodRsp.getBest().getPoints().size();

            if (Math.abs(1 - noSodRsp.getBest().getRouteWeight() / sodRsp.getBest().getRouteWeight()) > 0.000001)
                logger.error("Too big weight difference for SOD. " + locStr + infoStr);
        }
    }

    private void printTimeOfRouteQuery(final GraphHopper hopper, final QuerySettings querySettings) {
        final Graph g = hopper.getGraphHopperStorage();
        final AtomicLong maxDistance = new AtomicLong(0);
        final AtomicLong minDistance = new AtomicLong(Long.MAX_VALUE);
        final AtomicLong distSum = new AtomicLong(0);
        final AtomicLong airDistSum = new AtomicLong(0);
        final AtomicLong altCount = new AtomicLong(0);
        final AtomicInteger failedCount = new AtomicInteger(0);
        final DistanceCalc distCalc = new DistanceCalcEarth();

        final EdgeExplorer edgeExplorer = g.createEdgeExplorer(DefaultEdgeFilter.allEdges(hopper.getEncodingManager().getEncoder(querySettings.vehicle)));
        final AtomicLong visitedNodesSum = new AtomicLong(0);
        final AtomicLong maxVisitedNodes = new AtomicLong(0);
//        final AtomicLong extractTimeSum = new AtomicLong(0);
//        final AtomicLong calcPointsTimeSum = new AtomicLong(0);
//        final AtomicLong calcDistTimeSum = new AtomicLong(0);
//        final AtomicLong tmpDist = new AtomicLong(0);
        final Random rand = new Random(seed);
        final NodeAccess na = g.getNodeAccess();

        MiniPerfTest miniPerf = new MiniPerfTest() {
            @Override
            public int doCalc(boolean warmup, int run) {
                int from = rand.nextInt(maxNode);
                int to = rand.nextInt(maxNode);
                double fromLat = na.getLatitude(from);
                double fromLon = na.getLongitude(from);
                double toLat = na.getLatitude(to);
                double toLon = na.getLongitude(to);
                GHRequest req = new GHRequest(fromLat, fromLon, toLat, toLon).
                        setWeighting(querySettings.customModel() == null ? "fastest" : "custom").
                        setVehicle(querySettings.vehicle);

                req.getHints().put(CH.DISABLE, !querySettings.ch).
                        put("stall_on_demand", querySettings.sod).
                        put(Parameters.Routing.EDGE_BASED, querySettings.edgeBased).
                        put(Landmark.DISABLE, !querySettings.lm).
                        put(Landmark.ACTIVE_COUNT, querySettings.activeLandmarks).
                        put("instructions", querySettings.withInstructions);

                if (querySettings.alternative)
                    req.setAlgorithm(ALT_ROUTE);

                if (querySettings.withInstructions)
                    req.setPathDetails(Arrays.asList(Parameters.Details.AVERAGE_SPEED));

                if (querySettings.simplify) {
                    req.setPathDetails(Arrays.asList(Parameters.Details.AVERAGE_SPEED, Parameters.Details.EDGE_ID, Parameters.Details.STREET_NAME));
                } else {
                    // disable path simplification by setting the distance to zero
                    req.getHints().put(Parameters.Routing.WAY_POINT_MAX_DISTANCE, 0);
                }

                if (querySettings.blockArea != null)
                    req.getHints().put(BLOCK_AREA, querySettings.blockArea);

                if (querySettings.withPointHints) {
                    EdgeIterator iter = edgeExplorer.setBaseNode(from);
                    if (!iter.next())
                        throw new IllegalArgumentException("wrong 'from' when adding point hint");
                    EdgeIterator iter2 = edgeExplorer.setBaseNode(to);
                    if (!iter2.next())
                        throw new IllegalArgumentException("wrong 'to' when adding point hint");
                    req.setPointHints(Arrays.asList(iter.getName(), iter2.getName()));
                }

                // put(algo + ".approximation", "BeelineSimplification").
                // put(algo + ".epsilon", 2);

                GHResponse rsp = new GHResponse();
                try {
                    hopper.calcPaths(req, rsp, querySettings.customModel());
                } catch (Exception ex) {
                    // 'not found' can happen if import creates more than one subnetwork
                    throw new RuntimeException("Error while calculating route! "
                            + "nodes:" + from + " -> " + to + ", request:" + req, ex);
                }

                if (rsp.hasErrors()) {
                    if (!warmup)
                        failedCount.incrementAndGet();

                    if (rsp.getErrors().get(0).getMessage() == null)
                        rsp.getErrors().get(0).printStackTrace();
                    else if (!toLowerCase(rsp.getErrors().get(0).getMessage()).contains("not found"))
                        logger.error("errors should NOT happen in Measurement! " + req + " => " + rsp.getErrors());

                    return 0;
                }

                PathWrapper arsp = rsp.getBest();
                if (!warmup) {
                    long visitedNodes = rsp.getHints().getLong("visited_nodes.sum", 0);
                    visitedNodesSum.addAndGet(visitedNodes);
                    if (visitedNodes > maxVisitedNodes.get()) {
                        maxVisitedNodes.set(visitedNodes);
                    }

                    long dist = (long) arsp.getDistance();
                    distSum.addAndGet(dist);

                    airDistSum.addAndGet((long) distCalc.calcDist(fromLat, fromLon, toLat, toLon));

                    if (dist > maxDistance.get())
                        maxDistance.set(dist);

                    if (dist < minDistance.get())
                        minDistance.set(dist);

                    if (querySettings.alternative)
                        altCount.addAndGet(rsp.getAll().size());
                }

                return arsp.getPoints().getSize();
            }
        }.setIterations(querySettings.count).start();

        int count = querySettings.count - failedCount.get();

        // if using non-bidirectional algorithm make sure you exclude CH routing
        String algoStr = (querySettings.ch && !querySettings.edgeBased) ? Algorithms.DIJKSTRA_BI : Algorithms.ASTAR_BI;
        if (querySettings.ch && !querySettings.sod) {
            algoStr += "_no_sod";
        }
        String prefix = querySettings.prefix;
        put(prefix + ".guessed_algorithm", algoStr);
        put(prefix + ".failed_count", failedCount.get());
        put(prefix + ".distance_min", minDistance.get());
        put(prefix + ".distance_mean", (float) distSum.get() / count);
        put(prefix + ".air_distance_mean", (float) airDistSum.get() / count);
        put(prefix + ".distance_max", maxDistance.get());
        put(prefix + ".visited_nodes_mean", (float) visitedNodesSum.get() / count);
        put(prefix + ".visited_nodes_max", (float) maxVisitedNodes.get());
        put(prefix + ".alternative_rate", (float) altCount.get() / count);
        print(prefix, miniPerf);
    }

    void print(String prefix, MiniPerfTest perf) {
        logger.info(prefix + ": " + perf.getReport());
        put(prefix + ".sum", perf.getSum());
        put(prefix + ".min", perf.getMin());
        put(prefix + ".mean", perf.getMean());
        put(prefix + ".max", perf.getMax());
    }

    void put(String key, Object val) {
        properties.put(key, val);
    }

    private void storeJson(String jsonLocation, boolean useMeasurementTimeAsRefTime) {
        logger.info("storing measurement json in " + jsonLocation);
        Map<String, String> gitInfoMap = new HashMap<>();
        // add git info if available
        if (Constants.GIT_INFO != null) {
            properties.remove("gh.gitinfo");
            gitInfoMap.put("commitHash", Constants.GIT_INFO.getCommitHash());
            gitInfoMap.put("commitMessage", Constants.GIT_INFO.getCommitMessage());
            gitInfoMap.put("commitTime", Constants.GIT_INFO.getCommitTime());
            gitInfoMap.put("branch", Constants.GIT_INFO.getBranch());
            gitInfoMap.put("dirty", String.valueOf(Constants.GIT_INFO.isDirty()));
        }
        Map<String, Object> result = new HashMap<>();
        // add measurement time, use same format as git commit time
        String measurementTime = new SimpleDateFormat("yyy-MM-dd'T'HH:mm:ssZ").format(new Date());
        result.put("measurementTime", measurementTime);
        // set ref time, this is either the git commit time or the measurement time
        if (Constants.GIT_INFO != null && !useMeasurementTimeAsRefTime) {
            result.put("refTime", Constants.GIT_INFO.getCommitTime());
        } else {
            result.put("refTime", measurementTime);
        }
        result.put("periodicBuild", useMeasurementTimeAsRefTime);
        result.put("gitinfo", gitInfoMap);
        result.put("metrics", properties);
        try {
            File file = new File(jsonLocation);
            new ObjectMapper()
                    .writerWithDefaultPrettyPrinter()
                    .writeValue(file, result);
        } catch (IOException e) {
            logger.error("Problem while storing json in: " + jsonLocation, e);
        }
    }

    private CustomModel createCustomModel() {
        CustomModel customModel = new CustomModel();
        customModel.setBase("car");
        customModel.setVehicleHeight(3.8);
        customModel.setVehicleWidth(2.5);
        // the default distance_factor for custom requests is currently 1 which makes it too different regarding speed
        // compared to a normal car request. So, set it to 0 for a fair speed comparison.
        customModel.setDistanceFactor(0);

        Map<String, Object> map = new HashMap<>();
        map.put("motorway", 1.1);
        map.put("primary", 0.5);
        customModel.getPriority().put("road_class", map);
        map = new HashMap<>();
        map.put("no", 1.5);
        customModel.getPriority().put("toll", map);
        map = new HashMap<>();
        map.put("no", 0);
        customModel.getPriority().put("hazmat", map);

        map = new HashMap<>();
        map.put("motorway", 0.85);
        map.put("primary", 0.9);
        customModel.getSpeedFactor().put("road_class", map);

        customModel.setMaxSpeedFallback(110.0);

        return customModel;
    }

    private void storeProperties(String propLocation) {
        logger.info("storing measurement properties in " + propLocation);
        try (FileWriter fileWriter = new FileWriter(propLocation)) {
            String comment = "measurement finish, " + new Date().toString() + ", " + Constants.BUILD_DATE;
            fileWriter.append("#" + comment + "\n");
            for (Entry<String, Object> e : properties.entrySet()) {
                fileWriter.append(e.getKey());
                fileWriter.append("=");
                fileWriter.append(e.getValue().toString());
                fileWriter.append("\n");
            }
            fileWriter.flush();
        } catch (IOException e) {
            logger.error("Problem while storing properties in: " + propLocation, e);
        }
    }

    /**
     * Writes a selection of measurement results to a single line in
     * a file. Each run of the measurement class will append a new line.
     */
    private void writeSummary(String summaryLocation, String propLocation) {
        logger.info("writing summary to " + summaryLocation);
        // choose properties that should be in summary here
        String[] properties = {
                "graph.nodes",
                "graph.edges",
                "graph.import_time",
                CH.PREPARE + "time",
                CH.PREPARE + "node.time",
                CH.PREPARE + "edge.time",
                CH.PREPARE + "node.shortcuts",
                CH.PREPARE + "edge.shortcuts",
                Landmark.PREPARE + "time",
                "routing.distance_mean",
                "routing.mean",
                "routing.visited_nodes_mean",
                "routingCH.distance_mean",
                "routingCH.mean",
                "routingCH.visited_nodes_mean",
                "routingCH_no_instr.mean",
                "routingCH_full.mean",
                "routingCH_edge.distance_mean",
                "routingCH_edge.mean",
                "routingCH_edge.visited_nodes_mean",
                "routingCH_edge_no_instr.mean",
                "routingCH_edge_full.mean",
                "routingLM8.distance_mean",
                "routingLM8.mean",
                "routingLM8.visited_nodes_mean",
                "measurement.seed",
                "measurement.gitinfo",
                "measurement.timestamp"
        };
        File f = new File(summaryLocation);
        boolean writeHeader = !f.exists();
        try (FileWriter writer = new FileWriter(f, true)) {
            if (writeHeader)
                writer.write(getSummaryHeader(properties));
            writer.write(getSummaryLogLine(properties, propLocation));
        } catch (IOException e) {
            logger.error("Could not write summary to file '{}'", summaryLocation, e);
        }
    }

    private String getSummaryHeader(String[] properties) {
        StringBuilder sb = new StringBuilder("#");
        for (String p : properties) {
            String columnName = String.format("%" + getSummaryColumnWidth(p) + "s, ", p);
            sb.append(columnName);
        }
        sb.append("propertyFile");
        sb.append('\n');
        return sb.toString();
    }

    private String getSummaryLogLine(String[] properties, String propLocation) {
        StringBuilder sb = new StringBuilder(" ");
        for (String p : properties) {
            sb.append(getFormattedProperty(p));
        }
        sb.append(propLocation);
        sb.append('\n');
        return sb.toString();
    }

    private String getFormattedProperty(String property) {
        Object resultObj = properties.get(property);
        String result = resultObj == null ? "missing" : resultObj.toString();
        // limit number of decimal places for floating point numbers
        try {
            double doubleValue = Double.parseDouble(result.trim());
            if (doubleValue != (long) doubleValue) {
                result = String.format(Locale.US, "%.2f", doubleValue);
            }
        } catch (NumberFormatException e) {
            // its not a number, never mind
        }
        return String.format(Locale.US, "%" + getSummaryColumnWidth(property) + "s, ", result);
    }

    private int getSummaryColumnWidth(String p) {
        return Math.max(10, p.length());
    }
}<|MERGE_RESOLUTION|>--- conflicted
+++ resolved
@@ -138,13 +138,9 @@
             }
         };
 
-<<<<<<< HEAD
         // add more encoded values for CustomModel
         args.put("graph.encoded_values", "max_width,max_height,toll,hazmat");
-        hopper.init(args).
-=======
         hopper.init(new GraphHopperConfig(args)).
->>>>>>> eb6e1d10
                 // use server to allow path simplification
                         forServer();
         if (cleanGraph) {
