--- conflicted
+++ resolved
@@ -14,13 +14,8 @@
     - jdk: openjdk8
     - env: JDK='OpenJDK 15'
       install: . ./install-jdk.sh -F 15 -C --url 'https://api.adoptopenjdk.net/v3/binary/latest/15/ga/linux/x64/jdk/hotspot/normal/adoptopenjdk'
-<<<<<<< HEAD
     - env: JDK='OpenJDK 16'
       install: . ./install-jdk.sh -F 16 -C --url 'https://api.adoptopenjdk.net/v3/binary/latest/16/ea/linux/x64/jdk/hotspot/normal/adoptopenjdk'
-=======
-    #- env: JDK='OpenJDK 16'
-    #  install: . ./install-jdk.sh -F 16 -C --url 'https://api.adoptopenjdk.net/v3/binary/latest/16/ea/linux/x64/jdk/hotspot/normal/adoptopenjdk'
->>>>>>> c0f37433
 
 # avoid default dependency command for maven, 'true' means 'return true' and continue
 install: true
