--- conflicted
+++ resolved
@@ -6,7 +6,7 @@
 graph.flag_encoders=car
 
 
-# Enable turn restrictions for car or motorcycle.
+# Enable turn restrictions for car or motorcycle. 
 # Currently you need to additionally set prepare.ch.weightings=no before using this (see below and #270)
 # graph.flag_encoders=car|turn_costs=true
 
@@ -96,12 +96,8 @@
 
 ##### Web #####
 
-<<<<<<< HEAD
 
-# if you want to support jsonp response type you need to add it explicitely here. By default it is disabled for stronger security.
-=======
 # if you want to support jsonp response type you need to add it explicitly here. By default it is disabled for stronger security.
->>>>>>> 469cf3c9
 # web.jsonp_allowed=true
 
 
