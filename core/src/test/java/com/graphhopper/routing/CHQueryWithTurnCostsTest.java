/*
 *  Licensed to GraphHopper GmbH under one or more contributor
 *  license agreements. See the NOTICE file distributed with this work for
 *  additional information regarding copyright ownership.
 *
 *  GraphHopper GmbH licenses this file to you under the Apache License,
 *  Version 2.0 (the "License"); you may not use this file except in
 *  compliance with the License. You may obtain a copy of the License at
 *
 *       http://www.apache.org/licenses/LICENSE-2.0
 *
 *  Unless required by applicable law or agreed to in writing, software
 *  distributed under the License is distributed on an "AS IS" BASIS,
 *  WITHOUT WARRANTIES OR CONDITIONS OF ANY KIND, either express or implied.
 *  See the License for the specific language governing permissions and
 *  limitations under the License.
 */

package com.graphhopper.routing;

import com.carrotsearch.hppc.IntArrayList;
import com.graphhopper.routing.ch.PreparationWeighting;
import com.graphhopper.routing.ch.PrepareEncoder;
import com.graphhopper.routing.util.EncodingManager;
import com.graphhopper.routing.util.FlagEncoder;
import com.graphhopper.routing.util.LevelEdgeFilter;
import com.graphhopper.routing.util.MotorcycleFlagEncoder;
import com.graphhopper.routing.weighting.ShortestWeighting;
import com.graphhopper.routing.weighting.TurnWeighting;
import com.graphhopper.routing.weighting.Weighting;
import com.graphhopper.storage.*;
import com.graphhopper.util.EdgeIteratorState;
import com.graphhopper.util.GHUtility;
import org.junit.Test;
import org.junit.runner.RunWith;
import org.junit.runners.Parameterized;

import java.util.Arrays;
import java.util.List;
import java.util.Locale;

import static com.graphhopper.routing.weighting.TurnWeighting.INFINITE_U_TURN_COSTS;
import static org.junit.Assert.assertEquals;
import static org.junit.Assert.assertFalse;

/**
 * Tests the correctness of the contraction hierarchies query in the presence of turn costs.
 * The graph preparation is done manually here and the tests try to focus on border cases that have to be covered
 * by the query algorithm correctly.
 */
@RunWith(Parameterized.class)
public class CHQueryWithTurnCostsTest {
    private final int maxCost = 10;
    private final FlagEncoder encoder = new MotorcycleFlagEncoder(5, 5, maxCost);
    private final EncodingManager encodingManager = EncodingManager.create(encoder);
    private final Weighting weighting = new ShortestWeighting(encoder);
    private final GraphHopperStorage graph = new GraphBuilder(encodingManager).setCHProfiles(CHProfile.edgeBased(weighting, INFINITE_U_TURN_COSTS)).create();
<<<<<<< HEAD
    private final TurnCostAccess tcAccess = new TurnCostAccess(encoder.toString(), graph, encodingManager);
=======
    private final TurnCostExtension turnCostExtension = graph.getTurnCostExtension();
>>>>>>> 983ae01e
    private final CHGraph chGraph = graph.getCHGraph();
    private String algoString;

    @Parameterized.Parameters(name = "{0}")
    public static Object[] parameters() {
        return new Object[]{"astar", "dijkstra"};
    }

    public CHQueryWithTurnCostsTest(String algoString) {
        this.algoString = algoString;
    }

    @Test
    public void testFindPathWithTurnCosts_bidirected_no_shortcuts_smallGraph() {
        // some special cases where from=to, or start and target edges are the same
        // 1 -- 0 -- 2
        graph.edge(1, 0, 3, true);
        graph.edge(0, 2, 5, true);
        addTurnCost(1, 0, 2, 3);
        graph.freeze();

        // contraction yields no shortcuts for edge based case (at least without u-turns).
        setLevelEqualToNodeIdForAllNodes();

        for (int i = 0; i < 3; ++i) {
            testPathCalculation(i, i, 0, IntArrayList.from(i));
        }
        testPathCalculation(1, 2, 8, IntArrayList.from(1, 0, 2), 3);
        testPathCalculation(2, 1, 8, IntArrayList.from(2, 0, 1));
        testPathCalculation(0, 1, 3, IntArrayList.from(0, 1));
        testPathCalculation(0, 2, 5, IntArrayList.from(0, 2));
        testPathCalculation(1, 0, 3, IntArrayList.from(1, 0));
        testPathCalculation(2, 0, 5, IntArrayList.from(2, 0));
    }

    @Test
    public void testFindPathWithTurnCosts_bidirected_no_shortcuts() {
        // 0 -- 2 -- 4 -- 6 -- 5 -- 3 -- 1
        graph.edge(0, 2, 3, true);
        graph.edge(2, 4, 2, true);
        graph.edge(4, 6, 7, true);
        graph.edge(6, 5, 9, true);
        graph.edge(5, 3, 1, true);
        graph.edge(3, 1, 4, true);
        addTurnCost(0, 2, 4, 3);
        addTurnCost(4, 6, 5, 6);
        addTurnCost(5, 6, 4, 2);
        addTurnCost(5, 3, 1, 5);
        graph.freeze();

        // contraction yields no shortcuts
        setLevelEqualToNodeIdForAllNodes();

        // note that we are using the shortest weighting but turn cost times are included whatsoever, see #1590
        testPathCalculation(0, 1, 26, IntArrayList.from(0, 2, 4, 6, 5, 3, 1), 14);
        testPathCalculation(1, 0, 26, IntArrayList.from(1, 3, 5, 6, 4, 2, 0), 2);
        testPathCalculation(4, 3, 17, IntArrayList.from(4, 6, 5, 3), 6);
        testPathCalculation(0, 0, 0, IntArrayList.from(0));
        testPathCalculation(4, 4, 0, IntArrayList.from(4));

        // also check if distance and times (including turn costs) are calculated correctly
        Path path = createAlgo().calcPath(0, 1);
        assertEquals("wrong weight", 40, path.getWeight(), 1.e-3);
        assertEquals("wrong distance", 26, path.getDistance(), 1.e-3);
        double weightPerMeter = 0.06;
        assertEquals("wrong time", (26 * weightPerMeter + 14) * 1000, path.getTime(), 1.e-3);
    }

    @Test
    public void testFindPathWithTurnCosts_loopShortcutBwdSearch() {
        // the loop shortcut 4-4 will be encountered during the bwd search
        //             3
        //            / \
        //           1   2
        //            \ /
        // 0 - 7 - 8 - 4 - 6 - 5
        graph.edge(0, 7, 1, false);
        graph.edge(7, 8, 1, false);
        graph.edge(8, 4, 1, false);
        graph.edge(4, 1, 1, false);
        graph.edge(1, 3, 1, false);
        graph.edge(3, 2, 1, false);
        graph.edge(2, 4, 1, false);
        graph.edge(4, 6, 1, false);
        graph.edge(6, 5, 1, false);
        addRestriction(8, 4, 6);
        addRestriction(8, 4, 2);
        addRestriction(1, 4, 6);

        graph.freeze();

        // from contracting node 1
        addShortcut(4, 3, 3, 4, 3, 4, 2);
        // from contracting node 2
        addShortcut(3, 4, 5, 6, 5, 6, 2);
        // from contracting node 3
        addShortcut(4, 4, 3, 6, 9, 10, 4);
        // from contracting node 4
        addShortcut(8, 4, 2, 6, 2, 11, 5);
        addShortcut(8, 6, 2, 7, 12, 7, 6);
        setLevelEqualToNodeIdForAllNodes();

        testPathCalculation(0, 5, 9, IntArrayList.from(0, 7, 8, 4, 1, 3, 2, 4, 6, 5));
    }

    @Test
    public void testFindPathWithTurnCosts_loopShortcutFwdSearch() {
        // the loop shortcut 4-4 will be encountered during the fwd search
        //         3
        //        / \
        //       1   2
        //        \ /
        // 5 - 6 - 4 - 7 - 8 - 0
        graph.edge(5, 6, 1, false);
        graph.edge(6, 4, 1, false);
        graph.edge(4, 1, 1, false);
        graph.edge(1, 3, 1, false);
        graph.edge(3, 2, 1, false);
        graph.edge(2, 4, 1, false);
        graph.edge(4, 7, 1, false);
        graph.edge(7, 8, 1, false);
        graph.edge(8, 0, 1, false);
        addRestriction(6, 4, 7);
        addRestriction(6, 4, 2);
        addRestriction(1, 4, 7);
        graph.freeze();

        // from contracting node 1
        addShortcut(4, 3, 2, 3, 2, 3, 2);
        // from contracting node 2
        addShortcut(3, 4, 4, 5, 4, 5, 2);
        // from contracting node 3
        addShortcut(4, 4, 2, 5, 9, 10, 4);
        // from contracting node 4
        addShortcut(6, 4, 1, 5, 1, 11, 5);
        addShortcut(6, 7, 1, 6, 12, 6, 6);
        setLevelEqualToNodeIdForAllNodes();

        testPathCalculation(5, 0, 9, IntArrayList.from(5, 6, 4, 1, 3, 2, 4, 7, 8, 0));
    }

    @Test
    public void testFindPathWithTurnCosts_directed_single_shortcut() {
        //    2     3
        //   /5\   /1\
        //  /   \2/   \
        // 1     0     4
        graph.edge(1, 2, 4, false);
        graph.edge(2, 0, 2, false);
        graph.edge(0, 3, 3, false);
        graph.edge(3, 4, 2, false);
        addTurnCost(1, 2, 0, 5);
        addTurnCost(2, 0, 3, 2);
        addTurnCost(0, 3, 4, 1);
        graph.freeze();

        // only when node 0 is contracted a shortcut is added
        addShortcut(2, 3, 1, 2, 1, 2, 7);
        setLevelEqualToNodeIdForAllNodes();

        // when we are searching a path to the highest level node, the backward search will not expand any edges
        testPathCalculation(1, 4, 11, IntArrayList.from(1, 2, 0, 3, 4), 8);
        testPathCalculation(2, 4, 7, IntArrayList.from(2, 0, 3, 4), 3);
        testPathCalculation(0, 4, 5, IntArrayList.from(0, 3, 4), 1);

        // when we search a path to or start the search from a low level node both forward and backward searches run
        testPathCalculation(1, 0, 6, IntArrayList.from(1, 2, 0), 5);
        testPathCalculation(0, 4, 5, IntArrayList.from(0, 3, 4), 1);
    }

    @Test
    public void testFindPathWithTurnCosts_directed_single_shortcut_fwdSearchStopsQuickly() {
        //     0
        //    / \
        // 1-3-s-2-4
        graph.edge(1, 3, 2, false);
        graph.edge(3, 0, 3, false);
        graph.edge(0, 2, 1, false);
        graph.edge(2, 4, 3, false);
        graph.freeze();

        addTurnCost(1, 3, 0, 2);
        addTurnCost(0, 2, 4, 4);

        // from contracting node 0
        addShortcut(3, 2, 1, 2, 1, 2, 4);
        setLevelEqualToNodeIdForAllNodes();

        testPathCalculation(1, 4, 9, IntArrayList.from(1, 3, 0, 2, 4), 6);
    }

    @Test
    public void testFindPathWithTurnCosts_directed_two_shortcuts() {
        //    3     0
        //   /5\   /1\
        //  /   \2/   \
        // 2     1     4
        graph.edge(2, 3, 4, false);
        graph.edge(3, 1, 2, false);
        graph.edge(1, 0, 3, false);
        graph.edge(0, 4, 2, false);
        addTurnCost(2, 3, 1, 5);
        addTurnCost(3, 1, 0, 2);
        addTurnCost(1, 0, 4, 1);
        graph.freeze();

        // contraction of node 0 and 1 each yield a single shortcut
        addShortcut(1, 4, 2, 3, 2, 3, 6);
        addShortcut(3, 4, 1, 3, 1, 4, 10);
        setLevelEqualToNodeIdForAllNodes();

        // the turn costs have to be accounted for also when the shortcuts are used
        testPathCalculation(2, 4, 11, IntArrayList.from(2, 3, 1, 0, 4), 8);
        testPathCalculation(1, 4, 5, IntArrayList.from(1, 0, 4), 1);
        testPathCalculation(2, 0, 9, IntArrayList.from(2, 3, 1, 0), 7);
        testPathCalculation(3, 4, 7, IntArrayList.from(3, 1, 0, 4), 3);
        testPathCalculation(2, 1, 6, IntArrayList.from(2, 3, 1), 5);
    }

    @Test
    public void testFindPath_directConnectionIsNotTheBestPath() {
        // this case is interesting because there is an expensive edge going from the source to the target directly
        // 0 --------\
        // |         |
        // v         v
        // 2 -> 3 -> 1
        graph.edge(0, 2, 3, false);
        graph.edge(2, 3, 2, false);
        graph.edge(3, 1, 9, false);
        graph.edge(0, 1, 50, false);
        addTurnCost(2, 3, 1, 4);
        graph.freeze();

        // no shortcuts here
        setLevelEqualToNodeIdForAllNodes();
        testPathCalculation(0, 1, 14, IntArrayList.from(0, 2, 3, 1), 4);
    }

    @Test
    public void testFindPath_upwardSearchRunsIntoTarget() {
        // this case is interesting because one possible path runs from 0 to 4 directly (the backward search does not
        // contribute anything in this case), but this path is not as good as the one via node 5
        // 0 -> 1 -> 5
        //      |    |
        //      v    v
        //      3 -> 4 -> 2
        graph.edge(0, 1, 9, false);
        graph.edge(1, 5, 2, false);
        graph.edge(1, 3, 2, false);
        graph.edge(3, 4, 4, false);
        graph.edge(5, 4, 6, false);
        graph.edge(4, 2, 3, false);
        addTurnCost(1, 3, 4, 3);
        graph.freeze();

        // no shortcuts here
        setLevelEqualToNodeIdForAllNodes();
        testPathCalculation(0, 4, 17, IntArrayList.from(0, 1, 5, 4));
    }

    @Test
    public void testFindPath_downwardSearchRunsIntoTarget() {
        // 0 <- 1
        //  \   ^
        //   \  |
        //    <-2<-3
        graph.edge(1, 0, 9, false);
        graph.edge(2, 0, 14, false);
        graph.edge(2, 1, 2, false);
        graph.edge(3, 2, 9, false);
        graph.freeze();

        //no shortcuts
        setLevelEqualToNodeIdForAllNodes();
        testPathCalculation(3, 0, 20, IntArrayList.from(3, 2, 1, 0));
    }

    @Test
    public void testFindPath_incomingShortcut() {
        // this test covers the case where an original edge and a shortcut have the same traversal id
        // 0 -- 1
        // | __/
        // v/
        // 3 -> 2
        graph.edge(0, 1, 9, true);
        graph.edge(0, 3, 14, false);
        graph.edge(3, 2, 9, false);
        graph.freeze();
        addShortcut(1, 3, 0, 1, 0, 1, 23);
        setLevelEqualToNodeIdForAllNodes();
        testPathCalculation(0, 2, 23, IntArrayList.from(0, 3, 2));
    }

    @Test
    public void testFindPathWithTurnCosts_fwdBwdSearchesMeetWithUTurn() {
        //       3
        //       |
        // 0 --- 2 --- 1
        graph.edge(0, 2, 1, false);
        graph.edge(2, 3, 2, true);
        graph.edge(2, 1, 3, false);
        addRestriction(0, 2, 1);
        addTurnCost(0, 2, 3, 5);
        addTurnCost(2, 3, 2, 4);
        addTurnCost(3, 2, 1, 7);
        graph.freeze();

        // contraction yields no shortcuts
        setLevelEqualToNodeIdForAllNodes();

        // without u-turns no path can be found
        testPathCalculation(0, 1, -1, IntArrayList.from());
    }

    @Test
    public void testFindPath_doNotMakeUTurn() {
        // in this case there should be no u-turn at node A, but in principal it would be ok to take a shortcut from
        // A to B
        checkUTurnNotBeingUsed(false);
    }

    @Test
    public void testFindPath_doNotMakeUTurn_toLowerLevelNode() {
        // in this case it would be forbidden to take the shortcut from A to B because B has lower level than A and
        // because we can not do a shortcut at node A. The optimization to not check the node levels in LevelEdgeFilter
        // that relies on shortcuts to lower level nodes being disconnected can 'hide' a u-turn bug here.
        checkUTurnNotBeingUsed(true);
    }

    private void checkUTurnNotBeingUsed(boolean toLowerLevelNode) {
        //           A <- 1
        //           |
        // 2 <- B <- 3 <- 0
        int nodeA = 4;
        int nodeB = 5;
        if (toLowerLevelNode) {
            int tmp = nodeA;
            nodeA = nodeB;
            nodeB = tmp;
        }
        graph.edge(1, nodeA, 4, false);
        graph.edge(0, 3, 4, false);
        graph.edge(nodeB, 2, 1, false);
        final EdgeIteratorState e3toB = graph.edge(3, nodeB, 2, false);
        final EdgeIteratorState e3toA = graph.edge(3, nodeA, 1, true);
        graph.freeze();
        addRestriction(0, 3, nodeB);

        // one shortcut when contracting node 3
        addShortcut(nodeA, nodeB, e3toA.getEdge(), e3toB.getEdge(), e3toA.getEdge(), e3toB.getEdge(), 2);
        setLevelEqualToNodeIdForAllNodes();

        // without u-turns the only 'possible' path 0-3-A-3-B-2 is forbidden
        testPathCalculation(0, 2, -1, IntArrayList.from());
    }

    @Test
    public void testFindPathWithTurnCosts_loop() {
        //       3\
        //       |/
        // 0 --- 2 --- 1
        final EdgeIteratorState edge1 = graph.edge(0, 2, 4, false);
        final EdgeIteratorState edge2 = graph.edge(2, 3, 1, true);
        final EdgeIteratorState edge3 = graph.edge(3, 2, 7, false);
        final EdgeIteratorState edge4 = graph.edge(2, 1, 3, false);
        // need to specify edges explicitly because there are two edges between nodes 2 and 3
        addRestriction(edge1, edge4, 2);
        addTurnCost(edge1, edge2, 2, 3);
        graph.freeze();

        // no shortcuts
        setLevelEqualToNodeIdForAllNodes();

        // without u-turns we need to take the loop
        testPathCalculation(0, 1, 15, IntArrayList.from(0, 2, 3, 2, 1), 3);

        // additional check
        testPathCalculation(3, 1, 4, IntArrayList.from(3, 2, 1));
    }

    @Test
    public void testFindPathWithTurnCosts_multiple_bridge_nodes() {
        //   --- 2 ---
        //  /         \
        // 0 --- 3 --- 1
        //  \         /
        //   --- 4 ---
        graph.edge(0, 2, 1, false);
        graph.edge(0, 3, 3, false);
        graph.edge(0, 4, 2, false);
        graph.edge(2, 1, 1, false);
        graph.edge(3, 1, 2, false);
        graph.edge(4, 1, 6, false);
        addTurnCost(0, 2, 1, 9);
        addTurnCost(0, 3, 1, 2);
        addTurnCost(0, 4, 1, 1);
        graph.freeze();

        // contraction yields no shortcuts
        setLevelEqualToNodeIdForAllNodes();

        // going via 2, 3 and 4 is possible, but we want the shortest path taking into account turn costs also at
        // the bridge node
        testPathCalculation(0, 1, 5, IntArrayList.from(0, 3, 1), 2);
    }

    @Test
    public void testFindPath_loopIsRecognizedAsIncomingEdge() {
        //     ---
        //     \ /
        // 0 -- 3 -- 2 -- 1
        EdgeIteratorState edge0 = graph.edge(0, 3, 1, true);
        EdgeIteratorState edge1 = graph.edge(3, 3, 1, false);
        EdgeIteratorState edge2 = graph.edge(3, 2, 1, true);
        EdgeIteratorState edge3 = graph.edge(2, 1, 1, false);
        addRestriction(edge0, edge2, 3);
        graph.freeze();

        // contraction yields no shortcuts
        setLevelEqualToNodeIdForAllNodes();

        // node 3 is the bridge node where both forward and backward searches meet. since there is a turn restriction
        // at node 3 we cannot go from 0 to 2 directly, but we need to take the loop at 3 first. when the backward 
        // search arrives at 3 it checks if 3 could be reached by the forward search and therefore its crucial that
        // the ('forward') loop at 3 is recognized as an incoming edge at node 3
        testPathCalculation(0, 1, 4, IntArrayList.from(0, 3, 3, 2, 1));
    }

    @Test
    public void testFindPath_shortcutLoopIsRecognizedAsIncomingEdge() {
        //          -0-
        //          \ /
        // 3 -- 4 -- 2 -- 1
        EdgeIteratorState edge0 = graph.edge(3, 4, 1, true);
        EdgeIteratorState edge1 = graph.edge(4, 2, 1, true);
        EdgeIteratorState edge2 = graph.edge(2, 0, 1, false);
        EdgeIteratorState edge3 = graph.edge(0, 2, 1, false);
        EdgeIteratorState edge4 = graph.edge(2, 1, 1, false);
        addRestriction(edge1, edge4, 2);
        graph.freeze();

        // contracting node 0 yields (the only) shortcut - and its a loop
        addShortcut(2, 2, edge2.getEdge(), edge3.getEdge(), edge2.getEdge(), edge3.getEdge(), 2);
        setLevelEqualToNodeIdForAllNodes();

        // node 2 is the bridge node where the forward and backward searches meet (highest level). since there is a turn restriction
        // at node 2 we cannot go from 4 to 1 directly, but we need to take the loop at 2 first. when the backward
        // search arrives at 2 it is crucial that the ('forward') loop-shortcut at 2 is recognized as an incoming edge
        // at node 2, otherwise the backward search ends at node 2. the forward search can never reach node 2 at all,
        // because it never goes to a lower level. so when the backward search does not see the 'forward' loop shortcut
        // no path between 3 and 1 will be found even though there is one.
        testPathCalculation(3, 1, 5, IntArrayList.from(3, 4, 2, 0, 2, 1));
    }

    @Test
    public void testFindPathWithTurnRestriction_single_loop() {
        //     0
        //     | \
        //     |  >
        // 3-> 4---1
        //     |
        //     v  no right turn at 4 when coming from 3!
        //     2
        graph.edge(3, 4, 2, false);
        graph.edge(4, 0, 1, true);
        graph.edge(0, 1, 3, false);
        graph.edge(4, 1, 5, true);
        graph.edge(4, 2, 4, false);
        addRestriction(3, 4, 2);
        graph.freeze();

        // contracting node 0
        addShortcut(4, 1, 1, 2, 1, 2, 4);
        // contracting node 1
        addShortcut(4, 4, 1, 3, 5, 3, 9);
        setLevelEqualToNodeIdForAllNodes();

        testPathCalculation(3, 2, 15, IntArrayList.from(3, 4, 0, 1, 4, 2));
    }

    @Test
    public void testFindPath_singleLoopInFwdSearch() {
        runTestWithSingleLoop(true);
    }

    @Test
    public void testFindPath_singleLoopInBwdSearch() {
        runTestWithSingleLoop(false);
    }

    private void runTestWithSingleLoop(boolean loopInFwdSearch) {
        // because we set the node levels equal to the node ids, depending on the size relation between node A and B
        // either the fwd search or the bwd search will explore the loop at node 5.
        // in any case it is important that the fwd/bwd search unpacks the loop shortcut at node 5 correctly
        int nodeA = 0;
        int nodeB = 6;
        if (!loopInFwdSearch) {
            int tmp = nodeA;
            nodeA = nodeB;
            nodeB = tmp;
        }
        //  4 1<-3
        //  | |  |
        //  A-5->2
        //    |
        //    B-7
        graph.edge(4, nodeA, 1, false);
        graph.edge(nodeA, 5, 2, false);
        graph.edge(5, 2, 2, false);
        graph.edge(2, 3, 1, false);
        graph.edge(3, 1, 2, false);
        graph.edge(1, 5, 1, false);
        graph.edge(5, nodeB, 1, false);
        graph.edge(nodeB, 7, 2, false);
        addRestriction(nodeA, 5, nodeB);
        graph.freeze();
        addShortcut(3, 5, 4, 5, 4, 5, 3);
        addShortcut(5, 3, 2, 3, 2, 3, 3);
        addShortcut(5, 5, 2, 5, 9, 8, 6);
        setLevelEqualToNodeIdForAllNodes();

        testPathCalculation(4, 7, 12, IntArrayList.from(4, nodeA, 5, 2, 3, 1, 5, nodeB, 7));
    }

    @Test
    public void testFindPathWithTurnRestriction_double_loop() {
        //   1
        //   |\  at 6 we can only take the next left turn (can not skip a turn or go right)
        //   | \
        //   0--6--2
        //     / \ |
        //     |  \|
        // 4---7   3
        //     |
        //     |  no right turn at 7 when coming from 4 and no left turn at 7 when coming from 5!
        //     5
        final EdgeIteratorState e0to1 = graph.edge(0, 1, 2, true);
        final EdgeIteratorState e1to6 = graph.edge(1, 6, 1, true);
        final EdgeIteratorState e0to6 = graph.edge(0, 6, 4, true);
        final EdgeIteratorState e2to6 = graph.edge(2, 6, 5, true);
        final EdgeIteratorState e2to3 = graph.edge(2, 3, 3, true);
        final EdgeIteratorState e3to6 = graph.edge(3, 6, 2, true);
        final EdgeIteratorState e6to7 = graph.edge(7, 6, 1, true);
        final EdgeIteratorState e4to7 = graph.edge(7, 4, 3, true);
        final EdgeIteratorState e5to7 = graph.edge(7, 5, 2, true);

        addRestriction(e6to7, e1to6, 6);
        addRestriction(e6to7, e2to6, 6);
        addRestriction(e6to7, e3to6, 6);
        addRestriction(e1to6, e3to6, 6);
        addRestriction(e1to6, e6to7, 6);
        addRestriction(e1to6, e0to6, 6);

        addRestriction(e4to7, e5to7, 7);
        addRestriction(e5to7, e4to7, 7);
        graph.freeze();

        // contracting node 0 and 1
        addShortcut(6, 1, 2, 0, 2, 0, 6);
        addShortcut(6, 6, 2, 1, 9, 1, 7);
        // contracting node 2 and 3
        addShortcut(6, 3, 3, 4, 3, 4, 8);
        addShortcut(6, 6, 3, 5, 11, 5, 10);
        // contracting node 4 and 5 yields no shortcuts
        // contracting node 6 --> three shortcuts to account for double loop (we nest shortcuts inside each other)
        addShortcut(7, 6, 6, 1, 6, 10, 8);
        addShortcut(7, 6, 6, 5, 13, 12, 18);
        addShortcut(7, 7, 6, 6, 14, 6, 19);
        setLevelEqualToNodeIdForAllNodes();

        testPathCalculation(4, 5, 24, IntArrayList.from(4, 7, 6, 0, 1, 6, 2, 3, 6, 7, 5));
        testPathCalculation(5, 4, 24, IntArrayList.from(5, 7, 6, 0, 1, 6, 2, 3, 6, 7, 4));
    }

    @Test
    public void testFindPathWithTurnRestriction_two_different_loops() {
        // 1
        // | \
        // ^  \
        // |   |
        // 0<- 5
        //     | \
        //     |  >
        // 3-> 6---4
        //     |
        //     v  no right turn at 6 when coming from 3!
        //     2
        graph.edge(0, 1, 2, false);
        graph.edge(1, 5, 1, true);
        graph.edge(5, 0, 1, false);
        graph.edge(5, 4, 5, false);
        graph.edge(5, 6, 3, true);
        graph.edge(6, 4, 4, true);

        graph.edge(3, 6, 3, false);
        graph.edge(6, 2, 4, false);
        addRestriction(3, 6, 2);
        graph.freeze();

        // contracting node 0
        addShortcut(5, 1, 2, 0, 2, 0, 3);
        // contracting node 1
        addShortcut(5, 5, 2, 1, 8, 1, 4);
        // contracting node 2 & 3 does not yield any shortcuts
        // contracting node 4
        addShortcut(5, 6, 3, 5, 3, 5, 9);
        // contracting node 5 --> two shortcuts to account for loop (we nest shortcuts inside each other)
        addShortcut(6, 5, 4, 1, 4, 9, 7);
        addShortcut(6, 6, 4, 4, 11, 4, 10);
        // contracting node 6 --> no more shortcuts

        setLevelEqualToNodeIdForAllNodes();

        List<List<Integer>> distMatrix = Arrays.asList(
                // -1 if no path is expected
                Arrays.asList(0, 2, 10, -1, 8, 3, 6),
                Arrays.asList(2, 0, 8, -1, 6, 1, 4),
                Arrays.asList(-1, -1, 0, -1, -1, -1, -1),
                Arrays.asList(7, 7, 17, 0, 7, 6, 3),
                Arrays.asList(8, 8, 8, -1, 0, 7, 4),
                Arrays.asList(1, 1, 7, -1, 5, 0, 3),
                Arrays.asList(4, 4, 4, -1, 4, 3, 0));

        for (int i = 0; i < distMatrix.size(); ++i) {
            for (int j = 0; j < distMatrix.get(i).size(); ++j) {
                testPathCalculation(i, j, distMatrix.get(i).get(j), null);
            }
        }
    }

    private void testPathCalculation(int from, int to, int expectedWeight, IntArrayList expectedNodes) {
        testPathCalculation(from, to, expectedWeight, expectedNodes, 0);
    }

    private void testPathCalculation(int from, int to, int expectedEdgeWeight, IntArrayList expectedNodes, int expectedTurnCost) {
        int expectedWeight = expectedEdgeWeight + expectedTurnCost;
        int expectedDistance = expectedEdgeWeight;
        int expectedTime = expectedEdgeWeight * 60 + expectedTurnCost * 1000;
        AbstractBidirectionEdgeCHNoSOD algo = createAlgo();
        Path path = algo.calcPath(from, to);
        if (expectedWeight < 0) {
            assertFalse(String.format(Locale.ROOT, "Unexpected path from %d to %d.", from, to), path.isFound());
        } else {
            if (expectedNodes != null) {
                assertEquals(String.format(Locale.ROOT, "Unexpected path from %d to %d", from, to), expectedNodes, path.calcNodes());
            }
            assertEquals(String.format(Locale.ROOT, "Unexpected path weight from %d to %d", from, to), expectedWeight, path.getWeight(), 1.e-6);
            assertEquals(String.format(Locale.ROOT, "Unexpected path distance from %d to %d", from, to), expectedDistance, path.getDistance(), 1.e-6);
            assertEquals(String.format(Locale.ROOT, "Unexpected path time from %d to %d", from, to), expectedTime, path.getTime());
        }
    }

    private AbstractBidirectionEdgeCHNoSOD createAlgo() {
        TurnWeighting chTurnWeighting = new TurnWeighting(new PreparationWeighting(weighting), (TurnCostExtension) graph.getExtension());
        AbstractBidirectionEdgeCHNoSOD algo = "astar".equals(algoString) ?
                new AStarBidirectionEdgeCHNoSOD(chGraph, chTurnWeighting) :
                new DijkstraBidirectionEdgeCHNoSOD(chGraph, chTurnWeighting);
        algo.setEdgeFilter(new LevelEdgeFilter(chGraph));
        return algo;
    }

    private void addShortcut(int from, int to, int firstOrigEdge, int lastOrigEdge, int skipped1, int skipped2, double weight) {
        chGraph.shortcutEdgeBased(from, to, PrepareEncoder.getScFwdDir(), weight, skipped1, skipped2, firstOrigEdge, lastOrigEdge);
    }

    private void setLevelEqualToNodeIdForAllNodes() {
        for (int node = 0; node < chGraph.getNodes(); ++node) {
            chGraph.setLevel(node, node);
        }
    }

    private void addTurnCost(EdgeIteratorState edge1, EdgeIteratorState edge2, int viaNode, double costs) {
        tcAccess.add(edge1.getEdge(), viaNode, edge2.getEdge(), costs);
    }

    private void addTurnCost(int from, int via, int to, int cost) {
        addTurnCost(getEdge(from, via), getEdge(via, to), via, cost);
    }

    private void addRestriction(int from, int via, int to) {
        addRestriction(getEdge(from, via), getEdge(via, to), via);
    }

    private void addRestriction(EdgeIteratorState edge1, EdgeIteratorState edge2, int viaNode) {
        tcAccess.addRestriction(edge1.getEdge(), viaNode, edge2.getEdge());
    }

    private EdgeIteratorState getEdge(int from, int to) {
        return GHUtility.getEdge(graph, from, to);
    }

}<|MERGE_RESOLUTION|>--- conflicted
+++ resolved
@@ -55,11 +55,7 @@
     private final EncodingManager encodingManager = EncodingManager.create(encoder);
     private final Weighting weighting = new ShortestWeighting(encoder);
     private final GraphHopperStorage graph = new GraphBuilder(encodingManager).setCHProfiles(CHProfile.edgeBased(weighting, INFINITE_U_TURN_COSTS)).create();
-<<<<<<< HEAD
     private final TurnCostAccess tcAccess = new TurnCostAccess(encoder.toString(), graph, encodingManager);
-=======
-    private final TurnCostExtension turnCostExtension = graph.getTurnCostExtension();
->>>>>>> 983ae01e
     private final CHGraph chGraph = graph.getCHGraph();
     private String algoString;
 
@@ -713,7 +709,7 @@
     }
 
     private AbstractBidirectionEdgeCHNoSOD createAlgo() {
-        TurnWeighting chTurnWeighting = new TurnWeighting(new PreparationWeighting(weighting), (TurnCostExtension) graph.getExtension());
+        TurnWeighting chTurnWeighting = new TurnWeighting(new PreparationWeighting(weighting), graph.getTurnCostExtension());
         AbstractBidirectionEdgeCHNoSOD algo = "astar".equals(algoString) ?
                 new AStarBidirectionEdgeCHNoSOD(chGraph, chTurnWeighting) :
                 new DijkstraBidirectionEdgeCHNoSOD(chGraph, chTurnWeighting);
