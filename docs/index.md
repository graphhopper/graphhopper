--- conflicted
+++ resolved
@@ -61,15 +61,11 @@
  * [Low level API](./core/low-level-api.md): Instructions how to use GraphHopper as a Java library.
  * [Create new FlagEncoder](./core/create-new-flagencoder.md): Documentation to create new routing profiles to influence which ways to favor and how the track-time is calculated.
  * [Spatial Rules](./core/spatial-rules.md): Instruction on how to use and create new SpatialRules. SpatialRules are used to enforce country-specific routing rules.
-<<<<<<< HEAD
- * [Change Graph](./core/change-graph.md): Details about changing values of the graph without restarting GraphHopper.
- * [Postgis query script](../core/files/postgis)
-=======
  * [Turn Restrictions](./core/turn-restrictions.md): Details on how to enable and use turn restrictions.
  * [Isochrone generation in Java](./isochrone/java.md): Instruction on how to create isochrones using the low-level Java API.
+ * [Change Graph](./core/change-graph.md): Details about changing values of the graph without restarting GraphHopper.
  * [Postgis query script](./core/files/postgis)
 
->>>>>>> bb20f2ce
 
 #### Other links
 
