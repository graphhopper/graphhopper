/*
 *  Licensed to GraphHopper GmbH under one or more contributor
 *  license agreements. See the NOTICE file distributed with this work for 
 *  additional information regarding copyright ownership.
 * 
 *  GraphHopper GmbH licenses this file to you under the Apache License, 
 *  Version 2.0 (the "License"); you may not use this file except in 
 *  compliance with the License. You may obtain a copy of the License at
 * 
 *       http://www.apache.org/licenses/LICENSE-2.0
 * 
 *  Unless required by applicable law or agreed to in writing, software
 *  distributed under the License is distributed on an "AS IS" BASIS,
 *  WITHOUT WARRANTIES OR CONDITIONS OF ANY KIND, either express or implied.
 *  See the License for the specific language governing permissions and
 *  limitations under the License.
 */
package com.graphhopper.routing.util;

import com.graphhopper.reader.ReaderRelation;
import com.graphhopper.reader.ReaderWay;
import com.graphhopper.routing.util.spatialrules.*;
import com.graphhopper.routing.weighting.GenericWeighting;
import com.graphhopper.util.*;
import com.graphhopper.util.shapes.GHPoint;
import org.slf4j.Logger;
import org.slf4j.LoggerFactory;

import java.util.*;
import java.util.Map.Entry;

/**
 * This encoder tries to store all way information into a 32 or 64bit value. Later extendable to
 * multiple ints or bytes. The assumption is that edge.getFlags is cheap and can be later replaced
 * by e.g. one or more (cheap) calls of edge.getData(index).
 * <p>
 * Currently limited to motor vehicle but later could handle different modes like foot or bike too.
 *
 * @author Peter Karich
 */
public class DataFlagEncoder extends AbstractFlagEncoder {

    private static final Logger LOG = LoggerFactory.getLogger(DataFlagEncoder.class);

    private static final Map<String, Double> DEFAULT_SPEEDS = new LinkedHashMap<String, Double>() {
        {
            put("motorway", 100d);
            put("motorway_link", 70d);
            put("motorroad", 90d);
            put("trunk", 70d);
            put("trunk_link", 65d);
            put("primary", 65d);
            put("primary_link", 60d);
            put("secondary", 60d);
            put("secondary_link", 50d);
            put("tertiary", 50d);
            put("tertiary_link", 40d);
            put("unclassified", 30d);
            put("residential", 30d);
            put("living_street", 5d);
            put("service", 20d);
            put("road", 20d);
            put("forestry", 15d);
            put("track", 15d);
        }
    };
    private final Map<String, Integer> surfaceMap = new HashMap<>();
    private final Map<String, Integer> highwayMap = new HashMap<>();
    private final Map<String, Integer> accessMap = new HashMap<>();
    private final List<String> transportModeList = new ArrayList<>();
    private final Map<String, Integer> transportModeMap = new HashMap<>();
    private final int transportModeTunnelValue;
    private final int transportModeBridgeValue;
    private final int transportModeFordValue;
    private long bit0;
    private EncodedDoubleValue carFwdMaxspeedEncoder;
    private EncodedDoubleValue carBwdMaxspeedEncoder;
    private EncodedDoubleValue heightEncoder;
    private EncodedDoubleValue weightEncoder;
    private EncodedDoubleValue widthEncoder;
    private EncodedValue surfaceEncoder;
    private EncodedValue highwayEncoder;
    private EncodedValue transportModeEncoder;
    private EncodedValue accessEncoder;
    private boolean storeHeight = false;
    private boolean storeWeight = false;
    private boolean storeWidth = false;
    private EncodedValue spatialEncoder;
    private SpatialRuleLookup spatialRuleLookup = SpatialRuleLookup.EMPTY;

    public DataFlagEncoder() {
        this(5, 5, 0);
    }

    public DataFlagEncoder(PMap properties) {
        this((int) properties.getLong("speed_bits", 5),
                properties.getDouble("speed_factor", 5),
                properties.getBool("turn_costs", false) ? 1 : 0);
        this.properties = properties;
        this.setStoreHeight(properties.getBool("store_height", false));
        this.setStoreWeight(properties.getBool("store_weight", false));
        this.setStoreWidth(properties.getBool("store_width", false));
    }

    public DataFlagEncoder(int speedBits, double speedFactor, int maxTurnCosts) {
        // TODO include turn information
        super(speedBits, speedFactor, maxTurnCosts);

        maxPossibleSpeed = 140;
        //
        // TODO restrictions (agricultural, emergency, destination, private, delivery, customers)
        //

        // highway and certain tags like ferry and shuttle_train which can be used here (no logical overlap)
        List<String> highwayList = Arrays.asList(
                /* reserve index=0 for unset roads (not accessible) */
                "_default",
                "motorway", "motorway_link", "motorroad", "trunk", "trunk_link",
                "primary", "primary_link", "secondary", "secondary_link", "tertiary", "tertiary_link",
                "unclassified", "residential", "living_street", "service", "road", "track",
                "forestry", "cycleway", "steps", "path", "footway", "pedestrian",
                "ferry", "shuttle_train");
        int counter = 0;
        for (String hw : highwayList) {
            highwayMap.put(hw, counter++);
        }

        // We need transport mode additionally to highway e.g. a secondary highway can be a tunnel.
        // Also 'roundabout' needs a separate bit as a tunnel or a bridge can be a roundabout at the same time.
        transportModeList.addAll(Arrays.asList("_default", "bridge", "tunnel", "ford", "aerialway"));
        counter = 0;
        for (String tm : transportModeList) {
            transportModeMap.put(tm, counter++);
        }
        transportModeTunnelValue = transportModeMap.get("tunnel");
        transportModeBridgeValue = transportModeMap.get("bridge");
        transportModeFordValue = transportModeMap.get("ford");

        List<String> surfaceList = Arrays.asList("_default", "asphalt", "unpaved", "paved", "gravel",
                "ground", "dirt", "grass", "concrete", "paving_stones", "sand", "compacted", "cobblestone", "mud", "ice");
        counter = 0;
        for (String s : surfaceList) {
            surfaceMap.put(s, counter++);
        }

        restrictions.addAll(Arrays.asList("motorcar", "motor_vehicle", "vehicle", "access"));

        // Ordered in increasingly restrictive order
        // Note: if you update this list you have to update the method getAccessValue too
        List<String> accessList = Arrays.asList(
                //"designated", "permissive", "customers", "delivery",
                "yes", "destination", "private", "no"
        );

        counter = 0;
        for (String s : accessList) {
            accessMap.put(s, counter++);
        }

        accessMap.put("designated", accessMap.get("yes"));
        accessMap.put("permissive", accessMap.get("yes"));

        accessMap.put("customers", accessMap.get("destination"));
        accessMap.put("delivery", accessMap.get("destination"));

        // accessMap.put("forestry", accessMap.get("agricultural"));
    }

    @Override
    public int defineWayBits(int index, int shift) {
        // TODO use this approach in other flag encoders too then we can do a global swap for all and bit0 can be at position 0!
        bit0 = 1L << shift;
        shift++;

        // TODO support different vehicle types, currently just roundabout and fwd&bwd for one vehicle type
        shift = super.defineWayBits(index, shift);

        carFwdMaxspeedEncoder = new EncodedDoubleValue("car fwd maxspeed", shift, speedBits, speedFactor, 0, maxPossibleSpeed, true);
        shift += carFwdMaxspeedEncoder.getBits();

        carBwdMaxspeedEncoder = new EncodedDoubleValue("car bwd maxspeed", shift, speedBits, speedFactor, 0, maxPossibleSpeed, true);
        shift += carBwdMaxspeedEncoder.getBits();

        /* Value range: [3.0m, 5.4m] */
        if (isStoreHeight()) {
            heightEncoder = new EncodedDoubleValue("height restriction", shift, 7, 0.1, 0, 12, true);
            shift += heightEncoder.getBits();
        }

        /* Value range: [1.0t, 59.5t] */
        if (isStoreWeight()) {
            weightEncoder = new EncodedDoubleValue("weight restriction", shift, 10, 0.1, 0, 100, true);
            shift += weightEncoder.getBits();
        }

        /* Value range: [2.5m, 3.5m] */
        if (isStoreWidth()) {
            widthEncoder = new EncodedDoubleValue("width restriction", shift, 6, 0.1, 0, 6, true);
            shift += widthEncoder.getBits();
        }

        highwayEncoder = new EncodedValue("highway", shift, 5, 1, 0, highwayMap.size(), true);
        shift += highwayEncoder.getBits();

        surfaceEncoder = new EncodedValue("surface", shift, 4, 1, 0, surfaceMap.size(), true);
        shift += surfaceEncoder.getBits();

        transportModeEncoder = new EncodedValue("transport mode", shift, 3, 1, 0, transportModeMap.size(), true);
        shift += transportModeEncoder.getBits();

        accessEncoder = new EncodedValue("access car", shift, 3, 1, 1, 4, true);
        shift += accessEncoder.getBits();

        int tmpMax = spatialRuleLookup.size()-1;
        int bits = 32 - Integer.numberOfLeadingZeros(tmpMax);
        spatialEncoder = new EncodedValue("spatial_location", shift, bits, 1, 0, tmpMax, true);
        shift += spatialEncoder.getBits();

        return shift;
    }

    @Override
    public long handleRelationTags(ReaderRelation relation, long oldRelationFlags) {
        return 0;
    }

    @Override
    public long acceptWay(ReaderWay way) {
        // important to skip unsupported highways, otherwise too many have to be removed after graph creation
        // and node removal is not yet designed for that
        if (getHighwayValue(way) == 0)
            return 0;

        return acceptBit;
    }

    int getHighwayValue(ReaderWay way) {
        String highwayValue = way.getTag("highway");
        Integer hwValue = highwayMap.get(highwayValue);
        if (way.hasTag("impassable", "yes") || way.hasTag("status", "impassable"))
            hwValue = 0;

        if (hwValue == null) {
            hwValue = 0;
            if (way.hasTag("route", ferries)) {
                String motorcarTag = way.getTag("motorcar");
                if (motorcarTag == null)
                    motorcarTag = way.getTag("motor_vehicle");

                if (motorcarTag == null && !way.hasTag("foot") && !way.hasTag("bicycle")
                        || "yes".equals(motorcarTag))
                    hwValue = highwayMap.get("ferry");
            }
        }
        return hwValue;
    }

    int getAccessValue(ReaderWay way) {
        int accessValue = 0;
        Integer tmpAccessValue;
        for (String restriction : restrictions) {
            tmpAccessValue = accessMap.get(way.getTag(restriction, "yes"));
            if (tmpAccessValue != null && tmpAccessValue > accessValue) {
                accessValue = tmpAccessValue;
            }
        }

<<<<<<< HEAD
        if (accessValue == 0) {
=======
        if (isSpatialRuleLookupEnabled() && accessValue == 0) {
>>>>>>> 4c701bc9
            // TODO Fix transportation mode when adding other forms of transportation
            switch (getSpatialRule(way).getAccessValue(way.getTag("highway", ""), TransportationMode.MOTOR_VEHICLE, AccessValue.ACCESSIBLE)) {
                case ACCESSIBLE:
                    accessValue = accessMap.get("yes");
                    break;
                case EVENTUALLY_ACCESSIBLE:
                    accessValue = accessMap.get("destination");
                    break;
                case NOT_ACCESSIBLE:
                    accessValue = accessMap.get("no");
                    break;
            }
        }

        return accessValue;
    }

    public AccessValue getAccessValue(long flags) {
        int accessValue = (int) accessEncoder.getValue(flags);
        switch (accessValue) {
            case 0:
                return AccessValue.ACCESSIBLE;
            // NOT_ACCESSIBLE_KEY
            case 3:
                return AccessValue.NOT_ACCESSIBLE;
            default:
                return AccessValue.EVENTUALLY_ACCESSIBLE;
        }
    }

    @Override
    public long handleWayTags(ReaderWay way, long allowed, long relationFlags) {
        if (!isAccept(allowed))
            return 0;

        try {
            // HIGHWAY
            int hwValue = getHighwayValue(way);
            // exclude any routing like if you have car and need to exclude all rails or ships
            if (hwValue == 0)
                return 0;

            long flags = 0;
            if (isFerry(allowed)) {
                hwValue = highwayMap.get("ferry");
            }

            flags = highwayEncoder.setValue(0, hwValue);

            // MAXSPEED
            double maxSpeed = parseSpeed(way.getTag("maxspeed"));
<<<<<<< HEAD
            if (maxSpeed < 0) {
=======
            if (isSpatialRuleLookupEnabled() && maxSpeed < 0) {
>>>>>>> 4c701bc9
                // TODO What if no maxspeed is set, but only forward and backward, and both are higher than the usually allowed?
                maxSpeed = getSpatialRule(way).getMaxSpeed(way.getTag("highway", ""), maxSpeed);
            }
            double fwdSpeed = parseSpeed(way.getTag("maxspeed:forward"));
            if (fwdSpeed < 0 && maxSpeed > 0)
                fwdSpeed = maxSpeed;
            if (fwdSpeed > getMaxPossibleSpeed())
                fwdSpeed = getMaxPossibleSpeed();


            double bwdSpeed = parseSpeed(way.getTag("maxspeed:backward"));
            if (bwdSpeed < 0 && maxSpeed > 0)
                bwdSpeed = maxSpeed;
            if (bwdSpeed > getMaxPossibleSpeed())
                bwdSpeed = getMaxPossibleSpeed();


            // 0 is reserved for default i.e. no maxspeed sign (does not imply no speed limit)
            // TODO and 140 should be used for "none" speed limit on German Autobahn
            if (fwdSpeed > 0)
                flags = carFwdMaxspeedEncoder.setDoubleValue(flags, fwdSpeed);

            if (bwdSpeed > 0)
                flags = carBwdMaxspeedEncoder.setDoubleValue(flags, bwdSpeed);

            // Road attributes (height, weight, width)
            if (isStoreHeight()) {
                List<String> heightTags = Arrays.asList("maxheight", "maxheight:physical");
                flags = extractMeter(way, flags, heightEncoder, heightTags);
            }

            if (isStoreWeight()) {
                List<String> weightTags = Arrays.asList("maxweight", "maxgcweight");
                flags = extractTons(way, flags, weightEncoder, weightTags);
            }

            if (isStoreWidth()) {
                List<String> widthTags = Arrays.asList("maxwidth", "maxwidth:physical");
                flags = extractMeter(way, flags, widthEncoder, widthTags);
            }

            // SURFACE
            String surfaceValue = way.getTag("surface");
            Integer sValue = surfaceMap.get(surfaceValue);
            if (sValue == null)
                sValue = 0;
            flags = surfaceEncoder.setValue(flags, sValue);

            // TRANSPORT MODE
            int tmValue = 0;
            for (String tm : transportModeList) {
                if (way.hasTag(tm)) {
                    tmValue = transportModeMap.get(tm);
                    break;
                }
            }
            flags = transportModeEncoder.setValue(flags, tmValue);

            // ROUNDABOUT
            boolean isRoundabout = way.hasTag("junction", "roundabout");
            if (isRoundabout)
                flags = setBool(flags, K_ROUNDABOUT, true);

            // ONEWAY (currently car only)
            boolean isOneway = way.hasTag("oneway", oneways)
                    || way.hasTag("vehicle:backward")
                    || way.hasTag("vehicle:forward")
                    || way.hasTag("motor_vehicle:backward")
                    || way.hasTag("motor_vehicle:forward");

            if (isOneway || isRoundabout) {
                boolean isBackward = way.hasTag("oneway", "-1")
                        || way.hasTag("vehicle:forward", "no")
                        || way.hasTag("motor_vehicle:forward", "no");
                if (isBackward)
                    flags |= backwardBit;
                else
                    flags |= forwardBit;
            } else
                flags |= directionBitMask;

            if (!isBit0Empty(flags))
                throw new IllegalStateException("bit0 has to be empty on creation");

            flags = accessEncoder.setValue(flags, getAccessValue(way));

<<<<<<< HEAD
            GHPoint estimatedCenter = way.getTag("estimated_center", null);
            if (estimatedCenter != null) {
                SpatialRule rule = spatialRuleLookup.lookupRule(estimatedCenter);
                flags = spatialEncoder.setValue(flags, spatialRuleLookup.getSpatialId(rule));
=======

            if (isSpatialRuleLookupEnabled()) {
                GHPoint estimatedCenter = way.getTag("estimated_center", null);
                if (estimatedCenter != null) {
                    SpatialRule rule = spatialRuleLookup.lookupRule(estimatedCenter);
                    flags = spatialEncoder.setValue(flags, spatialRuleLookup.getSpatialId(rule));
                }
>>>>>>> 4c701bc9
            }

            return flags;
        } catch (Exception ex) {
            throw new RuntimeException("Error while parsing way " + way.toString(), ex);
        }
    }

<<<<<<< HEAD
=======
    private boolean isSpatialRuleLookupEnabled() {
        if (spatialRules > 0) {
            if (spatialRuleLookup == null)
                throw new IllegalStateException("This encoder was asked to store spatial IDs for every edge, " +
                        "but no spatial lookup was specified");

            return true;
        }
        return false;
    }

>>>>>>> 4c701bc9
    private SpatialRule getSpatialRule(ReaderWay way) {
        GHPoint estmCentre = way.getTag("estimated_center", null);
        if (estmCentre != null) {
            return spatialRuleLookup.lookupRule(estmCentre);
        }
        return SpatialRule.EMPTY;
    }

    private long extractMeter(ReaderWay way, long flags, EncodedDoubleValue valueEncoder, List<String> keys) {
        String value = way.getFirstPriorityTag(keys);
        if (Helper.isEmpty(value)) return flags;

        double val;
        try {
            val = stringToMeter(value);
        } catch (Exception ex) {
            LOG.warn("Unable to extract meter from malformed road attribute '{}' for way (OSM_ID = {}).", value, way.getId(), ex);
            return flags;
        }

        try {
            flags = valueEncoder.setDoubleValue(flags, val);
        } catch (IllegalArgumentException e) {
            LOG.warn("Unable to process value '{}' for way (OSM_ID = {}).", val, way.getId(), e);
        }

        return flags;
    }

    private long extractTons(ReaderWay way, long flags, EncodedDoubleValue valueEncoder, List<String> keys) {
        String value = way.getFirstPriorityTag(keys);
        if (Helper.isEmpty(value)) return flags;

        double val;
        try {
            val = stringToTons(value);
        } catch (Throwable t) {
            LOG.warn("Unable to extract tons from malformed road attribute '{}' for way (OSM_ID = {}).", value, way.getId(), t);
            return flags;
        }

        try {
            flags = valueEncoder.setDoubleValue(flags, val);
        } catch (IllegalArgumentException e) {
            LOG.warn("Unable to process tons value '{}' for way (OSM_ID = {}).", val, way.getId(), e);
        }

        return flags;
    }

    public static double stringToTons(String value) {
        value = value.toLowerCase().replaceAll(" ", "").replaceAll("(tons|ton)", "t");
        value = value.replace("mgw", "").trim();
        double factor = 1;
        if (value.endsWith("t")) {
            value = value.substring(0, value.length() - 1);
        } else if (value.endsWith("lbs")) {
            value = value.substring(0, value.length() - 3);
            factor = 0.00045359237;
        }

        return Double.parseDouble(value) * factor;
    }

    public static double stringToMeter(String value) {
        value = value.toLowerCase().replaceAll(" ", "").replaceAll("(meters|meter|mtrs|mtr|mt|m\\.)", "m");
        double factor = 1;
        double offset = 0;
        value = value.replaceAll("(\\\"|\'\')", "in").replaceAll("(\'|feet)", "ft");
        if (value.startsWith("~") || value.contains("approx")) {
            value = value.replaceAll("(\\~|approx)", "").trim();
            factor = 0.8;
        }

        if (value.endsWith("in")) {
            int startIndex = value.indexOf("ft");
            String inchValue;
            if (startIndex < 0) {
                startIndex = 0;
            } else {
                startIndex += 2;
            }

            inchValue = value.substring(startIndex, value.length() - 2);
            value = value.substring(0, startIndex);
            offset = Double.parseDouble(inchValue) * 0.0254;
        }

        if (value.endsWith("ft")) {
            value = value.substring(0, value.length() - 2);
            factor *= 0.3048;
        } else if (value.endsWith("m")) {
            value = value.substring(0, value.length() - 1);
        }

        if (value.isEmpty()) {
            return offset;
        } else {
            return Double.parseDouble(value) * factor + offset;
        }
    }

    /**
     * This method returns the spatialId stored in the specified flags or -1 if not enabled for this encoder.
     */
    public int getSpatialId(long flags) {
        if (spatialEncoder == null)
            return -1;

        return (int) spatialEncoder.getValue(flags);
    }

    /**
     * This method set the spatial ID (e.g. country ID) of the specified flags to the specified id. Fetch the unique
     * spatial ID via spatialRuleLookup.lookup().getSpatialId
     */
    public long setSpatialId(long flags, int id) {
        return spatialEncoder.setValue(flags, id);
    }

    @Override
    public long reverseFlags(long flags) {
        // see #728 for an explanation
        return flags ^ bit0;
    }

    /**
     * Interpret flags in forward direction if bit0 is empty. This method is used when accessing
     * direction dependent values and avoid reverse flags, see #728.
     */
    private boolean isBit0Empty(long flags) {
        return (flags & bit0) == 0;
    }

    public int getHighway(EdgeIteratorState edge) {
        return (int) highwayEncoder.getValue(edge.getFlags());
    }

    /**
     * Do not use within weighting as this is suboptimal from performance point of view.
     */
    public String getHighwayAsString(EdgeIteratorState edge) {
        int val = getHighway(edge);
        for (Entry<String, Integer> e : highwayMap.entrySet()) {
            if (e.getValue() == val)
                return e.getKey();
        }
        return null;
    }

    public double[] getHighwaySpeedMap(Map<String, Double> map) {
        if (map == null)
            throw new IllegalArgumentException("Map cannot be null when calling getHighwaySpeedMap");

        double[] res = new double[highwayMap.size()];
        for (Entry<String, Double> e : map.entrySet()) {
            Integer integ = highwayMap.get(e.getKey());
            if (integ == null)
                throw new IllegalArgumentException("Graph not prepared for highway=" + e.getKey());

            if (e.getValue() < 0)
                throw new IllegalArgumentException("Negative speed " + e.getValue() + " not allowed. highway=" + e.getKey());

            res[integ] = e.getValue();
        }
        return res;
    }

    public int getSurface(EdgeIteratorState edge) {
        return (int) surfaceEncoder.getValue(edge.getFlags());
    }

    public String getSurfaceAsString(EdgeIteratorState edge) {
        int val = getSurface(edge);
        for (Entry<String, Integer> e : surfaceMap.entrySet()) {
            if (e.getValue() == val)
                return e.getKey();
        }
        return null;
    }

    public int getTransportMode(EdgeIteratorState edge) {
        return (int) transportModeEncoder.getValue(edge.getFlags());
    }

    public boolean isTransportModeTunnel(EdgeIteratorState edge) {
        return transportModeEncoder.getValue(edge.getFlags()) == this.transportModeTunnelValue;
    }

    public boolean isTransportModeBridge(EdgeIteratorState edge) {
        return transportModeEncoder.getValue(edge.getFlags()) == this.transportModeBridgeValue;
    }

    public boolean isTransportModeFord(long flags) {
        return transportModeEncoder.getValue(flags) == this.transportModeFordValue;
    }

    public String getTransportModeAsString(EdgeIteratorState edge) {
        int val = getTransportMode(edge);
        for (Entry<String, Integer> e : transportModeMap.entrySet()) {
            if (e.getValue() == val)
                return e.getKey();
        }
        return null;
    }

    public double[] getTransportModeMap(Map<String, Double> map) {
        double[] res = new double[transportModeMap.size()];
        for (Entry<String, Double> e : map.entrySet()) {
            Integer integ = transportModeMap.get(e.getKey());
            if (integ == null)
                throw new IllegalArgumentException("Graph not prepared for transport_mode=" + e.getKey());

            if (e.getValue() < 0)
                throw new IllegalArgumentException("Negative speed " + e.getValue() + " not allowed. transport_mode=" + e.getKey());

            res[integ] = e.getValue();
        }
        return res;
    }

    public boolean isRoundabout(EdgeIteratorState edge) {
        // use direct call instead of isBool
        return (edge.getFlags() & roundaboutBit) != 0;
    }

    public int getAccessType(String accessStr) {
        // access, motor_vehicle, bike, foot, hgv, bus
        return 0;
    }

    public final boolean isForward(EdgeIteratorState edge, int accessType) {
        // TODO shift dependent on the accessType
        // use only one bit for foot?
        long flags = edge.getFlags();
        return (flags & (isBit0Empty(flags) ? forwardBit : backwardBit)) != 0;
    }

    @Override
    public final boolean isForward(long flags) {
        // TODO remove old method
        return (flags & (isBit0Empty(flags) ? forwardBit : backwardBit)) != 0;
    }

    public final boolean isBackward(EdgeIteratorState edge, int accessType) {
        long flags = edge.getFlags();
        return (flags & (isBit0Empty(flags) ? backwardBit : forwardBit)) != 0;
    }

    @Override
    public final boolean isBackward(long flags) {
        // TODO remove old method
        return (flags & (isBit0Empty(flags) ? backwardBit : forwardBit)) != 0;
    }

    public double getMaxspeed(EdgeIteratorState edge, int accessType, boolean reverse) {
        long flags = edge.getFlags();
        if (!isBit0Empty(flags))
            reverse = !reverse;

        double val;
        if (reverse)
            val = carBwdMaxspeedEncoder.getDoubleValue(flags);
        else
            val = carFwdMaxspeedEncoder.getDoubleValue(flags);

        if (val < 0)
            throw new IllegalStateException("maxspeed cannot be negative, edge:" + edge.getEdge() + ", access type" + accessType + ", reverse:" + reverse);

        // default is 0 but return invalid speed explicitely (TODO can we do this at the value encoder level?)
        if (val == 0)
            return -1;
        return val;
    }

    public double getHeight(EdgeIteratorState edge) {
        long flags = edge.getFlags();
        return heightEncoder.getDoubleValue(flags);
    }

    public double getWeight(EdgeIteratorState edge) {
        long flags = edge.getFlags();
        return weightEncoder.getDoubleValue(flags);
    }

    public double getWidth(EdgeIteratorState edge) {
        long flags = edge.getFlags();
        return widthEncoder.getDoubleValue(flags);
    }

    @Override
    public long flagsDefault(boolean forward, boolean backward) {
        // just pick car mode to set access values?
        // throw new RuntimeException("do not call flagsDefault");
        return setAccess(0, forward, backward);
    }

    @Override
    public long setAccess(long flags, boolean forward, boolean backward) {
        // TODO we should interpret access for *any* vehicle
        // TODO in subnetwork we need to remove access for certain weighting profiles (or set of roads?)
        boolean isForward = isBit0Empty(flags);
        if (!isForward) {
            boolean tmp = forward;
            forward = backward;
            backward = tmp;
        }

        flags = forward ? flags | forwardBit : flags & ~forwardBit;
        flags = backward ? flags | backwardBit : flags & ~backwardBit;
        return flags;
    }

    @Override
    public long setSpeed(long flags, double speed) {
        throw new RuntimeException("do not call setSpeed");
    }

    @Override
    protected long setLowSpeed(long flags, double speed, boolean reverse) {
        throw new RuntimeException("do not call setLowSpeed");
    }

    @Override
    public double getSpeed(long flags) {
        throw new UnsupportedOperationException("Calculate speed via more customizable Weighting.calcMillis method");
    }

    @Override
    public long setReverseSpeed(long flags, double speed) {
        throw new RuntimeException("do not call setReverseSpeed");
    }

    @Override
    public double getReverseSpeed(long flags) {
        throw new RuntimeException("do not call getReverseSpeed");
    }

    @Override
    public long setProperties(double speed, boolean forward, boolean backward) {
        throw new RuntimeException("do not call setProperties");
    }

    @Override
    protected double getMaxSpeed(ReaderWay way) {
        throw new RuntimeException("do not call getMaxSpeed(ReaderWay)");
    }

    @Override
    public double getMaxSpeed() {
        throw new RuntimeException("do not call getMaxSpeed");
    }

    public double getMaxPossibleSpeed() {
        return maxPossibleSpeed;
    }

    @Override
    public boolean supports(Class<?> feature) {
        boolean ret = super.supports(feature);
        if (ret)
            return true;

        return GenericWeighting.class.isAssignableFrom(feature);
    }

    public DataFlagEncoder setStoreHeight(boolean storeHeight) {
        this.storeHeight = storeHeight;
        return this;
    }

    public boolean isStoreHeight() {
        return storeHeight;
    }

    public DataFlagEncoder setStoreWeight(boolean storeWeight) {
        this.storeWeight = storeWeight;
        return this;
    }

    public boolean isStoreWeight() {
        return storeWeight;
    }

    public DataFlagEncoder setStoreWidth(boolean storeWidth) {
        this.storeWidth = storeWidth;
        return this;
    }

    public boolean isStoreWidth() {
        return storeWidth;
    }


    public DataFlagEncoder setSpatialRuleLookup(SpatialRuleLookup spatialRuleLookup) {
        this.spatialRuleLookup = spatialRuleLookup;
        return this;
    }

    @Override
    public InstructionAnnotation getAnnotation(long flags, Translation tr) {
        if (isTransportModeFord(flags)) {
            return new InstructionAnnotation(1, tr.tr("way_contains_ford"));
        }

        return super.getAnnotation(flags, tr);
    }


    @Override
    protected String getPropertiesString() {
        return super.getPropertiesString() +
                "|store_height=" + storeHeight +
                "|store_weight=" + storeWeight +
                "|store_width=" + storeWidth;
    }

    @Override
    public int getVersion() {
        return 3;
    }

    @Override
    public String toString() {
        return "generic";
    }

    /**
     * This method creates a Config map out of the PMap. Later on this conversion should not be
     * necessary when we read JSON.
     */
    public ConfigMap readStringMap(PMap weightingMap) {
        Map<String, Double> map = new HashMap<>();
        for (Entry<String, Double> e : DEFAULT_SPEEDS.entrySet()) {
            map.put(e.getKey(), weightingMap.getDouble("highways." + e.getKey(), e.getValue()));
        }

        ConfigMap cMap = new ConfigMap();
        cMap.put("highways", map);

        cloneDoubleAttribute(weightingMap, cMap, GenericWeighting.HEIGHT_LIMIT, 0d);
        cloneDoubleAttribute(weightingMap, cMap, GenericWeighting.WEIGHT_LIMIT, 0d);
        cloneDoubleAttribute(weightingMap, cMap, GenericWeighting.WIDTH_LIMIT, 0d);

        return cMap;
    }

    private void cloneDoubleAttribute(PMap weightingMap, ConfigMap cMap, String key, double _default) {
        if (weightingMap.has(key))
            cMap.put(key, weightingMap.getDouble(key, _default));
    }
}<|MERGE_RESOLUTION|>--- conflicted
+++ resolved
@@ -265,11 +265,7 @@
             }
         }
 
-<<<<<<< HEAD
         if (accessValue == 0) {
-=======
-        if (isSpatialRuleLookupEnabled() && accessValue == 0) {
->>>>>>> 4c701bc9
             // TODO Fix transportation mode when adding other forms of transportation
             switch (getSpatialRule(way).getAccessValue(way.getTag("highway", ""), TransportationMode.MOTOR_VEHICLE, AccessValue.ACCESSIBLE)) {
                 case ACCESSIBLE:
@@ -321,11 +317,7 @@
 
             // MAXSPEED
             double maxSpeed = parseSpeed(way.getTag("maxspeed"));
-<<<<<<< HEAD
             if (maxSpeed < 0) {
-=======
-            if (isSpatialRuleLookupEnabled() && maxSpeed < 0) {
->>>>>>> 4c701bc9
                 // TODO What if no maxspeed is set, but only forward and backward, and both are higher than the usually allowed?
                 maxSpeed = getSpatialRule(way).getMaxSpeed(way.getTag("highway", ""), maxSpeed);
             }
@@ -412,20 +404,10 @@
 
             flags = accessEncoder.setValue(flags, getAccessValue(way));
 
-<<<<<<< HEAD
             GHPoint estimatedCenter = way.getTag("estimated_center", null);
             if (estimatedCenter != null) {
                 SpatialRule rule = spatialRuleLookup.lookupRule(estimatedCenter);
                 flags = spatialEncoder.setValue(flags, spatialRuleLookup.getSpatialId(rule));
-=======
-
-            if (isSpatialRuleLookupEnabled()) {
-                GHPoint estimatedCenter = way.getTag("estimated_center", null);
-                if (estimatedCenter != null) {
-                    SpatialRule rule = spatialRuleLookup.lookupRule(estimatedCenter);
-                    flags = spatialEncoder.setValue(flags, spatialRuleLookup.getSpatialId(rule));
-                }
->>>>>>> 4c701bc9
             }
 
             return flags;
@@ -434,20 +416,6 @@
         }
     }
 
-<<<<<<< HEAD
-=======
-    private boolean isSpatialRuleLookupEnabled() {
-        if (spatialRules > 0) {
-            if (spatialRuleLookup == null)
-                throw new IllegalStateException("This encoder was asked to store spatial IDs for every edge, " +
-                        "but no spatial lookup was specified");
-
-            return true;
-        }
-        return false;
-    }
-
->>>>>>> 4c701bc9
     private SpatialRule getSpatialRule(ReaderWay way) {
         GHPoint estmCentre = way.getTag("estimated_center", null);
         if (estmCentre != null) {
