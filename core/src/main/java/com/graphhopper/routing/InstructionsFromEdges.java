--- conflicted
+++ resolved
@@ -509,18 +509,13 @@
         }
         double newDist = edge.getDistance();
         prevInstruction.setDistance(newDist + prevInstruction.getDistance());
-<<<<<<< HEAD
         if (weighting instanceof TDWeighting) {
             prevInstruction.setTime(((TDWeighting) weighting).calcTDMillis(edge, false, EdgeIterator.NO_EDGE, prevInstruction.getTime())
                     + prevInstruction.getTime());
         } else {
-            prevInstruction.setTime(weighting.calcMillis(edge, false, EdgeIterator.NO_EDGE)
-                    + prevInstruction.getTime());
-        }
-=======
-        // todo: why do we not account for turn times here ?
-        prevInstruction.setTime(weighting.calcEdgeMillis(edge, false) + prevInstruction.getTime());
->>>>>>> 2e55c309
+            // todo: why do we not account for turn times here ?
+            prevInstruction.setTime(weighting.calcEdgeMillis(edge, false) + prevInstruction.getTime());
+        }
     }
 
 }