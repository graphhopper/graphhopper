--- conflicted
+++ resolved
@@ -156,13 +156,8 @@
         double speedFwd = applyMaxSpeed(way, speed, false);
         avgSpeedEnc.setDecimal(false, edgeId, edgeIntAccess, speedFwd);
         if (avgSpeedEnc.isStoreTwoDirections()) {
-<<<<<<< HEAD
             double bwdSpeed = applyMaxSpeed(way, speed, true);
-            avgSpeedEnc.setDecimal(true, edgeFlags, bwdSpeed);
-=======
-            speed = applyMaxSpeed(way, speed, true);
-            avgSpeedEnc.setDecimal(true, edgeId, edgeIntAccess, speed);
->>>>>>> d0cb557f
+            avgSpeedEnc.setDecimal(true, edgeId, edgeIntAccess, bwdSpeed);
         }
     }
 
