--- conflicted
+++ resolved
@@ -65,14 +65,8 @@
     }
 
     public FootFlagEncoder(PMap properties) {
-<<<<<<< HEAD
         this((int) properties.getLong("speed_bits", 4),
                 properties.getDouble("speed_factor", 1));
-        this.properties = properties;
-=======
-        this((int) properties.getLong("speedBits", 4),
-                properties.getDouble("speedFactor", 1));
->>>>>>> adcca066
         this.setBlockFords(properties.getBool("block_fords", true));
         this.speedTwoDirections = properties.getBool("speed_two_directions", false);
     }
@@ -159,13 +153,8 @@
         // first two bits are reserved for route handling in superclass
         super.createEncodedValues(registerNewEncodedValue, prefix, index);
         // larger value required - ferries are faster than pedestrians
-<<<<<<< HEAD
-        registerNewEncodedValue.add(speedEncoder = new UnsignedDecimalEncodedValue(getKey(prefix, "average_speed"), speedBits, speedFactor, speedTwoDirections));
+        registerNewEncodedValue.add(avgSpeedEnc = new UnsignedDecimalEncodedValue(getKey(prefix, "average_speed"), speedBits, speedFactor, speedTwoDirections));
         registerNewEncodedValue.add(priorityWayEncoder = new UnsignedDecimalEncodedValue(getKey(prefix, "priority"), 3, PriorityCode.getFactor(1), speedTwoDirections));
-=======
-        registerNewEncodedValue.add(avgSpeedEnc = new UnsignedDecimalEncodedValue(getKey(prefix, "average_speed"), speedBits, speedFactor, false));
-        registerNewEncodedValue.add(priorityWayEncoder = new UnsignedDecimalEncodedValue(getKey(prefix, "priority"), 3, PriorityCode.getFactor(1), false));
->>>>>>> adcca066
     }
 
     @Override
@@ -309,23 +298,9 @@
         if (!access.isFerry()) {
             String sacScale = way.getTag("sac_scale");
             if (sacScale != null) {
-                if ("hiking".equals(sacScale))
-<<<<<<< HEAD
-                    setSpeed(edgeFlags, true, true, MEAN_SPEED);
-                else
-                    setSpeed(edgeFlags, true, true, SLOW_SPEED);
+                setSpeed(edgeFlags, true, true, "hiking".equals(sacScale)? MEAN_SPEED : SLOW_SPEED);
             } else {
-                setSpeed(edgeFlags, true, true, MEAN_SPEED);
-=======
-                    avgSpeedEnc.setDecimal(false, edgeFlags, MEAN_SPEED);
-                else
-                    avgSpeedEnc.setDecimal(false, edgeFlags, SLOW_SPEED);
-            } else {
-                if (way.hasTag("highway", "steps"))
-                    avgSpeedEnc.setDecimal(false, edgeFlags, MEAN_SPEED - 2);
-                else
-                    avgSpeedEnc.setDecimal(false, edgeFlags, MEAN_SPEED);
->>>>>>> adcca066
+                setSpeed(edgeFlags, true, true, way.hasTag("highway", "steps")? MEAN_SPEED - 2 : MEAN_SPEED);
             }
         } else {
             double ferrySpeed = getFerrySpeed(way);
@@ -344,9 +319,9 @@
         if (speed > getMaxSpeed())
             speed = getMaxSpeed();
         if (fwd)
-            speedEncoder.setDecimal(false, edgeFlags, speed);
+            avgSpeedEnc.setDecimal(false, edgeFlags, speed);
         if (bwd && speedTwoDirections)
-            speedEncoder.setDecimal(true, edgeFlags, speed);
+            avgSpeedEnc.setDecimal(true, edgeFlags, speed);
     }
 
     protected int handlePriority(ReaderWay way, int priorityFromRelation) {
