--- conflicted
+++ resolved
@@ -35,13 +35,8 @@
 public class EdgeKVStorage {
 
     private static final long EMPTY_POINTER = 0, START_POINTER = 1;
-<<<<<<< HEAD
     // Store the key index in 2 bytes. Use first 2 bits for marking fwd+bwd existence.
     static final int MAX_UNIQUE_KEYS = (1 << 14);
-=======
-    // Store the key index in 2 bytes (for now ignore the highest bit)
-    static final int MAX_UNIQUE_KEYS = (1 << 15);
->>>>>>> 090166c7
     // Store string value as byte array and store the length into 1 byte
     private static final int MAX_LENGTH = (1 << 8) - 1;
 
@@ -74,16 +69,10 @@
     // int             (4 byte)
     //
     // Notes:
-<<<<<<< HEAD
-    // 1. The key strings are limited to 16384 unique values (see MAX_UNIQUE_KEYS). A dynamic value has a maximum byte length of 255.
+    // 1. The key strings are limited MAX_UNIQUE_KEYS. A dynamic value has a maximum byte length of 255.
     // 2. Every key can store values only of the same type
     // 3. We need to loop through X entries to get the start val_x.
     // 4. The key index (14 bits) is stored along with the availability (2 bits), i.e. whether they KeyValue is available in forward and/or backward directions
-=======
-    // 1. The key strings are limited MAX_UNIQUE_KEYS. A dynamic value has a maximum byte length of 255.
-    // 2. Every key can store values only of the same type
-    // 3. We need to loop through X entries to get the start val_x.
->>>>>>> 090166c7
     private final DataAccess vals;
     private final Map<String, Integer> keyToIndex = new HashMap<>();
     private final List<Class<?>> indexToClass = new ArrayList<>();
@@ -379,7 +368,6 @@
         long tmpPointer = entryPointer + 1;
         for (int i = 0; i < keyCount; i++) {
             int currentKeyIndexRaw = vals.getShort(tmpPointer);
-<<<<<<< HEAD
             boolean bwd = (currentKeyIndexRaw & 1) == 1;
             boolean fwd = (currentKeyIndexRaw & 2) == 2;
             int currentKeyIndex = currentKeyIndexRaw >>> 2;
@@ -391,16 +379,6 @@
 
             // skip to next entry of same edge via skipping the real value
             Class<?> clazz = indexToClass.get(currentKeyIndex);
-=======
-            int keyIndexPositive = Math.abs(currentKeyIndexRaw);
-            assert keyIndexPositive < indexToKey.size() : "invalid key index " + keyIndexPositive + ">=" + indexToKey.size() + ", entryPointer=" + entryPointer + ", max=" + bytePointer;
-            tmpPointer += 2;
-            if (keyIndexPositive == keyIndex)
-                return deserializeObj(null, tmpPointer, indexToClass.get(keyIndex));
-
-            // skip to next entry of same edge via skipping the real value
-            Class<?> clazz = indexToClass.get(keyIndexPositive);
->>>>>>> 090166c7
             int valueLength = hasDynLength(clazz) ? 1 + vals.getByte(tmpPointer) & 0xFF : getFixLength(clazz);
             tmpPointer += valueLength;
         }
