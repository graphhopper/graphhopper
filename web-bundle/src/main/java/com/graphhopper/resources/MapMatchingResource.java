/*
 *  Licensed to GraphHopper GmbH under one or more contributor
 *  license agreements. See the NOTICE file distributed with this work for
 *  additional information regarding copyright ownership.
 *
 *  GraphHopper GmbH licenses this file to you under the Apache License,
 *  Version 2.0 (the "License"); you may not use this file except in
 *  compliance with the License. You may obtain a copy of the License at
 *
 *       http://www.apache.org/licenses/LICENSE-2.0
 *
 *  Unless required by applicable law or agreed to in writing, software
 *  distributed under the License is distributed on an "AS IS" BASIS,
 *  WITHOUT WARRANTIES OR CONDITIONS OF ANY KIND, either express or implied.
 *  See the License for the specific language governing permissions and
 *  limitations under the License.
 */
package com.graphhopper.resources;

import com.fasterxml.jackson.databind.JsonNode;
import com.fasterxml.jackson.databind.ObjectMapper;
import com.fasterxml.jackson.databind.node.ArrayNode;
import com.fasterxml.jackson.databind.node.JsonNodeFactory;
import com.fasterxml.jackson.databind.node.ObjectNode;
import com.graphhopper.GHResponse;
import com.graphhopper.GraphHopper;
import com.graphhopper.GraphHopperConfig;
import com.graphhopper.ResponsePath;
import com.graphhopper.gpx.GpxConversions;
import com.graphhopper.http.ProfileResolver;
import com.graphhopper.jackson.Gpx;
import com.graphhopper.jackson.Jackson;
import com.graphhopper.jackson.ResponsePathSerializer;
import com.graphhopper.matching.*;
import com.graphhopper.storage.index.LocationIndexTree;
import com.graphhopper.util.*;
import org.slf4j.Logger;
import org.slf4j.LoggerFactory;

import javax.annotation.Nullable;
import javax.inject.Inject;
import javax.validation.constraints.NotNull;
import javax.ws.rs.*;
import javax.ws.rs.core.Context;
import javax.ws.rs.core.MediaType;
import javax.ws.rs.core.Response;
import javax.ws.rs.core.UriInfo;
import java.util.*;

import static com.graphhopper.resources.RouteResource.removeLegacyParameters;
import static com.graphhopper.util.Parameters.Details.PATH_DETAILS;
import static com.graphhopper.util.Parameters.Routing.*;

/**
 * Resource to use map matching of GraphHopper in a remote client application.
 *
 * @author Peter Karich
 */
@javax.ws.rs.Path("match")
public class MapMatchingResource {

    public interface MapMatchingRouterFactory {
        public MapMatching.Router createMapMatchingRouter(PMap hints);
    }

    private static final Logger logger = LoggerFactory.getLogger(MapMatchingResource.class);

    private final GraphHopperConfig config;
    private final GraphHopper graphHopper;
    private final ProfileResolver profileResolver;
    private final TranslationMap trMap;
    private final MapMatchingRouterFactory mapMatchingRouterFactory;
    private final ObjectMapper objectMapper = Jackson.newObjectMapper();
    @Nullable
    private final String osmDate;

    @Inject
    public MapMatchingResource(GraphHopperConfig config, GraphHopper graphHopper, ProfileResolver profileResolver, TranslationMap trMap, MapMatchingRouterFactory mapMatchingRouterFactory) {
        this.config = config;
        this.graphHopper = graphHopper;
        this.profileResolver = profileResolver;
        this.trMap = trMap;
        this.mapMatchingRouterFactory = mapMatchingRouterFactory;
        this.osmDate = graphHopper.getProperties().getAll().get("datareader.data.date");
    }

    @POST
    @Consumes({MediaType.APPLICATION_XML, "application/gpx+xml"})
    @Produces({MediaType.APPLICATION_JSON, MediaType.APPLICATION_XML, "application/gpx+xml"})
    public Response match(
            @NotNull Gpx gpx,
            @Context UriInfo uriInfo,
            @QueryParam(WAY_POINT_MAX_DISTANCE) @DefaultValue("1") double minPathPrecision,
            @QueryParam("type") @DefaultValue("json") String outType,
            @QueryParam(INSTRUCTIONS) @DefaultValue("true") boolean instructions,
            @QueryParam(CALC_POINTS) @DefaultValue("true") boolean calcPoints,
            @QueryParam("elevation") @DefaultValue("false") boolean enableElevation,
            @QueryParam("points_encoded") @DefaultValue("true") boolean pointsEncoded,
            @QueryParam("points_encoded_multiplier") @DefaultValue("1e5") double pointsEncodedMultiplier,
            @QueryParam("locale") @DefaultValue("en") String localeStr,
            @QueryParam("profile") String profile,
            @QueryParam(PATH_DETAILS) List<String> pathDetails,
            @QueryParam("gpx.route") @DefaultValue("true") boolean withRoute,
            @QueryParam("gpx.track") @DefaultValue("true") boolean withTrack,
            @QueryParam("traversal_keys") @DefaultValue("false") boolean enableTraversalKeys,
            @QueryParam("gps_accuracy") @DefaultValue("10") double gpsAccuracy) {
        boolean writeGPX = "gpx".equalsIgnoreCase(outType);
        if (gpx.trk.isEmpty()) {
            throw new IllegalArgumentException("No tracks found in GPX document. Are you using waypoints or routes instead?");
        }
        if (gpx.trk.size() > 1) {
            throw new IllegalArgumentException("GPX documents with multiple tracks not supported yet.");
        }

        instructions = writeGPX || instructions;

        StopWatch sw = new StopWatch().start();

        PMap hints = new PMap();
        RouteResource.initHints(hints, uriInfo.getQueryParameters());

        // resolve profile and remove legacy vehicle/weighting parameters
        // we need to explicitly disable CH here because map matching does not use it
        PMap profileResolverHints = new PMap(hints);
        profileResolverHints.putObject("profile", profile);
        profileResolverHints.putObject(Parameters.CH.DISABLE, true);
        profile = profileResolver.resolveProfile(profileResolverHints);
        hints.putObject("profile", profile);
        removeLegacyParameters(hints);

        MapMatching matching = new MapMatching(graphHopper.getBaseGraph(), (LocationIndexTree) graphHopper.getLocationIndex(), mapMatchingRouterFactory.createMapMatchingRouter(hints));
        matching.setMeasurementErrorSigma(gpsAccuracy);

        List<Observation> measurements = GpxConversions.getEntries(gpx.trk.get(0));
        MatchResult matchResult = matching.match(measurements);

        sw.stop();
        logger.info(objectMapper.createObjectNode()
                .put("duration", sw.getNanos())
                .put("profile", profile)
                .put("observations", measurements.size())
                .putPOJO("mapmatching", matching.getStatistics()).toString());

        if ("extended_json".equals(outType)) {
            return Response.ok(convertToTree(matchResult, enableElevation, pointsEncoded, pointsEncodedMultiplier)).
                    header("X-GH-Took", "" + Math.round(sw.getMillisDouble())).
                    build();
        } else {
            Translation tr = trMap.getWithFallBack(Helper.getLocale(localeStr));
            RamerDouglasPeucker simplifyAlgo = new RamerDouglasPeucker().setMaxDistance(minPathPrecision);
            PathMerger pathMerger = new PathMerger(matchResult.getGraph(), matchResult.getWeighting()).
                    setEnableInstructions(instructions).
                    setPathDetailsBuilders(graphHopper.getPathDetailsBuilderFactory(), pathDetails).
                    setRamerDouglasPeucker(simplifyAlgo).
                    setSimplifyResponse(minPathPrecision > 0);
            ResponsePath responsePath = pathMerger.doWork(PointList.EMPTY, Collections.singletonList(matchResult.getMergedPath()),
                    graphHopper.getEncodingManager(), tr);

            // GraphHopper thinks an empty path is an invalid path, and further that an invalid path is still a path but
            // marked with a non-empty list of Exception objects. I disagree, so I clear it.
            responsePath.getErrors().clear();
            GHResponse rsp = new GHResponse();
            rsp.add(responsePath);

            if (writeGPX) {
                long time = gpx.trk.get(0).getStartTime()
                        .map(Date::getTime)
                        .orElse(System.currentTimeMillis());
                return Response.ok(GpxConversions.createGPX(rsp.getBest().getInstructions(), gpx.trk.get(0).name != null ? gpx.trk.get(0).name : "", time, enableElevation, withRoute, withTrack, false, Constants.VERSION, tr), "application/gpx+xml").
                        header("X-GH-Took", "" + Math.round(sw.getMillisDouble())).
                        build();
            } else {
<<<<<<< HEAD
                ObjectNode map = ResponsePathSerializer.jsonObject(rsp, osmDate, instructions,
                        calcPoints, enableElevation, pointsEncoded, pointsEncodedMultiplier, sw.getMillisDouble());
=======
                ObjectNode map = ResponsePathSerializer.jsonObject(rsp, new ResponsePathSerializer.Info(config.getCopyrights(), Math.round(sw.getMillisDouble()), osmDate), instructions,
                        calcPoints, enableElevation, pointsEncoded);
>>>>>>> 413ec9c8

                Map<String, Object> matchStatistics = new HashMap<>();
                matchStatistics.put("distance", matchResult.getMatchLength());
                matchStatistics.put("time", matchResult.getMatchMillis());
                matchStatistics.put("original_distance", matchResult.getGpxEntriesLength());
                map.putPOJO("map_matching", matchStatistics);

                if (enableTraversalKeys) {
                    List<Integer> traversalKeylist = new ArrayList<>();
                    for (EdgeMatch em : matchResult.getEdgeMatches()) {
                        EdgeIteratorState edge = em.getEdgeState();
                        // encode edges as traversal keys which includes orientation, decode simply by multiplying with 0.5
                        traversalKeylist.add(edge.getEdgeKey());
                    }
                    map.putPOJO("traversal_keys", traversalKeylist);
                }
                return Response.ok(map).
                        header("X-GH-Took", "" + Math.round(sw.getMillisDouble())).
                        build();
            }
        }
    }

    public static JsonNode convertToTree(MatchResult result, boolean elevation, boolean pointsEncoded, double pointsEncodedMultiplier) {
        ObjectNode root = JsonNodeFactory.instance.objectNode();
        ObjectNode diary = root.putObject("diary");
        ArrayNode entries = diary.putArray("entries");
        ObjectNode route = entries.addObject();
        ArrayNode links = route.putArray("links");
        for (int emIndex = 0; emIndex < result.getEdgeMatches().size(); emIndex++) {
            ObjectNode link = links.addObject();
            EdgeMatch edgeMatch = result.getEdgeMatches().get(emIndex);
            PointList pointList = edgeMatch.getEdgeState().fetchWayGeometry(emIndex == 0 ? FetchMode.ALL : FetchMode.PILLAR_AND_ADJ);
            final ObjectNode geometry = link.putObject("geometry");
            if (pointList.size() < 2) {
                geometry.putPOJO("coordinates", pointsEncoded ? ResponsePathSerializer.encodePolyline(pointList, elevation, pointsEncodedMultiplier) : pointList.toLineString(elevation));
                geometry.put("type", "Point");
            } else {
                geometry.putPOJO("coordinates", pointsEncoded ? ResponsePathSerializer.encodePolyline(pointList, elevation, pointsEncodedMultiplier) : pointList.toLineString(elevation));
                geometry.put("type", "LineString");
            }
            link.put("id", edgeMatch.getEdgeState().getEdge());
            ArrayNode wpts = link.putArray("wpts");
            for (State extension : edgeMatch.getStates()) {
                ObjectNode wpt = wpts.addObject();
                wpt.put("x", extension.getSnap().getSnappedPoint().lon);
                wpt.put("y", extension.getSnap().getSnappedPoint().lat);
            }
        }
        return root;
    }

}<|MERGE_RESOLUTION|>--- conflicted
+++ resolved
@@ -170,13 +170,8 @@
                         header("X-GH-Took", "" + Math.round(sw.getMillisDouble())).
                         build();
             } else {
-<<<<<<< HEAD
-                ObjectNode map = ResponsePathSerializer.jsonObject(rsp, osmDate, instructions,
-                        calcPoints, enableElevation, pointsEncoded, pointsEncodedMultiplier, sw.getMillisDouble());
-=======
                 ObjectNode map = ResponsePathSerializer.jsonObject(rsp, new ResponsePathSerializer.Info(config.getCopyrights(), Math.round(sw.getMillisDouble()), osmDate), instructions,
-                        calcPoints, enableElevation, pointsEncoded);
->>>>>>> 413ec9c8
+                        calcPoints, enableElevation, pointsEncoded, pointsEncodedMultiplier);
 
                 Map<String, Object> matchStatistics = new HashMap<>();
                 matchStatistics.put("distance", matchResult.getMatchLength());
