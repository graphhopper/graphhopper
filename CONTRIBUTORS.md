--- conflicted
+++ resolved
@@ -48,11 +48,8 @@
  * michalmac, fixes like #1467
  * michaz, one of the core developers
  * mprins, improvements for travis CI and regarding JDK9 #806
-<<<<<<< HEAD
- * msb5014, improvements like #1733
-=======
+ * msb5014, fixes like #1733
  * njanakiev, fixes like #1560
->>>>>>> d793e0b2
  * NopMap, massive improvements regarding OSM, parsing and encoding, route relations
  * ocampana, initial implementation for instructions
  * oschlueter, fixes like #1185
