--- conflicted
+++ resolved
@@ -49,11 +49,7 @@
 
             @Override
             public long calcTurnMillis(int inEdge, int viaNode, int outEdge) {
-<<<<<<< HEAD
-                throw new UnsupportedOperationException();
-=======
                 return (long) (1000 * calcTurnWeight(inEdge, viaNode, outEdge));
->>>>>>> ff9a8d89
             }
         };
     }
