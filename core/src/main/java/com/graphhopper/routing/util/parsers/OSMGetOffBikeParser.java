package com.graphhopper.routing.util.parsers;

import com.graphhopper.reader.ReaderWay;
import com.graphhopper.routing.ev.BooleanEncodedValue;
import com.graphhopper.routing.ev.EdgeIntAccess;
import com.graphhopper.storage.IntsRef;

import java.util.Arrays;
import java.util.HashSet;
import java.util.List;

/**
 * This parser scans different OSM tags to identify ways where a cyclist has to get off her bike. Like on footway but
 * also in reverse oneway direction.
 */
public class OSMGetOffBikeParser implements TagParser {

    private final List<String> INTENDED = Arrays.asList("designated", "yes", "official", "permissive");
    // steps -> special handling
    private final HashSet<String> GET_OFF_BIKE = new HashSet<>(Arrays.asList("path", "footway", "pedestrian", "platform"));
    private final BooleanEncodedValue getOffBikeEnc;
    private final BooleanEncodedValue bikeAccessEnc;

    /**
     * @param bikeAccessEnc used to find out if way is oneway and so it does not matter which bike type is used.
     */
    public OSMGetOffBikeParser(BooleanEncodedValue getOffBikeEnc, BooleanEncodedValue bikeAccessEnc) {
        this.getOffBikeEnc = getOffBikeEnc;
        this.bikeAccessEnc = bikeAccessEnc;
    }

    @Override
    public void handleWayTags(int edgeId, EdgeIntAccess edgeIntAccess, ReaderWay way, IntsRef relationFlags) {
        String highway = way.getTag("highway");
        if (!way.hasTag("bicycle", INTENDED) && (GET_OFF_BIKE.contains(highway) || way.hasTag("railway", "platform"))
                || "steps".equals(highway) || way.hasTag("bicycle", "dismount")) {
<<<<<<< HEAD
            getOffBikeEnc.setBool(false, edgeFlags, true);
            getOffBikeEnc.setBool(true, edgeFlags, true);
        }
        boolean fwd = bikeAccessEnc.getBool(false, edgeFlags);
        boolean bwd = bikeAccessEnc.getBool(true, edgeFlags);
        // get off bike for reverse oneways
        if (fwd != bwd) {
            if (!fwd) getOffBikeEnc.setBool(false, edgeFlags, true);
            if (!bwd) getOffBikeEnc.setBool(true, edgeFlags, true);
=======
            offBikeEnc.setBool(false, edgeId, edgeIntAccess, true);
>>>>>>> d0cb557f
        }
    }
}<|MERGE_RESOLUTION|>--- conflicted
+++ resolved
@@ -34,19 +34,15 @@
         String highway = way.getTag("highway");
         if (!way.hasTag("bicycle", INTENDED) && (GET_OFF_BIKE.contains(highway) || way.hasTag("railway", "platform"))
                 || "steps".equals(highway) || way.hasTag("bicycle", "dismount")) {
-<<<<<<< HEAD
-            getOffBikeEnc.setBool(false, edgeFlags, true);
-            getOffBikeEnc.setBool(true, edgeFlags, true);
+            getOffBikeEnc.setBool(false, edgeId, edgeIntAccess, true);
+            getOffBikeEnc.setBool(true, edgeId, edgeIntAccess, true);
         }
-        boolean fwd = bikeAccessEnc.getBool(false, edgeFlags);
-        boolean bwd = bikeAccessEnc.getBool(true, edgeFlags);
+        boolean fwd = bikeAccessEnc.getBool(false, edgeId, edgeIntAccess);
+        boolean bwd = bikeAccessEnc.getBool(true, edgeId, edgeIntAccess);
         // get off bike for reverse oneways
         if (fwd != bwd) {
-            if (!fwd) getOffBikeEnc.setBool(false, edgeFlags, true);
-            if (!bwd) getOffBikeEnc.setBool(true, edgeFlags, true);
-=======
-            offBikeEnc.setBool(false, edgeId, edgeIntAccess, true);
->>>>>>> d0cb557f
+            if (!fwd) getOffBikeEnc.setBool(false, edgeId, edgeIntAccess, true);
+            if (!bwd) getOffBikeEnc.setBool(true, edgeId, edgeIntAccess, true);
         }
     }
 }