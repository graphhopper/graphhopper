/*
 *  Licensed to Peter Karich under one or more contributor license
 *  agreements. See the NOTICE file distributed with this work for
 *  additional information regarding copyright ownership.
 *
 *  Peter Karich licenses this file to you under the Apache License,
 *  Version 2.0 (the "License"); you may not use this file except
 *  in compliance with the License. You may obtain a copy of the
 *  License at
 *
 *       http://www.apache.org/licenses/LICENSE-2.0
 *
 *  Unless required by applicable law or agreed to in writing, software
 *  distributed under the License is distributed on an "AS IS" BASIS,
 *  WITHOUT WARRANTIES OR CONDITIONS OF ANY KIND, either express or implied.
 *  See the License for the specific language governing permissions and
 *  limitations under the License.
 */
package com.graphhopper.routing.util;

import java.util.HashMap;
import java.util.HashSet;
import java.util.Map;
import java.util.Set;

/**
 * @author Peter Karich
 */
public class BikeFlagEncoder extends AbstractFlagEncoder {

    private final Set<String> saveHighwayTags = new HashSet<String>() {
        {
            add("cycleway");
            add("path");
            add("road");
            add("living_street");
            add("track");
            // disallowed in some countries?
            add("bridleway");
        }
    };
    private final Set<String> allowedHighwayTags = new HashSet<String>() {
        {
            addAll(saveHighwayTags);
            add("trunk");
            add("primary");
            add("secondary");
            add("tertiary");
            add("unclassified");
            add("residential");
        }
    };
    private static final Map<String, Integer> SPEED = new BikeSpeed();
    private HashSet<String> intended = new HashSet<String>();

    public BikeFlagEncoder() {
        super(8, 2, SPEED.get("cycleway"), SPEED.get("road"));

        // strict set, usually vehicle and agricultural/forestry are ignored by cyclists
        restrictions = new String[]{"bicycle", "access"};
        restricted.add("private");
        restricted.add("no");
        restricted.add("restricted");
        intended.add("yes");
        intended.add("designated");
        intended.add("official");
        intended.add("permissive");
    }

    public int getSpeed(String string) {
        // TODO use surface for speed!
        Integer speed = SPEED.get(string);
        if (speed == null)
            throw new IllegalStateException("bike, no speed found for:" + string);
        return speed;
    }

    @Override public String toString() {
        return "BIKE";
    }

    /**
     * Separate ways for pedestrians.
     */
    @Override
    public boolean isAllowed(Map<String, String> osmProperties) {
        String highwayValue = osmProperties.get("highway");
        if (!allowedHighwayTags.contains(highwayValue))
            return false;

<<<<<<< HEAD
        String bicycleValue = osmProperties.get("bicycle");
        if ("yes".equals(bicycleValue))
            return true;
        String accessValue = osmProperties.get("access");
        return super.isAllowed(accessValue);
=======
        if (hasTag("bicycle", intended, osmProperties))
            return true;

        if (hasTag("motorroad", "yes", osmProperties))
            return false;

        return super.isAllowed(osmProperties);
>>>>>>> 3d1e85e5
    }

    /**
     * Some ways are okay but not separate for pedestrians.
     */
    public boolean isSaveHighway(String highwayValue) {
        return saveHighwayTags.contains(highwayValue);
    }

    public boolean isOpposite(String cycleway) {
        return "opposite".equals(cycleway) || "opposite_lane".equals(cycleway)
                || "opposite_track".equals(cycleway);
    }

    private static class BikeSpeed extends HashMap<String, Integer> {

        {
            put("living_street", 5);
            put("bridleway", 10);

            put("cycleway", 10);
            put("path", 10);
            put("road", 10);
            put("track", 10);

            put("trunk", 20);
            put("primary", 20);
            put("secondary", 20);
            put("tertiary", 20);
            put("unclassified", 10);
            put("residential", 10);
        }
    }
}<|MERGE_RESOLUTION|>--- conflicted
+++ resolved
@@ -88,13 +88,6 @@
         if (!allowedHighwayTags.contains(highwayValue))
             return false;
 
-<<<<<<< HEAD
-        String bicycleValue = osmProperties.get("bicycle");
-        if ("yes".equals(bicycleValue))
-            return true;
-        String accessValue = osmProperties.get("access");
-        return super.isAllowed(accessValue);
-=======
         if (hasTag("bicycle", intended, osmProperties))
             return true;
 
@@ -102,7 +95,6 @@
             return false;
 
         return super.isAllowed(osmProperties);
->>>>>>> 3d1e85e5
     }
 
     /**
