/*
 *  Licensed to GraphHopper GmbH under one or more contributor
 *  license agreements. See the NOTICE file distributed with this work for
 *  additional information regarding copyright ownership.
 *
 *  GraphHopper GmbH licenses this file to you under the Apache License,
 *  Version 2.0 (the "License"); you may not use this file except in
 *  compliance with the License. You may obtain a copy of the License at
 *
 *       http://www.apache.org/licenses/LICENSE-2.0
 *
 *  Unless required by applicable law or agreed to in writing, software
 *  distributed under the License is distributed on an "AS IS" BASIS,
 *  WITHOUT WARRANTIES OR CONDITIONS OF ANY KIND, either express or implied.
 *  See the License for the specific language governing permissions and
 *  limitations under the License.
 */
package com.graphhopper.storage;

import com.graphhopper.routing.ev.*;
import com.graphhopper.routing.util.AllEdgesIterator;
import com.graphhopper.routing.util.EdgeFilter;
import com.graphhopper.routing.util.EncodingManager;
import com.graphhopper.routing.weighting.Weighting;
import com.graphhopper.search.KVStorage;
import com.graphhopper.util.*;
import com.graphhopper.util.shapes.BBox;

import java.io.Closeable;
import java.util.Map;
import java.util.function.Consumer;

import static com.graphhopper.util.Helper.nf;
import static com.graphhopper.util.Parameters.Details.STREET_NAME;

/**
 * The base graph handles nodes and edges file format. It can be used with different Directory
 * implementations like RAMDirectory for fast access or via MMapDirectory for virtual-memory and not
 * thread safe usage.
 * <p>
 * Note: A RAM DataAccess Object is thread-safe in itself but if used in this Graph implementation
 * it is not write thread safe.
 * <p>
 * Life cycle: (1) object creation, (2) configuration via setters &amp; getters, (3) create or
 * loadExisting, (4) usage, (5) flush, (6) close
 */
public class BaseGraph implements Graph, Closeable {
    final static long MAX_UNSIGNED_INT = 0xFFFF_FFFFL;
    final BaseGraphNodesAndEdges store;
    final NodeAccess nodeAccess;
    final KVStorage edgeKVStorage;
    // can be null if turn costs are not supported
    final TurnCostStorage turnCostStorage;
    final BitUtil bitUtil;
    // length | nodeA | nextNode | ... | nodeB
    private final DataAccess wayGeometry;
    private final Directory dir;
    private final int segmentSize;
    private boolean initialized = false;
    private long minGeoRef;
    private long maxGeoRef;

    public BaseGraph(Directory dir, boolean withElevation, boolean withTurnCosts, int segmentSize, int bytesForFlags) {
        this.dir = dir;
        this.bitUtil = BitUtil.LITTLE;
        this.wayGeometry = dir.create("geometry", segmentSize);
        this.edgeKVStorage = new KVStorage(dir, true);
        this.store = new BaseGraphNodesAndEdges(dir, withElevation, withTurnCosts, segmentSize, bytesForFlags);
        this.nodeAccess = new GHNodeAccess(store);
        this.segmentSize = segmentSize;
        turnCostStorage = withTurnCosts ? new TurnCostStorage(this, dir.create("turn_costs", dir.getDefaultType("turn_costs", true), segmentSize)) : null;
    }

    BaseGraphNodesAndEdges getStore() {
        return store;
    }

    private int getOtherNode(int nodeThis, long edgePointer) {
        int nodeA = store.getNodeA(edgePointer);
        return nodeThis == nodeA ? store.getNodeB(edgePointer) : nodeA;
    }

    private boolean isAdjacentToNode(int node, long edgePointer) {
        return store.getNodeA(edgePointer) == node || store.getNodeB(edgePointer) == node;
    }

    private static boolean isTestingEnabled() {
        boolean enableIfAssert = false;
        assert (enableIfAssert = true) : true;
        return enableIfAssert;
    }

    public void debugPrint() {
        store.debugPrint();
    }

    @Override
    public BaseGraph getBaseGraph() {
        return this;
    }

    public boolean isInitialized() {
        return initialized;
    }

    void checkNotInitialized() {
        if (initialized)
            throw new IllegalStateException("You cannot configure this BaseGraph "
                    + "after calling create or loadExisting. Calling one of the methods twice is also not allowed.");
    }

    private void loadWayGeometryHeader() {
        int geometryVersion = wayGeometry.getHeader(0);
        GHUtility.checkDAVersion(wayGeometry.getName(), Constants.VERSION_GEOMETRY, geometryVersion);
        minGeoRef = bitUtil.toLong(
                wayGeometry.getHeader(4),
                wayGeometry.getHeader(8)
        );
        maxGeoRef = bitUtil.toLong(
                wayGeometry.getHeader(12),
                wayGeometry.getHeader(16)
        );
    }

    private void setWayGeometryHeader() {
        wayGeometry.setHeader(0, Constants.VERSION_GEOMETRY);
        wayGeometry.setHeader(4, bitUtil.getIntLow(minGeoRef));
        wayGeometry.setHeader(8, bitUtil.getIntHigh(minGeoRef));
        wayGeometry.setHeader(12, bitUtil.getIntLow(maxGeoRef));
        wayGeometry.setHeader(16, bitUtil.getIntHigh(maxGeoRef));
    }

    private void setInitialized() {
        initialized = true;
    }

    boolean supportsTurnCosts() {
        return turnCostStorage != null;
    }

    @Override
    public int getNodes() {
        return store.getNodes();
    }

    @Override
    public int getEdges() {
        return store.getEdges();
    }

    @Override
    public NodeAccess getNodeAccess() {
        return nodeAccess;
    }

    @Override
    public BBox getBounds() {
        return store.getBounds();
    }

    public synchronized void freeze() {
        if (isFrozen())
            throw new IllegalStateException("base graph already frozen");
        store.setFrozen(true);
    }

    public synchronized boolean isFrozen() {
        return store.getFrozen();
    }

    public BaseGraph create(long initSize) {
        checkNotInitialized();
        dir.create();
        store.create(initSize);

        initSize = Math.min(initSize, 2000);
        wayGeometry.create(initSize);
        edgeKVStorage.create(initSize);
        if (supportsTurnCosts()) {
            turnCostStorage.create(initSize);
        }
        setInitialized();
<<<<<<< HEAD
        // 0 stands for no separate geoRef, <0 stands for no separate geoRef but existing edge copies
        maxGeoRef = 1;
        minGeoRef = -1;
=======
        // 0 stands for no separate geoRef
        maxGeoRef = 1;
>>>>>>> 42e0c6a5
        return this;
    }

    public String toDetailsString() {
        return store.toDetailsString() + ", "
                + "name:(" + edgeKVStorage.getCapacity() / Helper.MB + "MB), "
                + "geo:" + nf(maxGeoRef) + "/" + nf(minGeoRef) + "(" + wayGeometry.getCapacity() / Helper.MB + "MB)";
    }

    /**
     * Flush and free resources that are not needed for post-processing (way geometries and KVStorage for edges).
     */
    public void flushAndCloseGeometryAndNameStorage() {
        setWayGeometryHeader();

        wayGeometry.flush();
        wayGeometry.close();

        edgeKVStorage.flush();
        edgeKVStorage.close();
    }

    public void flush() {
        if (!wayGeometry.isClosed()) {
            setWayGeometryHeader();
            wayGeometry.flush();
        }

        if (!edgeKVStorage.isClosed())
            edgeKVStorage.flush();

        store.flush();
        if (supportsTurnCosts()) {
            turnCostStorage.flush();
        }
    }

    @Override
    public void close() {
        if (!wayGeometry.isClosed())
            wayGeometry.close();
        if (!edgeKVStorage.isClosed())
            edgeKVStorage.close();
        store.close();
        if (supportsTurnCosts()) {
            turnCostStorage.close();
        }
    }

    public long getCapacity() {
        return store.getCapacity() + edgeKVStorage.getCapacity()
                + wayGeometry.getCapacity() + (supportsTurnCosts() ? turnCostStorage.getCapacity() : 0);
    }

    long getMaxGeoRef() {
        return maxGeoRef;
    }

    public boolean loadExisting() {
        checkNotInitialized();

        if (!store.loadExisting())
            return false;

        if (!wayGeometry.loadExisting())
            return false;

        if (!edgeKVStorage.loadExisting())
            return false;

        if (supportsTurnCosts() && !turnCostStorage.loadExisting())
            return false;

        setInitialized();
        loadWayGeometryHeader();
        return true;
    }

    /**
     * This method copies the properties of one {@link EdgeIteratorState} to another.
     *
     * @return the updated iterator the properties where copied to.
     */
    EdgeIteratorState copyProperties(EdgeIteratorState from, EdgeIteratorStateImpl to) {
        long edgePointer = store.toEdgePointer(to.getEdge());
        store.writeFlags(edgePointer, from.getFlags());

        // copy the rest with higher level API
        to.setDistance(from.getDistance()).
                setKeyValues(from.getKeyValues()).
                setWayGeometry(from.fetchWayGeometry(FetchMode.PILLAR_ONLY));

        return to;
    }

    /**
     * Create edge between nodes a and b
     *
     * @return EdgeIteratorState of newly created edge
     */
    @Override
    public EdgeIteratorState edge(int nodeA, int nodeB) {
        if (isFrozen())
            throw new IllegalStateException("Cannot create edge if graph is already frozen");
        if (nodeA == nodeB)
            // Loop edges would only make sense if their attributes were the same for both 'directions',
            // because for routing algorithms (which ignore the way geometry) loop edges do not even
            // have a well-defined 'direction'. So we either need to make sure the attributes
            // are the same for both directions, or reject loop edges altogether. Since we currently
            // don't know any use-case for loop edges in road networks (there is one for PT),
            // we reject them here.
            throw new IllegalArgumentException("Loop edges are not supported, got: " + nodeA + " - " + nodeB);
        int edgeId = store.edge(nodeA, nodeB);
        EdgeIteratorStateImpl edge = new EdgeIteratorStateImpl(this);
        boolean valid = edge.init(edgeId, nodeB);
        assert valid;
        return edge;
    }

    /**
     * Creates a copy of a given edge with the same properties.
     *
     * @param reuseGeometry If true the copy uses the same pointer to the geometry,
     *                      so changing the geometry would alter the geometry for both edges!
     */
    public EdgeIteratorState copyEdge(int edge, boolean reuseGeometry) {
        EdgeIteratorStateImpl edgeState = (EdgeIteratorStateImpl) getEdgeIteratorState(edge, Integer.MIN_VALUE);
        EdgeIteratorStateImpl newEdge = (EdgeIteratorStateImpl) edge(edgeState.getBaseNode(), edgeState.getAdjNode())
                .setFlags(edgeState.getFlags())
                .setDistance(edgeState.getDistance())
                .setKeyValues(edgeState.getKeyValues());
        if (reuseGeometry) {
            // We use the same geo ref for the copied edge. This saves memory because we are not duplicating
            // the geometry, and it allows to identify the copies of a given edge.
            long edgePointer = edgeState.edgePointer;
            long geoRef = store.getGeoRef(edgePointer);
            if (geoRef == 0) {
                // No geometry for this edge, but we need to be able to identify the copied edges later, so
                // we use a dedicated negative value for the geo ref.
                geoRef = minGeoRef;
                store.setGeoRef(edgePointer, geoRef);
                minGeoRef--;
            }
            store.setGeoRef(newEdge.edgePointer, geoRef);
        } else {
            newEdge.setWayGeometry(edgeState.fetchWayGeometry(FetchMode.PILLAR_ONLY));
        }
        return newEdge;
    }

    /**
     * Runs the given action on the given edge and all its copies that were created with 'reuseGeometry=true'.
     */
    public void forEdgeAndCopiesOfEdge(EdgeExplorer explorer, EdgeIteratorState edge, Consumer<EdgeIteratorState> consumer) {
        final long geoRef = store.getGeoRef(((EdgeIteratorStateImpl) edge).edgePointer);
        if (geoRef == 0) {
            // 0 means there is no geometry (and no copy of this edge), but of course not all edges
            // without geometry are copies of each other, so we need to return early
            consumer.accept(edge);
            return;
        }
        EdgeIterator iter = explorer.setBaseNode(edge.getBaseNode());
        while (iter.next()) {
            long geoRefBefore = store.getGeoRef(((EdgeIteratorStateImpl) iter).edgePointer);
            if (geoRefBefore == geoRef)
                consumer.accept(iter);
            if (store.getGeoRef(((EdgeIteratorStateImpl) iter).edgePointer) != geoRefBefore)
                throw new IllegalStateException("The consumer must not change the geo ref");
        }
    }

    @Override
    public EdgeIteratorState getEdgeIteratorState(int edgeId, int adjNode) {
        EdgeIteratorStateImpl edge = new EdgeIteratorStateImpl(this);
        if (edge.init(edgeId, adjNode))
            return edge;
        // if edgeId exists but adjacent nodes do not match
        return null;
    }

    @Override
    public EdgeIteratorState getEdgeIteratorStateForKey(int edgeKey) {
        EdgeIteratorStateImpl edge = new EdgeIteratorStateImpl(this);
        edge.init(edgeKey);
        return edge;
    }

    @Override
    public EdgeExplorer createEdgeExplorer(EdgeFilter filter) {
        return new EdgeIteratorImpl(this, filter);
    }

    @Override
    public EdgeExplorer createEdgeExplorer() {
        return createEdgeExplorer(EdgeFilter.ALL_EDGES);
    }

    @Override
    public AllEdgesIterator getAllEdges() {
        return new AllEdgeIterator(this);
    }

    @Override
    public TurnCostStorage getTurnCostStorage() {
        return turnCostStorage;
    }

    @Override
    public Weighting wrapWeighting(Weighting weighting) {
        return weighting;
    }

    @Override
    public int getOtherNode(int edge, int node) {
        long edgePointer = store.toEdgePointer(edge);
        return getOtherNode(node, edgePointer);
    }

    @Override
    public boolean isAdjacentToNode(int edge, int node) {
        long edgePointer = store.toEdgePointer(edge);
        return isAdjacentToNode(node, edgePointer);
    }

    private void setWayGeometry_(PointList pillarNodes, long edgePointer, boolean reverse) {
        if (pillarNodes != null && !pillarNodes.isEmpty()) {
            if (pillarNodes.getDimension() != nodeAccess.getDimension())
                throw new IllegalArgumentException("Cannot use pointlist which is " + pillarNodes.getDimension()
                        + "D for graph which is " + nodeAccess.getDimension() + "D");

            long existingGeoRef = store.getGeoRef(edgePointer);
            if (existingGeoRef < 0)
                // users of this method might not be aware that after changing the geo ref it is no
                // longer possible to find the copies corresponding to an edge, so we deny this
                throw new IllegalStateException("This edge has already been copied so we can no longer change the geometry, pointer=" + edgePointer);

            int len = pillarNodes.size();
            int dim = nodeAccess.getDimension();
            if (existingGeoRef > 0) {
                final int count = wayGeometry.getInt(existingGeoRef);
                if (len <= count) {
                    setWayGeometryAtGeoRef(pillarNodes, edgePointer, reverse, existingGeoRef);
                    return;
                } else {
                    throw new IllegalStateException("This edge already has a way geometry so it cannot be changed to a bigger geometry, pointer=" + edgePointer);
                }
            }
<<<<<<< HEAD
            long nextGeoRef = nextGeoRef(len * dim);
=======

            long nextGeoRef = nextGeoRef(4 + len * dim * 4);
>>>>>>> 42e0c6a5
            setWayGeometryAtGeoRef(pillarNodes, edgePointer, reverse, nextGeoRef);
        } else {
            store.setGeoRef(edgePointer, 0L);
        }
    }

    public EdgeIntAccess getEdgeAccess() {
        return store;
    }

    private void setWayGeometryAtGeoRef(PointList pillarNodes, long edgePointer, boolean reverse, long geoRef) {
        byte[] wayGeometryBytes = createWayGeometryBytes(pillarNodes, reverse);
        wayGeometry.ensureCapacity(geoRef + wayGeometryBytes.length);
        wayGeometry.setBytes(geoRef, wayGeometryBytes, wayGeometryBytes.length);
        store.setGeoRef(edgePointer, geoRef);
    }

    private byte[] createWayGeometryBytes(PointList pillarNodes, boolean reverse) {
        int len = pillarNodes.size();
        int dim = nodeAccess.getDimension();
        int totalLen = len * dim * 4 + 4;
        byte[] bytes = new byte[totalLen];
        bitUtil.fromInt(bytes, len, 0);
        if (reverse)
            pillarNodes.reverse();

        int tmpOffset = 4;
        boolean is3D = nodeAccess.is3D();
        for (int i = 0; i < len; i++) {
            double lat = pillarNodes.getLat(i);
            bitUtil.fromInt(bytes, Helper.degreeToInt(lat), tmpOffset);
            tmpOffset += 4;
            bitUtil.fromInt(bytes, Helper.degreeToInt(pillarNodes.getLon(i)), tmpOffset);
            tmpOffset += 4;

            if (is3D) {
                bitUtil.fromInt(bytes, Helper.eleToInt(pillarNodes.getEle(i)), tmpOffset);
                tmpOffset += 4;
            }
        }
        return bytes;
    }

    private PointList fetchWayGeometry_(long edgePointer, boolean reverse, FetchMode mode, int baseNode, int adjNode) {
        if (mode == FetchMode.TOWER_ONLY) {
            // no reverse handling required as adjNode and baseNode is already properly switched
            PointList pillarNodes = new PointList(2, nodeAccess.is3D());
            pillarNodes.add(nodeAccess, baseNode);
            pillarNodes.add(nodeAccess, adjNode);
            return pillarNodes;
        }
        long geoRef = store.getGeoRef(edgePointer);
        int count = 0;
        byte[] bytes = null;
        if (geoRef > 0) {
            count = wayGeometry.getInt(geoRef);
            geoRef += 4L;
            bytes = new byte[count * nodeAccess.getDimension() * 4];
            wayGeometry.getBytes(geoRef, bytes, bytes.length);
        } else if (mode == FetchMode.PILLAR_ONLY)
            return PointList.EMPTY;

        PointList pillarNodes = new PointList(getPointListLength(count, mode), nodeAccess.is3D());
        if (reverse) {
            if (mode == FetchMode.ALL || mode == FetchMode.PILLAR_AND_ADJ)
                pillarNodes.add(nodeAccess, adjNode);
        } else if (mode == FetchMode.ALL || mode == FetchMode.BASE_AND_PILLAR)
            pillarNodes.add(nodeAccess, baseNode);

        int index = 0;
        for (int i = 0; i < count; i++) {
            double lat = Helper.intToDegree(bitUtil.toInt(bytes, index));
            index += 4;
            double lon = Helper.intToDegree(bitUtil.toInt(bytes, index));
            index += 4;
            if (nodeAccess.is3D()) {
                pillarNodes.add(lat, lon, Helper.intToEle(bitUtil.toInt(bytes, index)));
                index += 4;
            } else {
                pillarNodes.add(lat, lon);
            }
        }

        if (reverse) {
            if (mode == FetchMode.ALL || mode == FetchMode.BASE_AND_PILLAR)
                pillarNodes.add(nodeAccess, baseNode);

            pillarNodes.reverse();
        } else if (mode == FetchMode.ALL || mode == FetchMode.PILLAR_AND_ADJ)
            pillarNodes.add(nodeAccess, adjNode);

        return pillarNodes;
    }

    static int getPointListLength(int pillarNodes, FetchMode mode) {
        switch (mode) {
            case TOWER_ONLY:
                return 2;
            case PILLAR_ONLY:
                return pillarNodes;
            case BASE_AND_PILLAR:
            case PILLAR_AND_ADJ:
                return pillarNodes + 1;
            case ALL:
                return pillarNodes + 2;
        }
        throw new IllegalArgumentException("Mode isn't handled " + mode);
    }

    private long nextGeoRef(int bytes) {
        long tmp = maxGeoRef;
        maxGeoRef += bytes;
        return tmp;
    }

    public boolean isClosed() {
        return store.isClosed();
    }

    public Directory getDirectory() {
        return dir;
    }

    public int getSegmentSize() {
        return segmentSize;
    }

    public static class Builder {
        private final int bytesForFlags;
        private Directory directory = new RAMDirectory();
        private boolean withElevation = false;
        private boolean withTurnCosts = false;
        private long bytes = 100;
        private int segmentSize = -1;

        public Builder(EncodingManager em) {
            this(em.getBytesForFlags());
            withTurnCosts(em.needsTurnCostsSupport());
        }

        public Builder(int bytesForFlags) {
            this.bytesForFlags = bytesForFlags;
        }

        // todo: maybe rename later, but for now this makes it easier to replace GraphBuilder
        public Builder setDir(Directory directory) {
            this.directory = directory;
            return this;
        }

        // todo: maybe rename later, but for now this makes it easier to replace GraphBuilder
        public Builder set3D(boolean withElevation) {
            this.withElevation = withElevation;
            return this;
        }

        // todo: maybe rename later, but for now this makes it easier to replace GraphBuilder
        public Builder withTurnCosts(boolean withTurnCosts) {
            this.withTurnCosts = withTurnCosts;
            return this;
        }

        public Builder setSegmentSize(int segmentSize) {
            this.segmentSize = segmentSize;
            return this;
        }

        public Builder setBytes(long bytes) {
            this.bytes = bytes;
            return this;
        }

        public BaseGraph build() {
            return new BaseGraph(directory, withElevation, withTurnCosts, segmentSize, bytesForFlags);
        }

        public BaseGraph create() {
            BaseGraph baseGraph = build();
            baseGraph.create(bytes);
            return baseGraph;
        }
    }

    protected static class EdgeIteratorImpl extends EdgeIteratorStateImpl implements EdgeExplorer, EdgeIterator {
        final EdgeFilter filter;
        int nextEdgeId;

        public EdgeIteratorImpl(BaseGraph baseGraph, EdgeFilter filter) {
            super(baseGraph);
            if (filter == null)
                throw new IllegalArgumentException("Instead null filter use EdgeFilter.ALL_EDGES");
            this.filter = filter;
        }

        @Override
        public EdgeIterator setBaseNode(int baseNode) {
            nextEdgeId = edgeId = store.getEdgeRef(store.toNodePointer(baseNode));
            this.baseNode = baseNode;
            return this;
        }

        @Override
        public final boolean next() {
            while (EdgeIterator.Edge.isValid(nextEdgeId)) {
                goToNext();
                if (filter.accept(this))
                    return true;
            }
            return false;
        }

        void goToNext() {
            edgePointer = store.toEdgePointer(nextEdgeId);
            edgeId = nextEdgeId;
            int nodeA = store.getNodeA(edgePointer);
            boolean baseNodeIsNodeA = baseNode == nodeA;
            adjNode = baseNodeIsNodeA ? store.getNodeB(edgePointer) : nodeA;
            reverse = !baseNodeIsNodeA;

            // position to next edge
            nextEdgeId = baseNodeIsNodeA ? store.getLinkA(edgePointer) : store.getLinkB(edgePointer);
            assert nextEdgeId != edgeId : ("endless loop detected for base node: " + baseNode + ", adj node: " + adjNode
                    + ", edge pointer: " + edgePointer + ", edge: " + edgeId);
        }

        @Override
        public EdgeIteratorState detach(boolean reverseArg) {
            if (edgeId == nextEdgeId)
                throw new IllegalStateException("call next before detaching (edgeId:" + edgeId + " vs. next " + nextEdgeId + ")");
            return super.detach(reverseArg);
        }
    }

    /**
     * Include all edges of this storage in the iterator.
     */
    protected static class AllEdgeIterator extends EdgeIteratorStateImpl implements AllEdgesIterator {
        public AllEdgeIterator(BaseGraph baseGraph) {
            super(baseGraph);
        }

        @Override
        public int length() {
            return store.getEdges();
        }

        @Override
        public boolean next() {
            edgeId++;
            if (edgeId >= store.getEdges())
                return false;
            edgePointer = store.toEdgePointer(edgeId);
            baseNode = store.getNodeA(edgePointer);
            adjNode = store.getNodeB(edgePointer);
            reverse = false;
            return true;
        }

        @Override
        public final EdgeIteratorState detach(boolean reverseArg) {
            if (edgePointer < 0)
                throw new IllegalStateException("call next before detaching");

            AllEdgeIterator iter = new AllEdgeIterator(baseGraph);
            iter.edgeId = edgeId;
            iter.edgePointer = edgePointer;
            if (reverseArg) {
                iter.reverse = !this.reverse;
                iter.baseNode = adjNode;
                iter.adjNode = baseNode;
            } else {
                iter.reverse = this.reverse;
                iter.baseNode = baseNode;
                iter.adjNode = adjNode;
            }
            return iter;
        }
    }

    static class EdgeIteratorStateImpl implements EdgeIteratorState {
        final BaseGraph baseGraph;
        final BaseGraphNodesAndEdges store;
        long edgePointer = -1;
        int baseNode;
        int adjNode;
        // we need reverse if detach is called
        boolean reverse = false;
        int edgeId = -1;
        private final EdgeIntAccess edgeIntAccess;

        public EdgeIteratorStateImpl(BaseGraph baseGraph) {
            this.baseGraph = baseGraph;
            edgeIntAccess = baseGraph.getEdgeAccess();
            store = baseGraph.store;
        }

        /**
         * @return false if the edge has not a node equal to expectedAdjNode
         */
        final boolean init(int edgeId, int expectedAdjNode) {
            if (edgeId < 0 || edgeId >= store.getEdges())
                throw new IllegalArgumentException("edge: " + edgeId + " out of bounds: [0," + store.getEdges() + "[");
            this.edgeId = edgeId;
            edgePointer = store.toEdgePointer(edgeId);
            baseNode = store.getNodeA(edgePointer);
            adjNode = store.getNodeB(edgePointer);

            if (expectedAdjNode == adjNode || expectedAdjNode == Integer.MIN_VALUE) {
                reverse = false;
                return true;
            } else if (expectedAdjNode == baseNode) {
                reverse = true;
                baseNode = adjNode;
                adjNode = expectedAdjNode;
                return true;
            }
            return false;
        }

        /**
         * Similar to {@link #init(int edgeId, int adjNode)}, but here we retrieve the edge in a certain direction
         * directly using an edge key.
         */
        final void init(int edgeKey) {
            if (edgeKey < 0)
                throw new IllegalArgumentException("edge keys must not be negative, given: " + edgeKey);
            this.edgeId = GHUtility.getEdgeFromEdgeKey(edgeKey);
            edgePointer = store.toEdgePointer(edgeId);
            baseNode = store.getNodeA(edgePointer);
            adjNode = store.getNodeB(edgePointer);

            if (edgeKey % 2 == 0) {
                reverse = false;
            } else {
                reverse = true;
                int tmp = baseNode;
                baseNode = adjNode;
                adjNode = tmp;
            }
        }

        @Override
        public final int getBaseNode() {
            return baseNode;
        }

        @Override
        public final int getAdjNode() {
            return adjNode;
        }

        @Override
        public double getDistance() {
            return store.getDist(edgePointer);
        }

        @Override
        public EdgeIteratorState setDistance(double dist) {
            store.setDist(edgePointer, dist);
            return this;
        }

        @Override
        public IntsRef getFlags() {
            IntsRef edgeFlags = store.createEdgeFlags();
            store.readFlags(edgePointer, edgeFlags);
            return edgeFlags;
        }

        @Override
        public final EdgeIteratorState setFlags(IntsRef edgeFlags) {
            assert edgeId < store.getEdges() : "must be edge but was shortcut: " + edgeId + " >= " + store.getEdges() + ". Use setFlagsAndWeight";
            store.writeFlags(edgePointer, edgeFlags);
            return this;
        }

        @Override
        public boolean get(BooleanEncodedValue property) {
            return property.getBool(reverse, edgeId, edgeIntAccess);
        }

        @Override
        public EdgeIteratorState set(BooleanEncodedValue property, boolean value) {
            property.setBool(reverse, edgeId, edgeIntAccess, value);
            return this;
        }

        @Override
        public boolean getReverse(BooleanEncodedValue property) {
            return property.getBool(!reverse, edgeId, edgeIntAccess);
        }

        @Override
        public EdgeIteratorState setReverse(BooleanEncodedValue property, boolean value) {
            property.setBool(!reverse, edgeId, edgeIntAccess, value);
            return this;
        }

        @Override
        public EdgeIteratorState set(BooleanEncodedValue property, boolean fwd, boolean bwd) {
            if (!property.isStoreTwoDirections())
                throw new IllegalArgumentException("EncodedValue " + property.getName() + " supports only one direction");
            property.setBool(reverse, edgeId, edgeIntAccess, fwd);
            property.setBool(!reverse, edgeId, edgeIntAccess, bwd);
            return this;
        }

        @Override
        public int get(IntEncodedValue property) {
            return property.getInt(reverse, edgeId, edgeIntAccess);
        }

        @Override
        public EdgeIteratorState set(IntEncodedValue property, int value) {
            property.setInt(reverse, edgeId, edgeIntAccess, value);
            return this;
        }

        @Override
        public int getReverse(IntEncodedValue property) {
            return property.getInt(!reverse, edgeId, edgeIntAccess);
        }

        @Override
        public EdgeIteratorState setReverse(IntEncodedValue property, int value) {
            property.setInt(!reverse, edgeId, edgeIntAccess, value);
            return this;
        }

        @Override
        public EdgeIteratorState set(IntEncodedValue property, int fwd, int bwd) {
            if (!property.isStoreTwoDirections())
                throw new IllegalArgumentException("EncodedValue " + property.getName() + " supports only one direction");
            property.setInt(reverse, edgeId, edgeIntAccess, fwd);
            property.setInt(!reverse, edgeId, edgeIntAccess, bwd);
            return this;
        }

        @Override
        public double get(DecimalEncodedValue property) {
            return property.getDecimal(reverse, edgeId, edgeIntAccess);
        }

        @Override
        public EdgeIteratorState set(DecimalEncodedValue property, double value) {
            property.setDecimal(reverse, edgeId, edgeIntAccess, value);
            return this;
        }

        @Override
        public double getReverse(DecimalEncodedValue property) {
            return property.getDecimal(!reverse, edgeId, edgeIntAccess);
        }

        @Override
        public EdgeIteratorState setReverse(DecimalEncodedValue property, double value) {
            property.setDecimal(!reverse, edgeId, edgeIntAccess, value);
            return this;
        }

        @Override
        public EdgeIteratorState set(DecimalEncodedValue property, double fwd, double bwd) {
            if (!property.isStoreTwoDirections())
                throw new IllegalArgumentException("EncodedValue " + property.getName() + " supports only one direction");
            property.setDecimal(reverse, edgeId, edgeIntAccess, fwd);
            property.setDecimal(!reverse, edgeId, edgeIntAccess, bwd);
            return this;
        }

        @Override
        public <T extends Enum<?>> T get(EnumEncodedValue<T> property) {
            return property.getEnum(reverse, edgeId, edgeIntAccess);
        }

        @Override
        public <T extends Enum<?>> EdgeIteratorState set(EnumEncodedValue<T> property, T value) {
            property.setEnum(reverse, edgeId, edgeIntAccess, value);
            return this;
        }

        @Override
        public <T extends Enum<?>> T getReverse(EnumEncodedValue<T> property) {
            return property.getEnum(!reverse, edgeId, edgeIntAccess);
        }

        @Override
        public <T extends Enum<?>> EdgeIteratorState setReverse(EnumEncodedValue<T> property, T value) {
            property.setEnum(!reverse, edgeId, edgeIntAccess, value);
            return this;
        }

        @Override
        public <T extends Enum<?>> EdgeIteratorState set(EnumEncodedValue<T> property, T fwd, T bwd) {
            if (!property.isStoreTwoDirections())
                throw new IllegalArgumentException("EncodedValue " + property.getName() + " supports only one direction");
            property.setEnum(reverse, edgeId, edgeIntAccess, fwd);
            property.setEnum(!reverse, edgeId, edgeIntAccess, bwd);
            return this;
        }

        @Override
        public String get(StringEncodedValue property) {
            return property.getString(reverse, edgeId, edgeIntAccess);
        }

        @Override
        public EdgeIteratorState set(StringEncodedValue property, String value) {
            property.setString(reverse, edgeId, edgeIntAccess, value);
            return this;
        }

        @Override
        public String getReverse(StringEncodedValue property) {
            return property.getString(!reverse, edgeId, edgeIntAccess);
        }

        @Override
        public EdgeIteratorState setReverse(StringEncodedValue property, String value) {
            property.setString(!reverse, edgeId, edgeIntAccess, value);
            return this;
        }

        @Override
        public EdgeIteratorState set(StringEncodedValue property, String fwd, String bwd) {
            if (!property.isStoreTwoDirections())
                throw new IllegalArgumentException("EncodedValue " + property.getName() + " supports only one direction");
            property.setString(reverse, edgeId, edgeIntAccess, fwd);
            property.setString(!reverse, edgeId, edgeIntAccess, bwd);
            return this;
        }

        @Override
        public final EdgeIteratorState copyPropertiesFrom(EdgeIteratorState edge) {
            return baseGraph.copyProperties(edge, this);
        }

        @Override
        public EdgeIteratorState setWayGeometry(PointList pillarNodes) {
            baseGraph.setWayGeometry_(pillarNodes, edgePointer, reverse);
            return this;
        }

        @Override
        public PointList fetchWayGeometry(FetchMode mode) {
            return baseGraph.fetchWayGeometry_(edgePointer, reverse, mode, getBaseNode(), getAdjNode());
        }

        @Override
        public int getEdge() {
            return edgeId;
        }

        @Override
        public int getEdgeKey() {
            return GHUtility.createEdgeKey(edgeId, reverse);
        }

        @Override
        public int getReverseEdgeKey() {
            return GHUtility.reverseEdgeKey(getEdgeKey());
        }

        @Override
        public EdgeIteratorState setKeyValues(Map<String, KVStorage.KValue> entries) {
            long pointer = baseGraph.edgeKVStorage.add(entries);
            if (pointer > MAX_UNSIGNED_INT)
                throw new IllegalStateException("Too many key value pairs are stored, currently limited to " + MAX_UNSIGNED_INT + " was " + pointer);
            store.setKeyValuesRef(edgePointer, BitUtil.toSignedInt(pointer));
            return this;
        }

        @Override
        public Map<String, KVStorage.KValue> getKeyValues() {
            long kvEntryRef = Integer.toUnsignedLong(store.getKeyValuesRef(edgePointer));
            return baseGraph.edgeKVStorage.getAll(kvEntryRef);
        }

        @Override
        public Object getValue(String key) {
            long kvEntryRef = Integer.toUnsignedLong(store.getKeyValuesRef(edgePointer));
            return baseGraph.edgeKVStorage.get(kvEntryRef, key, reverse);
        }

        @Override
        public String getName() {
            String name = (String) getValue(STREET_NAME);
            // preserve backward compatibility (returns empty string if name tag missing)
            return name == null ? "" : name;
        }

        @Override
        public EdgeIteratorState detach(boolean reverseArg) {
            if (!EdgeIterator.Edge.isValid(edgeId))
                throw new IllegalStateException("call setEdgeId before detaching (edgeId:" + edgeId + ")");
            EdgeIteratorStateImpl edge = new EdgeIteratorStateImpl(baseGraph);
            boolean valid = edge.init(edgeId, reverseArg ? baseNode : adjNode);
            assert valid;
            if (reverseArg) {
                // for #162
                edge.reverse = !reverse;
            }
            return edge;
        }

        @Override
        public final String toString() {
            return getEdge() + " " + getBaseNode() + "-" + getAdjNode();
        }
    }
}<|MERGE_RESOLUTION|>--- conflicted
+++ resolved
@@ -180,14 +180,9 @@
             turnCostStorage.create(initSize);
         }
         setInitialized();
-<<<<<<< HEAD
         // 0 stands for no separate geoRef, <0 stands for no separate geoRef but existing edge copies
+        minGeoRef = -1;
         maxGeoRef = 1;
-        minGeoRef = -1;
-=======
-        // 0 stands for no separate geoRef
-        maxGeoRef = 1;
->>>>>>> 42e0c6a5
         return this;
     }
 
@@ -435,12 +430,7 @@
                     throw new IllegalStateException("This edge already has a way geometry so it cannot be changed to a bigger geometry, pointer=" + edgePointer);
                 }
             }
-<<<<<<< HEAD
-            long nextGeoRef = nextGeoRef(len * dim);
-=======
-
             long nextGeoRef = nextGeoRef(4 + len * dim * 4);
->>>>>>> 42e0c6a5
             setWayGeometryAtGeoRef(pillarNodes, edgePointer, reverse, nextGeoRef);
         } else {
             store.setGeoRef(edgePointer, 0L);
