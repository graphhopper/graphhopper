--- conflicted
+++ resolved
@@ -280,13 +280,8 @@
     public static int eleToUInt(double ele) {
         if (Double.isNaN(ele)) throw new IllegalArgumentException("elevation cannot be NaN");
         if (ele < -1000) return -1000;
-<<<<<<< HEAD
         if (ele >= Integer.MAX_VALUE / ELE_FACTOR - 1000) return MAX_ELE_UINT;
-        return (int) ((ele + 1000) * ELE_FACTOR); // enough for smallest value is -414m
-=======
-        if (ele >= Integer.MAX_VALUE / ELE_FACTOR - 1000) return Integer.MAX_VALUE;
         return (int) Math.round((ele + 1000) * ELE_FACTOR); // enough for smallest value is -414m
->>>>>>> 78c67433
     }
 
     /**
