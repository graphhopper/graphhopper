3.0
<<<<<<< HEAD
    subnetwork removal has changed and for every LocationIndex lookup one needs to explicitly include the new 'subnetwork' EncodedValue, see #2290
    DefaultEdgeFilter was renamed to AccessFilter. Use DefaultSnapFilter for the location lookup to make sure the query points do not snap to subnetworks. Previously subnetwork edges' access was set to zero, but this is no longer the case. Now subnetworks need to be identified by the subnetwork encoded value.
=======
    moved the isochrone module into core
>>>>>>> 0694479f
    removed setEncodingManager use setProfiles instead or for more custom requirements use GraphHopper.getEncodingManagerBuilder
    CustomWeighting language breaks old format but is more powerful and easier to read; it also allows factors >1 for server-side CustomModels
    renamed GHUtilities.setProperties to setSpeed
    Helper.createFormatter is using the ENGLISH Locale instead of UK, see #2186
    the name of an encoded value can only contain lower letters, underscore or numbers. It has to start with a lower letter
    default for GraphHopperMatrixWeb (client for Matrix API) is now the sync POST request without the artificial polling delay in most cases
    refactored TransportationMode to better reflect the usage in source data parsing only
    customizable routing is included in the endpoint /route (under the "custom_model" entry) and does not need to be enabled
    the format of customizable routing completely changed but the maps demo includes a simple editor to learn it easily (#2239). See #2209 and #2251. See examples in this blog post: https://www.graphhopper.com/blog/2020/05/31/examples-for-customizable-routing/
    removed Dockerfile
    the second argument of the VirtualEdgeIteratorState constructor is now an edge key (was an edge id before)
    removed instruction annotations(cycleway, off_bike, ford, ferry, private, toll)
    the boundaries file is now expected to provide the countrycodes via the `ISO3166-1:alpha3` property

2.0
    AbstractFlagEncoder#getMaxSpeed returns now Double#NaN instead of -1 if no maxspeed was found
    renamed QueryResult -> Snap
    much faster CH preparation (node- and edge-based), but increased memory usage during preparation, #2132
    added navigation repo #2071
    use Java 8 also for core, client-hc and reader-osm modules. all modules use Java 8 now
    removed android demo, #1940
    added edge key path detail, #2073
    fixed bug for turn restrictions on bridges/tunnels, #2070
    improved resolution of elevation profiles, 3D Douglas-Peucker and long edge sampling, #1953

1.0
    changes to config.yml:
      properties have to follow the snake_case, #1918, easy convert via https://github.com/karussell/snake_case
      all routing profiles have to be configured when setting up GraphHopper, #1958, #1922
      for developing with JavaScript, npm and the web UI it is important to change your assets overrides to web/target/classes/assets/, see #2041
    moved SPTEntry and ShortcutUnpacker to com.graphhopper.routing(.ch)
    renamed PathWrapper to ResponsePath
    removed min_one_way_network_size parameter, #2042
    moved package from core/src/test/java/com/graphhopper/routing/profiles to ev
    removed HintsMap
    removed /change endpoint
    removed vehicle,weighting and edge_based from GraphHopper class, replaced with new profile parameter, #1958
    there no longer is a default vehicle, not setting the vehicle now only works if there is exactly one profile that matches the other parameters. anyway you should use the new profile rather than the vehicle parameter.
    removed IPFilter. Use a firewall instead.
    PMap refactored. It is recommended to use putObject(String, Object) instead of put, #1956
    removed UnsafeDataAccess as not maintained, see #1620
    add profiles parameter and replace prepare.ch/lm.weightings and prepare.ch.edge_based with profiles_ch/lm config parameters, #1922
    GraphHopper class no longer enables CH by default, #1914
    replaced command line arguments -Dgraphhopper.. with -Ddw.graphhopper.. due to #1879, see also #1897
    GraphHopper.init(CmdArgs)->GraphHopper.init(GraphHopperConfig), see #1879
    removed GenericWeighting and DataFlagEncoder as a normal CarFlagEncoder does the job too. Or use the new CustomWeighting see #1841
    remove TurnWeighting, see #1863
    speed up path simplification with path details/instructions, see #1802
    revert compression of landmark preparation data, see #1749 and #1376
    add required EncodedValues like road_class to EncodingManager if not added from user
    removed PathNative,PathBidirRef,Path4CH,EdgeBasedPathCH and moved path extraction code out of Path class, added PathExtractor,BidirPathExtractor(+subclasses for CH) instead, #1730
    conditional turn restrictions now supported, #1683
    added new `curbside` feature, #1697
    moved QueryGraph to new routing.querygraph package
    removed GraphExtension, #1783, renamed TurnCostExtension to TurnCostStorage
    removed `heading`, `pass_through` and `ch.force_heading` parameters for speed mode/CH, #1763

0.13
    removed docker compose file
    PathDetails return null instead of -1 for Infinity by default
    replaced AverageSpeedDetails by DecimalDetails
    moved TagParser into new package: com.graphhopper.routing.util.parsers
    removed FlagEncoderFactory.DEFAULT
    removed forestry and motorroad from RoadClass
    SpatialRule.AccessValue replaced by RoadAccess
    removed EncodedValueLookup.hasEncoder, use hasEncodedValue instead
    removed MappedDecimalEncodedValue: should be replaced with FactoredDecimalEncodedValue
    DataFlagEncoder: it is now required to add EncodedValues before. graph.encoded_values: max_speed,road_class,road_environment,road_access
    instead of EncodingManager.ROUNDABOUT use Roundabout.KEY
    changed output format of result=pointlist and moved it into separate endpoint /spt
    removed TraversalMode.EDGE_BASED_1DIR and TraversalMode.EDGE_BASED_2DIR_UTURN, renamed TraversalMode.EDGE_BASED_2DIR to TraversalMode.EDGE_BASED
    to prevent u-turns when using edge-based algorithms it is now required to use TurnWeighting, #1640
    GraphHopperStorage.getGraph(Class) was replaced by GraphHopperStorage.getBase/CHGraph(), #1669
    CHGraph.shortcut(int, int) was removed (use .shortcut(int, int, ...) and/or .shortcutEdgeBased(int, int, ...) instead, #1693
    CH graphs are now identified using CHProfile instead of Weighting, #1670
    removed the 'traversal_mode` request parameter for /route, instead of 'traversal_mode=edge_based_2dir' use edge_based=true
    removed GraphHopper.set/getTraversalMode() methods, #1705
    edge-based CH is now chosen by default if it was prepared, #1706
    it is now possible to specify finite u-turn costs for CH preparation, #1671
    removed distances from CH shortcuts, reduces memory consumption per shortcut by 4 bytes (about 8-10%), #1719

0.12
    renamed VirtualEdgeIteratorState.getOriginalEdgeKey to more precise getOriginalEdgeKey #1549
    access refactoring #1436 that moves AccessValue into SpatialRule.Access
    refactoring of EncodingManager to use builder pattern. Migration should be simple. Replace new EncodingManager with EncodingManager.create
	The methods GraphHopper.setEnableInstructions/setPreferredLanguage is now in EncodingManager.Builder
    EncodingManager.supports renames to hasEncoder
    big refactoring #1447: to increase 64bit limit of flags, make reverse direction handling easier, to allow shared EncodedValues,
        remove reverseFlags method, much simpler property access, simplify FlagEncoder (maybe even deprecate this interface at a later stage)
    moved shp-reader into separate repository: https://github.com/graphhopper/graphhopper-reader-shp    

0.11
    web resources for dropwizard web framework (no servlets anymore) #1108
    prefix -Dgraphhopper. for command line arguments necessary, see docs/web/quickstart.md or docs/core/quickstart-from-source.md#running--debbuging-with-intellij for details
    delegated reading properties to dropwizard, i.e. the new format yml is not read again in GraphHopper.init
    changed file format for landmarks #1376
    convert properties into new yml format via: https://gist.github.com/karussell/dbc9b4c455bca98b6a38e4a160e23bf8

0.10
    introduce path details
    added handcoded API java client to this repository

0.9
    remove war bundling support #297
    rename of DefaultModule to GraphHopperModule and GHServletModule to GraphHopperServletModule
    EncodedValue uses Math.round(value/factor). This can change the retrieved values for EncodedValues #954
    EncodedDoubleValue and EncodedValue requires maxValue/factor to be a natural number #954
    default base algorithm for all modes is bidirectional A* (except speed mode)
    introduced landmarks based hybrid mode, #780
    moving all prepare.xy configs to prepare.ch.xy and e.g. disallow the old
    removed deprecated methods in GraphHopper (setCHWeighting, setCHWeightings, getCHWeightings, setCHWeightings, getCHPrepareThreads, setCHPrepareThreads), Path.calcMillis, findID of LocationIndex and all implementations

0.8
    refactoring to Weighting class, see #807
    removed FlagEncoder from parameters as weighting.getFlagEncoder can and is used
    all properties with prefix "osmreader." changed to "datareader." and osmreader.osm changed to datareader.file
    maven/gradle dependency graphhopper is now split into graphhopper-core and graphhopper-reader-osm, i.e. if you previouls depend on 'graphhopper' artificat you should now use graphhopper-reader-osm except environments like Android where you just load the graph and do no import
    use GraphHopperOSM as base class instead of GraphHopper
    OSM reader separated from core, use new graphhopper-core package
    moved subnetwork code into own package com.graphhopper.routing.subnetwork
    moved weighting code into own package com.graphhopper.routing.weighting
    code format has changed, so it is important to change your PRs too before you merge master, see discussion #770

0.7        
    added snapped points to output JSON for every path
    the foot routing is now much smoother and only considers safe paths, to use beautiful roads (i.e. prefer hiking routes etc) use the new 'hike' profiles, see #633
    vehicle constants have moved to FlagEncoderFactory
    several constants changed to under score notation see #719 with a few breaking changes, e.g. use lower case names for flag encoders or jsonp_allowed instead of the jsonpAllowed annotation
    moving all string parameter constants into the Parameters class
    no more acceptedRailways set see #662 for more information
    web API: content type of gpx export is now application/gpx+xml if not explicitly specified
    use prepare.ch.weightings instead of prepare.chWeighting e.g. for disabling CH use prepare.ch.weightings=no
    GraphHopper class is refactored regarding RoutingAlgorithmFactory in order to fix problem when integrating flexibility routing, most of the CH related stuff is moved into CHAlgoFactoryDecorator, several methods are deprecated to use the methods of the decorator, see #631
    WeightingMap is now named HintsMap
    use the correct graphHopperFolder as no automatic fallback to 'folder-gh' is happening anymore, see #704
    refactored FlagEncoder.handleFerryWay to getFerrySpeed to make it possible to fix #665
    removed setWeightLimit as too unspecific for arbitrary weights, use setMaxVisitedNodes instead
    missing renames for Path.setEdgeEntry -> setSPTEntry and AbstractAlgorithm.createEdgeEntry -> createSPTEntry

0.6
    removed methods deprecated in 0.4 and 0.5
    renamed EdgeEntry to SPTEntry and AStar.AStarEdge to AStar.AStarEntry
    parameter force removed from AbstractFlagEncoder.applyMaxSpeed
    GHResponse now wraps multiple PathWrapper; renamed GraphHopper.getPaths to calcPaths as 'get' sounded too cheap; a new method RoutingAlgorithm.calcPaths is added; see #596
    moving lgpl licensed file into own submodule graphhopper-tools-lgpl
    renaming of Tarjans algorithm class to TarjansSCCAlgorithm
    more strict naming for Weighting enforced and more strict matching to select Weighting (equals check), #490
    specify the preferred-language for way names during graph import (ISO 639-1 or ISO 639-2)
    renaming of getCHWeighting to getCHWeightings due to supporting multiple CH weightings, #623
    deprecation of setCHWeighting, please use setCHWeightings instead, #623

0.5
    Several names have changed see #466, #467, #468
    GraphHopper.optimize removed use postProcessing instead
    method GraphHopper.getGraph() changed to getGraphHopperStorage()
    the interface GraphStorage does no longer extend from the Graph interface. Use GraphHopperStorage (which implements the Graph interface via the base graph) or only Graph instead
    now it is necessary to call baseGraph/chGraph.freeze in order to use the chGraph (to simply determine when an edgeId is a shortcut)    
    LevelGraphStorage is now a GraphHopperStorage with an additional ch graph (CHGraphImpl)
    GraphHopperStorage implements now the Graph interface and delegates all necessary methods to the underlying base graph. To do routing you call getGraph(CHGraph.class or Graph.class) where the parameter Graph.class returns the base graph and the behaviour is identical to GraphHopperStorage itself
    renamed LevelGraph* to CHGraph*
    renamed NoGraphExtension to NoOpExtension
    removed visitedNodes method in GraphHopper replaced with per response information: response.getHints().getLong("visited_nodes.sum", 0)
    added ability to store hints in GHResponse which will be forwarded to the json too
    breaking change in HTTP API: error JSON format changed to be message:"" instead of within info.errors, see updated api documentation
    made GHResponse.getMillis, Path.getMillis, GPXEntry.getMillis deprecated, use getTime instead
    in AbstractFlagEncoder, parse*() and getStr() are now deprecated, use properties.get* instead

0.4
    translation key turn changed and merged with left etc into turn_left, turn_right etc
    create location index before preparation in the GraphHopper class
    encodingManager.getSingle() is removed and flagEncoder list is no longer sorted, the first vehicle is used for CH preparation    
    removed LocationIndexTreeSC, use new LocationIndexTree(levelGraph.getBaseGraph(), directory) instead
    getLevel and setLevel do no longer automatically increase node count, use getNodeAccess.ensureNode for that
    normal algorithms are now possible on prepared graph use getBaseGraph, see #116
    GHResponse no longer has isFound method, use !hasErrors instead
    merged unused Edge class into EdgeEntry
    astar and astarbi are now both none-heuristic and take parameters for beeline approximation: astar.approximation=BeelineSimplification|BeelineAccurate or astarbi.approximation=...
    making GPX export according to the schema to support import from various tools like basecamp
    refactoring: AllEdgesIterator.getMaxId is now named getCount
    major change of internal API: moved method "Path RoutingAlgorithm.calcPath(QueryResult,QueryResult)" to a helper method QueryGraph.lookup, call queryResult.getClosestNode for the calcPath(nodeFrom,nodeTo) method
    no cachedWays and cachedPoints in Path anymore
    Path.findInstruction was moved to InstructionList.find
    if start and end point are identical an algorithm will find the path consisting only of one node, one point and one instruction (finish instruction), but without edges
    astarbi has new default values for approximation (false) and approximation_factor (1.2) in RoutingAlgorithmFactorySimple
    instead of strings use the variables in AlgorithmOptions to specify an algorithm
    use RoutingAlgorithmFactorySimple instead of RoutingAlgorithmFactory, also more consistent algorithm preparation handling due to new AlgorithmOptions, therefor removed NoOpAlgorithmPreparation
    GHResponse.getXX methods now fail fast (throw an exception) if an error while route calculation occurred. See #287
    renamed less often used URL parameter 'min_path_precision' to way_point_max_distance which makes it identical to the setWayPointMaxDistance method used for simplification at OSMImport
    removed douglas.minprecision from Java API ghRequest.hints => use wayPointMaxDistance instead
    encoder.supportTurnCost is replaced by encoder.supports(TurnWeighting.class)
    CmdArgs is now a Map<String, String> instead Map<String, Object>. The value will be parsed up on every getXY call, makes storing string vs. object less error-prone
    removed GHRequest.getHint, instead use the provided methods in GHRequest.getHints().getXY and GHRequest.getHints().put
    important graph incompatibility as properties cannot be loaded. renamed osmreader.bytesForFlags to graph.bytesForFlags, renamed config property osmreader.acceptWay to graph.flagEncoders
    default weighting is now fastest, fixing #261
    moved method GraphHopper.main into tools module and class com.graphhopper.tools.Import, see #250
    refactored GraphHopper.createWeighting to accept more than one configuration option, see #237
    refactored GraphHopper.disableCHShortcuts to setCHEnable(boolean)
    moving the boolean parameter of GraphHopper.setInMemory into a separate method setStoreOnFlush
    renaming of GraphHopper.setCHShortcuts to setCHWeighting, as well as the property prepare.chShortcuts to prepare.chWeighting
    jsonp is disabled by default. You need to enable it in the config.properties, see the config-example.properties
    EncodingManager cannot be null in GraphHopperStorage. If you need to parse EncodingManager configuration from existing graph use EncodingManager.create
    no reflection done in EncodingManager which improves portability and makes configuration of encoders possible before adding to manager
    removed dijkstraNativebi as no performance advantage but maintenance disadvantage and similar to oneToManyDijkstra
    to provide context for turn costs we needed to add prevEdgeId into Weighting.calcWeight, see new documentation
    with the introduction of lock protection mechanism (see #112) GraphHopper needs always write access, see also #217
    new GraphHopper.clean method to remove the graph directory via Java API    

0.3.0
    introduced prefer bits, now bike uses more bits and 3 bike encoder do not fit into 32 bit anymore, will be fixed later
    moved Translation argument into Path.calcInstruction for more fine grained control, instructions are now uncached and GHRequest: new locale parameter
    CoordTrig and the like are removed, GHPlace is mostly replaced by GHPoint and so GHRequest has now methods ala addPoint instead
    removed isBoth from AbstractFlagEncoder, moved canBeOverwritten and associated test to PrepareEncoder
    removed unused directory.rename
    refactor edge.copyProperties into copyPropertiesTo to have similar semantics as Graph.copyTo
    calcWeight now contains reverse boolean to calculate correct direction dependent weight
    completely different web API response format. see docs/web
    swapDirections is renamed to reverseFlags (EncodingManager and FlagEncoders)
    edgeState.detach has now a reverse parameter, just use false to get previous results
    web api: buildDate contains now timezone, algoType is replaced with weighting
    dijkstraNative is now dijkstraNativebi
    fixed #151
    calcWeight now contains reverse boolean to calculate correct direction dependent weight
    EncodingManager always takes the encoders in constructor, to force always init
    GraphHopper.setMemory(true, true/false) was refactored to GraphHopper.setMemory(true/false), use mmap config via GraphHopper.setMemoryMapped()
    incompatible edges => you need to re-import data and/or update the edges file
    the instructions of the web response does not contain times (string) but instead millis (long)
    PrepareContractionHierarchies.setPeriodicUpdates is now in percentage not in absolute counts
    improved bike routing #132, #138, #139, #150
    gpx export via API, HTTP (route?type=gpx) and web interface is possible: #113, #136, #141   

0.2.0
23 Nov 2013

    change inconsistent default settings for contraction hierarchies in the API - see https://lists.openstreetmap.org/pipermail/graphhopper/2013-December/000585.html
    fixed issues with android:
        graphhopper: use maps from 0.2 path; updated maps
        mapsforge: use mapsforge-map dependency; merged #461; avoid duplicates otherwise mapsforge-core would be duplicate (?)
    refactored/renamed classes and methods:
        refactor 'flags' from int to long (still only int is stored)
        replacing Graph.edge(a,b,dist,edgeFlags) by Graph.edge(a,b).setDistance().setFlags()
        FlagEncoder.flags => use FlagEncoder.setProperties or separate setAccess and setSpeed method
        renamed LocationIDResult to QueryResult and Location2NodesNtree to LocationIndexTree
        renamed Location2IDIndex to LocationIndex
        renamed WeightCalculation to Weighting and getWeight to calcWeight        
            the URL parameter algoType in web module is now deprecated and 'weighting' should be used
        removed GHDijkstraHeap, GHDijkstraHeap2    
        made DistanceCalc into interface (new DistanceCalcEarth implementation)
        made GraphStorage into interface (new GraphHopperStorage implementation) move some methods from Graph into GraphStorage -> optimize + node removal stuff -> not necessary in algorithms
    incompatible storage layout due to:
        pluggable endianness (#103) -> changed default endianness to LITTLE
    add highly experimental UnsafeDataAccess to speed up search ~15%
    several small bug fixes and improvements
    different edge insert
    important bug fix for edge retrieval which leads to massive speed up in prepare + CH algos
    finally fixed major feature request #27 to allow gps-to-gps queries instead of only junction-to-junction ones.
        follow up in #52 and #115
        slower but more precise and necessary edge distance calculation
    fixed bug #105 for disconnected areas    
    fix which made CH preparation ~5% faster
    more align API for all algorithms. and initCollection is called via 1000 not something depending on the graph size
    API changed
        case of vehicle now case does not matter
        returned distance is in meter now
    better i18n support
    fixed major bug #102 when removing subnetworks
    fixed bug #89 for trams on roads
    completed improvement #93 for ferries
    edge explorer makes none-CH algorithms ~8% faster
    link to all closed issues: https://github.com/graphhopper/graphhopper/issues?milestone=2&state=closed


0.1.1
06 August 2013

    correct maven bundling and some more issues
    more i18n


0.1
23 July 2013

    initial version with lots of features 
    24 closed issues:
        https://github.com/graphhopper/graphhopper/issues?milestone=3&state=closed
    e.g.:
    Route instructions
    Implement OSM import for bike/foot/car
    More compact graph (nodes along a way are stored in a separate storage => faster and reduced RAM usage)
    Made routing working world wide. Make German-sized networks working on Android.
    Made routing faster via bidirectional algorithms, contraction hierarchies, graph sorting, better OSM integration and some fine tuning.<|MERGE_RESOLUTION|>--- conflicted
+++ resolved
@@ -1,10 +1,7 @@
 3.0
-<<<<<<< HEAD
     subnetwork removal has changed and for every LocationIndex lookup one needs to explicitly include the new 'subnetwork' EncodedValue, see #2290
     DefaultEdgeFilter was renamed to AccessFilter. Use DefaultSnapFilter for the location lookup to make sure the query points do not snap to subnetworks. Previously subnetwork edges' access was set to zero, but this is no longer the case. Now subnetworks need to be identified by the subnetwork encoded value.
-=======
     moved the isochrone module into core
->>>>>>> 0694479f
     removed setEncodingManager use setProfiles instead or for more custom requirements use GraphHopper.getEncodingManagerBuilder
     CustomWeighting language breaks old format but is more powerful and easier to read; it also allows factors >1 for server-side CustomModels
     renamed GHUtilities.setProperties to setSpeed
