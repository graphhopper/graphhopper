--- conflicted
+++ resolved
@@ -1,14 +1,14 @@
 /*
  *  Licensed to GraphHopper and Peter Karich under one or more contributor
- *  license agreements. See the NOTICE file distributed with this work for 
+ *  license agreements. See the NOTICE file distributed with this work for
  *  additional information regarding copyright ownership.
- * 
- *  GraphHopper licenses this file to you under the Apache License, 
- *  Version 2.0 (the "License"); you may not use this file except in 
+ *
+ *  GraphHopper licenses this file to you under the Apache License,
+ *  Version 2.0 (the "License"); you may not use this file except in
  *  compliance with the License. You may obtain a copy of the License at
- * 
+ *
  *       http://www.apache.org/licenses/LICENSE-2.0
- * 
+ *
  *  Unless required by applicable law or agreed to in writing, software
  *  distributed under the License is distributed on an "AS IS" BASIS,
  *  WITHOUT WARRANTIES OR CONDITIONS OF ANY KIND, either express or implied.
@@ -17,8 +17,10 @@
  */
 package com.graphhopper.routing.util;
 
+import gnu.trove.map.TLongObjectMap;
+import gnu.trove.map.hash.TLongObjectHashMap;
+
 import java.util.ArrayList;
-<<<<<<< HEAD
 import java.util.Arrays;
 import java.util.Collection;
 import java.util.Collections;
@@ -32,13 +34,6 @@
 import com.graphhopper.reader.RoutingElement;
 import com.graphhopper.reader.TurnRelation;
 import com.graphhopper.reader.Way;
-=======
-import java.util.List;
-
-import com.graphhopper.reader.OSMNode;
-import com.graphhopper.reader.OSMRelation;
-import com.graphhopper.reader.OSMWay;
->>>>>>> 1b3f0f3a
 import com.graphhopper.storage.Directory;
 import com.graphhopper.storage.RAMDirectory;
 import com.graphhopper.storage.StorableProperties;
@@ -117,13 +112,13 @@
         this.bitsForEdgeFlags = bytesForEdgeFlags * 8;
 
         Collections.sort(flagEncoders, new Comparator<FlagEncoder>()
-        {
+                {
             @Override
             public int compare( FlagEncoder o1, FlagEncoder o2 )
             {
                 return o1.toString().compareTo(o2.toString());
             }
-        });
+                });
         for (FlagEncoder flagEncoder : flagEncoders)
         {
             registerEncoder((AbstractFlagEncoder) flagEncoder);
@@ -384,7 +379,6 @@
         return flags;
     }
 
-<<<<<<< HEAD
     private static int determineRequiredBits( int value )
     {
         int numberOfBits = 0;
@@ -410,10 +404,10 @@
                 if (oldEntry != null)
                 {
                     // merging different encoders
-                	long oldFlags = oldEntry.getFlags();
-                	long flags = entry.getFlags();
-                	oldFlags |= flags;
-                	oldEntry.setFlags(oldFlags);
+                    long oldFlags = oldEntry.getFlags();
+                    long flags = entry.getFlags();
+                    oldFlags |= flags;
+                    oldEntry.setFlags(oldFlags);
                 } else
                 {
                     entries.put(entry.getItemId(), entry);
@@ -424,8 +418,6 @@
         return entries.valueCollection();
     }
 
-=======
->>>>>>> 1b3f0f3a
     public EncodingManager setEnableInstructions( boolean enableInstructions )
     {
         this.enableInstructions = enableInstructions;
@@ -511,7 +503,7 @@
             bytesForFlags = 8;
         return new EncodingManager(acceptStr, bytesForFlags);
     }
-    
+
     public boolean isVehicleQualifierTypeIncluded(RoutingElement routingElement) {
         for (AbstractFlagEncoder encoder : edgeEncoders)
         {
