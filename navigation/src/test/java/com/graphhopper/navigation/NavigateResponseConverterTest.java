package com.graphhopper.navigation;

import com.fasterxml.jackson.databind.JsonNode;
import com.fasterxml.jackson.databind.node.ObjectNode;
import com.graphhopper.GHRequest;
import com.graphhopper.GHResponse;
import com.graphhopper.GraphHopper;
import com.graphhopper.jackson.ResponsePathSerializer;
import com.graphhopper.routing.TestProfiles;
import com.graphhopper.routing.util.TransportationMode;
import com.graphhopper.util.Helper;
import com.graphhopper.util.PointList;
import com.graphhopper.util.TranslationMap;
import com.graphhopper.util.shapes.GHPoint;
import org.junit.jupiter.api.AfterAll;
import org.junit.jupiter.api.BeforeAll;
import org.junit.jupiter.api.Test;

import java.io.File;
import java.util.Collections;
import java.util.Locale;

import static org.junit.jupiter.api.Assertions.*;

public class NavigateResponseConverterTest {

    private static final String graphFolder = "target/graphhopper-test-car";
    private static final String osmFile = "../core/files/andorra.osm.gz";
    private static GraphHopper hopper;
    private static final String profile = "my_car";
    private final TranslationMap trMap = hopper.getTranslationMap();
    private final DistanceConfig distanceConfig = new DistanceConfig(DistanceUtils.Unit.METRIC, trMap, Locale.ENGLISH, TransportationMode.CAR);

    @BeforeAll
    public static void beforeClass() {
        // make sure we are using fresh files with correct vehicle
        Helper.removeDir(new File(graphFolder));

        hopper = new GraphHopper().
                setOSMFile(osmFile).
                setStoreOnFlush(true).
                setGraphHopperLocation(graphFolder).
                setEncodedValuesString("car_access, car_average_speed").
                setProfiles(TestProfiles.accessAndSpeed(profile, "car")).
                importOrLoad();
    }

    @AfterAll
    public static void afterClass() {
        Helper.removeDir(new File(graphFolder));
    }

    @Test
    public void basicTest() {

        GHResponse rsp = hopper.route(new GHRequest(42.554851, 1.536198, 42.510071, 1.548128).setProfile(profile).
                setPathDetails(Collections.singletonList("intersection")));

        ObjectNode json = NavigateResponseConverter.convertFromGHResponse(rsp, trMap, Locale.ENGLISH, distanceConfig);

        JsonNode route = json.get("routes").get(0);
        double routeDistance = route.get("distance").asDouble();
        assertTrue(routeDistance > 9000, "distance wasn't correct:" + routeDistance);
        assertTrue(routeDistance < 9500, "distance wasn't correct:" + routeDistance);

        double routeDuration = route.get("duration").asDouble();
        assertTrue(routeDuration > 500, "duration wasn't correct:" + routeDuration);
        assertTrue(routeDuration < 600, "duration wasn't correct:" + routeDuration);

        assertEquals("en", route.get("voiceLocale").asText());

        JsonNode leg = route.get("legs").get(0);
        assertEquals(routeDistance, leg.get("distance").asDouble(), .000001);

        JsonNode steps = leg.get("steps");
        JsonNode step = steps.get(0);
        JsonNode maneuver = step.get("maneuver");
        // Intersection coordinates should be equal to maneuver coordinates
        assertEquals(maneuver.get("location").get(0).asDouble(),
                step.get("intersections").get(0).get("location").get(0).asDouble(), .00001);

        assertEquals("depart", maneuver.get("type").asText());
        assertEquals("straight", maneuver.get("modifier").asText());

        assertEquals("la Callisa", step.get("name").asText());
        double instructionDistance = step.get("distance").asDouble();
        assertTrue(instructionDistance < routeDistance);

        JsonNode voiceInstructions = step.get("voiceInstructions");
        assertEquals(1, voiceInstructions.size());
        JsonNode voiceInstruction = voiceInstructions.get(0);
        assertTrue(voiceInstruction.get("distanceAlongGeometry").asDouble() <= instructionDistance);
        assertEquals("turn sharp left onto la Callisa, then keep left", voiceInstruction.get("announcement").asText());

        JsonNode bannerInstructions = step.get("bannerInstructions");
        assertEquals(1, bannerInstructions.size());
        JsonNode bannerInstruction = bannerInstructions.get(0).get("primary");
        assertEquals("la Callisa", bannerInstruction.get("text").asText());
        assertEquals("turn", bannerInstruction.get("type").asText());
        assertEquals("sharp left", bannerInstruction.get("modifier").asText());
        JsonNode bannerInstructionComponent = bannerInstruction.get("components").get(0);
        assertEquals("la Callisa", bannerInstructionComponent.get("text").asText());

        // Get the second last step (and the last banner/voice instruction)
        step = steps.get(steps.size() - 2);

        voiceInstructions = step.get("voiceInstructions");
        assertEquals(1, voiceInstructions.size());
        voiceInstruction = voiceInstructions.get(0);
        assertTrue(voiceInstruction.get("distanceAlongGeometry").asDouble() < instructionDistance);

        bannerInstructions = step.get("bannerInstructions");
        assertEquals(1, bannerInstructions.size());
        bannerInstruction = bannerInstructions.get(0).get("primary");
        assertEquals("Arrive at destination", bannerInstruction.get("text").asText());

        JsonNode waypointsJson = json.get("waypoints");
        assertEquals(2, waypointsJson.size());
        JsonNode waypointLoc = waypointsJson.get(0).get("location");
        assertEquals(1.536198, waypointLoc.get(0).asDouble(), .001);

    }

    @Test
    public void arriveGeometryTest() {
        GHResponse rsp = hopper.route(new GHRequest(42.554851, 1.536198, 42.510071, 1.548128).setProfile(profile));
        ObjectNode json = NavigateResponseConverter.convertFromGHResponse(rsp, trMap, Locale.ENGLISH, distanceConfig);
        JsonNode steps = json.get("routes").get(0).get("legs").get(0).get("steps");

        int idx = rsp.getBest().getInstructions().size() - 2; // one before arrival
        PointList expectedArrivePointList = rsp.getBest().getInstructions().get(idx).getPoints().clone(false);
        PointList ghArrive = rsp.getBest().getInstructions().get(idx + 1).getPoints();
        // We expect that the Mapbox compatible response builds the geometry to the arrival coordinate
        expectedArrivePointList.add(ghArrive);
        String encodedExpected = ResponsePathSerializer.encodePolyline(expectedArrivePointList, false, 1e6);

        assertEquals(encodedExpected, steps.get(idx).get("geometry").asText());
    }

    @Test
    public void voiceInstructionsTest() {
        GHResponse rsp = hopper.route(new GHRequest(42.554851, 1.536198, 42.510071, 1.548128).setProfile(profile));
        ObjectNode json = NavigateResponseConverter.convertFromGHResponse(rsp, trMap, Locale.ENGLISH, distanceConfig);
        JsonNode steps = json.get("routes").get(0).get("legs").get(0).get("steps");

        // Step 5 is about 240m long
        JsonNode voiceInstructions = steps.get(5).get("voiceInstructions");
        assertEquals(2, voiceInstructions.size());
        JsonNode voiceInstruction = voiceInstructions.get(0);
        assertEquals(200, voiceInstruction.get("distanceAlongGeometry").asDouble(), 1);
        assertEquals("In 200 meters at roundabout, take exit 2 onto CS-340, then exit the roundabout",
                voiceInstruction.get("announcement").asText());

        voiceInstructions = steps.get(6).get("voiceInstructions");
        assertEquals(1, voiceInstructions.size());
        voiceInstruction = voiceInstructions.get(0);
        assertEquals(16, voiceInstruction.get("distanceAlongGeometry").asDouble(), 1);
        assertEquals("exit the roundabout, then at roundabout, take exit 2 onto CG-3",
                voiceInstruction.get("announcement").asText());

        // Step 21 is over 3km long
        voiceInstructions = steps.get(21).get("voiceInstructions");
        assertEquals(4, voiceInstructions.size());
        voiceInstruction = voiceInstructions.get(0);
        assertEquals(2000, voiceInstruction.get("distanceAlongGeometry").asDouble(), 1);
        assertEquals("In 2 kilometers keep right", voiceInstruction.get("announcement").asText());

        voiceInstruction = voiceInstructions.get(3);
        assertEquals("keep right", voiceInstruction.get("announcement").asText());
    }

    @Test
    public void voiceInstructionsImperialTest() {
        GHResponse rsp = hopper.route(new GHRequest(42.554851, 1.536198, 42.510071, 1.548128).setProfile(profile));
        ObjectNode json = NavigateResponseConverter.convertFromGHResponse(rsp, trMap, Locale.ENGLISH,
<<<<<<< HEAD
                new DistanceConfig(DistanceUtils.Unit.IMPERIAL, trMap, Locale.ENGLISH));
=======
                new DistanceConfig(DistanceUtils.Unit.IMPERIAL, trMap, Locale.ENGLISH, TransportationMode.CAR));

>>>>>>> 087bacdd
        JsonNode steps = json.get("routes").get(0).get("legs").get(0).get("steps");

        // Step 5 is about 240m long
        JsonNode voiceInstructions = steps.get(5).get("voiceInstructions");
        assertEquals(2, voiceInstructions.size());
        JsonNode voiceInstruction = voiceInstructions.get(0);
        assertEquals(200, voiceInstruction.get("distanceAlongGeometry").asDouble(), 1);
        assertEquals("In 600 feet at roundabout, take exit 2 onto CS-340, then exit the roundabout",
                voiceInstruction.get("announcement").asText());

        voiceInstructions = steps.get(21).get("voiceInstructions");
        assertEquals(3, voiceInstructions.size());
        voiceInstruction = voiceInstructions.get(0);
        assertEquals(1610, voiceInstruction.get("distanceAlongGeometry").asDouble(), 1);
        assertEquals("In 1 mile keep right", voiceInstruction.get("announcement").asText());

        voiceInstruction = voiceInstructions.get(2);
        assertEquals("keep right", voiceInstruction.get("announcement").asText());
    }

    @Test
<<<<<<< HEAD
=======
    public void voiceInstructionsWalkingMetricTest() {

        GHResponse rsp = hopper.route(new GHRequest(42.554851, 1.536198, 42.510071, 1.548128).setProfile(profile));

        ObjectNode json = NavigateResponseConverter.convertFromGHResponse(rsp, trMap, Locale.ENGLISH,
                new DistanceConfig(DistanceUtils.Unit.METRIC, trMap, Locale.ENGLISH, TransportationMode.FOOT));

        JsonNode steps = json.get("routes").get(0).get("legs").get(0).get("steps");

        // Step 4 is about 240m long
        JsonNode step = steps.get(4);
        JsonNode maneuver = step.get("maneuver");

        JsonNode voiceInstructions = step.get("voiceInstructions");
        assertEquals(2, voiceInstructions.size());
        JsonNode voiceInstruction = voiceInstructions.get(0);
        assertEquals(50, voiceInstruction.get("distanceAlongGeometry").asDouble(), 1);
        assertEquals("In 50 meters At roundabout, take exit 2 onto CS-340, then At roundabout, take exit 2 onto CG-3",
                voiceInstruction.get("announcement").asText());

        // Step 14 is over 3km long
        step = steps.get(14);
        maneuver = step.get("maneuver");

        voiceInstructions = step.get("voiceInstructions");
        assertEquals(2, voiceInstructions.size());
        voiceInstruction = voiceInstructions.get(0);
        assertEquals(50, voiceInstruction.get("distanceAlongGeometry").asDouble(), 1);
        assertEquals("In 50 meters keep right", voiceInstruction.get("announcement").asText());

        voiceInstruction = voiceInstructions.get(1);
        assertEquals("keep right", voiceInstruction.get("announcement").asText());
    }

    @Test
    public void voiceInstructionsWalkingImperialTest() {

        GHResponse rsp = hopper.route(new GHRequest(42.554851, 1.536198, 42.510071, 1.548128).setProfile(profile));

        ObjectNode json = NavigateResponseConverter.convertFromGHResponse(rsp, trMap, Locale.ENGLISH,
                new DistanceConfig(DistanceUtils.Unit.IMPERIAL, trMap, Locale.ENGLISH, TransportationMode.FOOT));

        JsonNode steps = json.get("routes").get(0).get("legs").get(0).get("steps");

        // Step 4 is about 240m long
        JsonNode step = steps.get(4);
        JsonNode maneuver = step.get("maneuver");

        JsonNode voiceInstructions = step.get("voiceInstructions");
        assertEquals(2, voiceInstructions.size());
        JsonNode voiceInstruction = voiceInstructions.get(0);
        assertEquals(50, voiceInstruction.get("distanceAlongGeometry").asDouble(), 1);
        assertEquals("In 150 feet At roundabout, take exit 2 onto CS-340, then At roundabout, take exit 2 onto CG-3",
                voiceInstruction.get("announcement").asText());

        // Step 14 is over 3km long
        step = steps.get(14);
        maneuver = step.get("maneuver");

        voiceInstructions = step.get("voiceInstructions");
        assertEquals(2, voiceInstructions.size());
        voiceInstruction = voiceInstructions.get(0);
        assertEquals(50, voiceInstruction.get("distanceAlongGeometry").asDouble(), 1);
        assertEquals("In 150 feet keep right", voiceInstruction.get("announcement").asText());

        voiceInstruction = voiceInstructions.get(1);
        assertEquals("keep right", voiceInstruction.get("announcement").asText());
    }

    @Test
    public void voiceInstructionsCyclingMetricTest() {

        GHResponse rsp = hopper.route(new GHRequest(42.554851, 1.536198, 42.510071, 1.548128).setProfile(profile));

        ObjectNode json = NavigateResponseConverter.convertFromGHResponse(rsp, trMap, Locale.ENGLISH,
                new DistanceConfig(DistanceUtils.Unit.METRIC, trMap, Locale.ENGLISH, TransportationMode.BIKE));

        JsonNode steps = json.get("routes").get(0).get("legs").get(0).get("steps");

        // Step 4 is about 240m long
        JsonNode step = steps.get(4);
        JsonNode maneuver = step.get("maneuver");

        JsonNode voiceInstructions = step.get("voiceInstructions");
        assertEquals(2, voiceInstructions.size());
        JsonNode voiceInstruction = voiceInstructions.get(0);
        assertEquals(150, voiceInstruction.get("distanceAlongGeometry").asDouble(), 1);
        assertEquals("In 150 meters At roundabout, take exit 2 onto CS-340, then At roundabout, take exit 2 onto CG-3",
                voiceInstruction.get("announcement").asText());

        // Step 14 is over 3km long
        step = steps.get(14);
        maneuver = step.get("maneuver");

        voiceInstructions = step.get("voiceInstructions");
        assertEquals(2, voiceInstructions.size());
        voiceInstruction = voiceInstructions.get(0);
        assertEquals(150, voiceInstruction.get("distanceAlongGeometry").asDouble(), 1);
        assertEquals("In 150 meters keep right", voiceInstruction.get("announcement").asText());

        voiceInstruction = voiceInstructions.get(1);
        assertEquals("keep right", voiceInstruction.get("announcement").asText());
    }

    @Test
    public void voiceInstructionsCyclingImperialTest() {

        GHResponse rsp = hopper.route(new GHRequest(42.554851, 1.536198, 42.510071, 1.548128).setProfile(profile));

        ObjectNode json = NavigateResponseConverter.convertFromGHResponse(rsp, trMap, Locale.ENGLISH,
                new DistanceConfig(DistanceUtils.Unit.IMPERIAL, trMap, Locale.ENGLISH, TransportationMode.BIKE));

        JsonNode steps = json.get("routes").get(0).get("legs").get(0).get("steps");

        // Step 4 is about 240m long
        JsonNode step = steps.get(4);
        JsonNode maneuver = step.get("maneuver");

        JsonNode voiceInstructions = step.get("voiceInstructions");
        assertEquals(2, voiceInstructions.size());
        JsonNode voiceInstruction = voiceInstructions.get(0);
        assertEquals(150, voiceInstruction.get("distanceAlongGeometry").asDouble(), 1);
        assertEquals("In 500 feet At roundabout, take exit 2 onto CS-340, then At roundabout, take exit 2 onto CG-3",
                voiceInstruction.get("announcement").asText());

        // Step 14 is over 3km long
        step = steps.get(14);
        maneuver = step.get("maneuver");

        voiceInstructions = step.get("voiceInstructions");
        assertEquals(2, voiceInstructions.size());
        voiceInstruction = voiceInstructions.get(0);
        assertEquals(150, voiceInstruction.get("distanceAlongGeometry").asDouble(), 1);
        assertEquals("In 500 feet keep right", voiceInstruction.get("announcement").asText());

        voiceInstruction = voiceInstructions.get(1);
        assertEquals("keep right", voiceInstruction.get("announcement").asText());
    }

    @Test
    @Disabled
    public void alternativeRoutesTest() {

        GHResponse rsp = hopper.route(new GHRequest(42.554851, 1.536198, 42.510071, 1.548128).setProfile(profile)
                .setAlgorithm(Parameters.Algorithms.ALT_ROUTE));

        assertEquals(2, rsp.getAll().size());

        ObjectNode json = NavigateResponseConverter.convertFromGHResponse(rsp, trMap, Locale.ENGLISH, distanceConfig);

        JsonNode routes = json.get("routes");
        assertEquals(2, routes.size());

        assertEquals("GraphHopper Route 0", routes.get(0).get("legs").get(0).get("summary").asText());
        assertEquals("Avinguda Sant Antoni, CG-3", routes.get(1).get("legs").get(0).get("summary").asText());
    }

    @Test
>>>>>>> 087bacdd
    public void voiceInstructionTranslationTest() {
        GHResponse rsp = hopper.route(new GHRequest(42.554851, 1.536198, 42.510071, 1.548128).setProfile(profile));
        ObjectNode json = NavigateResponseConverter.convertFromGHResponse(rsp, trMap, Locale.ENGLISH, distanceConfig);
        JsonNode steps = json.get("routes").get(0).get("legs").get(0).get("steps");
        JsonNode voiceInstruction = steps.get(21).get("voiceInstructions").get(0);
        assertEquals("In 2 kilometers keep right", voiceInstruction.get("announcement").asText());

        rsp = hopper.route(
                new GHRequest(42.554851, 1.536198, 42.510071, 1.548128).setProfile(profile).setLocale(Locale.GERMAN));

        DistanceConfig distanceConfigGerman = new DistanceConfig(DistanceUtils.Unit.METRIC, trMap, Locale.GERMAN, TransportationMode.CAR);

        json = NavigateResponseConverter.convertFromGHResponse(rsp, trMap, Locale.GERMAN, distanceConfigGerman);

        steps = json.get("routes").get(0).get("legs").get(0).get("steps");
        voiceInstruction = steps.get(21).get("voiceInstructions").get(0);
        assertEquals("In 2 Kilometern rechts halten", voiceInstruction.get("announcement").asText());
    }

    @Test
    public void roundaboutDegreesTest() {
        GHResponse rsp = hopper.route(new GHRequest(42.554851, 1.536198, 42.510071, 1.548128).setProfile(profile));
        ObjectNode json = NavigateResponseConverter.convertFromGHResponse(rsp, trMap, Locale.ENGLISH, distanceConfig);
        JsonNode steps = json.get("routes").get(0).get("legs").get(0).get("steps");

        JsonNode bannerInstructions = steps.get(7).get("bannerInstructions");
        JsonNode primary = bannerInstructions.get(0).get("primary");

        assertEquals("roundabout", primary.get("type").asText());
        assertEquals("At roundabout, take exit 2 onto CG-3", primary.get("text").asText());
        assertEquals("right", primary.get("modifier").asText());
        assertEquals(222, primary.get("degrees").asDouble(), 1);
    }

    @Test
    public void intersectionTest() {
        GHResponse rsp = hopper.route(new GHRequest(42.554851, 1.536198, 42.510071, 1.548128).setProfile(profile)
                .setPathDetails(Collections.singletonList("intersection")));
        ObjectNode json = NavigateResponseConverter.convertFromGHResponse(rsp, trMap, Locale.ENGLISH, distanceConfig);
        JsonNode steps = json.get("routes").get(0).get("legs").get(0).get("steps");

        JsonNode intersection = steps.get(0).get("intersections").get(0);

        assertFalse(intersection.has("in"));
        assertEquals(0, intersection.get("out").asInt());
        assertEquals(1, intersection.get("bearings").size());
        JsonNode location = intersection.get("location");
        // The first intersection to be equal to the first snapped waypoint
        assertEquals(rsp.getBest().getWaypoints().get(0).lon, location.get(0).asDouble(), .000001);
        assertEquals(rsp.getBest().getWaypoints().get(0).lat, location.get(1).asDouble(), .000001);

        intersection = steps.get(5).get("intersections").get(1);
        assertEquals(2, intersection.get("in").asInt());
        assertEquals(0, intersection.get("out").asInt());
        location = intersection.get("location");
        assertEquals(1.534679, location.get(0).asDouble(), .000001);
        assertEquals(42.556444, location.get(1).asDouble(), .000001);

        int nrSteps = steps.size();
        JsonNode lastStep = steps.get(nrSteps - 1);
        intersection = lastStep.get("intersections").get(0);
        assertFalse(intersection.has("out"));
        assertEquals(0, intersection.get("in").asInt());
        assertEquals(1, intersection.get("bearings").size());
    }

    @Test
    public void barrierTest() {
        // There is a barrier https://www.openstreetmap.org/node/2206610569 on the route
        GHResponse rsp = hopper.route(new GHRequest(42.601991, 1.687227, 42.601616, 1.687888).setProfile(profile)
                .setPathDetails(Collections.singletonList("intersection")));
        ObjectNode json = NavigateResponseConverter.convertFromGHResponse(rsp, trMap, Locale.ENGLISH, distanceConfig);
        JsonNode steps = json.get("routes").get(0).get("legs").get(0).get("steps");
        JsonNode step = steps.get(1);
        JsonNode intersection = step.get("intersections").get(1);

        // checking order of entries
        assertEquals(0, intersection.get("out").asInt());

        JsonNode location = intersection.get("location");
        // The location of the barrier
        assertEquals(1.6878903, location.get(0).asDouble(), .000001);
        assertEquals(42.601764, location.get(1).asDouble(), .000001);

        int inPosition = intersection.get("in").asInt();
        int outPosition = intersection.get("out").asInt();
        JsonNode entry = intersection.get("entry");
        assertFalse(entry.get(inPosition).asBoolean());
        assertTrue(entry.get(outPosition).asBoolean());

        JsonNode bearings = intersection.get("bearings");
        double inBearing = bearings.get(inPosition).asDouble();
        double outBearing = bearings.get(outPosition).asDouble();

        // and these should be the bearings
        assertEquals(353, inBearing);
        assertEquals(171, outBearing);

        // and no additional intersection
        assertEquals(2, step.get("intersections").size());
    }

    @Test
    public void startAtBarrierTest() {
        // Start the route exactly at the barrier
        // https://www.openstreetmap.org/node/2206610569
        // The barrier should be deduplicated and have only one "out" link
        GHResponse rsp = hopper.route(new GHRequest(42.6017641, 1.6878903, 42.601616, 1.687888).setProfile(profile)
                .setPathDetails(Collections.singletonList("intersection")));

        ObjectNode json = NavigateResponseConverter.convertFromGHResponse(rsp, trMap, Locale.ENGLISH, distanceConfig);

        JsonNode steps = json.get("routes").get(0).get("legs").get(0).get("steps");
        // expecting an departure and arrival node
        assertEquals(2, steps.size());
        JsonNode step = steps.get(0);
        JsonNode intersections = step.get("intersections");
        assertEquals(1, intersections.size());
        JsonNode intersection = intersections.get(0);

        // Departure should have only one out node, even for a barrier!
        assertEquals(0, intersection.get("out").asInt());
        assertNull(intersection.get("in"));
        JsonNode location = intersection.get("location");
        // The location of the barrier
        assertEquals(1.687890, location.get(0).asDouble(), .000001);
        assertEquals(42.601764, location.get(1).asDouble(), .000001);

        JsonNode bearings = intersection.get("bearings");

        double outBearing = bearings.get(0).asDouble();

        // and these should be the bearing
        assertEquals(171, outBearing);

        // Second step has an arrival intersection, with one in no out
        // The location of the arrival intersection should be different from barrier
        JsonNode step2 = steps.get(1);
        JsonNode intersections2 = step2.get("intersections");
        assertEquals(1, intersections2.size());
        JsonNode intersection2 = intersections2.get(0);

        JsonNode location2 = intersection2.get("location");

        assertNotEquals(location.get(0).asDouble(), location2.get(0).asDouble(), .0000001);
        assertNotEquals(location.get(1).asDouble(), location2.get(1).asDouble(), .0000001);
        // checking order of entries
        assertEquals(0, intersection2.get("in").asInt());
        assertNull(intersection2.get("out"));
    }

    @Test
    public void testMultipleWaypoints() {

        GHRequest request = new GHRequest();
        request.addPoint(new GHPoint(42.504606, 1.522438));
        request.addPoint(new GHPoint(42.504776, 1.527209));
        request.addPoint(new GHPoint(42.505144, 1.526113));
        request.addPoint(new GHPoint(42.50529, 1.527218));
        request.setProfile(profile);

        GHResponse rsp = hopper.route(request);

        ObjectNode json = NavigateResponseConverter.convertFromGHResponse(rsp, trMap, Locale.ENGLISH, distanceConfig);

        // Check that all waypoints are there and in the right order
        JsonNode waypointsJson = json.get("waypoints");
        assertEquals(4, waypointsJson.size());

        JsonNode waypointLoc = waypointsJson.get(0).get("location");
        assertEquals(1.522438, waypointLoc.get(0).asDouble(), .00001);

        waypointLoc = waypointsJson.get(1).get("location");
        assertEquals(1.527209, waypointLoc.get(0).asDouble(), .00001);

        waypointLoc = waypointsJson.get(2).get("location");
        assertEquals(1.526113, waypointLoc.get(0).asDouble(), .00001);

        waypointLoc = waypointsJson.get(3).get("location");
        assertEquals(1.527218, waypointLoc.get(0).asDouble(), .00001);

        // Check that there are 3 legs
        JsonNode route = json.get("routes").get(0);
        JsonNode legs = route.get("legs");
        assertEquals(3, legs.size());

        double duration = 0;
        double distance = 0;

        for (int i = 0; i < 3; i++) {
            JsonNode leg = legs.get(i);

            duration += leg.get("duration").asDouble();
            distance += leg.get("distance").asDouble();

            JsonNode steps = leg.get("steps");
            JsonNode step = steps.get(0);
            JsonNode maneuver = step.get("maneuver");
            assertEquals("depart", maneuver.get("type").asText());

            maneuver = steps.get(steps.size() - 1).get("maneuver");
            assertEquals("arrive", maneuver.get("type").asText());
        }

        // Check if the duration and distance of the legs sum up to the overall route
        // distance and duration
        assertEquals(route.get("duration").asDouble(), duration, 1);
        assertEquals(route.get("distance").asDouble(), distance, 1);
    }

    @Test
    public void testError() {
        GHResponse rsp = hopper.route(new GHRequest(42.554851, 111.536198, 42.510071, 1.548128).setProfile(profile));

        ObjectNode json = NavigateResponseConverter.convertFromGHResponseError(rsp);

        assertEquals("InvalidInput", json.get("code").asText());
        assertTrue(json.get("message").asText().startsWith("Point 0 is out of bounds: 42.554851,111.536198"));
    }

}<|MERGE_RESOLUTION|>--- conflicted
+++ resolved
@@ -173,12 +173,8 @@
     public void voiceInstructionsImperialTest() {
         GHResponse rsp = hopper.route(new GHRequest(42.554851, 1.536198, 42.510071, 1.548128).setProfile(profile));
         ObjectNode json = NavigateResponseConverter.convertFromGHResponse(rsp, trMap, Locale.ENGLISH,
-<<<<<<< HEAD
-                new DistanceConfig(DistanceUtils.Unit.IMPERIAL, trMap, Locale.ENGLISH));
-=======
                 new DistanceConfig(DistanceUtils.Unit.IMPERIAL, trMap, Locale.ENGLISH, TransportationMode.CAR));
 
->>>>>>> 087bacdd
         JsonNode steps = json.get("routes").get(0).get("legs").get(0).get("steps");
 
         // Step 5 is about 240m long
@@ -200,8 +196,6 @@
     }
 
     @Test
-<<<<<<< HEAD
-=======
     public void voiceInstructionsWalkingMetricTest() {
 
         GHResponse rsp = hopper.route(new GHRequest(42.554851, 1.536198, 42.510071, 1.548128).setProfile(profile));
@@ -360,7 +354,6 @@
     }
 
     @Test
->>>>>>> 087bacdd
     public void voiceInstructionTranslationTest() {
         GHResponse rsp = hopper.route(new GHRequest(42.554851, 1.536198, 42.510071, 1.548128).setProfile(profile));
         ObjectNode json = NavigateResponseConverter.convertFromGHResponse(rsp, trMap, Locale.ENGLISH, distanceConfig);
