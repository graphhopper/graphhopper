--- conflicted
+++ resolved
@@ -246,49 +246,4 @@
         return graph.edge(from, to).setDistance(100).set(speedEnc, 10, 10).getEdge();
     }
 
-<<<<<<< HEAD
-    private static class MyWeighting implements Weighting {
-        private final TurnCostProvider turnCostProvider;
-
-        public MyWeighting(BaseGraph graph, DecimalEncodedValue turnCostEnc) {
-            turnCostProvider = new DefaultTurnCostProvider(turnCostEnc, graph.getTurnCostStorage());
-        }
-
-        @Override
-        public double getMinWeight(double distance) {
-            return 0;
-        }
-
-        @Override
-        public double calcEdgeWeight(EdgeIteratorState edgeState, boolean reverse) {
-            return edgeState.getDistance();
-        }
-
-        @Override
-        public long calcEdgeMillis(EdgeIteratorState edgeState, boolean reverse) {
-            return 0;
-        }
-
-        @Override
-        public double calcTurnWeight(int inEdge, int viaNode, int outEdge) {
-            return turnCostProvider.calcTurnWeight(inEdge, viaNode, outEdge);
-        }
-
-        @Override
-        public long calcTurnMillis(int inEdge, int viaNode, int outEdge) {
-            return 0;
-        }
-
-        @Override
-        public boolean hasTurnCosts() {
-            return true;
-        }
-
-        @Override
-        public String getName() {
-            return "test";
-        }
-    }
-=======
->>>>>>> e685c4ff
 }