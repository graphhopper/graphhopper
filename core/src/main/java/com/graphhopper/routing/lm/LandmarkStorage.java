--- conflicted
+++ resolved
@@ -404,13 +404,8 @@
             LandmarkExplorer explorer = new LandmarkExplorer(graph, this, weighting, traversalMode, true);
             explorer.setStartNode(lmNodeId);
             explorer.setFilter(blockedEdges, false, true);
-<<<<<<< HEAD
-            explorer.runAlgo(true);
+            explorer.runAlgo();
             explorer.initLandmarkWeights(lmIdx, lmNodeId, LM_ROW_LENGTH);
-=======
-            explorer.runAlgo();
-            explorer.initLandmarkWeights(lmIdx, lmNodeId, LM_ROW_LENGTH, FROM_OFFSET);
->>>>>>> 8e367e71
 
             // set subnetwork id to all explored nodes, but do this only for the first landmark
             if (lmIdx == 0) {
@@ -421,13 +416,8 @@
             explorer = new LandmarkExplorer(graph, this, weighting, traversalMode, false);
             explorer.setStartNode(lmNodeId);
             explorer.setFilter(blockedEdges, true, false);
-<<<<<<< HEAD
-            explorer.runAlgo(false);
+            explorer.runAlgo();
             explorer.initLandmarkWeights(lmIdx, lmNodeId, LM_ROW_LENGTH);
-=======
-            explorer.runAlgo();
-            explorer.initLandmarkWeights(lmIdx, lmNodeId, LM_ROW_LENGTH, TO_OFFSET);
->>>>>>> 8e367e71
 
             if (lmIdx == 0) {
                 if (explorer.setSubnetworks(subnetworks, subnetworkId))
