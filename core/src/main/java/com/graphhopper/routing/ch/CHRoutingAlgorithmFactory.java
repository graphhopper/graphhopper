/*
 *  Licensed to GraphHopper GmbH under one or more contributor
 *  license agreements. See the NOTICE file distributed with this work for
 *  additional information regarding copyright ownership.
 *
 *  GraphHopper GmbH licenses this file to you under the Apache License,
 *  Version 2.0 (the "License"); you may not use this file except in
 *  compliance with the License. You may obtain a copy of the License at
 *
 *       http://www.apache.org/licenses/LICENSE-2.0
 *
 *  Unless required by applicable law or agreed to in writing, software
 *  distributed under the License is distributed on an "AS IS" BASIS,
 *  WITHOUT WARRANTIES OR CONDITIONS OF ANY KIND, either express or implied.
 *  See the License for the specific language governing permissions and
 *  limitations under the License.
 */

package com.graphhopper.routing.ch;

import com.graphhopper.routing.*;
import com.graphhopper.routing.weighting.Weighting;
import com.graphhopper.storage.*;
import com.graphhopper.util.Helper;
import com.graphhopper.util.PMap;

import static com.graphhopper.util.Parameters.Algorithms.*;
import static com.graphhopper.util.Parameters.Routing.ALGORITHM;
import static com.graphhopper.util.Parameters.Routing.MAX_VISITED_NODES;

public class CHRoutingAlgorithmFactory {
    private final CHConfig chConfig;

    public CHRoutingAlgorithmFactory(CHGraph chGraph) {
        this.chConfig = chGraph.getCHConfig();
    }

    public RoutingAlgorithm createAlgo(Graph graph, PMap opts) {
        // todo: This method does not really fit for CH: We get a graph, but really we already know which
        // graph we have to use: the CH graph. Same with  opts.weighting: The CHConfig already contains a weighting
        // and we cannot really use it here. The real reason we do this the way its done atm is that graph might be
        // a QueryGraph that wraps (our) CHGraph.
        RoutingAlgorithm algo = doCreateAlgo(graph, opts);
        if (opts.has(MAX_VISITED_NODES))
            algo.setMaxVisitedNodes(opts.getInt(MAX_VISITED_NODES, Integer.MAX_VALUE));
        return algo;
    }

    private RoutingAlgorithm doCreateAlgo(Graph graph, PMap opts) {
        if (chConfig.isEdgeBased()) {
            // important: do not simply take the turn cost storage from ghStorage, because we need the wrapped storage from
            // query graph!
            TurnCostStorage turnCostStorage = graph.getTurnCostStorage();
            if (turnCostStorage == null) {
                throw new IllegalArgumentException("For edge-based CH you need a turn cost extension");
            }
            RoutingCHGraph g = new RoutingCHGraphImpl(graph, graph.wrapWeighting(getWeighting()));
            return createAlgoEdgeBased(g, opts);
        } else {
            RoutingCHGraph g = new RoutingCHGraphImpl(graph, getWeighting());
            return createAlgoNodeBased(g, opts);
        }
    }

<<<<<<< HEAD
    private RoutingAlgorithm createAlgoEdgeBased(RoutingCHGraph g, PMap opts) {
        // use astar by default for edge-based (its faster)
        String defaultAlgo = ASTAR_BI;
        String algo = opts.getString(ALGORITHM, defaultAlgo);
        if (Helper.isEmpty(algo))
            algo = defaultAlgo;
        if (ASTAR_BI.equals(algo)) {
            return new AStarBidirectionEdgeCHNoSOD(g)
                    .setApproximation(RoutingAlgorithmFactorySimple.getApproximation(ASTAR_BI, opts, getWeighting(), g.getGraph().getNodeAccess()));
        } else if (DIJKSTRA_BI.equals(algo)) {
=======
    private RoutingAlgorithm createAlgoEdgeBased(RoutingCHGraph g, AlgorithmOptions opts) {
        if (ASTAR_BI.equals(opts.getAlgorithm())) {
            return new AStarBidirectionEdgeCHNoSOD(g)
                    .setApproximation(RoutingAlgorithmFactorySimple.getApproximation(ASTAR_BI, opts, g.getGraph().getNodeAccess()));
        } else if (DIJKSTRA_BI.equals(opts.getAlgorithm()) || Helper.isEmpty(opts.getAlgorithm())) {
>>>>>>> f738fdfc
            return new DijkstraBidirectionEdgeCHNoSOD(g);
        } else if (ALT_ROUTE.equalsIgnoreCase(algo)) {
            return new AlternativeRouteEdgeCH(g, opts);
        } else {
            throw new IllegalArgumentException("Algorithm " + algo + " not supported for edge-based Contraction Hierarchies. Try with ch.disable=true");
        }
    }

    private RoutingAlgorithm createAlgoNodeBased(RoutingCHGraph g, PMap opts) {
        // use dijkstra by default for node-based (its faster)
        String defaultAlgo = DIJKSTRA_BI;
        String algo = opts.getString(ALGORITHM, defaultAlgo);
        if (Helper.isEmpty(algo))
            algo = defaultAlgo;
        if (ASTAR_BI.equals(algo)) {
            return new AStarBidirectionCH(g)
                    .setApproximation(RoutingAlgorithmFactorySimple.getApproximation(ASTAR_BI, opts, getWeighting(), g.getGraph().getNodeAccess()));
        } else if (DIJKSTRA_BI.equals(algo) || Helper.isEmpty(algo)) {
            if (opts.getBool("stall_on_demand", true)) {
                return new DijkstraBidirectionCH(g);
            } else {
                return new DijkstraBidirectionCHNoSOD(g);
            }
        } else if (ALT_ROUTE.equalsIgnoreCase(algo)) {
            return new AlternativeRouteCH(g, opts);
        } else {
            throw new IllegalArgumentException("Algorithm " + algo + " not supported for node-based Contraction Hierarchies. Try with ch.disable=true");
        }
    }

    public Weighting getWeighting() {
        return chConfig.getWeighting();
    }

    public CHConfig getCHConfig() {
        return chConfig;
    }
}<|MERGE_RESOLUTION|>--- conflicted
+++ resolved
@@ -62,10 +62,10 @@
         }
     }
 
-<<<<<<< HEAD
     private RoutingAlgorithm createAlgoEdgeBased(RoutingCHGraph g, PMap opts) {
-        // use astar by default for edge-based (its faster)
-        String defaultAlgo = ASTAR_BI;
+        // todo: AStar is much faster for edge-based but currently we cannot make it the default because
+        //       of #2061
+        String defaultAlgo = DIJKSTRA_BI;
         String algo = opts.getString(ALGORITHM, defaultAlgo);
         if (Helper.isEmpty(algo))
             algo = defaultAlgo;
@@ -73,13 +73,6 @@
             return new AStarBidirectionEdgeCHNoSOD(g)
                     .setApproximation(RoutingAlgorithmFactorySimple.getApproximation(ASTAR_BI, opts, getWeighting(), g.getGraph().getNodeAccess()));
         } else if (DIJKSTRA_BI.equals(algo)) {
-=======
-    private RoutingAlgorithm createAlgoEdgeBased(RoutingCHGraph g, AlgorithmOptions opts) {
-        if (ASTAR_BI.equals(opts.getAlgorithm())) {
-            return new AStarBidirectionEdgeCHNoSOD(g)
-                    .setApproximation(RoutingAlgorithmFactorySimple.getApproximation(ASTAR_BI, opts, g.getGraph().getNodeAccess()));
-        } else if (DIJKSTRA_BI.equals(opts.getAlgorithm()) || Helper.isEmpty(opts.getAlgorithm())) {
->>>>>>> f738fdfc
             return new DijkstraBidirectionEdgeCHNoSOD(g);
         } else if (ALT_ROUTE.equalsIgnoreCase(algo)) {
             return new AlternativeRouteEdgeCH(g, opts);
