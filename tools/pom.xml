<?xml version="1.0" encoding="UTF-8"?>
<project xmlns="http://maven.apache.org/POM/4.0.0" xmlns:xsi="http://www.w3.org/2001/XMLSchema-instance"
         xsi:schemaLocation="http://maven.apache.org/POM/4.0.0 http://maven.apache.org/xsd/maven-4.0.0.xsd">
    <modelVersion>4.0.0</modelVersion>

    <groupId>com.graphhopper</groupId>
    <artifactId>graphhopper-tools</artifactId>
<<<<<<< HEAD
    <version>0.6.0-RC1</version>
=======
    <version>0.7.0-RC2</version>
>>>>>>> 9b94f16e
    <packaging>jar</packaging>
    <name>GraphHopper Tools</name>

    <parent>
        <groupId>com.graphhopper</groupId>
        <artifactId>graphhopper-parent</artifactId>    	
<<<<<<< HEAD
        <version>0.6.0-RC1</version>
=======
        <version>0.7.0-RC2</version>
>>>>>>> 9b94f16e
    </parent>

    <dependencies>
        <dependency>
            <groupId>com.graphhopper</groupId>
            <artifactId>graphhopper</artifactId>
            <version>${project.parent.version}</version>
        </dependency>
        <dependency>
            <groupId>org.slf4j</groupId>
            <artifactId>slf4j-api</artifactId>
            <version>${slf4j.version}</version>
        </dependency>   
        <dependency>
            <groupId>org.slf4j</groupId>
            <artifactId>slf4j-log4j12</artifactId>
            <version>${slf4j.version}</version>
            <scope>runtime</scope>
        </dependency>
        <dependency>
            <groupId>log4j</groupId>
            <artifactId>log4j</artifactId>
            <version>${log4j.version}</version>
            <scope>runtime</scope>
        </dependency>
        <dependency>
            <groupId>org.apache.commons</groupId>
            <artifactId>commons-compress</artifactId>
            <version>1.10</version>
        </dependency>
    </dependencies>
    <build>
        <plugins>
            <plugin>
                <groupId>org.apache.maven.plugins</groupId>
                <artifactId>maven-assembly-plugin</artifactId>                
                <configuration>
                    <archive>
                        <manifest>
                            <mainClass>com.graphhopper.tools.Import</mainClass>
                        </manifest>
                    </archive>
                        	                    
                    <!-- for standalone usage -->
                    <descriptorRefs>
                        <descriptorRef>jar-with-dependencies</descriptorRef>
                    </descriptorRefs>
                </configuration>
            </plugin>
        </plugins>
    </build>
</project><|MERGE_RESOLUTION|>--- conflicted
+++ resolved
@@ -5,22 +5,14 @@
 
     <groupId>com.graphhopper</groupId>
     <artifactId>graphhopper-tools</artifactId>
-<<<<<<< HEAD
-    <version>0.6.0-RC1</version>
-=======
     <version>0.7.0-RC2</version>
->>>>>>> 9b94f16e
     <packaging>jar</packaging>
     <name>GraphHopper Tools</name>
 
     <parent>
         <groupId>com.graphhopper</groupId>
         <artifactId>graphhopper-parent</artifactId>    	
-<<<<<<< HEAD
-        <version>0.6.0-RC1</version>
-=======
         <version>0.7.0-RC2</version>
->>>>>>> 9b94f16e
     </parent>
 
     <dependencies>
