/*
 *  Licensed to GraphHopper GmbH under one or more contributor
 *  license agreements. See the NOTICE file distributed with this work for
 *  additional information regarding copyright ownership.
 *
 *  GraphHopper GmbH licenses this file to you under the Apache License,
 *  Version 2.0 (the "License"); you may not use this file except in
 *  compliance with the License. You may obtain a copy of the License at
 *
 *       http://www.apache.org/licenses/LICENSE-2.0
 *
 *  Unless required by applicable law or agreed to in writing, software
 *  distributed under the License is distributed on an "AS IS" BASIS,
 *  WITHOUT WARRANTIES OR CONDITIONS OF ANY KIND, either express or implied.
 *  See the License for the specific language governing permissions and
 *  limitations under the License.
 */
package com.graphhopper.tools;

import com.bedatadriven.jackson.datatype.jts.JtsModule;
import com.fasterxml.jackson.annotation.JsonInclude;
import com.fasterxml.jackson.databind.ObjectMapper;
import com.graphhopper.*;
import com.graphhopper.coll.GHBitSet;
import com.graphhopper.coll.GHBitSetImpl;
import com.graphhopper.config.CHProfileConfig;
import com.graphhopper.config.LMProfileConfig;
import com.graphhopper.config.ProfileConfig;
import com.graphhopper.json.geo.JsonFeatureCollection;
import com.graphhopper.reader.DataReader;
import com.graphhopper.reader.osm.GraphHopperOSM;
import com.graphhopper.routing.util.*;
import com.graphhopper.routing.util.spatialrules.AbstractSpatialRule;
import com.graphhopper.routing.util.spatialrules.SpatialRule;
import com.graphhopper.routing.util.spatialrules.SpatialRuleLookup;
import com.graphhopper.routing.util.spatialrules.SpatialRuleLookupBuilder;
import com.graphhopper.routing.util.spatialrules.SpatialRuleLookupBuilder.SpatialRuleFactory;
import com.graphhopper.storage.*;
import com.graphhopper.storage.index.LocationIndex;
import com.graphhopper.util.*;
import com.graphhopper.util.Parameters.Algorithms;
import com.graphhopper.util.Parameters.CH;
import com.graphhopper.util.Parameters.Landmark;
import com.graphhopper.util.shapes.BBox;
import com.graphhopper.util.shapes.GHPoint;
import org.locationtech.jts.geom.Polygon;
import org.slf4j.Logger;
import org.slf4j.LoggerFactory;

import java.io.BufferedReader;
import java.io.File;
import java.io.FileWriter;
import java.io.IOException;
import java.nio.charset.StandardCharsets;
import java.nio.file.DirectoryStream;
import java.nio.file.Files;
import java.nio.file.Path;
import java.nio.file.Paths;
import java.text.SimpleDateFormat;
import java.util.*;
import java.util.Map.Entry;
import java.util.concurrent.atomic.AtomicInteger;
import java.util.concurrent.atomic.AtomicLong;

import static com.graphhopper.util.Helper.*;
import static com.graphhopper.util.Parameters.Algorithms.ALT_ROUTE;
import static com.graphhopper.util.Parameters.Algorithms.DIJKSTRA_BI;
import static com.graphhopper.util.Parameters.Routing.BLOCK_AREA;

/**
 * @author Peter Karich
 */
public class Measurement {
    private static final Logger logger = LoggerFactory.getLogger(Measurement.class);
    private final Map<String, Object> properties = new TreeMap<>();
    private long seed;
    private int maxNode;
    private String vehicle;
    private String weighting = "fastest";

    public static void main(String[] strs) throws IOException {
        PMap args = PMap.read(strs);
        int repeats = args.getInt("measurement.repeats", 1);
        for (int i = 0; i < repeats; ++i)
            new Measurement().start(args);
    }

    // creates properties file in the format key=value
    // Every value is one y-value in a separate diagram with an identical x-value for every Measurement.start call
    void start(PMap args) throws IOException {
        final String graphLocation = args.getString("graph.location", "");
        final String countryBordersDirectory = args.getString("spatial_rules.borders_directory", "");
        final boolean useJson = args.getBool("measurement.json", false);
        boolean cleanGraph = args.getBool("measurement.clean", false);
        String summaryLocation = args.getString("measurement.summaryfile", "");
        final String timeStamp = new SimpleDateFormat("yyyy-MM-dd_HH:mm:ss").format(new Date());
        put("measurement.timestamp", timeStamp);
        String propFolder = args.getString("measurement.folder", "");
        if (!propFolder.isEmpty()) {
            Files.createDirectories(Paths.get(propFolder));
        }
        String propFilename = args.getString("measurement.filename", "");
        if (isEmpty(propFilename)) {
            if (useJson) {
                // if we start from IDE or otherwise jar was not built using maven the git commit id will be unknown
                String id = Constants.GIT_INFO != null ? Constants.GIT_INFO.getCommitHash().substring(0, 8) : "unknown";
                propFilename = "measurement_" + id + "_" + timeStamp + ".json";
            } else {
                propFilename = "measurement_" + timeStamp + ".properties";
            }
        }
        final String propLocation = Paths.get(propFolder).resolve(propFilename).toString();
        seed = args.getLong("measurement.seed", 123);
        put("measurement.gitinfo", args.getString("measurement.gitinfo", ""));
        int count = args.getInt("measurement.count", 5000);
        put("measurement.map", args.getString("datareader.file", "unknown"));

        final boolean useMeasurementTimeAsRefTime = args.getBool("measurement.use_measurement_time_as_ref_time", false);
        if (useMeasurementTimeAsRefTime && !useJson) {
            throw new IllegalArgumentException("Using measurement time as reference time only works with json files");
        }

        GraphHopper hopper = new GraphHopperOSM() {
            @Override
            protected void prepareCH(boolean closeEarly) {
                StopWatch sw = new StopWatch().start();
                super.prepareCH(closeEarly);
                // note that we measure the total time of all (possibly edge&node) CH preparations
                put(Parameters.CH.PREPARE + "time", sw.stop().getMillis());
                int edges = getGraphHopperStorage().getEdges();
                if (!getCHPreparationHandler().getNodeBasedCHProfiles().isEmpty()) {
                    CHProfile chProfile = getCHPreparationHandler().getNodeBasedCHProfiles().get(0);
                    int edgesAndShortcuts = getGraphHopperStorage().getCHGraph(chProfile).getEdges();
                    put(Parameters.CH.PREPARE + "node.shortcuts", edgesAndShortcuts - edges);
                    put(Parameters.CH.PREPARE + "node.time", getCHPreparationHandler().getPreparation(chProfile).getTotalPrepareTime());
                }
                if (!getCHPreparationHandler().getEdgeBasedCHProfiles().isEmpty()) {
                    CHProfile chProfile = getCHPreparationHandler().getEdgeBasedCHProfiles().get(0);
                    int edgesAndShortcuts = getGraphHopperStorage().getCHGraph(chProfile).getEdges();
                    put(Parameters.CH.PREPARE + "edge.shortcuts", edgesAndShortcuts - edges);
                    put(Parameters.CH.PREPARE + "edge.time", getCHPreparationHandler().getPreparation(chProfile).getTotalPrepareTime());
                }
            }

            @Override
            protected void loadOrPrepareLM(boolean closeEarly) {
                StopWatch sw = new StopWatch().start();
                super.loadOrPrepareLM(closeEarly);
                put(Landmark.PREPARE + "time", sw.stop().getMillis());
            }

            @Override
            protected DataReader importData() throws IOException {
                StopWatch sw = new StopWatch().start();
                DataReader dr = super.importData();
                put("graph.import_time", sw.stop().getSeconds());
                return dr;
            }
        };

        hopper.init(createConfigFromArgs(args)).
                // use server to allow path simplification
                        forServer();
        if (cleanGraph) {
            hopper.clean();
        }

        hopper.getCHPreparationHandler().setDisablingAllowed(true);
        hopper.getLMPreparationHandler().setDisablingAllowed(true);
        hopper.importOrLoad();

        GraphHopperStorage g = hopper.getGraphHopperStorage();
        EncodingManager encodingManager = hopper.getEncodingManager();
        if (encodingManager.fetchEdgeEncoders().size() != 1) {
            throw new IllegalArgumentException("There has to be exactly one encoder for each measurement");
        }
        FlagEncoder encoder = encodingManager.fetchEdgeEncoders().get(0);
        final String vehicleStr = encoder.toString();

        StopWatch sw = new StopWatch().start();
        try {
            maxNode = g.getNodes();
            boolean isCH = false;
            boolean isLM = false;
            final boolean runSlow = args.getBool("measurement.run_slow_routing", true);
            GHBitSet allowedEdges = printGraphDetails(g, vehicleStr);
            printMiscUnitPerfTests(g, isCH, encoder, count * 100, allowedEdges);
            printLocationIndexQuery(g, hopper.getLocationIndex(), count);
            String blockAreaStr = "49.394664,11.144428,49.348388,11.144943,49.355768,11.227169,49.411643,11.227512";
            if (runSlow) {
                printTimeOfRouteQuery(hopper, new QuerySettings("routing", count / 20, isCH, isLM).
                        withInstructions());
                if (encoder.supportsTurnCosts()) {
                    printTimeOfRouteQuery(hopper, new QuerySettings("routing_edge", count / 20, isCH, isLM).
                            withInstructions().edgeBased());
                }
                printTimeOfRouteQuery(hopper, new QuerySettings("routing_block_area", count / 20, isCH, isLM).
                        withInstructions().blockArea(blockAreaStr));
            }

            if (hopper.getLMPreparationHandler().isEnabled()) {
                System.gc();
                isLM = true;
                for (int activeLMCount : Arrays.asList(4, 8, 12, 16)) {
                    printTimeOfRouteQuery(hopper, new QuerySettings("routingLM" + activeLMCount, count / 4, isCH, isLM).
                            withInstructions().activeLandmarks(activeLMCount));
                    if (encoder.supportsTurnCosts()) {
                        printTimeOfRouteQuery(hopper, new QuerySettings("routingLM" + activeLMCount + "_edge", count / 4, isCH, isLM).
                                withInstructions().activeLandmarks(activeLMCount).edgeBased());
                    }
                }

                final int blockAreaActiveLMCount = 8;
                printTimeOfRouteQuery(hopper, new QuerySettings("routingLM" + blockAreaActiveLMCount + "_block_area", count / 4, isCH, isLM).
                        withInstructions().activeLandmarks(blockAreaActiveLMCount).blockArea(blockAreaStr));
                // compareRouting(hopper, count / 5);
            }

            if (hopper.getCHPreparationHandler().isEnabled()) {
                isCH = true;
                isLM = false;
//                compareCHWithAndWithoutSOD(hopper, count/5);
                System.gc();
                if (!hopper.getCHPreparationHandler().getNodeBasedCHProfiles().isEmpty()) {
                    CHProfile chProfile = hopper.getCHPreparationHandler().getNodeBasedCHProfiles().get(0);
                    CHGraph lg = g.getCHGraph(chProfile);
                    fillAllowedEdges(lg.getAllEdges(), allowedEdges);
                    printMiscUnitPerfTests(lg, isCH, encoder, count * 100, allowedEdges);
                    printTimeOfRouteQuery(hopper, new QuerySettings("routingCH", count, isCH, isLM).
                            withInstructions().sod());
                    printTimeOfRouteQuery(hopper, new QuerySettings("routingCH_alt", count / 10, isCH, isLM).
                            withInstructions().sod().alternative());
                    printTimeOfRouteQuery(hopper, new QuerySettings("routingCH_with_hints", count, isCH, isLM).
                            withInstructions().sod().withPointHints());
                    printTimeOfRouteQuery(hopper, new QuerySettings("routingCH_no_sod", count, isCH, isLM).
                            withInstructions());
                    printTimeOfRouteQuery(hopper, new QuerySettings("routingCH_no_instr", count, isCH, isLM).
                            sod());
                    printTimeOfRouteQuery(hopper, new QuerySettings("routingCH_full", count, isCH, isLM).
                            withInstructions().withPointHints().sod().simplify());
                }
                if (!hopper.getCHPreparationHandler().getEdgeBasedCHProfiles().isEmpty()) {
                    printTimeOfRouteQuery(hopper, new QuerySettings("routingCH_edge", count, isCH, isLM).
                            edgeBased().withInstructions());
                    printTimeOfRouteQuery(hopper, new QuerySettings("routingCH_edge_no_instr", count, isCH, isLM).
                            edgeBased());
                    printTimeOfRouteQuery(hopper, new QuerySettings("routingCH_edge_full", count, isCH, isLM).
                            edgeBased().withInstructions().withPointHints().simplify());
                }
            }
            if (!isEmpty(countryBordersDirectory)) {
                printSpatialRuleLookupTest(countryBordersDirectory, count * 100);
            }

        } catch (Exception ex) {
            logger.error("Problem while measuring " + graphLocation, ex);
            put("error", ex.toString());
        } finally {
            put("gh.gitinfo", Constants.GIT_INFO != null ? Constants.GIT_INFO.toString() : "unknown");
            put("measurement.count", count);
            put("measurement.seed", seed);
            put("measurement.time", sw.stop().getMillis());
            System.gc();
            put("measurement.totalMB", getTotalMB());
            put("measurement.usedMB", getUsedMB());

            if (!isEmpty(summaryLocation)) {
                writeSummary(summaryLocation, propLocation);
            }
            if (useJson) {
                storeJson(propLocation, useMeasurementTimeAsRefTime);
            } else {
                storeProperties(propLocation);
            }
        }
    }

    private GraphHopperConfig createConfigFromArgs(PMap args) {
        GraphHopperConfig ghConfig = new GraphHopperConfig(args);
        String encodingManagerString = args.getString("graph.flag_encoders", "car");
        List<FlagEncoder> tmpEncoders = EncodingManager.create(encodingManagerString).fetchEdgeEncoders();
        if (tmpEncoders.size() != 1) {
            logger.warn("You configured multiple encoders, only the first one is used for the measurements");
        }
        vehicle = tmpEncoders.get(0).toString();
        boolean turnCosts = tmpEncoders.get(0).supportsTurnCosts();
        weighting = args.getString("measurement.weighting", weighting);
        boolean useCHEdge = args.getBool("measurement.ch.edge", true);
        boolean useCHNode = args.getBool("measurement.ch.node", true);
        boolean useLM = args.getBool("measurement.lm", true);
        List<ProfileConfig> profiles = new ArrayList<>();
        profiles.add(new ProfileConfig("profile_no_tc").setVehicle(vehicle).setWeighting(weighting).setTurnCosts(false));
        if (turnCosts) {
            profiles.add(new ProfileConfig("profile_tc").setVehicle(vehicle).setWeighting(weighting).setTurnCosts(true));
        }
        ghConfig.setProfiles(profiles);

        List<CHProfileConfig> chProfiles = new ArrayList<>();
        if (useCHNode)
            chProfiles.add(new CHProfileConfig("profile_no_tc"));
        if (useCHEdge)
            chProfiles.add(new CHProfileConfig("profile_tc"));
        ghConfig.setCHProfiles(chProfiles);
        List<LMProfileConfig> lmProfiles = new ArrayList<>();
        if (useLM) {
            // todonow: as long as we do not allow cross-querying LM with turn costs=true/false we have to add both
            // profiles and this currently leads to two identical LM preparations
            lmProfiles.add(new LMProfileConfig("profile_no_tc"));
            if (turnCosts)
                lmProfiles.add(new LMProfileConfig("profile_tc"));
        }
        ghConfig.setLMProfiles(lmProfiles);
        return ghConfig;
    }

    private static class QuerySettings {
        private final String prefix;
        private final int count;
        final boolean ch, lm;
        int activeLandmarks = -1;
        boolean withInstructions, withPointHints, sod, edgeBased, simplify, alternative;
        String blockArea;

        QuerySettings(String prefix, int count, boolean isCH, boolean isLM) {
            this.prefix = prefix;
            this.count = count;
            this.ch = isCH;
            this.lm = isLM;
        }

        QuerySettings withInstructions() {
            this.withInstructions = true;
            return this;
        }

        QuerySettings withPointHints() {
            this.withPointHints = true;
            return this;
        }

        QuerySettings sod() {
            sod = true;
            return this;
        }

        QuerySettings activeLandmarks(int alm) {
            this.activeLandmarks = alm;
            return this;
        }

        QuerySettings edgeBased() {
            this.edgeBased = true;
            return this;
        }

        QuerySettings simplify() {
            this.simplify = true;
            return this;
        }

        QuerySettings alternative() {
            alternative = true;
            return this;
        }

        QuerySettings blockArea(String str) {
            blockArea = str;
            return this;
        }
    }

    void fillAllowedEdges(AllEdgesIterator iter, GHBitSet bs) {
        bs.clear();
        while (iter.next()) {
            bs.add(iter.getEdge());
        }
    }

    private GHBitSet printGraphDetails(GraphHopperStorage g, String vehicleStr) {
        // graph size (edge, node and storage size)
        put("graph.nodes", g.getNodes());
        put("graph.edges", g.getAllEdges().length());
        put("graph.size_in_MB", g.getCapacity() / MB);
        put("graph.encoder", vehicleStr);

        AllEdgesIterator iter = g.getAllEdges();
        final int maxEdgesId = g.getAllEdges().length();
        final GHBitSet allowedEdges = new GHBitSetImpl(maxEdgesId);
        fillAllowedEdges(iter, allowedEdges);
        put("graph.valid_edges", allowedEdges.getCardinality());
        return allowedEdges;
    }

    private void printLocationIndexQuery(Graph g, final LocationIndex idx, int count) {
        count *= 2;
        final BBox bbox = g.getBounds();
        final double latDelta = bbox.maxLat - bbox.minLat;
        final double lonDelta = bbox.maxLon - bbox.minLon;
        final Random rand = new Random(seed);
        MiniPerfTest miniPerf = new MiniPerfTest() {
            @Override
            public int doCalc(boolean warmup, int run) {
                double lat = rand.nextDouble() * latDelta + bbox.minLat;
                double lon = rand.nextDouble() * lonDelta + bbox.minLon;
                int val = idx.findClosest(lat, lon, EdgeFilter.ALL_EDGES).getClosestNode();
//                if (!warmup && val >= 0)
//                    list.add(val);

                return val;
            }
        }.setIterations(count).start();

        print("location_index", miniPerf);
    }

    private void printMiscUnitPerfTests(final Graph graph, boolean isCH, final FlagEncoder encoder,
                                        int count, final GHBitSet allowedEdges) {
        final Random rand = new Random(seed);
        String description = "";
        if (isCH) {
            description = "CH";
            CHGraph lg = (CHGraph) graph;
            final CHEdgeExplorer chExplorer = lg.createEdgeExplorer(new LevelEdgeFilter(lg));
            MiniPerfTest miniPerf = new MiniPerfTest() {
                @Override
                public int doCalc(boolean warmup, int run) {
                    int nodeId = rand.nextInt(maxNode);
                    return GHUtility.count(chExplorer.setBaseNode(nodeId));
                }
            }.setIterations(count).start();
            print("unit_testsCH.level_edge_state_next", miniPerf);

            final CHEdgeExplorer chExplorer2 = lg.createEdgeExplorer();
            miniPerf = new MiniPerfTest() {
                @Override
                public int doCalc(boolean warmup, int run) {
                    int nodeId = rand.nextInt(maxNode);
                    CHEdgeIterator iter = chExplorer2.setBaseNode(nodeId);
                    while (iter.next()) {
                        if (iter.isShortcut())
                            nodeId += (int) iter.getWeight();
                    }
                    return nodeId;
                }
            }.setIterations(count).start();
            print("unit_testsCH.get_weight", miniPerf);
        }

        EdgeFilter outFilter = DefaultEdgeFilter.outEdges(encoder);
        final EdgeExplorer outExplorer = graph.createEdgeExplorer(outFilter);
        MiniPerfTest miniPerf = new MiniPerfTest() {
            @Override
            public int doCalc(boolean warmup, int run) {
                int nodeId = rand.nextInt(maxNode);
                return GHUtility.count(outExplorer.setBaseNode(nodeId));
            }
        }.setIterations(count).start();
        print("unit_tests" + description + ".out_edge_state_next", miniPerf);

        final EdgeExplorer allExplorer = graph.createEdgeExplorer();
        miniPerf = new MiniPerfTest() {
            @Override
            public int doCalc(boolean warmup, int run) {
                int nodeId = rand.nextInt(maxNode);
                return GHUtility.count(allExplorer.setBaseNode(nodeId));
            }
        }.setIterations(count).start();
        print("unit_tests" + description + ".all_edge_state_next", miniPerf);

        final int maxEdgesId = graph.getAllEdges().length();
        miniPerf = new MiniPerfTest() {
            @Override
            public int doCalc(boolean warmup, int run) {
                while (true) {
                    int edgeId = rand.nextInt(maxEdgesId);
                    if (allowedEdges.contains(edgeId))
                        return graph.getEdgeIteratorState(edgeId, Integer.MIN_VALUE).getEdge();
                }
            }
        }.setIterations(count).start();
        print("unit_tests" + description + ".get_edge_state", miniPerf);
    }

    private void printSpatialRuleLookupTest(String countryBordersDirectory, int count) {
        ObjectMapper objectMapper = new ObjectMapper();
        objectMapper.registerModule(new JtsModule());
        objectMapper.setSerializationInclusion(JsonInclude.Include.NON_NULL);

        List<JsonFeatureCollection> jsonFeatureCollections = new ArrayList<>();
        try (DirectoryStream<Path> stream = Files.newDirectoryStream(Paths.get(countryBordersDirectory), "*.{geojson,json}")) {
            for (Path borderFile : stream) {
                try (BufferedReader reader = Files.newBufferedReader(borderFile, StandardCharsets.UTF_8)) {
                    JsonFeatureCollection jsonFeatureCollection = objectMapper.readValue(reader, JsonFeatureCollection.class);
                    jsonFeatureCollections.add(jsonFeatureCollection);
                }
            }
        } catch (IOException e) {
            logger.error("Failed to load borders.", e);
            return;
        }

        SpatialRuleFactory rulePerCountryFactory = new SpatialRuleFactory() {

            @Override
            public SpatialRule createSpatialRule(final String id, final List<Polygon> borders) {
                return new AbstractSpatialRule(borders) {
                    @Override
                    public String getId() {
                        return id;
                    }
                };
            }
        };

        final SpatialRuleLookup spatialRuleLookup = SpatialRuleLookupBuilder.buildIndex(jsonFeatureCollections, "ISO_A3", rulePerCountryFactory);

        // generate random points in central Europe
        final List<GHPoint> randomPoints = new ArrayList<>(count);
        for (int i = 0; i < count; i++) {
            double lat = 46d + Math.random() * 7d;
            double lon = 6d + Math.random() * 21d;
            randomPoints.add(new GHPoint(lat, lon));
        }

        MiniPerfTest lookupPerfTest = new MiniPerfTest() {
            @Override
            public int doCalc(boolean warmup, int run) {
                return spatialRuleLookup.lookupRule(randomPoints.get(run)).hashCode();
            }
        }.setIterations(count).start();

        print("spatialrulelookup", lookupPerfTest);
    }

    private void compareRouting(final GraphHopper hopper, int count) {
        logger.info("Comparing " + count + " routes. Differences will be printed to stderr.");
        String algo = Algorithms.ASTAR_BI;
        final Random rand = new Random(seed);
        final Graph g = hopper.getGraphHopperStorage();
        final NodeAccess na = g.getNodeAccess();

        for (int i = 0; i < count; i++) {
            int from = rand.nextInt(maxNode);
            int to = rand.nextInt(maxNode);

            double fromLat = na.getLatitude(from);
            double fromLon = na.getLongitude(from);
            double toLat = na.getLatitude(to);
            double toLon = na.getLongitude(to);
            GHRequest req = new GHRequest(fromLat, fromLon, toLat, toLon).
                    setProfile("profile_no_tc").
                    setAlgorithm(algo);

            GHResponse lmRsp = hopper.route(req);
            req.putHint(Landmark.DISABLE, true);
            GHResponse originalRsp = hopper.route(req);

            String locStr = " iteration " + i + ". " + fromLat + "," + fromLon + " -> " + toLat + "," + toLon;
            if (lmRsp.hasErrors()) {
                if (originalRsp.hasErrors())
                    continue;
                logger.error("Error for LM but not for original response " + locStr);
            }

            String infoStr = " weight:" + lmRsp.getBest().getRouteWeight() + ", original: " + originalRsp.getBest().getRouteWeight()
                    + " distance:" + lmRsp.getBest().getDistance() + ", original: " + originalRsp.getBest().getDistance()
                    + " time:" + round2(lmRsp.getBest().getTime() / 1000) + ", original: " + round2(originalRsp.getBest().getTime() / 1000)
                    + " points:" + lmRsp.getBest().getPoints().size() + ", original: " + originalRsp.getBest().getPoints().size();

            if (Math.abs(1 - lmRsp.getBest().getRouteWeight() / originalRsp.getBest().getRouteWeight()) > 0.000001)
                logger.error("Too big weight difference for LM. " + locStr + infoStr);
        }
    }

    private void compareCHWithAndWithoutSOD(final GraphHopper hopper, int count) {
        logger.info("Comparing " + count + " routes for CH with and without stall on demand." +
                " Differences will be printed to stderr.");
        final Random rand = new Random(seed);
        final Graph g = hopper.getGraphHopperStorage();
        final NodeAccess na = g.getNodeAccess();

        for (int i = 0; i < count; i++) {
            int from = rand.nextInt(maxNode);
            int to = rand.nextInt(maxNode);

            double fromLat = na.getLatitude(from);
            double fromLon = na.getLongitude(from);
            double toLat = na.getLatitude(to);
            double toLon = na.getLongitude(to);
            GHRequest sodReq = new GHRequest(fromLat, fromLon, toLat, toLon).
                    setProfile("profile_no_tc").
                    setAlgorithm(DIJKSTRA_BI);

            GHRequest noSodReq = new GHRequest(fromLat, fromLon, toLat, toLon).
                    setProfile("profile_no_tc").
                    setAlgorithm(DIJKSTRA_BI);
            noSodReq.putHint("stall_on_demand", false);

            GHResponse sodRsp = hopper.route(sodReq);
            GHResponse noSodRsp = hopper.route(noSodReq);

            String locStr = " iteration " + i + ". " + fromLat + "," + fromLon + " -> " + toLat + "," + toLon;
            if (sodRsp.hasErrors()) {
                if (noSodRsp.hasErrors()) {
                    logger.info("Error with and without SOD");
                    continue;
                } else {
                    logger.error("Error with SOD but not without SOD" + locStr);
                    continue;
                }
            }
            String infoStr =
                    " weight:" + noSodRsp.getBest().getRouteWeight() + ", original: " + sodRsp.getBest().getRouteWeight()
                            + " distance:" + noSodRsp.getBest().getDistance() + ", original: " + sodRsp.getBest().getDistance()
                            + " time:" + round2(noSodRsp.getBest().getTime() / 1000) + ", original: " + round2(sodRsp.getBest().getTime() / 1000)
                            + " points:" + noSodRsp.getBest().getPoints().size() + ", original: " + sodRsp.getBest().getPoints().size();

            if (Math.abs(1 - noSodRsp.getBest().getRouteWeight() / sodRsp.getBest().getRouteWeight()) > 0.000001)
                logger.error("Too big weight difference for SOD. " + locStr + infoStr);
        }
    }

    private void printTimeOfRouteQuery(final GraphHopper hopper, final QuerySettings querySettings) {
        final Graph g = hopper.getGraphHopperStorage();
        final AtomicLong maxDistance = new AtomicLong(0);
        final AtomicLong minDistance = new AtomicLong(Long.MAX_VALUE);
        final AtomicLong distSum = new AtomicLong(0);
        final AtomicLong airDistSum = new AtomicLong(0);
        final AtomicLong altCount = new AtomicLong(0);
        final AtomicInteger failedCount = new AtomicInteger(0);
        final DistanceCalc distCalc = new DistanceCalcEarth();

        final EdgeExplorer edgeExplorer = g.createEdgeExplorer(DefaultEdgeFilter.allEdges(hopper.getEncodingManager().getEncoder(vehicle)));
        final AtomicLong visitedNodesSum = new AtomicLong(0);
        final AtomicLong maxVisitedNodes = new AtomicLong(0);
//        final AtomicLong extractTimeSum = new AtomicLong(0);
//        final AtomicLong calcPointsTimeSum = new AtomicLong(0);
//        final AtomicLong calcDistTimeSum = new AtomicLong(0);
//        final AtomicLong tmpDist = new AtomicLong(0);
        final Random rand = new Random(seed);
        final NodeAccess na = g.getNodeAccess();

        MiniPerfTest miniPerf = new MiniPerfTest() {
            @Override
            public int doCalc(boolean warmup, int run) {
                int from = rand.nextInt(maxNode);
                int to = rand.nextInt(maxNode);
                double fromLat = na.getLatitude(from);
                double fromLon = na.getLongitude(from);
                double toLat = na.getLatitude(to);
                double toLon = na.getLongitude(to);
<<<<<<< HEAD
                GHRequest req = new GHRequest(fromLat, fromLon, toLat, toLon);
                req.setProfile(querySettings.edgeBased ? "profile_tc" : "profile_no_tc");
                req.getHints().put(CH.DISABLE, !querySettings.ch).
                        put("stall_on_demand", querySettings.sod).
                        put(Landmark.DISABLE, !querySettings.lm).
                        put(Landmark.ACTIVE_COUNT, querySettings.activeLandmarks).
                        put("instructions", querySettings.withInstructions);
=======
                GHRequest req = new GHRequest(fromLat, fromLon, toLat, toLon).
                        setWeighting(weighting).
                        setVehicle(querySettings.vehicle);

                req.getHints().putObject(CH.DISABLE, !querySettings.ch).
                        putObject("stall_on_demand", querySettings.sod).
                        putObject(Parameters.Routing.EDGE_BASED, querySettings.edgeBased).
                        putObject(Landmark.DISABLE, !querySettings.lm).
                        putObject(Landmark.ACTIVE_COUNT, querySettings.activeLandmarks).
                        putObject("instructions", querySettings.withInstructions);
>>>>>>> fa731441

                if (querySettings.alternative)
                    req.setAlgorithm(ALT_ROUTE);

                if (querySettings.withInstructions)
                    req.setPathDetails(Arrays.asList(Parameters.Details.AVERAGE_SPEED));

                if (querySettings.simplify) {
                    req.setPathDetails(Arrays.asList(Parameters.Details.AVERAGE_SPEED, Parameters.Details.EDGE_ID, Parameters.Details.STREET_NAME));
                } else {
                    // disable path simplification by setting the distance to zero
                    req.getHints().putObject(Parameters.Routing.WAY_POINT_MAX_DISTANCE, 0);
                }

                if (querySettings.blockArea != null)
                    req.getHints().put(BLOCK_AREA, querySettings.blockArea);

                if (querySettings.withPointHints) {
                    EdgeIterator iter = edgeExplorer.setBaseNode(from);
                    if (!iter.next())
                        throw new IllegalArgumentException("wrong 'from' when adding point hint");
                    EdgeIterator iter2 = edgeExplorer.setBaseNode(to);
                    if (!iter2.next())
                        throw new IllegalArgumentException("wrong 'to' when adding point hint");
                    req.setPointHints(Arrays.asList(iter.getName(), iter2.getName()));
                }

                // put(algo + ".approximation", "BeelineSimplification").
                // put(algo + ".epsilon", 2);

                GHResponse rsp;
                try {
                    rsp = hopper.route(req);
                } catch (Exception ex) {
                    // 'not found' can happen if import creates more than one subnetwork
                    throw new RuntimeException("Error while calculating route! "
                            + "nodes:" + from + " -> " + to + ", request:" + req, ex);
                }

                if (rsp.hasErrors()) {
                    if (!warmup)
                        failedCount.incrementAndGet();

                    if (rsp.getErrors().get(0).getMessage() == null)
                        rsp.getErrors().get(0).printStackTrace();
                    else if (!toLowerCase(rsp.getErrors().get(0).getMessage()).contains("not found"))
                        logger.error("errors should NOT happen in Measurement! " + req + " => " + rsp.getErrors());

                    return 0;
                }

                PathWrapper arsp = rsp.getBest();
                if (!warmup) {
                    long visitedNodes = rsp.getHints().getLong("visited_nodes.sum", 0);
                    visitedNodesSum.addAndGet(visitedNodes);
                    if (visitedNodes > maxVisitedNodes.get()) {
                        maxVisitedNodes.set(visitedNodes);
                    }

                    long dist = (long) arsp.getDistance();
                    distSum.addAndGet(dist);

                    airDistSum.addAndGet((long) distCalc.calcDist(fromLat, fromLon, toLat, toLon));

                    if (dist > maxDistance.get())
                        maxDistance.set(dist);

                    if (dist < minDistance.get())
                        minDistance.set(dist);

                    if (querySettings.alternative)
                        altCount.addAndGet(rsp.getAll().size());
                }

                return arsp.getPoints().getSize();
            }
        }.setIterations(querySettings.count).start();

        int count = querySettings.count - failedCount.get();

        // if using non-bidirectional algorithm make sure you exclude CH routing
        String algoStr = (querySettings.ch && !querySettings.edgeBased) ? Algorithms.DIJKSTRA_BI : Algorithms.ASTAR_BI;
        if (querySettings.ch && !querySettings.sod) {
            algoStr += "_no_sod";
        }
        String prefix = querySettings.prefix;
        put(prefix + ".guessed_algorithm", algoStr);
        put(prefix + ".failed_count", failedCount.get());
        put(prefix + ".distance_min", minDistance.get());
        put(prefix + ".distance_mean", (float) distSum.get() / count);
        put(prefix + ".air_distance_mean", (float) airDistSum.get() / count);
        put(prefix + ".distance_max", maxDistance.get());
        put(prefix + ".visited_nodes_mean", (float) visitedNodesSum.get() / count);
        put(prefix + ".visited_nodes_max", (float) maxVisitedNodes.get());
        put(prefix + ".alternative_rate", (float) altCount.get() / count);
        print(prefix, miniPerf);
    }

    void print(String prefix, MiniPerfTest perf) {
        logger.info(prefix + ": " + perf.getReport());
        put(prefix + ".sum", perf.getSum());
        put(prefix + ".min", perf.getMin());
        put(prefix + ".mean", perf.getMean());
        put(prefix + ".max", perf.getMax());
    }

    void put(String key, Object val) {
        properties.put(key, val);
    }

    private void storeJson(String jsonLocation, boolean useMeasurementTimeAsRefTime) {
        logger.info("storing measurement json in " + jsonLocation);
        Map<String, String> gitInfoMap = new HashMap<>();
        // add git info if available
        if (Constants.GIT_INFO != null) {
            properties.remove("gh.gitinfo");
            gitInfoMap.put("commitHash", Constants.GIT_INFO.getCommitHash());
            gitInfoMap.put("commitMessage", Constants.GIT_INFO.getCommitMessage());
            gitInfoMap.put("commitTime", Constants.GIT_INFO.getCommitTime());
            gitInfoMap.put("branch", Constants.GIT_INFO.getBranch());
            gitInfoMap.put("dirty", String.valueOf(Constants.GIT_INFO.isDirty()));
        }
        Map<String, Object> result = new HashMap<>();
        // add measurement time, use same format as git commit time
        String measurementTime = new SimpleDateFormat("yyy-MM-dd'T'HH:mm:ssZ").format(new Date());
        result.put("measurementTime", measurementTime);
        // set ref time, this is either the git commit time or the measurement time
        if (Constants.GIT_INFO != null && !useMeasurementTimeAsRefTime) {
            result.put("refTime", Constants.GIT_INFO.getCommitTime());
        } else {
            result.put("refTime", measurementTime);
        }
        result.put("periodicBuild", useMeasurementTimeAsRefTime);
        result.put("gitinfo", gitInfoMap);
        result.put("metrics", properties);
        try {
            File file = new File(jsonLocation);
            new ObjectMapper()
                    .writerWithDefaultPrettyPrinter()
                    .writeValue(file, result);
        } catch (IOException e) {
            logger.error("Problem while storing json in: " + jsonLocation, e);
        }
    }

    private void storeProperties(String propLocation) {
        logger.info("storing measurement properties in " + propLocation);
        try (FileWriter fileWriter = new FileWriter(propLocation)) {
            String comment = "measurement finish, " + new Date().toString() + ", " + Constants.BUILD_DATE;
            fileWriter.append("#" + comment + "\n");
            for (Entry<String, Object> e : properties.entrySet()) {
                fileWriter.append(e.getKey());
                fileWriter.append("=");
                fileWriter.append(e.getValue().toString());
                fileWriter.append("\n");
            }
            fileWriter.flush();
        } catch (IOException e) {
            logger.error("Problem while storing properties in: " + propLocation, e);
        }
    }

    /**
     * Writes a selection of measurement results to a single line in
     * a file. Each run of the measurement class will append a new line.
     */
    private void writeSummary(String summaryLocation, String propLocation) {
        logger.info("writing summary to " + summaryLocation);
        // choose properties that should be in summary here
        String[] properties = {
                "graph.nodes",
                "graph.edges",
                "graph.import_time",
                CH.PREPARE + "time",
                CH.PREPARE + "node.time",
                CH.PREPARE + "edge.time",
                CH.PREPARE + "node.shortcuts",
                CH.PREPARE + "edge.shortcuts",
                Landmark.PREPARE + "time",
                "routing.distance_mean",
                "routing.mean",
                "routing.visited_nodes_mean",
                "routingCH.distance_mean",
                "routingCH.mean",
                "routingCH.visited_nodes_mean",
                "routingCH_no_instr.mean",
                "routingCH_full.mean",
                "routingCH_edge.distance_mean",
                "routingCH_edge.mean",
                "routingCH_edge.visited_nodes_mean",
                "routingCH_edge_no_instr.mean",
                "routingCH_edge_full.mean",
                "routingLM8.distance_mean",
                "routingLM8.mean",
                "routingLM8.visited_nodes_mean",
                "measurement.seed",
                "measurement.gitinfo",
                "measurement.timestamp"
        };
        File f = new File(summaryLocation);
        boolean writeHeader = !f.exists();
        try (FileWriter writer = new FileWriter(f, true)) {
            if (writeHeader)
                writer.write(getSummaryHeader(properties));
            writer.write(getSummaryLogLine(properties, propLocation));
        } catch (IOException e) {
            logger.error("Could not write summary to file '{}'", summaryLocation, e);
        }
    }

    private String getSummaryHeader(String[] properties) {
        StringBuilder sb = new StringBuilder("#");
        for (String p : properties) {
            String columnName = String.format("%" + getSummaryColumnWidth(p) + "s, ", p);
            sb.append(columnName);
        }
        sb.append("propertyFile");
        sb.append('\n');
        return sb.toString();
    }

    private String getSummaryLogLine(String[] properties, String propLocation) {
        StringBuilder sb = new StringBuilder(" ");
        for (String p : properties) {
            sb.append(getFormattedProperty(p));
        }
        sb.append(propLocation);
        sb.append('\n');
        return sb.toString();
    }

    private String getFormattedProperty(String property) {
        Object resultObj = properties.get(property);
        String result = resultObj == null ? "missing" : resultObj.toString();
        // limit number of decimal places for floating point numbers
        try {
            double doubleValue = Double.parseDouble(result.trim());
            if (doubleValue != (long) doubleValue) {
                result = String.format(Locale.US, "%.2f", doubleValue);
            }
        } catch (NumberFormatException e) {
            // its not a number, never mind
        }
        return String.format(Locale.US, "%" + getSummaryColumnWidth(property) + "s, ", result);
    }

    private int getSummaryColumnWidth(String p) {
        return Math.max(10, p.length());
    }
}<|MERGE_RESOLUTION|>--- conflicted
+++ resolved
@@ -649,26 +649,14 @@
                 double fromLon = na.getLongitude(from);
                 double toLat = na.getLatitude(to);
                 double toLon = na.getLongitude(to);
-<<<<<<< HEAD
                 GHRequest req = new GHRequest(fromLat, fromLon, toLat, toLon);
                 req.setProfile(querySettings.edgeBased ? "profile_tc" : "profile_no_tc");
-                req.getHints().put(CH.DISABLE, !querySettings.ch).
-                        put("stall_on_demand", querySettings.sod).
-                        put(Landmark.DISABLE, !querySettings.lm).
-                        put(Landmark.ACTIVE_COUNT, querySettings.activeLandmarks).
-                        put("instructions", querySettings.withInstructions);
-=======
-                GHRequest req = new GHRequest(fromLat, fromLon, toLat, toLon).
-                        setWeighting(weighting).
-                        setVehicle(querySettings.vehicle);
-
-                req.getHints().putObject(CH.DISABLE, !querySettings.ch).
+                req.getHints().
+                        putObject(CH.DISABLE, !querySettings.ch).
                         putObject("stall_on_demand", querySettings.sod).
-                        putObject(Parameters.Routing.EDGE_BASED, querySettings.edgeBased).
                         putObject(Landmark.DISABLE, !querySettings.lm).
                         putObject(Landmark.ACTIVE_COUNT, querySettings.activeLandmarks).
                         putObject("instructions", querySettings.withInstructions);
->>>>>>> fa731441
 
                 if (querySettings.alternative)
                     req.setAlgorithm(ALT_ROUTE);
