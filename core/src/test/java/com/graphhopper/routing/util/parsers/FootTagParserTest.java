--- conflicted
+++ resolved
@@ -388,8 +388,7 @@
         way.clearTags();
         way.setTag("highway", "residential");
         way.setTag("sidewalk", "yes");
-<<<<<<< HEAD
-        assertEquals(PriorityCode.PREFER.getValue(), prioParser.handlePriority(way, null));
+        assertPriority(PriorityCode.PREFER, way);
 
         way.setTag("sidewalk", "no");
         assertEquals(PriorityCode.PREFER.getValue(), prioParser.handlePriority(way, null));
@@ -442,15 +441,6 @@
         way.setTag("sidewalk:left", "no");
         way.setTag("sidewalk:right", "separate");
         assertEquals(PriorityCode.VERY_BAD.getValue(), prioParser.handlePriority(way, null));
-=======
-        assertPriority(PriorityCode.PREFER, way);
-    }
-
-    void assertPriority(PriorityCode code, ReaderWay way) {
-        ArrayEdgeIntAccess access = new ArrayEdgeIntAccess(1);
-        prioParser.handleWayTags(0, access, way, null);
-        assertEquals(PriorityCode.getValue(code.getValue()), footPriorityEnc.getDecimal(false, 0, access), 0.01);
->>>>>>> 69ccaf63
     }
 
     @Test
