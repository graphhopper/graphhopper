package com.graphhopper.reader.osgb;

import static com.graphhopper.util.Helper.nf;
import gnu.trove.list.TLongList;
import gnu.trove.list.array.TLongArrayList;
import gnu.trove.map.TDoubleLongMap;
import gnu.trove.map.TDoubleObjectMap;
import gnu.trove.map.TIntLongMap;
import gnu.trove.map.TLongLongMap;
import gnu.trove.map.TLongObjectMap;
import gnu.trove.map.hash.TDoubleLongHashMap;
import gnu.trove.map.hash.TDoubleObjectHashMap;
import gnu.trove.map.hash.TIntLongHashMap;
import gnu.trove.map.hash.TLongLongHashMap;
import gnu.trove.map.hash.TLongObjectHashMap;
import gnu.trove.procedure.TLongProcedure;
import gnu.trove.set.TLongSet;
import gnu.trove.set.hash.TLongHashSet;

import java.io.File;
import java.io.IOException;
import java.util.ArrayList;
import java.util.Collection;
import java.util.List;

import javax.xml.stream.XMLStreamException;

import org.slf4j.Logger;
import org.slf4j.LoggerFactory;

import com.graphhopper.coll.GHLongIntBTree;
import com.graphhopper.coll.LongIntMap;
import com.graphhopper.reader.DataReader;
import com.graphhopper.reader.ITurnCostTableEntry;
import com.graphhopper.reader.Node;
import com.graphhopper.reader.OSMElement;
import com.graphhopper.reader.OSMNode;
import com.graphhopper.reader.OSMRelation;
import com.graphhopper.reader.OSMTurnRelation;
import com.graphhopper.reader.PillarInfo;
import com.graphhopper.reader.Relation;
import com.graphhopper.reader.RelationMember;
import com.graphhopper.reader.RoutingElement;
import com.graphhopper.reader.Way;
import com.graphhopper.reader.dem.ElevationProvider;
import com.graphhopper.routing.util.EncodingManager;
import com.graphhopper.storage.ExtendedStorage;
import com.graphhopper.storage.GraphHopperStorage;
import com.graphhopper.storage.GraphStorage;
import com.graphhopper.storage.NodeAccess;
import com.graphhopper.storage.TurnCostStorage;
import com.graphhopper.util.DistanceCalc;
import com.graphhopper.util.DistanceCalc3D;
import com.graphhopper.util.DistanceCalcEarth;
import com.graphhopper.util.DouglasPeucker;
import com.graphhopper.util.EdgeIteratorState;
import com.graphhopper.util.Helper;
import com.graphhopper.util.PointList;
import com.graphhopper.util.StopWatch;
import com.graphhopper.util.shapes.GHPoint;

/*
 *  Licensed to GraphHopper and Peter Karich under one or more contributor
 *  license agreements. See the NOTICE file distributed with this work for 
 *  additional information regarding copyright ownership.
 * 
 *  GraphHopper licenses this file to you under the Apache License, 
 *  Version 2.0 (the "License"); you may not use this file except in 
 *  compliance with the License. You may obtain a copy of the License at
 * 
 *       http://www.apache.org/licenses/LICENSE-2.0
 * 
 *  Unless required by applicable law or agreed to in writing, software
 *  distributed under the License is distributed on an "AS IS" BASIS,
 *  WITHOUT WARRANTIES OR CONDITIONS OF ANY KIND, either express or implied.
 *  See the License for the specific language governing permissions and
 *  limitations under the License.
 */
/**
 * This class parses an OS ITN xml file and creates a graph from it. It does so
 * in a two phase parsing processes in order to reduce memory usage compared to
 * a single parsing processing.
 * <p/>
 * 1. a) Reads ways from OSM file and stores all associated node ids in
 * osmNodeIdToIndexMap. If a node occurs once it is a pillar node and if more it
 * is a tower node, otherwise osmNodeIdToIndexMap returns EMPTY.
 * <p>
 * 1. b) Reads relations from OSM file. In case that the relation is a route
 * relation, it stores specific relation attributes required for routing into
 * osmWayIdToRouteWeigthMap for all the ways of the relation.
 * <p/>
 * 2.a) Reads nodes from OSM file and stores lat+lon information either into the
 * intermediate datastructure for the pillar nodes (pillarLats/pillarLons) or,
 * if a tower node, directly into the graphStorage via setLatitude/setLongitude.
 * It can also happen that a pillar node needs to be transformed into a tower
 * node e.g. via barriers or different speed values for one way.
 * <p/>
 * 2.b) Reads ways OSM file and creates edges while calculating the speed etc
 * from the OSM tags. When creating an edge the pillar node information from the
 * intermediate datastructure will be stored in the way geometry of that edge.
 * <p/>
 * 
 * @author Peter Karich
 */

public class OsItnReader implements DataReader {

    private static final String TURN_FROM_TO_VIA_FORMAT = "Turn from:{} to:{} via:{}";
	private static final String PRINT_INFO_FORMAT = "finished {}  processing. nodes:{}, osmIdMap.size:{}, osmIdMap:{}MB, nodeFlagsMap.size:{}, relFlagsMap.size:{} {}";
	private static final String OS_ITN_READER_PREPARE_HIGHWAY_NODE_PILLAR_TOWER_FORMAT = "OsItnReader.prepareHighwayNode(PILLAR->TOWER):{}";
	private static final String OS_ITN_READER_PREPARE_HIGHWAY_NODE_EMPTY_PILLAR_FORMAT = "OsItnReader.prepareHighwayNode(EMPTY->PILLAR):{}";
	private static final String ADDING_NODE_AS_FORMAT = "Adding Node:{} as {}";
	private static final String NOW_PARSING_RELATIONS_FORMAT = "{}, now parsing relations";
	private static final String NOW_PARSING_WAYS_FORMAT = "{}, now parsing ways";
	private static final String PROCESSING_LOCS_FORMAT = "{}, locs: {} ({}) {}";
	private static final String PREPROCESS_OSM_ID_MAP_MB_FORMAT = "{} (preprocess), osmIdMap: {}  ({}MB) {}";
	private static final String NO_MATCHING_EDGES_FOR_FORMAT = "No Matching Edges for {} : {}";
    private static final String RELATIONMEMBERREF_FORMAT = "RELATIONMEMBERREF: {}";
    private static final String CONVERTING_PILLAR_TO_PILLAR_FORMAT = "Converting Pillar {} to pillar? {}";
    private static final String STORE_OSM_WAY_ID_FOR_FORMAT = "StoreOSMWayID: {} for {}";
    private static final String APPLYING_RELATION_FORMAT = "APPLYING relation: {}:{}";
    private static final String ADDING_WAY_RELATION_TO_FORMAT = "Adding WAY RELATION TO {}";
    private static final String PREPARE_ONE_WAY_FORMAT = "PREPARE ONE WAY: {}";
    private static final String MISSING_FROM_MAP_FORMAT = "MISSING FROM MAP: {}";
    private static final String ADDING_RELATION_TO_WAYS_FORMAT = "Adding Relation to WAYS: {}";
    private static final String WAYID_FIRST_LAST_FORMAT = "WAYID: {} first: {} last: ";
    private static final String RELFLAGS_FORMAT = "RELFLAGS: {} : {}";
    private static final String EDGE_ID_COORDS_TO_NODE_FLAGS_MAP_PUT_FORMAT = "edgeIdCoordsToNodeFlagsMap put: {} {} {} : {}";
    private static final String OS_ITN_READER_PRE_PROCESS_FORMAT = "OsItnReader.preProcess( {} )";
    private static final String PREPROCESS_FORMAT = "preprocess: {}";
    private static final String TIME_PASS1_PASS2_TOTAL_FORMAT = "time(pass1): {} pass2: {} total: ";
    private static final String WAY_ADDS_EDGES_FORMAT = "Way {} adds edges: {}";
    private static final String WAY_ADDS_BARRIER_EDGES_FORMAT = "Way {} adds barrier edges: {}";
    private static final String WE_HAVE_EVALUATED_WAY_NODES_FORMAT = "We have evaluated {} way nodes.";
    private static final String WAY_FORMAT = "WAY: {} : {}";
    private static final String NODEITEMID_FORMAT = "NODEITEMID: {}";
    private static final String PROCESS_FORMAT = "PROCESS: {}";
    private static final String STORAGE_NODES_FORMAT = "storage nodes: {}";
    private static final String CREATING_GRAPH_FOUND_NODES_PILLAR_TOWER_FORMAT = "creating graph. Found nodes (pillar+tower): {} , {}";
    private static final String EDGE_ID_TO_OSMIDMAP_FORMAT = "edgeIdTOOsmidmap: {}";

    public class ProcessVisitor {
        public void process(ProcessData processData, OsItnInputFile in) throws XMLStreamException {
        }
    }

    public class ProcessData {
        long wayStart = -1;
        long relationStart = -1;
        long counter = 1;

    }

    protected static final int EMPTY = -1;
    // pillar node is >= 3
    protected static final int PILLAR_NODE = 1;
    // tower node is <= -3
    protected static final int TOWER_NODE = -2;
    private static final Logger logger = LoggerFactory.getLogger(OsItnReader.class);
    private static final Logger errors_logger = LoggerFactory.getLogger("ingestionerrors");

    private static final int MAX_GRADE_SEPARATION = 4;
    private long locations;
    private long skippedLocations;
    private final GraphStorage graphStorage;
    private final NodeAccess nodeAccess;
    private EncodingManager encodingManager = null;
    private int workerThreads = -1;
    protected long zeroCounter = 0;
    
    private long successfulStartNoEntries=0;
    private long successfulEndNoEntries=0;
    private long failedStartNoEntries=0;
    private long failedEndNoEntries=0;
    
    // Using the correct Map<Long, Integer> is hard. We need a memory efficient
    // and fast solution for big data sets!
    //
    // very slow: new SparseLongLongArray
    // only append and update possible (no unordered storage like with this
    // doubleParse): new OSMIDMap
    // same here: not applicable as ways introduces the nodes in 'wrong' order:
    // new OSMIDSegmentedMap
    // memory overhead due to open addressing and full rehash:
    // nodeOsmIdToIndexMap = new BigLongIntMap(expectedNodes, EMPTY);
    // smaller memory overhead for bigger data sets because of avoiding a
    // "rehash"
    // remember how many times a node was used to identify tower nodes
    private LongIntMap osmNodeIdToInternalNodeMap;
    private TLongLongHashMap osmNodeIdToNodeFlagsMap;
    private TLongLongHashMap osmWayIdToRouteWeightMap;
    // stores osm way ids used by relations to identify which edge ids needs to
    // be mapped later
    private TLongHashSet osmIdStoreRequiredSet = new TLongHashSet();
    private TIntLongMap edgeIdToOsmIdMap;
    private final TLongList barrierNodeIds = new TLongArrayList();
    protected PillarInfo pillarInfo;
    private final DistanceCalc distCalc = new DistanceCalcEarth();
    private final DistanceCalc3D distCalc3D = new DistanceCalc3D();
    private final DouglasPeucker simplifyAlgo = new DouglasPeucker();
    private boolean doSimplify = true;
    private int nextTowerId = 0;
    private int nextPillarId = 0;
    // negative but increasing to avoid clash with custom created OSM files
    private long newUniqueOsmId = -Long.MAX_VALUE;
    private ElevationProvider eleProvider = ElevationProvider.NOOP;
    private boolean exitOnlyPillarNodeException = true;
    private File routingFile;

    private TLongObjectMap<ItnNodePair> edgeIdToNodeMap;

    private TLongObjectMap<String> edgeNameMap;
    private TLongObjectMap<String> edgeRoadTypeMap;
    private TLongObjectMap<String> edgeRoadDirectionMap;
    // private TObjectLongHashMap<String> edgeIdCoordsToNodeFlagsMap;

    private TLongObjectMap<TDoubleObjectMap<TDoubleLongMap>> edgeIdToXToYToNodeFlagsMap;

    public OsItnReader(GraphStorage storage) {
        this.graphStorage = storage;
        this.nodeAccess = graphStorage.getNodeAccess();

        osmNodeIdToInternalNodeMap = new GHLongIntBTree(200);
        osmNodeIdToNodeFlagsMap = new TLongLongHashMap(200, .5f, 0, 0);
        osmWayIdToRouteWeightMap = new TLongLongHashMap(200, .5f, 0, 0);
        pillarInfo = new PillarInfo(nodeAccess.is3D(), graphStorage.getDirectory());
    }

    @Override
    public void readGraph() throws IOException {
        if (encodingManager == null)
            throw new IllegalStateException("Encoding manager was not set.");

        if (routingFile == null)
            throw new IllegalStateException("No OS ITN file specified");

        if (!routingFile.exists())
            throw new IllegalStateException("Your specified OS ITN file does not exist:" + routingFile.getAbsolutePath());

        StopWatch sw1 = new StopWatch().start();
        preProcess(routingFile);
        sw1.stop();

        StopWatch sw2 = new StopWatch().start();
        writeOsm2Graph(routingFile);
        sw2.stop();

        logger.info(TIME_PASS1_PASS2_TOTAL_FORMAT, (int) sw1.getSeconds(), (int) sw2.getSeconds(), ((int) (sw1.getSeconds() + sw2.getSeconds())));
    }

    /**
     * Preprocessing of ITN file to select nodes which are used for highways.
     * This allows a more compact graph data structure.
     */
    void preProcess(File itnFile) {
        try {
            preProcessDirOrFile(itnFile);
        } catch (Exception ex) {
            throw new RuntimeException("Problem while parsing file", ex);
        }
    }

    private void preProcessDirOrFile(File osmFile) throws XMLStreamException, IOException {
        if (osmFile.isDirectory()) {
            String absolutePath = osmFile.getAbsolutePath();
            String[] list = osmFile.list();
            for (String file : list) {
                File nextFile = new File(absolutePath + File.separator + file);
                preProcessDirOrFile(nextFile);
            }
        } else {
            preProcessSingleFile(osmFile);
        }
    }

    private void preProcessSingleFile(File osmFile) throws XMLStreamException, IOException {
        OsItnInputFile in = null;
        try {
            logger.error(PREPROCESS_FORMAT, osmFile.getName());
            in = new OsItnInputFile(osmFile).setWorkerThreads(workerThreads).open();
            preProcessSingleFile(in);
        } finally {
            Helper.close(in);
        }
    }

    private void preProcessSingleFile(OsItnInputFile in) throws XMLStreamException {
        long tmpWayCounter = 1;
        long tmpRelationCounter = 1;
        RoutingElement item;
        while ((item = in.getNext()) != null) {
            logger.info(OS_ITN_READER_PRE_PROCESS_FORMAT, item.getType());
            if (item.isType(OSMElement.WAY)) {
                final Way way = (Way) item;
                boolean valid = filterWay(way);
                if (valid) {
                    TLongList wayNodes = way.getNodes();
                    int s = wayNodes.size();
                    for (int index = 0; index < s; index++) {
                        prepareHighwayNode(wayNodes.get(index));
                    }

                    if (++tmpWayCounter % 500000 == 0) {
                        logger.info(PREPROCESS_OSM_ID_MAP_MB_FORMAT, nf(tmpWayCounter), nf(getNodeMap().getSize()), getNodeMap().getMemoryUsage(), Helper.getMemInfo());
                    }
                }
            }
            if (item.isType(OSMElement.RELATION)) {
                final Relation relation = (Relation) item;
                // logger.warn("RELATION :" + item.getClass() + " TYPE:" +
                // item.getTag(OSITNElement.TAG_KEY_TYPE) + " meta?" +
                // relation.isMetaRelation());
                if (!relation.isMetaRelation() && relation.hasTag(OSITNElement.TAG_KEY_TYPE, "route"))
                    prepareWaysWithRelationInfo(relation);

                if (relation.hasTag(OSITNElement.TAG_KEY_TYPE, OSITNElement.TAG_VALUE_TYPE_RESTRICTION))
                    prepareRestrictionRelation(relation);

                if (relation.hasTag(OSITNElement.TAG_KEY_TYPE, OSITNElement.TAG_VALUE_TYPE_NOENTRY)) {
                    prepareNoEntryRelation(relation);
                }

                if (relation.hasTag("name"))
                    prepareNameRelation(relation);

                if (relation.hasTag("highway"))
                    prepareRoadTypeRelation(relation);

                if (relation.hasTag(OSITNElement.TAG_KEY_ONEWAY_ORIENTATION)) {
                    prepareRoadDirectionRelation(relation);
                }

                if (++tmpRelationCounter % 50000 == 0) {
                    logger.info(nf(tmpRelationCounter) + " (preprocess), osmWayMap:" + nf(getRelFlagsMap().size()) + " " + Helper.getMemInfo());
                }

            }
        }
    }

    private void prepareRestrictionRelation(Relation relation) {
        OSITNTurnRelation turnRelation = createTurnRelation(relation);
        if (turnRelation != null) {
            getOsmIdStoreRequiredSet().add(((OSITNTurnRelation) turnRelation).getOsmIdFrom());
            getOsmIdStoreRequiredSet().add(((OSITNTurnRelation) turnRelation).getOsmIdTo());
        }
    }

    private void prepareNameRelation(Relation relation) {
        String name = relation.getTag("name");
        TLongObjectMap<String> edgeIdToNameMap = getEdgeNameMap();
        ArrayList<? extends RelationMember> members = relation.getMembers();
        for (RelationMember relationMember : members) {
            long wayId = relationMember.ref();
            String namePrefix = getWayName(wayId);
            if (null != namePrefix && !namePrefix.contains(name)) {
                namePrefix = namePrefix + " (" + name + ")";
                edgeIdToNameMap.put(wayId, namePrefix);
            } else {
                edgeIdToNameMap.put(wayId, name);
            }
        }
    }

    private void prepareRoadTypeRelation(Relation relation) {
        String highway = relation.getTag("highway");
        TLongObjectMap<String> edgeIdToRoadTypeMap = getEdgeRoadTypeMap();
        ArrayList<? extends RelationMember> members = relation.getMembers();
        for (RelationMember relationMember : members) {
            long wayId = relationMember.ref();
            edgeIdToRoadTypeMap.put(wayId, highway);
        }
    }

    private void prepareRoadDirectionRelation(Relation relation) {
        String orientationIndicator = relation.getTag(OSITNElement.TAG_KEY_ONEWAY_ORIENTATION); // This
                                                                                                // will
                                                                                                // be
                                                                                                // "-1"
                                                                                                // the
                                                                                                // first
                                                                                                // time
                                                                                                // this
                                                                                                // is
                                                                                                // called
        TLongObjectMap<String> edgeIdToRoadDirectionMap = getEdgeRoadDirectionMap();
        ArrayList<? extends RelationMember> members = relation.getMembers();
        for (RelationMember relationMember : members) {
            long wayId = relationMember.ref();
            edgeIdToRoadDirectionMap.put(wayId, orientationIndicator);
        }
    }

    /**
     * Handle "No Entry" instructions. Here we are going to store
     * 
     * @param relation
     */
    private void prepareNoEntryRelation(Relation relation) {
        long flags = 1l; // (+) orientation
        String orientationIndicator = relation.getTag(OSITNElement.TAG_KEY_NOENTRY_ORIENTATION);
        if ("-1".equals(orientationIndicator)) {
            flags = 0l; // (-) orientation
        }
        // TObjectLongHashMap<String> edgeIdCoordsToNodeFlagsMap =
        // getEdgeIdCoordsToNodeFlagsMap();
        TLongObjectMap<TDoubleObjectMap<TDoubleLongMap>> edgeIdToXToYToNodeFlagsMap = getEdgeIdToXToYToNodeFlagsMap();

        ArrayList<? extends RelationMember> members = relation.getMembers();
        // There will be only one which is the directedLink that this No Entry
        // relation sits on
        for (RelationMember relationMember : members) {
            long wayId = relationMember.ref();
            String coords = ((OSITNRelation) relation).getCoordinates();
            String[] coordParts = coords.split(",");
            double xCoord = Double.parseDouble(coordParts[0]);
            double yCoord = Double.parseDouble(coordParts[1]);
            TDoubleObjectMap<TDoubleLongMap> xCoordMap = edgeIdToXToYToNodeFlagsMap.get(wayId);
            if (xCoordMap == null) {
                xCoordMap = new TDoubleObjectHashMap<TDoubleLongMap>();
                edgeIdToXToYToNodeFlagsMap.put(wayId, xCoordMap);
            }
            TDoubleLongMap yCoordMap = xCoordMap.get(xCoord);
            if (yCoordMap == null) {
                yCoordMap = new TDoubleLongHashMap();
                xCoordMap.put(xCoord, yCoordMap);
            }
            // now put the flag in there
            logger.info(EDGE_ID_COORDS_TO_NODE_FLAGS_MAP_PUT_FORMAT, wayId, xCoord, yCoord, flags);

            yCoordMap.put(yCoord, flags);
        }
    }

    private TLongSet getOsmIdStoreRequiredSet() {
        return osmIdStoreRequiredSet;
    }

    private TIntLongMap getEdgeIdToOsmidMap() {
        logger.info(EDGE_ID_TO_OSMIDMAP_FORMAT, edgeIdToOsmIdMap);
        if (edgeIdToOsmIdMap == null)
            edgeIdToOsmIdMap = new TIntLongHashMap(getOsmIdStoreRequiredSet().size());

        return edgeIdToOsmIdMap;
    }

    private TLongObjectMap<ItnNodePair> getNodeEdgeMap() {
        if (edgeIdToNodeMap == null)
            edgeIdToNodeMap = new TLongObjectHashMap<ItnNodePair>(getOsmIdStoreRequiredSet().size());

        return edgeIdToNodeMap;
    }

    private TLongObjectMap<String> getEdgeNameMap() {
        if (edgeNameMap == null)
            edgeNameMap = new TLongObjectHashMap<String>(getOsmIdStoreRequiredSet().size());

        return edgeNameMap;
    }

    private TLongObjectMap<String> getEdgeRoadTypeMap() {
        if (edgeRoadTypeMap == null)
            edgeRoadTypeMap = new TLongObjectHashMap<String>(getOsmIdStoreRequiredSet().size());

        return edgeRoadTypeMap;
    }

    private TLongObjectMap<String> getEdgeRoadDirectionMap() {
        if (edgeRoadDirectionMap == null)
            edgeRoadDirectionMap = new TLongObjectHashMap<String>(getOsmIdStoreRequiredSet().size());

        return edgeRoadDirectionMap;
    }

    // private TObjectLongHashMap<String> getEdgeIdCoordsToNodeFlagsMap() {
    // if (edgeIdCoordsToNodeFlagsMap == null)
    // edgeIdCoordsToNodeFlagsMap = new TObjectLongHashMap<String>();
    //
    // return edgeIdCoordsToNodeFlagsMap;
    // }
    // TLongObjectMap<TDoubleObjectMap<TDoubleLongMap>>
    // edgeIdToXToYToNodeFlagsMap;
    private TLongObjectMap<TDoubleObjectMap<TDoubleLongMap>> getEdgeIdToXToYToNodeFlagsMap() {
        if (edgeIdToXToYToNodeFlagsMap == null)
            edgeIdToXToYToNodeFlagsMap = new TLongObjectHashMap<TDoubleObjectMap<TDoubleLongMap>>();

        return edgeIdToXToYToNodeFlagsMap;
    }

    // TLongObjectMap<TObjectLongHashMap<String>>
    // edgeIdMapToCoordsToNodeFlagsMap
    /**
     * Filter ways but do not analyze properties wayNodes will be filled with
     * participating node ids.
     * <p/>
     * 
     * @return true the current xml entry is a way entry and has nodes
     */
    boolean filterWay(Way way) {
        // ignore broken geometry
        if (way.getNodes().size() < 2)
            return false;

        // ignore multipolygon geometry
        if (!way.hasTags())
            return false;

        return encodingManager.acceptWay(way) > 0;
    }

    /**
     * Creates the edges and nodes files from the specified osm file.
     */
    private void writeOsm2Graph(File osmFile) {
        int tmp = (int) Math.max(getNodeMap().getSize() / 50, 100);
        logger.error(CREATING_GRAPH_FOUND_NODES_PILLAR_TOWER_FORMAT, nf(getNodeMap().getSize()), Helper.getMemInfo());
        graphStorage.create(tmp);

        ProcessData processData = new ProcessData();
        try {
            ProcessVisitor processVisitor = new ProcessVisitor() {
                @Override
                public void process(ProcessData processData, OsItnInputFile in) throws XMLStreamException {
                    logger.error("PROCESS STAGE 1");
                    processStageOne(processData, in);
                }
            };
            logger.error("PROCESS NODES");
            writeOsm2GraphFromDirOrFile(osmFile, processData, processVisitor);
            processVisitor = new ProcessVisitor() {
                @Override
                public void process(ProcessData processData, OsItnInputFile in) throws XMLStreamException {
                    logger.error("PROCESS STAGE 2");
                    processStageTwo(processData, in);
                }
            };
            logger.error("PROCESS WAY");
            writeOsm2GraphFromDirOrFile(osmFile, processData, processVisitor);
            processVisitor = new ProcessVisitor() {
                @Override
                public void process(ProcessData processData, OsItnInputFile in) throws XMLStreamException {
                    logger.error("PROCESS STAGE 3");
                    processStageThree(processData, in);
                }
            };
            logger.error("PROCESS RELATION");
            writeOsm2GraphFromDirOrFile(osmFile, processData, processVisitor);

        } catch (Exception ex) {
            throw new RuntimeException("Couldn't process file " + osmFile, ex);
        }

        finishedReading();
        if (graphStorage.getNodes() == 0)
            throw new IllegalStateException("osm must not be empty. read " + processData.counter + " lines and " + locations + " locations");
    }

    private void writeOsm2GraphFromDirOrFile(File osmFile, ProcessData processData, ProcessVisitor processVisitor) throws XMLStreamException, IOException {
        if (osmFile.isDirectory()) {
            String absolutePath = osmFile.getAbsolutePath();
            String[] list = osmFile.list();
            for (String file : list) {
                File nextFile = new File(absolutePath + File.separator + file);
                writeOsm2GraphFromDirOrFile(nextFile, processData, processVisitor);
            }
        } else {
            writeOsm2GraphFromSingleFile(osmFile, processData, processVisitor);
        }
    }

    private void writeOsm2GraphFromSingleFile(File osmFile, ProcessData processData, ProcessVisitor processVisitor) throws XMLStreamException, IOException {
        OsItnInputFile in = null;
        try {
            logger.error(PROCESS_FORMAT, osmFile.getName());
            in = new OsItnInputFile(osmFile).setWorkerThreads(workerThreads).open();
            processVisitor.process(processData, in);
            logger.info(STORAGE_NODES_FORMAT, graphStorage.getNodes());
        } finally {
            Helper.close(in);
        }

    }

    private void processStageOne(ProcessData processData, OsItnInputFile in) throws XMLStreamException {
        RoutingElement item;
        LongIntMap nodeFilter = getNodeMap();
        while ((item = in.getNext()) != null) {
            switch (item.getType()) {
            case OSMElement.NODE:
                long id = item.getId();
                logger.info(NODEITEMID_FORMAT, id);
                if (nodeFilter.get(id) != -1) {
                    OSITNNode nodeItem = (OSITNNode) item;
                    processNode(nodeItem);

                    String strId = String.valueOf(id);
                    addGradeNodesIfRequired(nodeItem, strId, nodeFilter);
                }
                break;

            }
            if (++processData.counter % 5000000 == 0) {
                logger.info(PROCESSING_LOCS_FORMAT, nf(processData.counter), nf(locations), skippedLocations, Helper.getMemInfo());
            }
        }
    }

    private void processStageTwo(ProcessData processData, OsItnInputFile in) throws XMLStreamException {
        RoutingElement item;
        LongIntMap nodeFilter = getNodeMap();
        while ((item = in.getNext()) != null) {
            switch (item.getType()) {
            case OSMElement.WAY:
                OSITNWay way = (OSITNWay) item;
                logger.info(WAY_FORMAT, way.getId(), processData.wayStart);
                if (processData.wayStart < 0) {
                    logger.info(NOW_PARSING_WAYS_FORMAT, nf(processData.counter));
                    processData.wayStart = processData.counter;
                }
                if (!way.hasTag("highway")) {
                    way.setTag("highway", "motorway");
                }
                // wayNodes will only contain the mid nodes and not the start or
                // end nodes.
                List<OSITNNode> wayNodes = prepareWaysNodes(way, nodeFilter);
                processWay(way, wayNodes);
                way.clearStoredCoords();
                break;
            }
            if (++processData.counter % 5000000 == 0) {
            	logger.info(PROCESSING_LOCS_FORMAT, nf(processData.counter), nf(locations), skippedLocations, Helper.getMemInfo());
            }
        }
    }

    private List<OSITNNode> prepareWaysNodes(RoutingElement item, LongIntMap nodeFilter) {
        List<OSITNNode> evaluateWayNodes = ((OSITNWay) item).evaluateWayNodes(getEdgeIdToXToYToNodeFlagsMap());
        for (OSITNNode ositnNode : evaluateWayNodes) {
            nodeFilter.put(ositnNode.getId(), TOWER_NODE);
            processNode(ositnNode);
        }
        logger.info(WE_HAVE_EVALUATED_WAY_NODES_FORMAT, evaluateWayNodes.size());
        return evaluateWayNodes;
    }

    private void processStageThree(ProcessData processData, OsItnInputFile in) throws XMLStreamException {
        RoutingElement item;
        while ((item = in.getNext()) != null) {
            switch (item.getType()) {
            case OSMElement.RELATION:
                if (processData.relationStart < 0) {
                    logger.info(NOW_PARSING_RELATIONS_FORMAT, nf(processData.counter));
                    processData.relationStart = processData.counter;
                }
                processRelation((Relation) item);
                break;
            }
            if (++processData.counter % 5000000 == 0) {
            	logger.info(PROCESSING_LOCS_FORMAT, nf(processData.counter), nf(locations), skippedLocations, Helper.getMemInfo());
            }
        }
    }

    private void addGradeNodesIfRequired(OSITNNode item, String idStr, LongIntMap nodeFilter) {
        String curId;
        for (int i = 1; i <= MAX_GRADE_SEPARATION; i++) {
            curId = i + idStr;
            long parseInt = Long.parseLong(curId);
            if (nodeFilter.get(parseInt) != -1) {
                OSITNNode gradeNode = item.gradeClone(parseInt);
                processNode((Node) gradeNode);
            }
        }
    }

    /**
     * Process properties, encode flags and create edges for the way.
     */
    void processWay(OSITNWay way, List<OSITNNode> wayNodes) {
        if (way.getNodes().size() < 2)
            return;

        // ignore multipolygon geometry
        if (!way.hasTags())
            return;

        long wayOsmId = way.getId();

        long includeWay = encodingManager.acceptWay(way);
        if (includeWay == 0)
            return;

        long relationFlags = getRelFlagsMap().get(way.getId());
        logger.info(RELFLAGS_FORMAT, way.getId(), relationFlags);
        String wayName = getWayName(way.getId());
        if (null != wayName) {
            way.setTag("name", wayName);
        }
        String wayType = getWayRoadType(way.getId());
        if (null != wayType && !way.hasTag("highway")) {
            way.setTag("highway", wayType);
        }

        String wayDirection = getWayRoadDirection(way.getId());
        // If the way is ONEWAY then set the direction
        if (null != wayDirection && !way.hasTag(OSITNElement.TAG_KEY_ONEWAY_ORIENTATION)) {
            way.setTag(OSITNElement.TAG_KEY_ONEWAY_ORIENTATION, wayDirection);
        }
        // TODO move this after we have created the edge and know the
        // coordinates => encodingManager.applyWayTags
        // estimate length of the track e.g. for ferry speed calculation
        TLongList osmNodeIds = way.getNodes();
        if (osmNodeIds.size() > 1) {
            long firstItnNode = osmNodeIds.get(0);
            int first = getNodeMap().get(firstItnNode);
            long lastItnNode = osmNodeIds.get(osmNodeIds.size() - 1);
            int last = getNodeMap().get(lastItnNode);

            logger.info(WAYID_FIRST_LAST_FORMAT, wayOsmId, firstItnNode, lastItnNode);
            getNodeEdgeMap().put(wayOsmId, new ItnNodePair(firstItnNode, lastItnNode));
            double firstLat = getTmpLatitude(first), firstLon = getTmpLongitude(first);
            double lastLat = getTmpLatitude(last), lastLon = getTmpLongitude(last);
            if (!Double.isNaN(firstLat) && !Double.isNaN(firstLon) && !Double.isNaN(lastLat) && !Double.isNaN(lastLon)) {
                double estimatedDist = distCalc.calcDist(firstLat, firstLon, lastLat, lastLon);
                way.setTag("estimated_distance", estimatedDist);
                way.setTag("estimated_center", new GHPoint((firstLat + lastLat) / 2, (firstLon + lastLon) / 2));
            }
        }

        long wayFlags = encodingManager.handleWayTags(way, includeWay, relationFlags);
        if (wayFlags == 0)
            return;
//        logger.warn(ADDING_RELATION_TO_WAYS_FORMAT, wayFlags);
        // Process No Entry and then Barriers, and finally add the remaining way
        processNoEntry(way, wayNodes, osmNodeIds, wayFlags, wayOsmId);

    }

    /**
     * This method processes the list of NodeIds and checks if any noews have a
     * NoEntry Tag. If it does then it adds a shadow node and an extra way as a
     * OneWay. Once it has run out of NoEntry nodes to process it passes the
     * remainder on to processBarriers to check for barriers and construct the
     * remaining way
     * 
     * @param way
     * @param wayNodes
     *            OSITNNode objects for the way nodes, ie not including the
     *            start and end nodes
     * @param osmNodeIds
     *            Node Ids of all Nodes, including the start and end nodes
     * @param wayFlags
     * @param wayOsmId
     * @return
     */
    private List<EdgeIteratorState> processNoEntry(OSITNWay way, List<OSITNNode> wayNodes, TLongList osmNodeIds, long wayFlags, long wayOsmId) {
        List<EdgeIteratorState> createdEdges = new ArrayList<EdgeIteratorState>();
        int lastNoEntry = -1;
        List<EdgeIteratorState> noEntryCreatedEdges = new ArrayList<EdgeIteratorState>();
        boolean modifiedWithNoEntry = false;
        // Process Start Coordinate
        String startDirection = checkForNoEntryDirection(wayOsmId, way.getStartCoord());
        if (startDirection != null) {
            modifiedWithNoEntry = true;
            lastNoEntry = 1; // This will set the index used for way nodes
            // create shadow node copy for zero length edge
            long nodeId = osmNodeIds.get(1); // Get the second node id

            int graphIndex = getNodeMap().get(nodeId);
            if (graphIndex != EMPTY) {

                long nodeFlags = getNodeFlagsMap().get(nodeId);
                OSMNode newNode = addBarrierNode(nodeId);
                long newNodeId = newNode.getId();
                // add way up to barrier shadow node
                long transfer[] = osmNodeIds.toArray(0, 2); // From 0 for length
                                                            // 2
                transfer[transfer.length - 1] = newNodeId;
                TLongList partIds = new TLongArrayList(transfer);
                Collection<EdgeIteratorState> newWays = addOSMWay(partIds, wayFlags, wayOsmId);
                //logger.warn(WAY_ADDS_EDGES_FORMAT, wayOsmId, newWays.size());
                noEntryCreatedEdges.addAll(newWays);

                // create zero length edge for barrier to the next node
                Collection<EdgeIteratorState> newBarriers = addBarrierEdge(newNodeId, nodeId, wayFlags, nodeFlags, wayOsmId);
//                logger.warn(WAY_ADDS_BARRIER_EDGES_FORMAT, wayOsmId, newBarriers.size());
                noEntryCreatedEdges.addAll(newBarriers);
                // Update the orientation of our little one way
                for (EdgeIteratorState edgeIteratorState : newWays) {
                    boolean forwards = startDirection.equals("true");

                    long flags = encodingManager.flagsDefault(forwards, !forwards);
                    // Set the flags on our new edge.
                    edgeIteratorState.setFlags(flags);
                }
                successfulStartNoEntries++;
            }
            else {
                failedStartNoEntries++;
                errors_logger.error("MISSING NODE: osmNodeIdToInternalNodeMap returned -1 for nodeId " + nodeId + " on way " + way.getId() + " for START Node " + osmNodeIds.toString() + " ("+successfulStartNoEntries+" succeeded, " + failedStartNoEntries + " failed)");
            }
        }
        // Process Way Nodes
        final int size = osmNodeIds.size();
        for (int i = 1, j = 0; j < wayNodes.size(); i++, j++) {
            OSITNNode ositnNode = wayNodes.get(j);
            String direction = checkForNoEntryDirection(wayOsmId, way.getWayCoords()[j]);
            // If direction is null then there is no No Entry defined for this
            // way node
            if (direction != null) {
                modifiedWithNoEntry = true;
                long nodeId = ositnNode.getId();
                long nodeFlags = getNodeFlagsMap().get(nodeId);

                // create shadow node copy for zero length edge
                OSMNode newNode = addBarrierNode(nodeId);
                long newNodeId = newNode.getId();
                // Always > 0 as we start at index 1
                if (i > 0) {
                    // start at beginning of array if there was no previous
                    // barrier. This was only set to -1 so if we never get here
                    // we know it will still be -1 below
                    if (lastNoEntry < 0)
                        lastNoEntry = 0;
                    // add way up to barrier shadow node
                    long transfer[] = osmNodeIds.toArray(lastNoEntry, i - lastNoEntry + 1);
                    transfer[transfer.length - 1] = newNodeId;
                    TLongList partIds = new TLongArrayList(transfer);
                    Collection<EdgeIteratorState> newWays = addOSMWay(partIds, wayFlags, wayOsmId);
//                    logger.warn(WAY_ADDS_EDGES_FORMAT, wayOsmId, newWays.size());
                    noEntryCreatedEdges.addAll(newWays);

                    // create zero length edge for barrier to the next node
                    Collection<EdgeIteratorState> newBarriers = addBarrierEdge(newNodeId, nodeId, wayFlags, nodeFlags, wayOsmId);
//                    logger.warn(WAY_ADDS_BARRIER_EDGES_FORMAT, wayOsmId, newBarriers.size());
                    noEntryCreatedEdges.addAll(newBarriers);
                    // Update the orientation of our little one way
                    for (EdgeIteratorState edgeIteratorState : newBarriers) {
                        boolean forwards = direction.equals("true");

                        long flags = encodingManager.flagsDefault(forwards, !forwards);
                        // Set the flags on our new edge.
                        edgeIteratorState.setFlags(flags);
                    }
                } else {
                    // TODO Currently this code is never called. I believe that
                    // when the no entry is placed on either
                    // TODO end of way we will have issues
                    // run edge from real first node to shadow node
                    Collection<EdgeIteratorState> newBarriers = addBarrierEdge(nodeId, newNodeId, wayFlags, nodeFlags, wayOsmId);
//                    logger.warn(WAY_ADDS_BARRIER_EDGES_FORMAT, wayOsmId, newBarriers.size());
                    noEntryCreatedEdges.addAll(newBarriers);
                    // exchange first node for created barrier node
                    osmNodeIds.set(0, newNodeId);
                }
                // remember barrier for processing the way behind it
                lastNoEntry = j + 1;

            }
        }
        // Process the last coordinate
        boolean processedEntireWay = false;
        TLongList nodeIdsToCreateWaysFor = null;
        String endDirection = checkForNoEntryDirection(wayOsmId, way.getEndCoord());
        if (endDirection != null) {
            // Get the last node id
            long nodeId = osmNodeIds.get(osmNodeIds.size() - 1);
            // Check if there is a graphIndex for this node. Not sure why there
            // wouldn't be one
            int graphIndex = getNodeMap().get(nodeId);
            if (graphIndex != EMPTY) {
                // First thing to do is add ways up to the last node
                {
                    if (lastNoEntry < 0)
                        lastNoEntry = 0;
                    long transfer[] = osmNodeIds.toArray(lastNoEntry, size - lastNoEntry - 1);
                    nodeIdsToCreateWaysFor = new TLongArrayList(transfer);
                    Collection<EdgeIteratorState> newEdges = addOSMWay(nodeIdsToCreateWaysFor, wayFlags, wayOsmId);
//                    logger.warn(WAY_ADDS_EDGES_FORMAT, wayOsmId, newEdges.size());
                    createdEdges.addAll(newEdges);
                }

                // We are processing all the way to the end of the line so don't
                // process down to barriers.
                // This is going to obscure barrier behaviour I believe.
                processedEntireWay = true;
                long nodeFlags = getNodeFlagsMap().get(nodeId);
                // create shadow node copy for zero length edge
                OSMNode newNode = addBarrierNode(nodeId);
                long newNodeId = newNode.getId();
                // add way up to barrier shadow node
                long transfer[] = osmNodeIds.toArray(osmNodeIds.size() - 2, 2); // From
                                                                                // 0
                                                                                // for
                                                                                // length
                                                                                // 2
                transfer[transfer.length - 1] = newNodeId;
                TLongList partIds = new TLongArrayList(transfer);
                Collection<EdgeIteratorState> newWays = addOSMWay(partIds, wayFlags, wayOsmId);
//                logger.warn(WAY_ADDS_EDGES_FORMAT, wayOsmId, newWays.size());
                noEntryCreatedEdges.addAll(newWays);

                // create zero length edge for barrier to the next node
                Collection<EdgeIteratorState> newBarriers = addBarrierEdge(newNodeId, nodeId, wayFlags, nodeFlags, wayOsmId);
//                logger.warn(WAY_ADDS_BARRIER_EDGES_FORMAT, wayOsmId, newBarriers.size());
                noEntryCreatedEdges.addAll(newBarriers);
                // Update the orientation of our little one way
                for (EdgeIteratorState edgeIteratorState : newBarriers) {
                    boolean forwards = endDirection.equals("true");
                    long flags = encodingManager.flagsDefault(forwards, !forwards);
                    // Set the flags on our new edge.
                    edgeIteratorState.setFlags(flags);
                }
                successfulEndNoEntries++;
            } else {
                failedEndNoEntries++;
                // TODO Figure out why there are some end nodes that don't have
                // internal node ids
                errors_logger.error("MISSING NODE: osmNodeIdToInternalNodeMap returned -1 for nodeId " + nodeId + " on way " + way.getId() + " for END Node " + osmNodeIds.toString() + " ("+successfulEndNoEntries+" succeeded, " + failedEndNoEntries + " failed)");
            }
        }

        // If we have processed a No Entry on the last node we have processed
        // the whole way do don't go down to barriers
        if (!processedEntireWay) {
            // just add remainder of way to graph if barrier was not the last
            // node
            if (modifiedWithNoEntry) {
                if (lastNoEntry < size - 1) {
                    long transfer[] = osmNodeIds.toArray(lastNoEntry, size - lastNoEntry);
                    nodeIdsToCreateWaysFor = new TLongArrayList(transfer);
                }
            } else {
                // no barriers - simply add the whole way
                nodeIdsToCreateWaysFor = osmNodeIds;
            }
            if (nodeIdsToCreateWaysFor != null) {
                // Now process Barriers for the remaining route. This will
                // create
                // the remaining ways for after the end of the barriers
                processBarriers(way, nodeIdsToCreateWaysFor, wayFlags, wayOsmId);
            }
        }
        // TODO Can we move this code out into processWay?
        if (modifiedWithNoEntry || processedEntireWay) {
            for (EdgeIteratorState edge : noEntryCreatedEdges) {
                encodingManager.applyWayTags(way, edge);
            }
        }
        return createdEdges;
    }

    /**
     * 
     * @param wayId
     * @param wayCoord
     * @return "true" for (+), "-1" for (-), null for not set
     */
    private String checkForNoEntryDirection(long wayId, String wayCoord) {
        // Look for direction flags in edgeIdToXToYToNodeFlagsMap for the wayId,
        // x, y combination
        long key = wayId;
        TDoubleObjectMap<TDoubleLongMap> xToYToNodeFlagsMap = getEdgeIdToXToYToNodeFlagsMap().get(key);
        if (xToYToNodeFlagsMap != null) {
            String[] coordParts = wayCoord.split(",");
            double xCoord = Double.parseDouble(coordParts[0]);
            double yCoord = Double.parseDouble(coordParts[1]);
            TDoubleLongMap yToNodeFlagsMap = xToYToNodeFlagsMap.get(xCoord);
            if (yToNodeFlagsMap != null) {
                if (yToNodeFlagsMap.containsKey(yCoord)) {
                    long direction = yToNodeFlagsMap.remove(yCoord);
                    // Tidy Up so we reduce memory usage as the ingestion
                    // progresses
                    if (yToNodeFlagsMap.size() == 0) {
                        // Remove empty yCoord map from xCoord Map
                        xToYToNodeFlagsMap.remove(xCoord);
                        if (xToYToNodeFlagsMap.size() == 0) {
                            // We have no more x coords for this key so this
                            // way has been handled
                            edgeIdToXToYToNodeFlagsMap.remove(key);
                        }
                    }
                    // wayNode.setTag(TAG_KEY_NOENTRY_ORIENTATION, "true");
                    if (direction > 0l) {
                        // (+)
                        return "true";
                    } else {
                        // (-)
                        return "-1";
                    }
                }
            }
        }
        return null;
    }

    /**
     * This method takes the supplied list of osmNodeIds and checks for
     * barriers. If it find them it adds a shadow node with zero length at the
     * same location and adds ways such that they are connected. The remaining
     * way once it has processed all barriers is just created as a series of
     * ways between the remaining nodes
     * 
     * @param way
     *            Not really used much. Could be refactored so this parameter is
     *            not required.
     * @param osmNodeIds
     *            Ids of the nodes to check for barriers
     * @param wayFlags
     * @param wayOsmId
     * @return
     */
    private List<EdgeIteratorState> processBarriers(Way way, TLongList osmNodeIds, long wayFlags, long wayOsmId) {
        List<EdgeIteratorState> createdEdges = new ArrayList<EdgeIteratorState>();
        // look for barriers along the way
        final int size = osmNodeIds.size();
        int lastBarrier = -1;
        for (int i = 0; i < size; i++) {
            long nodeId = osmNodeIds.get(i);
            // This will return the same flags for ALL points along a road link.
            // Is this correct? This means that if a link has 50 points and one
            // is a barrier, they will all be barriers???
            long nodeFlags = getNodeFlagsMap().get(nodeId);
            // barrier was spotted and way is otherwise passable for that
            // mode
            // of travel
            if (nodeFlags > 0) {
                if ((nodeFlags & wayFlags) > 0) {
                    // remove barrier to avoid duplicates
                    getNodeFlagsMap().put(nodeId, 0);

                    // create shadow node copy for zero length edge
                    OSMNode newNode = addBarrierNode(nodeId);
                    long newNodeId = newNode.getId();
                    if (i > 0) {
                        // start at beginning of array if there was no
                        // previous
                        // barrier
                        if (lastBarrier < 0)
                            lastBarrier = 0;

                        // add way up to barrier shadow node
                        long transfer[] = osmNodeIds.toArray(lastBarrier, i - lastBarrier + 1);
                        transfer[transfer.length - 1] = newNodeId;
                        TLongList partIds = new TLongArrayList(transfer);
                        Collection<EdgeIteratorState> newWays = addOSMWay(partIds, wayFlags, wayOsmId);
//                        logger.warn(WAY_ADDS_EDGES_FORMAT, wayOsmId, newWays.size());
                        createdEdges.addAll(newWays);

                        // create zero length edge for barrier
                        Collection<EdgeIteratorState> newBarriers = addBarrierEdge(newNodeId, nodeId, wayFlags, nodeFlags, wayOsmId);
//                        logger.warn(WAY_ADDS_BARRIER_EDGES_FORMAT, wayOsmId, newBarriers.size());
                        createdEdges.addAll(newBarriers);
                    } else {
                        // run edge from real first node to shadow node
                        Collection<EdgeIteratorState> newBarriers = addBarrierEdge(nodeId, newNodeId, wayFlags, nodeFlags, wayOsmId);
//                        logger.warn(WAY_ADDS_BARRIER_EDGES_FORMAT, wayOsmId, newBarriers.size());
                        createdEdges.addAll(newBarriers);

                        // exchange first node for created barrier node
                        osmNodeIds.set(0, newNodeId);
                    }

                    // remember barrier for processing the way behind it
                    lastBarrier = i;
                }
            }
        }

        // just add remainder of way to graph if barrier was not the last
        // node
        TLongList nodeIdsToCreateWaysFor = null;
        if (lastBarrier >= 0) {
            if (lastBarrier < size - 1) {
                long transfer[] = osmNodeIds.toArray(lastBarrier, size - lastBarrier);
                nodeIdsToCreateWaysFor = new TLongArrayList(transfer);
            }
        } else {
            // no barriers - simply add the whole way
            nodeIdsToCreateWaysFor = osmNodeIds;
        }

        if (nodeIdsToCreateWaysFor != null) {

            // Here we need to process no entries
            Collection<EdgeIteratorState> newEdges = addOSMWay(nodeIdsToCreateWaysFor, wayFlags, wayOsmId);
//            logger.warn(WAY_ADDS_EDGES_FORMAT, wayOsmId, newEdges.size());
            createdEdges.addAll(newEdges);
        }
        // TODO Can we move this code out into processWay?
        for (EdgeIteratorState edge : createdEdges) {
            encodingManager.applyWayTags(way, edge);
        }
        return createdEdges;
    }

    private String getWayName(long id) {
        return getEdgeNameMap().remove(id);
    }

    private String getWayRoadType(long id) {
        return getEdgeRoadTypeMap().remove(id);
    }

    private String getWayRoadDirection(long id) {
        return getEdgeRoadDirectionMap().remove(id);
    }

    /**
     * Called at Stage 3
     * 
     * @param relation
     * @throws XMLStreamException
     */
    public void processRelation(Relation relation) throws XMLStreamException {
        if (relation.hasTag(OSITNElement.TAG_KEY_TYPE, OSITNElement.TAG_VALUE_TYPE_RESTRICTION)) {
            OSITNTurnRelation turnRelation = createTurnRelation(relation);
            if (turnRelation != null) {
                long fromId = ((OSITNTurnRelation) turnRelation).getOsmIdFrom();
                long toId = ((OSITNTurnRelation) turnRelation).getOsmIdTo();
                // These were not originally added here. This could be used to
                // clean up getEdgeIdToOsmidMap() as it will now contain all
                // edgeIdToOsmId mappings
                getOsmIdStoreRequiredSet().add(fromId);
                getOsmIdStoreRequiredSet().add(toId);

                logger.info(TURN_FROM_TO_VIA_FORMAT, turnRelation.getOsmIdFrom(), turnRelation.getOsmIdTo(), turnRelation.getVia());
                ExtendedStorage extendedStorage = ((GraphHopperStorage) graphStorage).getExtendedStorage();
                if (extendedStorage instanceof TurnCostStorage) {
                    Collection<ITurnCostTableEntry> entries = encodingManager.analyzeTurnRelation(turnRelation, this);
                    for (ITurnCostTableEntry entry : entries) {
                        ((TurnCostStorage) extendedStorage).addTurnInfo(entry.getVia(), entry.getEdgeFrom(), entry.getEdgeTo(), (int) entry.getFlags());
                    }
                }
            }
        }
        // else if (relation.hasTag(OSITNElement.TAG_KEY_TYPE,
        // OSITNElement.TAG_VALUE_TYPE_NOENTRY)) {
        // IMPLEMENT THIS
        // }
    }

    public long getOsmIdOfInternalEdge(int edgeId) {
        return getEdgeIdToOsmidMap().get(edgeId);
    }

    public long getInternalIdOfOsmEdge(int edgeId) {
        return getEdgeIdToOsmidMap().get(edgeId);
    }

    public int getInternalNodeIdOfOsmNode(long nodeOsmId) {
        int id = getNodeMap().get(nodeOsmId);
        if (id < TOWER_NODE)
            return -id - 3;

        return EMPTY;
    }

    // TODO remove this ugly stuff via better preparsing phase! E.g. putting
    // every tags etc into a helper file!
    double getTmpLatitude(int id) {
        if (id == EMPTY)
            return Double.NaN;
        if (id < TOWER_NODE) {
            // tower node
            id = -id - 3;
            return nodeAccess.getLatitude(id);
        } else if (id > -TOWER_NODE) {
            // pillar node
            id = id - 3;
            return pillarInfo.getLatitude(id);
        } else
            // e.g. if id is not handled from preparse (e.g. was ignored via
            // isInBounds)
            return Double.NaN;
    }

    double getTmpLongitude(int id) {
        if (id == EMPTY)
            return Double.NaN;
        if (id < TOWER_NODE) {
            // tower node
            id = -id - 3;
            return nodeAccess.getLongitude(id);
        } else if (id > -TOWER_NODE) {
            // pillar node
            id = id - 3;
            return pillarInfo.getLon(id);
        } else
            // e.g. if id is not handled from preparse (e.g. was ignored via
            // isInBounds)
            return Double.NaN;
    }

    private void processNode(Node node) {
        if (isInBounds(node)) {
            addNode(node);

            // ADD HANDLING FOR NO ENTRY AT THE ENDS HERE

            // analyze node tags for barriers
            if (node.hasTags()) {
                long nodeFlags = encodingManager.handleNodeTags(node);
                if (nodeFlags != 0)
                    getNodeFlagsMap().put(node.getId(), nodeFlags);
            }

            locations++;
        } else {
            skippedLocations++;
        }
    }

    boolean addNode(Node node) {
        int nodeType = getNodeMap().get(node.getId());
        if (nodeType == EMPTY) {
//            logger.warn(MISSING_FROM_MAP_FORMAT, node.getId());
            return false;
        }
<<<<<<< HEAD
=======
        logger.warn(ADDING_NODE_AS_FORMAT, node.getId(), nodeType);
>>>>>>> 2e3a7be0
        double lat = node.getLat();
        double lon = node.getLon();
        double ele = getElevation(node);
        if (nodeType == TOWER_NODE) {
            addTowerNode(node.getId(), lat, lon, ele);
        } else if (nodeType == PILLAR_NODE) {
            pillarInfo.setNode(nextPillarId, lat, lon, ele);
            getNodeMap().put(node.getId(), nextPillarId + 3);
            nextPillarId++;
        }
        return true;
    }

    private double getElevation(Node node) {
        return eleProvider.getEle(node.getLat(), node.getLon());
    }

    void prepareWaysWithRelationInfo(Relation relation) {
        // is there at least one tag interesting for the registed encoders?
        long handleRelationTags = encodingManager.handleRelationTags(relation, 0);
        // logger.warn(PREPARE_ONE_WAY_FORMAT, handleRelationTags);
        if (handleRelationTags == 0) {
            return;
        }

        int size = relation.getMembers().size();
        for (int index = 0; index < size; index++) {
            RelationMember member = relation.getMembers().get(index);
            if (member.type() != OSMRelation.Member.WAY)
                continue;
            long osmId = member.ref();
            // logger.warn(ADDING_WAY_RELATION_TO_FORMAT, osmId);
            long oldRelationFlags = getRelFlagsMap().get(osmId);

            // Check if our new relation data is better comparated to the the
            // last one
            long newRelationFlags = encodingManager.handleRelationTags(relation, oldRelationFlags);
            // logger.warn(APPLYING_RELATION_FORMAT, oldRelationFlags,
            // newRelationFlags);
            if (oldRelationFlags != newRelationFlags) {
                getRelFlagsMap().put(osmId, newRelationFlags);
            }
        }
    }

    void prepareHighwayNode(long osmId) {
        int tmpIndex = getNodeMap().get(osmId);
        if (tmpIndex == EMPTY) {
            // osmId is used exactly once
            logger.info(OS_ITN_READER_PREPARE_HIGHWAY_NODE_EMPTY_PILLAR_FORMAT, osmId);
            getNodeMap().put(osmId, PILLAR_NODE);
        } else if (tmpIndex > EMPTY) {
            // mark node as tower node as it occured at least twice times
            logger.info(OS_ITN_READER_PREPARE_HIGHWAY_NODE_PILLAR_TOWER_FORMAT, osmId);
            getNodeMap().put(osmId, TOWER_NODE);
        } else {
            // tmpIndex is already negative (already tower node)
        }
    }

    int addTowerNode(long osmId, double lat, double lon, double ele) {
        if (nodeAccess.is3D())
            nodeAccess.setNode(nextTowerId, lat, lon, ele);
        else
            nodeAccess.setNode(nextTowerId, lat, lon);

        int id = -(nextTowerId + 3);
        getNodeMap().put(osmId, id);
        nextTowerId++;
        return id;
    }

    /**
     * This method creates from an OSM way (via the osm ids) one or more edges
     * in the graph.
     */
    Collection<EdgeIteratorState> addOSMWay(TLongList osmNodeIds, long flags, long wayOsmId) {
        PointList pointList = new PointList(osmNodeIds.size(), nodeAccess.is3D());
        List<EdgeIteratorState> newEdges = new ArrayList<EdgeIteratorState>(5);
        int firstNode = -1;
        int lastIndex = osmNodeIds.size() - 1;
        int lastInBoundsPillarNode = -1;
        try {
            for (int i = 0; i < osmNodeIds.size(); i++) {
                long osmId = osmNodeIds.get(i);
                int tmpNode = getNodeMap().get(osmId);
                if (tmpNode == EMPTY)
                    continue;

                // skip osmIds with no associated pillar or tower id (e.g.
                // !OSMReader.isBounds)
                if (tmpNode == TOWER_NODE)
                    continue;

                if (tmpNode == PILLAR_NODE) {
                    // In some cases no node information is saved for the
                    // specified osmId.
                    // ie. a way references a <node> which does not exist in the
                    // current file.
                    // => if the node before was a pillar node then convert into
                    // to tower node (as it is also end-standing).
                    if (!pointList.isEmpty() && lastInBoundsPillarNode > -TOWER_NODE) {
                        // transform the pillar node to a tower node
                        tmpNode = lastInBoundsPillarNode;
                        tmpNode = handlePillarNode(tmpNode, osmId, null, true);
                        tmpNode = -tmpNode - 3;
                        if (pointList.getSize() > 1 && firstNode >= 0) {
                            // TOWER node
                            newEdges.add(addEdge(firstNode, tmpNode, pointList, flags, wayOsmId));
                            pointList.clear();
                            pointList.add(nodeAccess, tmpNode);
                        }
                        firstNode = tmpNode;
                        lastInBoundsPillarNode = -1;
                    }
                    continue;
                }

                if (tmpNode <= -TOWER_NODE && tmpNode >= TOWER_NODE)
                    throw new AssertionError("Mapped index not in correct bounds " + tmpNode + ", " + osmId);

                if (tmpNode > -TOWER_NODE) {
                    boolean convertToTowerNode = i == 0 || i == lastIndex;
                    if (!convertToTowerNode) {
                        lastInBoundsPillarNode = tmpNode;
                    }

                    // PILLAR node, but convert to towerNode if end-standing
                    tmpNode = handlePillarNode(tmpNode, osmId, pointList, convertToTowerNode);
                }

                if (tmpNode < TOWER_NODE) {
                    // TOWER node
                    tmpNode = -tmpNode - 3;
                    pointList.add(nodeAccess, tmpNode);
                    if (firstNode >= 0) {
                        newEdges.add(addEdge(firstNode, tmpNode, pointList, flags, wayOsmId));
                        pointList.clear();
                        pointList.add(nodeAccess, tmpNode);
                    }
                    firstNode = tmpNode;
                }
            }
        } catch (RuntimeException ex) {
            logger.error("Couldn't properly add edge with osm ids:" + osmNodeIds, ex);
            if (exitOnlyPillarNodeException)
                throw ex;
        }
        return newEdges;
    }

    EdgeIteratorState addEdge(int fromIndex, int toIndex, PointList pointList, long flags, long wayOsmId) {
        // sanity checks
        if (fromIndex < 0 || toIndex < 0)
            throw new AssertionError("to or from index is invalid for this edge " + fromIndex + "->" + toIndex + ", points:" + pointList);
        if (pointList.getDimension() != nodeAccess.getDimension())
            throw new AssertionError("Dimension does not match for pointList vs. nodeAccess " + pointList.getDimension() + " <-> " + nodeAccess.getDimension());

        double towerNodeDistance = 0;
        double prevLat = pointList.getLatitude(0);
        double prevLon = pointList.getLongitude(0);
        double prevEle = pointList.is3D() ? pointList.getElevation(0) : Double.NaN;
        double lat, lon, ele = Double.NaN;
        PointList pillarNodes = new PointList(pointList.getSize() - 2, nodeAccess.is3D());
        int nodes = pointList.getSize();
        for (int i = 1; i < nodes; i++) {
            // we could save some lines if we would use
            // pointList.calcDistance(distCalc);
            lat = pointList.getLatitude(i);
            lon = pointList.getLongitude(i);
            if (pointList.is3D()) {
                ele = pointList.getElevation(i);
                towerNodeDistance += distCalc3D.calcDist(prevLat, prevLon, prevEle, lat, lon, ele);
                prevEle = ele;
            } else
                towerNodeDistance += distCalc.calcDist(prevLat, prevLon, lat, lon);
            prevLat = lat;
            prevLon = lon;
            if (nodes > 2 && i < nodes - 1) {
                if (pillarNodes.is3D())
                    pillarNodes.add(lat, lon, ele);
                else
                    pillarNodes.add(lat, lon);
            }
        }
        if (towerNodeDistance == 0) {
            // As investigation shows often two paths should have crossed via
            // one identical point
            // but end up in two very release points.
            zeroCounter++;
            towerNodeDistance = 0.0001;
        }
        logger.info("Add edge flags:" + flags);
        EdgeIteratorState iter = graphStorage.edge(fromIndex, toIndex).setDistance(towerNodeDistance).setFlags(flags);
        if (nodes > 2) {
            if (doSimplify)
                simplifyAlgo.simplify(pillarNodes);

            iter.setWayGeometry(pillarNodes);
        }
        storeOSMWayID(iter.getEdge(), wayOsmId);
        return iter;
    }

    /**
     * FROM OSMReader: Stores only osmWayIds which are required for relations
     * This copy stores all mappings because getOsmIdStoreRequiredSet() isn't
     * populated until processStage3 and this call is made in processStage2 so
     * we would not have any entries
     */
    private void storeOSMWayID(int edgeId, long osmWayID) {
        logger.info(STORE_OSM_WAY_ID_FOR_FORMAT, osmWayID, edgeId);
        // getOsmIdStoreRequiredSet() isn't populated until processStage3 and
        // this call is made in processStage2 so we should not check
        // if (getOsmIdStoreRequiredSet().contains(osmWayID)) {
        getEdgeIdToOsmidMap().put(edgeId, osmWayID);
        // }
    }

    /**
     * @return converted tower node
     */
    private int handlePillarNode(int tmpNode, long osmId, PointList pointList, boolean convertToTowerNode) {
        logger.info(CONVERTING_PILLAR_TO_PILLAR_FORMAT, osmId, convertToTowerNode);
        tmpNode = tmpNode - 3;
        double lat = pillarInfo.getLatitude(tmpNode);
        double lon = pillarInfo.getLongitude(tmpNode);
        double ele = pillarInfo.getElevation(tmpNode);
        if (lat == Double.MAX_VALUE || lon == Double.MAX_VALUE)
            throw new RuntimeException("Conversion pillarNode to towerNode already happended!? " + "osmId:" + osmId + " pillarIndex:" + tmpNode);

        if (convertToTowerNode) {
            // convert pillarNode type to towerNode, make pillar values invalid
            pillarInfo.setNode(tmpNode, Double.MAX_VALUE, Double.MAX_VALUE, Double.MAX_VALUE);
            tmpNode = addTowerNode(osmId, lat, lon, ele);
        } else {
            if (pointList.is3D())
                pointList.add(lat, lon, ele);
            else
                pointList.add(lat, lon);
        }

        return (int) tmpNode;
    }

    protected void finishedReading() {
        printInfo("way");
        pillarInfo.clear();
        eleProvider.release();
        // osmNodeIdToInternalNodeMap = null;
        osmNodeIdToNodeFlagsMap = null;
        osmWayIdToRouteWeightMap = null;
        osmIdStoreRequiredSet = null;
        edgeIdToOsmIdMap = null;
        edgeIdToNodeMap = null;
    }

    /**
     * Create a copy of the barrier node
     */
    private OSMNode addBarrierNode(long nodeId) {
        OSMNode newNode = null;
        int graphIndex = getNodeMap().get(nodeId);
        if (graphIndex < TOWER_NODE) {
            graphIndex = -graphIndex - 3;
            newNode = new OSMNode(createNewNodeId(), nodeAccess, graphIndex);
        } else {
            graphIndex = graphIndex - 3;
            try {
                newNode = new OSMNode(createNewNodeId(), pillarInfo, graphIndex);
            } catch (ArrayIndexOutOfBoundsException e) {
                e.printStackTrace();
            }
        }

        final long id = newNode.getId();
        prepareHighwayNode(id);
        addNode(newNode);
        return newNode;
    }

    private long createNewNodeId() {
        return newUniqueOsmId++;
    }

    /**
     * Add a zero length edge with reduced routing options to the graph.
     */
    private Collection<EdgeIteratorState> addBarrierEdge(long fromId, long toId, long flags, long nodeFlags, long wayOsmId) {
        // clear barred directions from routing flags
        flags &= ~nodeFlags;
        // add edge
        barrierNodeIds.clear();
        barrierNodeIds.add(fromId);
        barrierNodeIds.add(toId);
        return addOSMWay(barrierNodeIds, flags, wayOsmId);
    }

    /**
     * Creates an OSM turn relation out of an unspecified OSM relation
     * <p>
     * 
     * @return the OSM turn relation, <code>null</code>, if unsupported turn
     *         relation
     */
    OSITNTurnRelation createTurnRelation(Relation relation) {
        OSMTurnRelation.Type type = OSITNTurnRelation.getRestrictionType((String) relation.getTag(OSITNElement.TAG_KEY_RESTRICTION));
        if (type != OSMTurnRelation.Type.UNSUPPORTED) {
            long fromWayID = -1;
            long viaNodeID = -1;
            long toWayID = -1;

            for (RelationMember member : relation.getMembers()) {
                long ref = member.ref();
                logger.info(RELATIONMEMBERREF_FORMAT, ref);
                if (OSMElement.WAY == member.type()) {
                    if ("from".equals(member.role())) {
                        fromWayID = ref;
                    } else if ("to".equals(member.role())) {
                        toWayID = ref;
                    }
                } else if (OSMElement.NODE == member.type() && "via".equals(member.role())) {
                    viaNodeID = ref;
                }
            }
            if (type != OSMTurnRelation.Type.UNSUPPORTED && fromWayID >= 0 && toWayID >= 0) {
                long foundViaNode = findViaNode(fromWayID, toWayID);
                if (-1 < foundViaNode) {
                    OSITNTurnRelation osmTurnRelation = new OSITNTurnRelation(fromWayID, foundViaNode, toWayID, type);
                    return osmTurnRelation;
                }
            }
        }
        return null;
    }

    /**
     * Filter method, override in subclass
     */
    boolean isInBounds(Node node) {
        return true;
    }

    /**
     * Maps OSM IDs (long) to internal node IDs (int)
     */
    protected LongIntMap getNodeMap() {
        return osmNodeIdToInternalNodeMap;
    }

    protected TLongLongMap getNodeFlagsMap() {
        return osmNodeIdToNodeFlagsMap;
    }

    TLongLongHashMap getRelFlagsMap() {
        return osmWayIdToRouteWeightMap;
    }

    /**
     * Specify the type of the path calculation (car, bike, ...).
     */
    public OsItnReader setEncodingManager(EncodingManager acceptWay) {
        this.encodingManager = acceptWay;
        return this;
    }

    public OsItnReader setWayPointMaxDistance(double maxDist) {
        doSimplify = maxDist > 0;
        simplifyAlgo.setMaxDistance(maxDist);
        return this;
    }

    public OsItnReader setWorkerThreads(int numOfWorkers) {
        this.workerThreads = numOfWorkers;
        return this;
    }

    public OsItnReader setElevationProvider(ElevationProvider eleProvider) {
        if (eleProvider == null)
            throw new IllegalStateException("Use the NOOP elevation provider instead of null or don't call setElevationProvider");

        if (!nodeAccess.is3D() && ElevationProvider.NOOP != eleProvider)
            throw new IllegalStateException("Make sure you graph accepts 3D data");

        this.eleProvider = eleProvider;
        return this;
    }

    public OsItnReader setOSMFile(File osmFile) {
        this.routingFile = osmFile;
        return this;
    }

    private void printInfo(String str) {
        logger.info(PRINT_INFO_FORMAT, str, graphStorage.getNodes(), getNodeMap().getSize(), getNodeMap().getMemoryUsage(), getNodeFlagsMap().size(), getRelFlagsMap().size(), Helper.getMemInfo());
    }

    @Override
    public String toString() {
        return getClass().getSimpleName();
    }

    public GraphStorage getGraphStorage() {
        return graphStorage;
    }

    private long findViaNode(long fromOsm, long toOsm) {
        TLongObjectMap<ItnNodePair> nodeEdgeMap = getNodeEdgeMap();
        ItnNodePair itnNodePairFrom = nodeEdgeMap.get(fromOsm);
        ItnNodePair itnNodePairTo = nodeEdgeMap.get(toOsm);

        if (null != itnNodePairFrom && null != itnNodePairTo) {
            if (itnNodePairFrom.last == itnNodePairTo.first) {
                return itnNodePairFrom.last;
            }
            if (itnNodePairFrom.first == itnNodePairTo.first) {
                return itnNodePairFrom.first;
            }
            if (itnNodePairFrom.first == itnNodePairTo.last) {
                return itnNodePairFrom.first;
            }
            if (itnNodePairFrom.last == itnNodePairTo.last) {
                return itnNodePairFrom.last;
            }
            TLongProcedure outputMap = new TLongProcedure() {

                @Override
                public boolean execute(long arg0) {
                    return true;
                }
            };
            nodeEdgeMap.forEachKey(outputMap);
            logger.error(NO_MATCHING_EDGES_FOR_FORMAT, fromOsm, toOsm);
            // throw new IllegalArgumentException("No Matching Edges for " +
            // fromOsm + ":" + toOsm);
        }
        return -1;
    }
}<|MERGE_RESOLUTION|>--- conflicted
+++ resolved
@@ -1217,10 +1217,7 @@
 //            logger.warn(MISSING_FROM_MAP_FORMAT, node.getId());
             return false;
         }
-<<<<<<< HEAD
-=======
         logger.warn(ADDING_NODE_AS_FORMAT, node.getId(), nodeType);
->>>>>>> 2e3a7be0
         double lat = node.getLat();
         double lon = node.getLon();
         double ele = getElevation(node);
