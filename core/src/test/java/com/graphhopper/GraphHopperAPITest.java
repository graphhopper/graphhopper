--- conflicted
+++ resolved
@@ -46,11 +46,7 @@
         graph.edge(0, 4, 40, true);
         graph.edge(4, 3, 40, true);
 
-<<<<<<< HEAD
-        GraphHopperAPI instance = new GraphHopper(graph).encodingManager(encodingManager).finishPath(false);
-=======
-        GraphHopperAPI instance = new GraphHopper(graph).setEncodingManager(encodingManager);
->>>>>>> 93def6d0
+        GraphHopperAPI instance = new GraphHopper(graph).setEncodingManager(encodingManager).setFinishPath(false);
         GHResponse ph = instance.route(new GHRequest(42, 10.4, 42, 10));
         assertTrue(ph.isFound());
         assertEquals(80, ph.getDistance(), 1e-6);
