/*
 *  Licensed to GraphHopper GmbH under one or more contributor
 *  license agreements. See the NOTICE file distributed with this work for
 *  additional information regarding copyright ownership.
 *
 *  GraphHopper GmbH licenses this file to you under the Apache License,
 *  Version 2.0 (the "License"); you may not use this file except in
 *  compliance with the License. You may obtain a copy of the License at
 *
 *       http://www.apache.org/licenses/LICENSE-2.0
 *
 *  Unless required by applicable law or agreed to in writing, software
 *  distributed under the License is distributed on an "AS IS" BASIS,
 *  WITHOUT WARRANTIES OR CONDITIONS OF ANY KIND, either express or implied.
 *  See the License for the specific language governing permissions and
 *  limitations under the License.
 */

package com.graphhopper.routing;

import com.carrotsearch.hppc.IntArrayList;
import com.carrotsearch.hppc.IntIndexedContainer;
import com.graphhopper.routing.ch.CHRoutingAlgorithmFactory;
import com.graphhopper.routing.ch.PrepareContractionHierarchies;
import com.graphhopper.routing.ev.*;
import com.graphhopper.routing.lm.*;
import com.graphhopper.routing.querygraph.QueryGraph;
import com.graphhopper.routing.querygraph.QueryRoutingCHGraph;
import com.graphhopper.routing.util.EdgeFilter;
import com.graphhopper.routing.util.EncodingManager;
import com.graphhopper.routing.util.TraversalMode;
import com.graphhopper.routing.weighting.DefaultTurnCostProvider;
import com.graphhopper.routing.weighting.FastestWeighting;
import com.graphhopper.routing.weighting.Weighting;
import com.graphhopper.storage.*;
import com.graphhopper.storage.index.LocationIndexTree;
import com.graphhopper.storage.index.Snap;
import com.graphhopper.util.*;
import org.junit.jupiter.api.extension.ExtensionContext;
import org.junit.jupiter.params.ParameterizedTest;
import org.junit.jupiter.params.provider.Arguments;
import org.junit.jupiter.params.provider.ArgumentsProvider;
import org.junit.jupiter.params.provider.ArgumentsSource;
import org.slf4j.Logger;
import org.slf4j.LoggerFactory;

import java.util.ArrayList;
import java.util.List;
import java.util.Random;
import java.util.function.Supplier;
import java.util.stream.Stream;

import static com.graphhopper.routing.util.TraversalMode.EDGE_BASED;
import static com.graphhopper.routing.util.TraversalMode.NODE_BASED;
import static com.graphhopper.util.GHUtility.createRandomSnaps;
import static com.graphhopper.util.Parameters.Algorithms.*;
import static com.graphhopper.util.Parameters.Routing.ALGORITHM;
import static org.junit.jupiter.api.Assertions.fail;

/**
 * This test compares different routing algorithms with {@link DijkstraBidirectionRef}. Most prominently it uses
 * randomly create graphs to create all sorts of different situations.
 *
 * @author easbar
 * @see RandomCHRoutingTest - similar but only tests CH algorithms
 * @see DirectedRoutingTest - similar but focuses on edge-based algorithms and directed queries
 */
public class RandomizedRoutingTest {
    private static final Logger LOGGER = LoggerFactory.getLogger(RandomizedRoutingTest.class);

    private static class FixtureProvider implements ArgumentsProvider {
        @Override
        public Stream<? extends Arguments> provideArguments(ExtensionContext context) {
            return Stream.<Supplier<Fixture>>of(
                    () -> new Fixture(Algo.DIJKSTRA, false, false, NODE_BASED),
                    () -> new Fixture(Algo.ASTAR_UNIDIR, false, false, NODE_BASED),
                    () -> new Fixture(Algo.ASTAR_BIDIR, false, false, NODE_BASED),
                    () -> new Fixture(Algo.CH_ASTAR, true, false, NODE_BASED),
                    () -> new Fixture(Algo.CH_DIJKSTRA, true, false, NODE_BASED),
                    () -> new Fixture(Algo.LM_UNIDIR, false, true, NODE_BASED),
                    () -> new Fixture(Algo.LM_BIDIR, false, true, NODE_BASED),
                    () -> new Fixture(Algo.DIJKSTRA, false, false, EDGE_BASED),
                    () -> new Fixture(Algo.ASTAR_UNIDIR, false, false, EDGE_BASED),
                    () -> new Fixture(Algo.ASTAR_BIDIR, false, false, EDGE_BASED),
                    () -> new Fixture(Algo.CH_ASTAR, true, false, EDGE_BASED),
                    () -> new Fixture(Algo.CH_DIJKSTRA, true, false, EDGE_BASED),
                    () -> new Fixture(Algo.LM_UNIDIR, false, true, EDGE_BASED),
                    () -> new Fixture(Algo.LM_BIDIR, false, true, EDGE_BASED),
                    () -> new Fixture(Algo.PERFECT_ASTAR, false, false, NODE_BASED)
            ).map(Arguments::of);
        }
    }

    private static class Fixture {
        private final Algo algo;
        private final boolean prepareCH;
        private final boolean prepareLM;
        private final TraversalMode traversalMode;
        private final BaseGraph graph;
<<<<<<< HEAD
        private final List<CHConfig> chConfigs;
        private final LMConfig lmConfig;
        private final BooleanEncodedValue accessEnc;
        private final DecimalEncodedValue speedEnc;
        private final DecimalEncodedValue turnCostEnc;
=======
        private final FlagEncoder encoder;
>>>>>>> 2140131e
        private final TurnCostStorage turnCostStorage;
        private final int maxTurnCosts;
        private Weighting weighting;
        private final EncodingManager encodingManager;
        private RoutingCHGraph routingCHGraph;
        private LandmarkStorage lm;

        Fixture(Algo algo, boolean prepareCH, boolean prepareLM, TraversalMode traversalMode) {
            this.algo = algo;
            this.prepareCH = prepareCH;
            this.prepareLM = prepareLM;
            this.traversalMode = traversalMode;
            maxTurnCosts = 10;
            // todo: this test only works with speedTwoDirections=false (as long as loops are enabled), otherwise it will
            // fail sometimes for edge-based algorithms, #1631, but maybe we can should disable different fwd/bwd speeds
            // only for loops instead?
            accessEnc = new SimpleBooleanEncodedValue("access", true);
            speedEnc = new DecimalEncodedValueImpl("speed", 5, 5, false);
            turnCostEnc = TurnCost.create("car", maxTurnCosts);
            encodingManager = new EncodingManager.Builder().add(accessEnc).add(speedEnc).addTurnCostEncodedValue(turnCostEnc).add(Subnetwork.create("car")).build();
            graph = new BaseGraph.Builder(encodingManager)
                    .withTurnCosts(true)
                    .create();
            turnCostStorage = graph.getTurnCostStorage();
<<<<<<< HEAD
            chConfigs = Arrays.asList(
                    CHConfig.nodeBased("p1", new FastestWeighting(accessEnc, speedEnc)),
                    CHConfig.edgeBased("p2", new FastestWeighting(accessEnc, speedEnc, new DefaultTurnCostProvider(turnCostEnc, graph.getTurnCostStorage())))
            );
            // important: for LM preparation we need to use a weighting without turn costs #1960
            lmConfig = new LMConfig("car", chConfigs.get(0).getWeighting());
            weighting = traversalMode.isEdgeBased() ? chConfigs.get(1).getWeighting() : chConfigs.get(0).getWeighting();
=======
>>>>>>> 2140131e
        }

        @Override
        public String toString() {
            return algo + ", " + traversalMode;
        }

        private void preProcessGraph() {
            graph.freeze();
            weighting = traversalMode.isEdgeBased()
                    ? new FastestWeighting(encoder, new DefaultTurnCostProvider(encoder.getTurnCostEnc(), graph.getTurnCostStorage()))
                    : new FastestWeighting(encoder);
            if (prepareCH) {
                CHConfig chConfig = traversalMode.isEdgeBased() ? CHConfig.edgeBased("p", weighting) : CHConfig.nodeBased("p", weighting);
                PrepareContractionHierarchies pch = PrepareContractionHierarchies.fromGraph(graph, chConfig);
                PrepareContractionHierarchies.Result res = pch.doWork();
                routingCHGraph = RoutingCHGraphImpl.fromGraph(graph, res.getCHStorage(), res.getCHConfig());
            }
            if (prepareLM) {
<<<<<<< HEAD
                PrepareLandmarks prepare = new PrepareLandmarks(graph.getDirectory(), graph, encodingManager, lmConfig, 16);
=======
                // important: for LM preparation we need to use a weighting without turn costs #1960
                LMConfig lmConfig = new LMConfig("car", new FastestWeighting(encoder));
                PrepareLandmarks prepare = new PrepareLandmarks(dir, graph, encodingManager, lmConfig, 16);
>>>>>>> 2140131e
                prepare.setMaximumWeight(10000);
                prepare.doWork();
                lm = prepare.getLandmarkStorage();
            }
        }

        private RoutingAlgorithm createAlgo() {
            return createAlgo(graph);
        }

        private RoutingAlgorithm createAlgo(Graph graph) {
            switch (algo) {
                case DIJKSTRA:
                    return new Dijkstra(graph, graph.wrapWeighting(weighting), traversalMode);
                case ASTAR_UNIDIR:
                    return new AStar(graph, graph.wrapWeighting(weighting), traversalMode);
                case ASTAR_BIDIR:
                    return new AStarBidirection(graph, graph.wrapWeighting(weighting), traversalMode);
                case CH_DIJKSTRA: {
                    CHRoutingAlgorithmFactory algoFactory = graph instanceof QueryGraph
                            ? new CHRoutingAlgorithmFactory(new QueryRoutingCHGraph(routingCHGraph, (QueryGraph) graph))
                            : new CHRoutingAlgorithmFactory(routingCHGraph);
                    return algoFactory.createAlgo(new PMap().putObject(ALGORITHM, DIJKSTRA_BI));
                }
                case CH_ASTAR: {
                    CHRoutingAlgorithmFactory algoFactory = graph instanceof QueryGraph
                            ? new CHRoutingAlgorithmFactory(new QueryRoutingCHGraph(routingCHGraph, (QueryGraph) graph))
                            : new CHRoutingAlgorithmFactory(routingCHGraph);
                    return algoFactory.createAlgo(new PMap().putObject(ALGORITHM, ASTAR_BI));
                }
                case LM_BIDIR:
                    return new LMRoutingAlgorithmFactory(lm).createAlgo(graph, weighting, new AlgorithmOptions().setAlgorithm(ASTAR_BI).setTraversalMode(traversalMode));
                case LM_UNIDIR:
                    return new LMRoutingAlgorithmFactory(lm).createAlgo(graph, weighting, new AlgorithmOptions().setAlgorithm(ASTAR).setTraversalMode(traversalMode));
                case PERFECT_ASTAR: {
                    AStarBidirection perfectAStarBi = new AStarBidirection(graph, weighting, traversalMode);
                    perfectAStarBi.setApproximation(new PerfectApproximator(graph, weighting, traversalMode, false));
                    return perfectAStarBi;
                }
                default:
                    throw new IllegalArgumentException("unknown algo " + algo);
            }
        }

        private List<String> comparePaths(Path refPath, Path path, int source, int target, long seed) {
            List<String> strictViolations = new ArrayList<>();
            double refWeight = refPath.getWeight();
            double weight = path.getWeight();
            if (Math.abs(refWeight - weight) > 1.e-2) {
                LOGGER.warn("expected: " + refPath.calcNodes());
                LOGGER.warn("given:    " + path.calcNodes());
                LOGGER.warn("seed: " + seed);
                fail("wrong weight: " + source + "->" + target + "\nexpected: " + refWeight + "\ngiven:    " + weight + "\nseed: " + seed);
            }
            if (Math.abs(path.getDistance() - refPath.getDistance()) > 1.e-1) {
                strictViolations.add("wrong distance " + source + "->" + target + ", expected: " + refPath.getDistance() + ", given: " + path.getDistance());
            }
            if (Math.abs(path.getTime() - refPath.getTime()) > 50) {
                strictViolations.add("wrong time " + source + "->" + target + ", expected: " + refPath.getTime() + ", given: " + path.getTime());
            }
            IntIndexedContainer refNodes = refPath.calcNodes();
            IntIndexedContainer pathNodes = path.calcNodes();
            if (!refNodes.equals(pathNodes)) {
                // sometimes paths are only different because of a zero weight loop. we do not consider these as strict
                // violations, see: #1864
                boolean isStrictViolation = !ArrayUtil.withoutConsecutiveDuplicates(refNodes).equals(ArrayUtil.withoutConsecutiveDuplicates(pathNodes));
                // sometimes there are paths including an edge a-c that has the same distance as the two edges a-b-c. in this
                // case both options are valid best paths. we only check for this most simple and frequent case here...
                if (pathsEqualExceptOneEdge(refNodes, pathNodes))
                    isStrictViolation = false;
                if (isStrictViolation)
                    strictViolations.add("wrong nodes " + source + "->" + target + "\nexpected: " + refNodes + "\ngiven:    " + pathNodes);
            }
            return strictViolations;
        }

        /**
         * Sometimes the graph can contain edges like this:
         * A--C
         * \-B|
         * where A-C is the same distance as A-B-C. In this case the shortest path is not well defined in terms of nodes.
         * This method checks if two node-paths are equal except for such an edge.
         */
        private boolean pathsEqualExceptOneEdge(IntIndexedContainer p1, IntIndexedContainer p2) {
            if (p1.equals(p2))
                throw new IllegalArgumentException("paths are equal");
            if (Math.abs(p1.size() - p2.size()) != 1)
                return false;
            IntIndexedContainer shorterPath = p1.size() < p2.size() ? p1 : p2;
            IntIndexedContainer longerPath = p1.size() < p2.size() ? p2 : p1;
            if (shorterPath.size() < 2)
                return false;
            IntArrayList indicesWithDifferentNodes = new IntArrayList();
            for (int i = 1; i < shorterPath.size(); i++) {
                if (shorterPath.get(i - indicesWithDifferentNodes.size()) != longerPath.get(i)) {
                    indicesWithDifferentNodes.add(i);
                }
            }
            if (indicesWithDifferentNodes.size() != 1)
                return false;
            int b = indicesWithDifferentNodes.get(0);
            int a = b - 1;
            int c = b + 1;
            assert shorterPath.get(a) == longerPath.get(a);
            assert shorterPath.get(b) != longerPath.get(b);
            if (shorterPath.get(b) != longerPath.get(c))
                return false;
            double distABC = getMinDist(longerPath.get(a), longerPath.get(b)) + getMinDist(longerPath.get(b), longerPath.get(c));

            double distAC = getMinDist(shorterPath.get(a), longerPath.get(c));
            if (Math.abs(distABC - distAC) > 0.1)
                return false;
            LOGGER.info("Distance " + shorterPath.get(a) + "-" + longerPath.get(c) + " is the same as distance " +
                    longerPath.get(a) + "-" + longerPath.get(b) + "-" + longerPath.get(c) + " -> there are multiple possibilities " +
                    "for shortest paths");
            return true;
        }

        private double getMinDist(int p, int q) {
            EdgeExplorer explorer = graph.createEdgeExplorer();
            EdgeIterator iter = explorer.setBaseNode(p);
            double distance = Double.MAX_VALUE;
            while (iter.next())
                if (iter.getAdjNode() == q)
                    distance = Math.min(distance, iter.getDistance());
            return distance;
        }

    }

    private enum Algo {
        DIJKSTRA,
        ASTAR_BIDIR,
        ASTAR_UNIDIR,
        CH_ASTAR,
        CH_DIJKSTRA,
        LM_BIDIR,
        LM_UNIDIR,
        PERFECT_ASTAR
    }

    private static class RepeatedFixtureProvider implements ArgumentsProvider {
        @Override
        public Stream<? extends Arguments> provideArguments(ExtensionContext context) {
            return Stream.generate(() -> new FixtureProvider().provideArguments(context)).limit(5).flatMap(s -> s);
        }
    }

    @ParameterizedTest
    @ArgumentsSource(RepeatedFixtureProvider.class)
    public void randomGraph(Supplier<Fixture> fixtureSupplier) {
        Fixture f = fixtureSupplier.get();
        final long seed = System.nanoTime();
        final int numQueries = 50;
        Random rnd = new Random(seed);
        GHUtility.buildRandomGraph(f.graph, rnd, 100, 2.2, true, true,
                f.accessEnc, f.speedEnc, null, 0.7, 0.8, 0.8);
        GHUtility.addRandomTurnCosts(f.graph, seed, f.accessEnc, f.turnCostEnc, f.maxTurnCosts, f.turnCostStorage);
//        GHUtility.printGraphForUnitTest(f.graph, f.accessEnc, f.speedEnc);
        f.preProcessGraph();
        List<String> strictViolations = new ArrayList<>();
        for (int i = 0; i < numQueries; i++) {
            int source = rnd.nextInt(f.graph.getNodes());
            int target = rnd.nextInt(f.graph.getNodes());
//            LOGGER.info("source: " + source + ", target: " + target);
            Path refPath = new DijkstraBidirectionRef(f.graph, f.weighting, f.traversalMode)
                    .calcPath(source, target);
            Path path = f.createAlgo()
                    .calcPath(source, target);
            strictViolations.addAll(f.comparePaths(refPath, path, source, target, seed));
        }
        if (strictViolations.size() > 3) {
            for (String strictViolation : strictViolations) {
                LOGGER.info("strict violation: " + strictViolation);
            }
            fail("Too many strict violations: " + strictViolations.size() + " / " + numQueries + ", seed: " + seed);
        }
    }

    /**
     * Similar to {@link #randomGraph}, but using the {@link QueryGraph} as it is done in real usage.
     */
    @ParameterizedTest
    @ArgumentsSource(RepeatedFixtureProvider.class)
    public void randomGraph_withQueryGraph(Supplier<Fixture> fixtureSupplier) {
        Fixture f = fixtureSupplier.get();
        final long seed = System.nanoTime();
        final int numQueries = 50;

        // we may not use an offset when query graph is involved, otherwise traveling via virtual edges will not be
        // the same as taking the direct edge!
        double pOffset = 0;
        Random rnd = new Random(seed);
        GHUtility.buildRandomGraph(f.graph, rnd, 50, 2.2, true, true,
                f.accessEnc, f.speedEnc, null, 0.7, 0.8, pOffset);
        GHUtility.addRandomTurnCosts(f.graph, seed, f.accessEnc, f.turnCostEnc, f.maxTurnCosts, f.turnCostStorage);
//        GHUtility.printGraphForUnitTest(f.graph, f.accessEnc, f.speedEnc);
        f.preProcessGraph();
        LocationIndexTree index = new LocationIndexTree(f.graph, f.graph.getDirectory());
        index.prepareIndex();
        List<String> strictViolations = new ArrayList<>();
        for (int i = 0; i < numQueries; i++) {
            List<Snap> snaps = createRandomSnaps(f.graph.getBounds(), index, rnd, 2, true, EdgeFilter.ALL_EDGES);
            QueryGraph queryGraph = QueryGraph.create(f.graph, snaps);

            int source = snaps.get(0).getClosestNode();
            int target = snaps.get(1).getClosestNode();

            Path refPath = new DijkstraBidirectionRef(queryGraph, queryGraph.wrapWeighting(f.weighting), f.traversalMode).calcPath(source, target);
            Path path = f.createAlgo(queryGraph).calcPath(source, target);
            strictViolations.addAll(f.comparePaths(refPath, path, source, target, seed));
        }
        // we do not do a strict check because there can be ambiguity, for example when there are zero weight loops.
        // however, when there are too many deviations we fail
        if (strictViolations.size() > 3) {
            LOGGER.warn(strictViolations.toString());
            fail("Too many strict violations: " + strictViolations.size() + " / " + numQueries + ", seed: " + seed);
        }
    }
}<|MERGE_RESOLUTION|>--- conflicted
+++ resolved
@@ -97,15 +97,9 @@
         private final boolean prepareLM;
         private final TraversalMode traversalMode;
         private final BaseGraph graph;
-<<<<<<< HEAD
-        private final List<CHConfig> chConfigs;
-        private final LMConfig lmConfig;
         private final BooleanEncodedValue accessEnc;
         private final DecimalEncodedValue speedEnc;
         private final DecimalEncodedValue turnCostEnc;
-=======
-        private final FlagEncoder encoder;
->>>>>>> 2140131e
         private final TurnCostStorage turnCostStorage;
         private final int maxTurnCosts;
         private Weighting weighting;
@@ -130,16 +124,6 @@
                     .withTurnCosts(true)
                     .create();
             turnCostStorage = graph.getTurnCostStorage();
-<<<<<<< HEAD
-            chConfigs = Arrays.asList(
-                    CHConfig.nodeBased("p1", new FastestWeighting(accessEnc, speedEnc)),
-                    CHConfig.edgeBased("p2", new FastestWeighting(accessEnc, speedEnc, new DefaultTurnCostProvider(turnCostEnc, graph.getTurnCostStorage())))
-            );
-            // important: for LM preparation we need to use a weighting without turn costs #1960
-            lmConfig = new LMConfig("car", chConfigs.get(0).getWeighting());
-            weighting = traversalMode.isEdgeBased() ? chConfigs.get(1).getWeighting() : chConfigs.get(0).getWeighting();
-=======
->>>>>>> 2140131e
         }
 
         @Override
@@ -150,8 +134,8 @@
         private void preProcessGraph() {
             graph.freeze();
             weighting = traversalMode.isEdgeBased()
-                    ? new FastestWeighting(encoder, new DefaultTurnCostProvider(encoder.getTurnCostEnc(), graph.getTurnCostStorage()))
-                    : new FastestWeighting(encoder);
+                    ? new FastestWeighting(accessEnc, speedEnc, new DefaultTurnCostProvider(turnCostEnc, graph.getTurnCostStorage()))
+                    : new FastestWeighting(accessEnc, speedEnc);
             if (prepareCH) {
                 CHConfig chConfig = traversalMode.isEdgeBased() ? CHConfig.edgeBased("p", weighting) : CHConfig.nodeBased("p", weighting);
                 PrepareContractionHierarchies pch = PrepareContractionHierarchies.fromGraph(graph, chConfig);
@@ -159,13 +143,9 @@
                 routingCHGraph = RoutingCHGraphImpl.fromGraph(graph, res.getCHStorage(), res.getCHConfig());
             }
             if (prepareLM) {
-<<<<<<< HEAD
+                // important: for LM preparation we need to use a weighting without turn costs #1960
+                LMConfig lmConfig = new LMConfig("car", new FastestWeighting(accessEnc, speedEnc));
                 PrepareLandmarks prepare = new PrepareLandmarks(graph.getDirectory(), graph, encodingManager, lmConfig, 16);
-=======
-                // important: for LM preparation we need to use a weighting without turn costs #1960
-                LMConfig lmConfig = new LMConfig("car", new FastestWeighting(encoder));
-                PrepareLandmarks prepare = new PrepareLandmarks(dir, graph, encodingManager, lmConfig, 16);
->>>>>>> 2140131e
                 prepare.setMaximumWeight(10000);
                 prepare.doWork();
                 lm = prepare.getLandmarkStorage();
