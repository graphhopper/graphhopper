--- conflicted
+++ resolved
@@ -751,7 +751,7 @@
 
     private RoutingAlgorithmFactory prepareCH(final List<Integer> contractionOrder) {
         LOGGER.debug("Calculating CH with contraction order {}", contractionOrder);
-<<<<<<< HEAD
+        graph.freeze();
         NodeOrderingProvider nodeOrderingProvider = new NodeOrderingProvider() {
             @Override
             public int getNodeIdForLevel(int level) {
@@ -765,12 +765,6 @@
         };
         PrepareContractionHierarchies ch = new PrepareContractionHierarchies(graph, chGraph, TraversalMode.EDGE_BASED_2DIR)
                 .useFixedNodeOrdering(nodeOrderingProvider);
-=======
-        graph.freeze();
-        ManualPrepareContractionHierarchies ch = new ManualPrepareContractionHierarchies(
-                chGraph, weighting, TraversalMode.EDGE_BASED_2DIR)
-                .setContractionOrder(contractionOrder);
->>>>>>> 8aa51acc
         ch.doWork();
         return ch;
     }
