--- conflicted
+++ resolved
@@ -1,14 +1,11 @@
 1.0
-<<<<<<< HEAD
     changes to config.yml:
       properties have to follow the snake_case, #1918, easy convert via https://github.com/karussell/snake_case
       all routing profiles have to be configured when setting up GraphHopper, #1958, #1922
       for developing with JavaScript, npm and the web UI it is important to change your assets overrides to web/target/classes/assets/, see #2041
     moved SPTEntry and ShortcutUnpacker to com.graphhopper.routing(.ch)
     renamed PathWrapper to ResponsePath
-=======
     removed min_one_way_network_size parameter, #2042
->>>>>>> 02ceb536
     moved package from core/src/test/java/com/graphhopper/routing/profiles to ev
     removed HintsMap
     removed /change endpoint
