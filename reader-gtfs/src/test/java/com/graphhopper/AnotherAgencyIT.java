--- conflicted
+++ resolved
@@ -18,15 +18,11 @@
 
 package com.graphhopper;
 
-<<<<<<< HEAD
 import com.conveyal.gtfs.GTFSFeed;
 import com.graphhopper.config.Profile;
 import com.graphhopper.gtfs.*;
 import com.graphhopper.gtfs.Trips;
-=======
-import com.graphhopper.gtfs.*;
 import com.graphhopper.routing.TestProfiles;
->>>>>>> 087bacdd
 import com.graphhopper.util.Helper;
 import com.graphhopper.util.TranslationMap;
 import org.junit.jupiter.api.AfterAll;
@@ -48,7 +44,6 @@
 import static com.graphhopper.gtfs.Trips.TripAtStopTime.ArrivalDeparture.DEPARTURE;
 import static com.graphhopper.gtfs.Trips.TripAtStopTime.print;
 import static com.graphhopper.util.Parameters.Details.EDGE_KEY;
-<<<<<<< HEAD
 import static org.assertj.core.api.Assertions.assertThat;
 import static org.junit.jupiter.api.Assertions.*;
 
@@ -77,10 +72,10 @@
             ghConfig.putObject("gtfs.file", "files/sample-feed,files/another-sample-feed");
             ghConfig.putObject("gtfs.trip_based", true);
             ghConfig.putObject("gtfs.schedule_day", "2007-01-01,2007-01-02,2007-01-06,2007-01-07");
-            ghConfig.putObject("gtfs.trip_based.max_transfer_time", 600 * 60);
-            ghConfig.setProfiles(Arrays.asList(
-                    new Profile("foot").setVehicle("foot").setWeighting("fastest"),
-                    new Profile("car").setVehicle("car").setWeighting("fastest")));
+            ghConfig.putObject("graph.encoded_values", "foot_access, foot_priority, foot_average_speed, car_access, car_average_speed");
+            ghConfig.setProfiles(List.of(
+                    TestProfiles.accessSpeedAndPriority("foot"),
+                    TestProfiles.accessAndSpeed("car")));
             Helper.removeDir(new File(GRAPH_LOC));
             graphHopperGtfs = new GraphHopperGtfs(ghConfig);
             graphHopperGtfs.init(ghConfig);
@@ -127,35 +122,6 @@
         public static void close() {
             graphHopperGtfs.close();
         }
-=======
-import static org.junit.jupiter.api.Assertions.assertEquals;
-import static org.junit.jupiter.api.Assertions.assertFalse;
-
-public class AnotherAgencyIT {
-
-    private static final String GRAPH_LOC = "target/AnotherAgencyIT";
-    private static PtRouter ptRouter;
-    private static final ZoneId zoneId = ZoneId.of("America/Los_Angeles");
-    private static GraphHopperGtfs graphHopperGtfs;
-
-    @BeforeAll
-    public static void init() {
-        GraphHopperConfig ghConfig = new GraphHopperConfig();
-        ghConfig.putObject("graph.location", GRAPH_LOC);
-        ghConfig.putObject("import.osm.ignored_highways", "");
-        ghConfig.putObject("datareader.file", "files/beatty.osm");
-        ghConfig.putObject("gtfs.file", "files/sample-feed,files/another-sample-feed");
-        ghConfig.putObject("graph.encoded_values", "foot_access, foot_priority, foot_average_speed, car_access, car_average_speed");
-        ghConfig.setProfiles(List.of(
-                TestProfiles.accessSpeedAndPriority("foot"),
-                TestProfiles.accessAndSpeed("car")));
-        Helper.removeDir(new File(GRAPH_LOC));
-        graphHopperGtfs = new GraphHopperGtfs(ghConfig);
-        graphHopperGtfs.init(ghConfig);
-        graphHopperGtfs.importOrLoad();
-        ptRouter = new PtRouterImpl.Factory(ghConfig, new TranslationMap().doImport(), graphHopperGtfs.getBaseGraph(), graphHopperGtfs.getEncodingManager(), graphHopperGtfs.getLocationIndex(), graphHopperGtfs.getGtfsStorage())
-                .createWithoutRealtimeFeed();
->>>>>>> 087bacdd
     }
 
     class DefaultPtRouterTest implements AnotherAgencyIT<PtRouterImpl> {
@@ -170,9 +136,10 @@
             ghConfig.putObject("import.osm.ignored_highways", "");
             ghConfig.putObject("datareader.file", "files/beatty.osm");
             ghConfig.putObject("gtfs.file", "files/sample-feed,files/another-sample-feed");
-            ghConfig.setProfiles(Arrays.asList(
-                    new Profile("foot").setVehicle("foot").setWeighting("fastest"),
-                    new Profile("car").setVehicle("car").setWeighting("fastest")));
+            ghConfig.putObject("graph.encoded_values", "foot_access, foot_priority, foot_average_speed, car_access, car_average_speed");
+            ghConfig.setProfiles(List.of(
+                    TestProfiles.accessSpeedAndPriority("foot"),
+                    TestProfiles.accessAndSpeed("car")));
             Helper.removeDir(new File(GRAPH_LOC));
             graphHopperGtfs = new GraphHopperGtfs(ghConfig);
             graphHopperGtfs.init(ghConfig);
