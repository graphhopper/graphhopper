2.0
<<<<<<< HEAD
    added navigation repo #2071
=======
    use Java 8 also for core, client-hc and reader-osm modules. all modules use Java 8 now
    removed android demo, #1940
    added edge key path detail, #2073
    fixed bug for turn restrictions on bridges/tunnels, #2070
    improved resolution of elevation profiles, 3D Douglas-Peucker and long edge sampling, #1953
>>>>>>> 7807ba18

1.0
    changes to config.yml:
      properties have to follow the snake_case, #1918, easy convert via https://github.com/karussell/snake_case
      all routing profiles have to be configured when setting up GraphHopper, #1958, #1922
      for developing with JavaScript, npm and the web UI it is important to change your assets overrides to web/target/classes/assets/, see #2041
    moved SPTEntry and ShortcutUnpacker to com.graphhopper.routing(.ch)
    renamed PathWrapper to ResponsePath
    removed min_one_way_network_size parameter, #2042
    moved package from core/src/test/java/com/graphhopper/routing/profiles to ev
    removed HintsMap
    removed /change endpoint
    removed vehicle,weighting and edge_based from GraphHopper class, replaced with new profile parameter, #1958
    there no longer is a default vehicle, not setting the vehicle now only works if there is exactly one profile that matches the other parameters. anyway you should use the new profile rather than the vehicle parameter.
    removed IPFilter. Use a firewall instead.
    PMap refactored. It is recommended to use putObject(String, Object) instead of put, #1956
    removed UnsafeDataAccess as not maintained, see #1620
    add profiles parameter and replace prepare.ch/lm.weightings and prepare.ch.edge_based with profiles_ch/lm config parameters, #1922
    GraphHopper class no longer enables CH by default, #1914
    replaced command line arguments -Dgraphhopper.. with -Ddw.graphhopper.. due to #1879, see also #1897
    GraphHopper.init(CmdArgs)->GraphHopper.init(GraphHopperConfig), see #1879
    removed GenericWeighting and DataFlagEncoder as a normal CarFlagEncoder does the job too. Or use the new CustomWeighting see #1841
    remove TurnWeighting, see #1863
    speed up path simplification with path details/instructions, see #1802
    revert compression of landmark preparation data, see #1749 and #1376
    add required EncodedValues like road_class to EncodingManager if not added from user
    removed PathNative,PathBidirRef,Path4CH,EdgeBasedPathCH and moved path extraction code out of Path class, added PathExtractor,BidirPathExtractor(+subclasses for CH) instead, #1730
    conditional turn restrictions now supported, #1683
    added new `curbside` feature, #1697
    moved QueryGraph to new routing.querygraph package
    removed GraphExtension, #1783, renamed TurnCostExtension to TurnCostStorage
    removed `heading`, `pass_through` and `ch.force_heading` parameters for speed mode/CH, #1763

0.13
    removed docker compose file
    PathDetails return null instead of -1 for Infinity by default
    replaced AverageSpeedDetails by DecimalDetails
    moved TagParser into new package: com.graphhopper.routing.util.parsers
    removed FlagEncoderFactory.DEFAULT
    removed forestry and motorroad from RoadClass
    SpatialRule.AccessValue replaced by RoadAccess
    removed EncodedValueLookup.hasEncoder, use hasEncodedValue instead
    removed MappedDecimalEncodedValue: should be replaced with FactoredDecimalEncodedValue
    DataFlagEncoder: it is now required to add EncodedValues before. graph.encoded_values: max_speed,road_class,road_environment,road_access
    instead of EncodingManager.ROUNDABOUT use Roundabout.KEY
    changed output format of result=pointlist and moved it into separate endpoint /spt
    removed TraversalMode.EDGE_BASED_1DIR and TraversalMode.EDGE_BASED_2DIR_UTURN, renamed TraversalMode.EDGE_BASED_2DIR to TraversalMode.EDGE_BASED
    to prevent u-turns when using edge-based algorithms it is now required to use TurnWeighting, #1640
    GraphHopperStorage.getGraph(Class) was replaced by GraphHopperStorage.getBase/CHGraph(), #1669
    CHGraph.shortcut(int, int) was removed (use .shortcut(int, int, ...) and/or .shortcutEdgeBased(int, int, ...) instead, #1693
    CH graphs are now identified using CHProfile instead of Weighting, #1670
    removed the 'traversal_mode` request parameter for /route, instead of 'traversal_mode=edge_based_2dir' use edge_based=true
    removed GraphHopper.set/getTraversalMode() methods, #1705
    edge-based CH is now chosen by default if it was prepared, #1706
    it is now possible to specify finite u-turn costs for CH preparation, #1671
    removed distances from CH shortcuts, reduces memory consumption per shortcut by 4 bytes (about 8-10%), #1719

0.12
    renamed VirtualEdgeIteratorState.getOriginalEdgeKey to more precise getOriginalEdgeKey #1549
    access refactoring #1436 that moves AccessValue into SpatialRule.Access
    refactoring of EncodingManager to use builder pattern. Migration should be simple. Replace new EncodingManager with EncodingManager.create
	The methods GraphHopper.setEnableInstructions/setPreferredLanguage is now in EncodingManager.Builder
    EncodingManager.supports renames to hasEncoder
    big refactoring #1447: to increase 64bit limit of flags, make reverse direction handling easier, to allow shared EncodedValues,
        remove reverseFlags method, much simpler property access, simplify FlagEncoder (maybe even deprecate this interface at a later stage)
    moved shp-reader into separate repository: https://github.com/graphhopper/graphhopper-reader-shp    

0.11
    web resources for dropwizard web framework (no servlets anymore) #1108
    prefix -Dgraphhopper. for command line arguments necessary, see docs/web/quickstart.md or docs/core/quickstart-from-source.md#running--debbuging-with-intellij for details
    delegated reading properties to dropwizard, i.e. the new format yml is not read again in GraphHopper.init
    changed file format for landmarks #1376
    convert properties into new yml format via: https://gist.github.com/karussell/dbc9b4c455bca98b6a38e4a160e23bf8

0.10
    introduce path details
    added handcoded API java client to this repository

0.9
    remove war bundling support #297
    rename of DefaultModule to GraphHopperModule and GHServletModule to GraphHopperServletModule
    EncodedValue uses Math.round(value/factor). This can change the retrieved values for EncodedValues #954
    EncodedDoubleValue and EncodedValue requires maxValue/factor to be a natural number #954
    default base algorithm for all modes is bidirectional A* (except speed mode)
    introduced landmarks based hybrid mode, #780
    moving all prepare.xy configs to prepare.ch.xy and e.g. disallow the old
    removed deprecated methods in GraphHopper (setCHWeighting, setCHWeightings, getCHWeightings, setCHWeightings, getCHPrepareThreads, setCHPrepareThreads), Path.calcMillis, findID of LocationIndex and all implementations

0.8
    refactoring to Weighting class, see #807
    removed FlagEncoder from parameters as weighting.getFlagEncoder can and is used
    all properties with prefix "osmreader." changed to "datareader." and osmreader.osm changed to datareader.file
    maven/gradle dependency graphhopper is now split into graphhopper-core and graphhopper-reader-osm, i.e. if you previouls depend on 'graphhopper' artificat you should now use graphhopper-reader-osm except environments like Android where you just load the graph and do no import
    use GraphHopperOSM as base class instead of GraphHopper
    OSM reader separated from core, use new graphhopper-core package
    moved subnetwork code into own package com.graphhopper.routing.subnetwork
    moved weighting code into own package com.graphhopper.routing.weighting
    code format has changed, so it is important to change your PRs too before you merge master, see discussion #770

0.7        
    added snapped points to output JSON for every path
    the foot routing is now much smoother and only considers safe paths, to use beautiful roads (i.e. prefer hiking routes etc) use the new 'hike' profiles, see #633
    vehicle constants have moved to FlagEncoderFactory
    several constants changed to under score notation see #719 with a few breaking changes, e.g. use lower case names for flag encoders or jsonp_allowed instead of the jsonpAllowed annotation
    moving all string parameter constants into the Parameters class
    no more acceptedRailways set see #662 for more information
    web API: content type of gpx export is now application/gpx+xml if not explicitly specified
    use prepare.ch.weightings instead of prepare.chWeighting e.g. for disabling CH use prepare.ch.weightings=no
    GraphHopper class is refactored regarding RoutingAlgorithmFactory in order to fix problem when integrating flexibility routing, most of the CH related stuff is moved into CHAlgoFactoryDecorator, several methods are deprecated to use the methods of the decorator, see #631
    WeightingMap is now named HintsMap
    use the correct graphHopperFolder as no automatic fallback to 'folder-gh' is happening anymore, see #704
    refactored FlagEncoder.handleFerryWay to getFerrySpeed to make it possible to fix #665
    removed setWeightLimit as too unspecific for arbitrary weights, use setMaxVisitedNodes instead
    missing renames for Path.setEdgeEntry -> setSPTEntry and AbstractAlgorithm.createEdgeEntry -> createSPTEntry

0.6
    removed methods deprecated in 0.4 and 0.5
    renamed EdgeEntry to SPTEntry and AStar.AStarEdge to AStar.AStarEntry
    parameter force removed from AbstractFlagEncoder.applyMaxSpeed
    GHResponse now wraps multiple PathWrapper; renamed GraphHopper.getPaths to calcPaths as 'get' sounded too cheap; a new method RoutingAlgorithm.calcPaths is added; see #596
    moving lgpl licensed file into own submodule graphhopper-tools-lgpl
    renaming of Tarjans algorithm class to TarjansSCCAlgorithm
    more strict naming for Weighting enforced and more strict matching to select Weighting (equals check), #490
    specify the preferred-language for way names during graph import (ISO 639-1 or ISO 639-2)
    renaming of getCHWeighting to getCHWeightings due to supporting multiple CH weightings, #623
    deprecation of setCHWeighting, please use setCHWeightings instead, #623

0.5
    Several names have changed see #466, #467, #468
    GraphHopper.optimize removed use postProcessing instead
    method GraphHopper.getGraph() changed to getGraphHopperStorage()
    the interface GraphStorage does no longer extend from the Graph interface. Use GraphHopperStorage (which implements the Graph interface via the base graph) or only Graph instead
    now it is necessary to call baseGraph/chGraph.freeze in order to use the chGraph (to simply determine when an edgeId is a shortcut)    
    LevelGraphStorage is now a GraphHopperStorage with an additional ch graph (CHGraphImpl)
    GraphHopperStorage implements now the Graph interface and delegates all necessary methods to the underlying base graph. To do routing you call getGraph(CHGraph.class or Graph.class) where the parameter Graph.class returns the base graph and the behaviour is identical to GraphHopperStorage itself
    renamed LevelGraph* to CHGraph*
    renamed NoGraphExtension to NoOpExtension
    removed visitedNodes method in GraphHopper replaced with per response information: response.getHints().getLong("visited_nodes.sum", 0)
    added ability to store hints in GHResponse which will be forwarded to the json too
    breaking change in HTTP API: error JSON format changed to be message:"" instead of within info.errors, see updated api documentation
    made GHResponse.getMillis, Path.getMillis, GPXEntry.getMillis deprecated, use getTime instead
    in AbstractFlagEncoder, parse*() and getStr() are now deprecated, use properties.get* instead

0.4
    translation key turn changed and merged with left etc into turn_left, turn_right etc
    create location index before preparation in the GraphHopper class
    encodingManager.getSingle() is removed and flagEncoder list is no longer sorted, the first vehicle is used for CH preparation    
    removed LocationIndexTreeSC, use new LocationIndexTree(levelGraph.getBaseGraph(), directory) instead
    getLevel and setLevel do no longer automatically increase node count, use getNodeAccess.ensureNode for that
    normal algorithms are now possible on prepared graph use getBaseGraph, see #116
    GHResponse no longer has isFound method, use !hasErrors instead
    merged unused Edge class into EdgeEntry
    astar and astarbi are now both none-heuristic and take parameters for beeline approximation: astar.approximation=BeelineSimplification|BeelineAccurate or astarbi.approximation=...
    making GPX export according to the schema to support import from various tools like basecamp
    refactoring: AllEdgesIterator.getMaxId is now named getCount
    major change of internal API: moved method "Path RoutingAlgorithm.calcPath(QueryResult,QueryResult)" to a helper method QueryGraph.lookup, call queryResult.getClosestNode for the calcPath(nodeFrom,nodeTo) method
    no cachedWays and cachedPoints in Path anymore
    Path.findInstruction was moved to InstructionList.find
    if start and end point are identical an algorithm will find the path consisting only of one node, one point and one instruction (finish instruction), but without edges
    astarbi has new default values for approximation (false) and approximation_factor (1.2) in RoutingAlgorithmFactorySimple
    instead of strings use the variables in AlgorithmOptions to specify an algorithm
    use RoutingAlgorithmFactorySimple instead of RoutingAlgorithmFactory, also more consistent algorithm preparation handling due to new AlgorithmOptions, therefor removed NoOpAlgorithmPreparation
    GHResponse.getXX methods now fail fast (throw an exception) if an error while route calculation occurred. See #287
    renamed less often used URL parameter 'min_path_precision' to way_point_max_distance which makes it identical to the setWayPointMaxDistance method used for simplification at OSMImport
    removed douglas.minprecision from Java API ghRequest.hints => use wayPointMaxDistance instead
    encoder.supportTurnCost is replaced by encoder.supports(TurnWeighting.class)
    CmdArgs is now a Map<String, String> instead Map<String, Object>. The value will be parsed up on every getXY call, makes storing string vs. object less error-prone
    removed GHRequest.getHint, instead use the provided methods in GHRequest.getHints().getXY and GHRequest.getHints().put
    important graph incompatibility as properties cannot be loaded. renamed osmreader.bytesForFlags to graph.bytesForFlags, renamed config property osmreader.acceptWay to graph.flagEncoders
    default weighting is now fastest, fixing #261
    moved method GraphHopper.main into tools module and class com.graphhopper.tools.Import, see #250
    refactored GraphHopper.createWeighting to accept more than one configuration option, see #237
    refactored GraphHopper.disableCHShortcuts to setCHEnable(boolean)
    moving the boolean parameter of GraphHopper.setInMemory into a separate method setStoreOnFlush
    renaming of GraphHopper.setCHShortcuts to setCHWeighting, as well as the property prepare.chShortcuts to prepare.chWeighting
    jsonp is disabled by default. You need to enable it in the config.properties, see the config-example.properties
    EncodingManager cannot be null in GraphHopperStorage. If you need to parse EncodingManager configuration from existing graph use EncodingManager.create
    no reflection done in EncodingManager which improves portability and makes configuration of encoders possible before adding to manager
    removed dijkstraNativebi as no performance advantage but maintenance disadvantage and similar to oneToManyDijkstra
    to provide context for turn costs we needed to add prevEdgeId into Weighting.calcWeight, see new documentation
    with the introduction of lock protection mechanism (see #112) GraphHopper needs always write access, see also #217
    new GraphHopper.clean method to remove the graph directory via Java API    

0.3.0
    introduced prefer bits, now bike uses more bits and 3 bike encoder do not fit into 32 bit anymore, will be fixed later
    moved Translation argument into Path.calcInstruction for more fine grained control, instructions are now uncached and GHRequest: new locale parameter
    CoordTrig and the like are removed, GHPlace is mostly replaced by GHPoint and so GHRequest has now methods ala addPoint instead
    removed isBoth from AbstractFlagEncoder, moved canBeOverwritten and associated test to PrepareEncoder
    removed unused directory.rename
    refactor edge.copyProperties into copyPropertiesTo to have similar semantics as Graph.copyTo
    calcWeight now contains reverse boolean to calculate correct direction dependent weight
    completely different web API response format. see docs/web
    swapDirections is renamed to reverseFlags (EncodingManager and FlagEncoders)
    edgeState.detach has now a reverse parameter, just use false to get previous results
    web api: buildDate contains now timezone, algoType is replaced with weighting
    dijkstraNative is now dijkstraNativebi
    fixed #151
    calcWeight now contains reverse boolean to calculate correct direction dependent weight
    EncodingManager always takes the encoders in constructor, to force always init
    GraphHopper.setMemory(true, true/false) was refactored to GraphHopper.setMemory(true/false), use mmap config via GraphHopper.setMemoryMapped()
    incompatible edges => you need to re-import data and/or update the edges file
    the instructions of the web response does not contain times (string) but instead millis (long)
    PrepareContractionHierarchies.setPeriodicUpdates is now in percentage not in absolute counts
    improved bike routing #132, #138, #139, #150
    gpx export via API, HTTP (route?type=gpx) and web interface is possible: #113, #136, #141   

0.2.0
23 Nov 2013

    change inconsistent default settings for contraction hierarchies in the API - see https://lists.openstreetmap.org/pipermail/graphhopper/2013-December/000585.html
    fixed issues with android:
        graphhopper: use maps from 0.2 path; updated maps
        mapsforge: use mapsforge-map dependency; merged #461; avoid duplicates otherwise mapsforge-core would be duplicate (?)
    refactored/renamed classes and methods:
        refactor 'flags' from int to long (still only int is stored)
        replacing Graph.edge(a,b,dist,edgeFlags) by Graph.edge(a,b).setDistance().setFlags()
        FlagEncoder.flags => use FlagEncoder.setProperties or separate setAccess and setSpeed method
        renamed LocationIDResult to QueryResult and Location2NodesNtree to LocationIndexTree
        renamed Location2IDIndex to LocationIndex
        renamed WeightCalculation to Weighting and getWeight to calcWeight        
            the URL parameter algoType in web module is now deprecated and 'weighting' should be used
        removed GHDijkstraHeap, GHDijkstraHeap2    
        made DistanceCalc into interface (new DistanceCalcEarth implementation)
        made GraphStorage into interface (new GraphHopperStorage implementation) move some methods from Graph into GraphStorage -> optimize + node removal stuff -> not necessary in algorithms
    incompatible storage layout due to:
        pluggable endianness (#103) -> changed default endianness to LITTLE
    add highly experimental UnsafeDataAccess to speed up search ~15%
    several small bug fixes and improvements
    different edge insert
    important bug fix for edge retrieval which leads to massive speed up in prepare + CH algos
    finally fixed major feature request #27 to allow gps-to-gps queries instead of only junction-to-junction ones.
        follow up in #52 and #115
        slower but more precise and necessary edge distance calculation
    fixed bug #105 for disconnected areas    
    fix which made CH preparation ~5% faster
    more align API for all algorithms. and initCollection is called via 1000 not something depending on the graph size
    API changed
        case of vehicle now case does not matter
        returned distance is in meter now
    better i18n support
    fixed major bug #102 when removing subnetworks
    fixed bug #89 for trams on roads
    completed improvement #93 for ferries
    edge explorer makes none-CH algorithms ~8% faster
    link to all closed issues: https://github.com/graphhopper/graphhopper/issues?milestone=2&state=closed


0.1.1
06 August 2013

    correct maven bundling and some more issues
    more i18n


0.1
23 July 2013

    initial version with lots of features 
    24 closed issues:
        https://github.com/graphhopper/graphhopper/issues?milestone=3&state=closed
    e.g.:
    Route instructions
    Implement OSM import for bike/foot/car
    More compact graph (nodes along a way are stored in a separate storage => faster and reduced RAM usage)
    Made routing working world wide. Make German-sized networks working on Android.
    Made routing faster via bidirectional algorithms, contraction hierarchies, graph sorting, better OSM integration and some fine tuning.<|MERGE_RESOLUTION|>--- conflicted
+++ resolved
@@ -1,13 +1,10 @@
 2.0
-<<<<<<< HEAD
     added navigation repo #2071
-=======
     use Java 8 also for core, client-hc and reader-osm modules. all modules use Java 8 now
     removed android demo, #1940
     added edge key path detail, #2073
     fixed bug for turn restrictions on bridges/tunnels, #2070
     improved resolution of elevation profiles, 3D Douglas-Peucker and long edge sampling, #1953
->>>>>>> 7807ba18
 
 1.0
     changes to config.yml:
