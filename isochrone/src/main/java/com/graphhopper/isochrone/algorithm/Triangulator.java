--- conflicted
+++ resolved
@@ -38,10 +38,6 @@
 
     }
 
-<<<<<<< HEAD
-    Result triangulate(QueryResult qr, QueryGraph queryGraph, ShortestPathTree shortestPathTree, ToDoubleFunction<ShortestPathTree.IsoLabel> fz, double tolerance);
-=======
-    Result triangulate(Snap snap, QueryGraph queryGraph, ShortestPathTree shortestPathTree, ToDoubleFunction<ShortestPathTree.IsoLabel> fz);
->>>>>>> db519e8d
+    Result triangulate(Snap snap, QueryGraph queryGraph, ShortestPathTree shortestPathTree, ToDoubleFunction<ShortestPathTree.IsoLabel> fz, double tolerance);
 
 }