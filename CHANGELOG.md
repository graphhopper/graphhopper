### 8.0 [not yet released]

<<<<<<< HEAD
=======
- remove shortest weighting for public usage, use a high distance_influence instead, see #2865
>>>>>>> c92ab785
- removed duration:seconds as intermediate tag
- /info endpoint does no longer return the vehicle used per profile and won't return encoded value of vehicles like car_average_speed
- Country rules no longer contain maxspeed handling, enable a much better alternative via `max_speed_calculator.enabled: true`. On the client side use `max_speed_estimated` to determine if max_speed is from OSM or an estimation. See #2810
- bike routing better avoids dangerous roads, see #2796 and #2802
- routing requests can be configured to timeout after some time, see #2795
- custom_model_file string changed to custom_model_files array, see #2787
- renamed EdgeKVStorage to KVStorage as it is (temporarily) used for node tage too, see #2705
- bike vehicles are now allowed to go in reverse direction of oneways, see custom_models/bike.json #196
- prefer cycleways, bicycle_road and cyclestreet for bike routing, see #2784 and #2778
- add support for further surfaces like pebblestones or concrete:lanes, see #2751
- reduced memory usage for urban density calculation, see #2828
- urban density is now based on road junctions, so the according parameters need adjustment in case
  the config file does not use the defaults, see #2842
- removed heading penalty *time*, see #2563
- base graph no longer allows loop edges, see #2862

### 7.0 [14 Mar 2023]

- access node tags via List instead of Map: List<Map<String, Object>> nodeTags = way.getTag("node_tags", emptyList()), see #2705
- remove StringEncodedValue support from custom model due to insufficient usage/testing
- handle also node_tags in handleWayTags, when extending AbstractAccessParser call handleNodeTags, #2738
- Format of 'areas' in CustomModel changed to 'FeatureCollection'. The old format is deprecated and will be removed in a later version, #2734
- TagParser#handleWayTags no longer returns an IntsRef. We assume it never returned anything other than the input IntsRef.
- there is no longer a default value for the distanceInfluence parameter in custom models sent via client-hc. Previously it was 70. Not setting it explicitly now means the server-side value will be used. getDistanceInfluence can now be null. Server-side profiles with custom weighting now use distance_influence: 0 by default (previously it was 70). see #2716
- there is a new, required 'import.osm.ignored_highways' configuration option that must be used to not increase the graph size and decrease performance for motorized-only routing compared to previous versions, #2702
- new osm_way_id encoded value, #2701
- the parameters vehicle, weighting, edge_based and turn_costs are no longer supported, use the profile parameter instead
- removed motorroad to road_class conversion, #2329
- removed YAML support for custom models on the server-side. Only allow JSON with // comments.
- Bike2WeightTagParser was removed. Use the bike vehicle with a custom model, see custom_models/bike.json
- CurvatureWeighting was removed. Use a custom model with 'curvature' instead, see custom_models/curvature.json (#2665)
- internal keys for EdgeKVStorage changed to contain the street_ prefix like the path details too. Similarly, the
  extra_info in the instructions of the API response, see #2661
- subnetwork preparation can now be run in parallel to slightly speed up the base graph import (#2737)
- The block_area parameter was removed. Use custom model areas instead.

### 6.0 [13 Sep 2022]

- Car4WDTagParser was removed. Use the roads vehicle with a custom model, see custom_models/car4wd.json see #2651
- When using a DecimalEncodedValue with useMaximumAsInfinity=true and a single bit of space make sure you always use 
  Double.POSITIVE_INFINITY to set the value, see #2646
- renamed DouglasPeucker to RamerDouglasPeucker
- path details at via-points are no longer merged, see #2626
- removed the FlagEncoder interface. for example encoder.getAccessEnc() is now encodingManager.getBooleanEncodedValue(
  VehicleAccess.key("car")), #2611
- backward incompatible change as instructions and the street_name path detail do no longer contain the ref #2598
- StringIndex is now EdgeKVStorage and can store e.g. byte arrays. String values needs to be limited to 255 bytes before
  storing them. See EdgeKVStorage.cutString and #2597.
- the Matrix client changed and users have to adapt the usage, see #2587
- replaced car$access with car_access (and same for <vehicle>$average_speed and <vehicle>$priority)
- don't allow cars or motorcycles to use ways tagged with service=emergency_access (#2484)
- faster flexible routing, especially in conjunction with turn costs (#2571)
- negative OSM Ids are not supported any longer (#2652)
- new urban_density encoded value based on road density calculation (#2637)

### 5.0 [23 Mar 2022]

- Use routing.instructions to disable instructions on the server side. datareader.instructions is used to disable the
  name parsing (#2537)
- no more explicit passByDefaultBarriers in FlagEncoders, blockByDefaultBarriers was renamed to just barriers, no more
  handling of highway=ford (#2538)
- OSMReader no longer sets the artificial estimated_distance tag, but sets the edge_distance and point_list tags for all
  edges, the way_distance for selected ways and additionally the duration:seconds and speed_from_duration tags when the
  duration tag is present (#2528)
- fixed speed calculation for ferry routes with duration tags (#2528)
- request gzipping for matrix and route clients (#2511)
- bugfix: client-hc now considers headings and custom models (#2009, #2535)
- the artificial tag duration:seconds is now a long, no longer a string, commit 6d81d8ae8de52987522991edd835e42c8d2046cf
- added FlagEncoder#getName (use just like toString() before), commit 86f6a8b5209ad8ef47c24d935f5746e7694eb11c
- faster edge-based CH preparation, especially with large u-turn costs and GermanyCountryRule (many large weight edges
  due to access=destination on tracks) (#2522)
- consider subnetworks when evaluating curbside constraints (#2502)
- improved node-based CH performance (faster preparation and less shortcuts(=memory usage)) (#2491)
- the GraphHopperApplication class was moved from com.graphhopper.http to com.graphhopper.application (#2487)
- it is now possible to add CH preparations to an existing graph folder, CH graphs no longer need to be added before
  GraphHopperStorage#freeze (#2481)
- the two EncodedValue implementations accept now negative values too. The default value can now only be 0 or
  Double.Infinity, but this option will be removed later too, see discussion in #2473
- throw MaximumNodesExceededException instead of a generic IllegalArgumentException (#2464)
- removed graphhopper.sh script. Use java command directly instead. (#2431)
- removed the ferry argument of TagParser#handleWayTags. ferry ways can be recognized using the reader way (#2467)
- removed RoadEnvironment.SHUTTLE_TRAIN. this is covered by `FERRY` (#2466)
- create edge flags per edge, not per way. increases custom_area precision. areas are recognized by points along the
  edges now -> (#2457, #2472)
- fixed handling of too large mtb:scale tags (#2458)
- added Toll.MISSING; custom models must be adapted to check for explicit toll values e.g `toll != NO`
  -> `toll == HGV || toll == ALL` (#2164)
- use GraphHopper#setGraphHopperLocation before calling load() instead of GraphHopper#load(graphHopperLocation) (#2437)
- barrier nodes at junctions are now ignored (#2433)
- AbstractFlagEncoder#handleNodeTags was replaced by AbstractFlagEncoder#isBarrier (#2434)
- consider heading when snapping coordinates to the road network, this is especially important for navigation (#2411)
- OSMReader no longer sets the artificial 'estimated_center' tag and processNode also receives EMPTY_NODEs (971d686)

### 4.0 [29 Sep 2021]

- faster node-based CH preparation (~20%), (#2390)
- more flexible ElevationProvider interface, support providing elevation via node tags (#2374, #2381)
- added country encoded value for all countries (#2353)
- bike improvements (#2357, #2371, #2389)
- improved handling of barriers (#2345, #2340, #2406)
- removed spatial rules, replaced by country rules and custom areas (#2353)
- removed api module and moved it into web-api, no more Jackson MixIns (#2372)
- flag encoders are no longer versioned (#2355)
- JSON route response contains now bbox if start and end are identical
- renamed PriorityCode enums: AVOID_IF_POSSIBLE -> SLIGHT_AVOID, REACH_DEST -> AVOID, AVOID_AT_ALL_COSTS -> AVOID_MORE, WORST -> BAD
- added smoothness encoded value, used to determine bike speed (#2303)
- maps: custom_model is now included in URL (#2328)
- maps/isochrone: works for different profiles now (#2332)
- there is no stable tag anymore, either use master or one of the release branches like 2.x, 3.x, ...
- moved custom model editor to github.com/graphhopper/custom-model-editor
- PointList#getSize() -> PointList#size()
- migrated tests from junit 4 to 5 (#2324)
- barriers do no longer block by default for car; remove block_barriers config option (see discussion in #2340)

### 3.0 [17 May 2021]

- removed the stable tag (was pointing to commit dd2c20c763e4c19b701e92386432b37713cd8dc5)
- fix location lookup with point hints for curved roads, #2319
- custom_model_file only accepts file names without path. Use custom_model_folder instead.
- the load method in GraphHopperWeb (client-hc) was removed
- routing.ch.disabling_allowed and routing.lm.disabling_allowed configuration options are no longer supported
- moved the graphhopper-reader-osm module into core, use the graphhopper-core module directly instead. GraphHopperOSM is
  deprecated, use GraphHopper instead.
- subnetwork removal has changed and for every LocationIndex lookup one needs to explicitly include the new 'subnetwork'
  EncodedValue, see #2290
- DefaultEdgeFilter was renamed to AccessFilter. Use DefaultSnapFilter for the location lookup to make sure the query
  points do not snap to subnetworks. Previously subnetwork edges' access was set to zero, but this is no longer the
  case. Now subnetworks need to be identified by the subnetwork encoded value.
- moved the graphhopper-isochrone module into graphhopper-core
- removed setEncodingManager use setProfiles instead or for more custom requirements use
  GraphHopper.getEncodingManagerBuilder
- CustomWeighting language breaks old format but is more powerful and easier to read; it also allows factors >1 for
  server-side CustomModels
- renamed GHUtilities.setProperties to setSpeed
- Helper.createFormatter is using the ENGLISH Locale instead of UK, see #2186
- the name of an encoded value can only contain lower letters, underscore or numbers. It has to start with a lower
  letter
- default for GraphHopperMatrixWeb (client for Matrix API) is now the sync POST request without the artificial polling
  delay in most cases
- refactored TransportationMode to better reflect the usage in source data parsing only
- customizable routing is included in the endpoint /route (under the "custom_model" entry) and does not need to be
  enabled
- the format of customizable routing completely changed but the maps demo includes a simple editor to learn it easily (#2239). See #2209 and #2251. See examples in this blog
  post: https://www.graphhopper.com/blog/2020/05/31/examples-for-customizable-routing/
- removed Dockerfile
- the second argument of the VirtualEdgeIteratorState constructor is now an edge key (was an edge id before)
- removed instruction annotations(cycleway, off_bike, ford, ferry, private, toll)
- the boundaries file is now expected to provide the countrycodes via the `ISO3166-1:alpha3` property

### 2.0 [29 Sep 2020]

- AbstractFlagEncoder#getMaxSpeed returns now Double#NaN instead of -1 if no maxspeed was found
- renamed QueryResult -> Snap
- much faster CH preparation (node- and edge-based), but increased memory usage during preparation, #2132
- added navigation repo #2071
- use Java 8 also for core, client-hc and reader-osm modules. all modules use Java 8 now
- removed android demo, #1940
- added edge key path detail, #2073
- fixed bug for turn restrictions on bridges/tunnels, #2070
- improved resolution of elevation profiles, 3D Ramer-Douglas-Peucker and long edge sampling, #1953

### 1.0 [22 May 2020]

- changes to config.yml:
  * properties have to follow the snake_case, #1918, easy convert via https://github.com/karussell/snake_case
  * all routing profiles have to be configured when setting up GraphHopper, #1958, #1922
  * for developing with JavaScript, npm and the web UI it is important to change your assets overrides to
    web/target/classes/assets/, see #2041
- moved SPTEntry and ShortcutUnpacker to com.graphhopper.routing(.ch)
- renamed PathWrapper to ResponsePath
- removed min_one_way_network_size parameter, #2042
- moved package from core/src/test/java/com/graphhopper/routing/profiles to ev
- removed HintsMap
- removed /change endpoint
- removed vehicle,weighting and edge_based from GraphHopper class, replaced with new profile parameter, #1958
- there no longer is a default vehicle, not setting the vehicle now only works if there is exactly one profile that
  matches the other parameters. anyway you should use the new profile rather than the vehicle parameter.
- removed IPFilter. Use a firewall instead.
- PMap refactored. It is recommended to use putObject(String, Object) instead of put, #1956
- removed UnsafeDataAccess as not maintained, see #1620
- add profiles parameter and replace prepare.ch/lm.weightings and prepare.ch.edge_based with profiles_ch/lm config
  parameters, #1922
- GraphHopper class no longer enables CH by default, #1914
- replaced command line arguments -Dgraphhopper.. with -Ddw.graphhopper.. due to #1879, see also #1897
- GraphHopper.init(CmdArgs)->GraphHopper.init(GraphHopperConfig), see #1879
- removed GenericWeighting and DataFlagEncoder as a normal CarFlagEncoder does the job too. Or use the new
  CustomWeighting see #1841
- remove TurnWeighting, see #1863
- speed up path simplification with path details/instructions, see #1802
- revert compression of landmark preparation data, see #1749 and #1376
- add required EncodedValues like road_class to EncodingManager if not added from user
- removed PathNative,PathBidirRef,Path4CH,EdgeBasedPathCH and moved path extraction code out of Path class, added
  PathExtractor,BidirPathExtractor(+subclasses for CH) instead, #1730
- conditional turn restrictions now supported, #1683
- added new `curbside` feature, #1697
- moved QueryGraph to new routing.querygraph package
- removed GraphExtension, #1783, renamed TurnCostExtension to TurnCostStorage
- removed `heading`, `pass_through` and `ch.force_heading` parameters for speed mode/CH, #1763

### 0.13 [17 Sep 2019]

- removed docker compose file
- PathDetails return null instead of -1 for Infinity by default
- replaced AverageSpeedDetails by DecimalDetails
- moved TagParser into new package: com.graphhopper.routing.util.parsers
- removed FlagEncoderFactory.DEFAULT
- removed forestry and motorroad from RoadClass
- SpatialRule.AccessValue replaced by RoadAccess
- removed EncodedValueLookup.hasEncoder, use hasEncodedValue instead
- removed MappedDecimalEncodedValue: should be replaced with FactoredDecimalEncodedValue
- DataFlagEncoder: it is now required to add EncodedValues before. graph.encoded_values:
  max_speed,road_class,road_environment,road_access
- instead of EncodingManager.ROUNDABOUT use Roundabout.KEY
- changed output format of result=pointlist and moved it into separate endpoint /spt
- removed TraversalMode.EDGE_BASED_1DIR and TraversalMode.EDGE_BASED_2DIR_UTURN, renamed TraversalMode.EDGE_BASED_2DIR
  to TraversalMode.EDGE_BASED
- to prevent u-turns when using edge-based algorithms it is now required to use TurnWeighting, #1640
- GraphHopperStorage.getGraph(Class) was replaced by GraphHopperStorage.getBase/CHGraph(), #1669
- CHGraph.shortcut(int, int) was removed (use .shortcut(int, int, ...) and/or .shortcutEdgeBased(int, int, ...) instead, #1693
- CH graphs are now identified using CHProfile instead of Weighting, #1670
- removed the 'traversal_mode` request parameter for /route, instead of 'traversal_mode=edge_based_2dir' use
  edge_based=true
- removed GraphHopper.set/getTraversalMode() methods, #1705
- edge-based CH is now chosen by default if it was prepared, #1706
- it is now possible to specify finite u-turn costs for CH preparation, #1671
- removed distances from CH shortcuts, reduces memory consumption per shortcut by 4 bytes (about 8-10%), #1719

### 0.12 [25 Mar 2019]

- renamed VirtualEdgeIteratorState.getOriginalEdgeKey to more precise getOriginalEdgeKey #1549
- access refactoring #1436 that moves AccessValue into SpatialRule.Access
- refactoring of EncodingManager to use builder pattern. Migration should be simple. Replace new EncodingManager with
  EncodingManager.crea- The methods GraphHopper.setEnableInstructions/setPreferredLanguage is now in
  EncodingManager.Builder
- EncodingManager.supports renames to hasEncoder
- big refactoring #1447: to increase 64bit limit of flags, make reverse direction handling easier, to allow shared
  EncodedValues, remove reverseFlags method, much simpler property access, simplify FlagEncoder (maybe even deprecate
  this interface at a later stage)
- moved shp-reader into separate repository: https://github.com/graphhopper/graphhopper-reader-shp

### 0.11 [12 Sep 2018]

- web resources for dropwizard web framework (no servlets anymore) #1108
- prefix -Dgraphhopper. for command line arguments necessary, see docs/web/quickstart.md or
  docs/core/quickstart-from-source.md#running--debbuging-with-intellij for details
- delegated reading properties to dropwizard, i.e. the new format yml is not read again in GraphHopper.init
- changed file format for landmarks #1376
- convert properties into new yml format via: https://gist.github.com/karussell/dbc9b4c455bca98b6a38e4a160e23bf8

### 0.10 [26 Feb 2018]

- introduce path details
- added handcoded API java client to this repository

### 0.9 [13 Jun 2017]

- remove war bundling support #297
- rename of DefaultModule to GraphHopperModule and GHServletModule to GraphHopperServletModule
- EncodedValue uses Math.round(value/factor). This can change the retrieved values for EncodedValues #954
- EncodedDoubleValue and EncodedValue requires maxValue/factor to be a natural number #954
- default base algorithm for all modes is bidirectional A* (except speed mode)
- introduced landmarks based hybrid mode, #780
- moving all prepare.xy configs to prepare.ch.xy and e.g. disallow the old
- removed deprecated methods in GraphHopper (setCHWeighting, setCHWeightings, getCHWeightings, setCHWeightings,
  getCHPrepareThreads, setCHPrepareThreads), Path.calcMillis, findID of LocationIndex and all implementations

### 0.8 [18 Oct 2016]

- refactoring to Weighting class, see #807
- removed FlagEncoder from parameters as weighting.getFlagEncoder can and is used
- all properties with prefix "osmreader." changed to "datareader." and osmreader.osm changed to datareader.file
- maven/gradle dependency graphhopper is now split into graphhopper-core and graphhopper-reader-osm, i.e. if you
  previouls depend on 'graphhopper' artificat you should now use graphhopper-reader-osm except environments like Android
  where you just load the graph and do no import
- use GraphHopperOSM as base class instead of GraphHopper
- OSM reader separated from core, use new graphhopper-core package
- moved subnetwork code into own package com.graphhopper.routing.subnetwork
- moved weighting code into own package com.graphhopper.routing.weighting
- code format has changed, so it is important to change your PRs too before you merge master, see discussion #770

### 0.7 [15 Jun 2016]

- added snapped points to output JSON for every path
- the foot routing is now much smoother and only considers safe paths, to use beautiful roads (i.e. prefer hiking routes
  etc) use the new 'hike' profiles, see #633
- vehicle constants have moved to FlagEncoderFactory
- several constants changed to under score notation see #719 with a few breaking changes, e.g. use lower case names for
  flag encoders or jsonp_allowed instead of the jsonpAllowed annotation
- moving all string parameter constants into the Parameters class
- no more acceptedRailways set see #662 for more information
- web API: content type of gpx export is now application/gpx+xml if not explicitly specified
- use prepare.ch.weightings instead of prepare.chWeighting e.g. for disabling CH use prepare.ch.weightings=no
- GraphHopper class is refactored regarding RoutingAlgorithmFactory in order to fix problem when integrating flexibility
  routing, most of the CH related stuff is moved into CHAlgoFactoryDecorator, several methods are deprecated to use the
  methods of the decorator, see #631
- WeightingMap is now named HintsMap
- use the correct graphHopperFolder as no automatic fallback to 'folder-gh' is happening anymore, see #704
- refactored FlagEncoder.handleFerryWay to getFerrySpeed to make it possible to fix #665
- removed setWeightLimit as too unspecific for arbitrary weights, use setMaxVisitedNodes instead
- missing renames for Path.setEdgeEntry -> setSPTEntry and AbstractAlgorithm.createEdgeEntry -> createSPTEntry

### 0.6 [08 Feb 2016]

- removed methods deprecated in 0.4 and 0.5
- renamed EdgeEntry to SPTEntry and AStar.AStarEdge to AStar.AStarEntry
- parameter force removed from AbstractFlagEncoder.applyMaxSpeed
- GHResponse now wraps multiple PathWrapper; renamed GraphHopper.getPaths to calcPaths as 'get' sounded too cheap; a new
  method RoutingAlgorithm.calcPaths is added; see #596
- moving lgpl licensed file into own submodule graphhopper-tools-lgpl
- renaming of Tarjans algorithm class to TarjansSCCAlgorithm
- more strict naming for Weighting enforced and more strict matching to select Weighting (equals check), #490
- specify the preferred-language for way names during graph import (ISO 639-1 or ISO 639-2)
- renaming of getCHWeighting to getCHWeightings due to supporting multiple CH weightings, #623
- deprecation of setCHWeighting, please use setCHWeightings instead, #623

### 0.5 [12 Aug 2015]

- Several names have changed see #466, #467, #468
- GraphHopper.optimize removed use postProcessing instead
- method GraphHopper.getGraph() changed to getGraphHopperStorage()
- the interface GraphStorage does no longer extend from the Graph interface. Use GraphHopperStorage (which implements
  the Graph interface via the base graph) or only Graph instead
- now it is necessary to call baseGraph/chGraph.freeze in order to use the chGraph (to simply determine when an edgeId
  is a shortcut)
- LevelGraphStorage is now a GraphHopperStorage with an additional ch graph (CHGraphImpl)
- GraphHopperStorage implements now the Graph interface and delegates all necessary methods to the underlying base
  graph. To do routing you call getGraph(CHGraph.class or Graph.class) where the parameter Graph.class returns the base
  graph and the behaviour is identical to GraphHopperStorage itself
- renamed LevelGraph* to CHGraph*
- renamed NoGraphExtension to NoOpExtension
- removed visitedNodes method in GraphHopper replaced with per response information: response.getHints().getLong("
  visited_nodes.sum", 0)
- added ability to store hints in GHResponse which will be forwarded to the json too
- breaking change in HTTP API: error JSON format changed to be message:"" instead of within info.errors, see updated api
  documentation
- made GHResponse.getMillis, Path.getMillis, GPXEntry.getMillis deprecated, use getTime instead
- in AbstractFlagEncoder, parse*() and getStr() are now deprecated, use properties.get* instead

### 0.4 [18 Mar 2015]

- translation key turn changed and merged with left etc into turn_left, turn_right etc
- create location index before preparation in the GraphHopper class
- encodingManager.getSingle() is removed and flagEncoder list is no longer sorted, the first vehicle is used for CH
  preparation
- removed LocationIndexTreeSC, use new LocationIndexTree(levelGraph.getBaseGraph(), directory) instead
- getLevel and setLevel do no longer automatically increase node count, use getNodeAccess.ensureNode for that
- normal algorithms are now possible on prepared graph use getBaseGraph, see #116
- GHResponse no longer has isFound method, use !hasErrors instead
- merged unused Edge class into EdgeEntry
- astar and astarbi are now both none-heuristic and take parameters for beeline approximation:
  astar.approximation=BeelineSimplification|BeelineAccurate or astarbi.approximation=...
- making GPX export according to the schema to support import from various tools like basecamp
- refactoring: AllEdgesIterator.getMaxId is now named getCount
- major change of internal API: moved method "Path RoutingAlgorithm.calcPath(QueryResult,QueryResult)" to a helper
  method QueryGraph.lookup, call queryResult.getClosestNode for the calcPath(nodeFrom,nodeTo) method
- no cachedWays and cachedPoints in Path anymore
- Path.findInstruction was moved to InstructionList.find
- if start and end point are identical an algorithm will find the path consisting only of one node, one point and one
  instruction (finish instruction), but without edges
- astarbi has new default values for approximation (false) and approximation_factor (1.2) in
  RoutingAlgorithmFactorySimple
- instead of strings use the variables in AlgorithmOptions to specify an algorithm
- use RoutingAlgorithmFactorySimple instead of RoutingAlgorithmFactory, also more consistent algorithm preparation
  handling due to new AlgorithmOptions, therefor removed NoOpAlgorithmPreparation
- GHResponse.getXX methods now fail fast (throw an exception) if an error while route calculation occurred. See #287
- renamed less often used URL parameter 'min_path_precision' to way_point_max_distance which makes it identical to the
  setWayPointMaxDistance method used for simplification at OSMImport
- removed douglas.minprecision from Java API ghRequest.hints => use wayPointMaxDistance instead
- encoder.supportTurnCost is replaced by encoder.supports(TurnWeighting.class)
- CmdArgs is now a Map<String, String> instead Map<String, Object>. The value will be parsed up on every getXY call,
  makes storing string vs. object less error-prone
- removed GHRequest.getHint, instead use the provided methods in GHRequest.getHints().getXY and GHRequest.getHints().put
- important graph incompatibility as properties cannot be loaded. renamed osmreader.bytesForFlags to
  graph.bytesForFlags, renamed config property osmreader.acceptWay to graph.flagEncoders
- default weighting is now fastest, fixing #261
- moved method GraphHopper.main into tools module and class com.graphhopper.tools.Import, see #250
- refactored GraphHopper.createWeighting to accept more than one configuration option, see #237
- refactored GraphHopper.disableCHShortcuts to setCHEnable(boolean)
- moving the boolean parameter of GraphHopper.setInMemory into a separate method setStoreOnFlush
- renaming of GraphHopper.setCHShortcuts to setCHWeighting, as well as the property prepare.chShortcuts to
  prepare.chWeighting
- jsonp is disabled by default. You need to enable it in the config.properties, see the config-example.properties
- EncodingManager cannot be null in GraphHopperStorage. If you need to parse EncodingManager configuration from existing
  graph use EncodingManager.create
- no reflection done in EncodingManager which improves portability and makes configuration of encoders possible before
  adding to manager
- removed dijkstraNativebi as no performance advantage but maintenance disadvantage and similar to oneToManyDijkstra
- to provide context for turn costs we needed to add prevEdgeId into Weighting.calcWeight, see new documentation
- with the introduction of lock protection mechanism (see #112) GraphHopper needs always write access, see also #217
- new GraphHopper.clean method to remove the graph directory via Java API

### 0.3.0 [13 May 2014]

- introduced prefer bits, now bike uses more bits and 3 bike encoder do not fit into 32 bit anymore, will be fixed later
- moved Translation argument into Path.calcInstruction for more fine grained control, instructions are now uncached and
  GHRequest: new locale parameter
- CoordTrig and the like are removed, GHPlace is mostly replaced by GHPoint and so GHRequest has now methods ala
  addPoint instead
- removed isBoth from AbstractFlagEncoder, moved canBeOverwritten and associated test to PrepareEncoder
- removed unused directory.rename
- refactor edge.copyProperties into copyPropertiesTo to have similar semantics as Graph.copyTo
- calcWeight now contains reverse boolean to calculate correct direction dependent weight
- completely different web API response format. see docs/web
- swapDirections is renamed to reverseFlags (EncodingManager and FlagEncoders)
- edgeState.detach has now a reverse parameter, just use false to get previous results
- web api: buildDate contains now timezone, algoType is replaced with weighting
- dijkstraNative is now dijkstraNativebi
- fixed #151
- calcWeight now contains reverse boolean to calculate correct direction dependent weight
- EncodingManager always takes the encoders in constructor, to force always init
- GraphHopper.setMemory(true, true/false) was refactored to GraphHopper.setMemory(true/false), use mmap config via
  GraphHopper.setMemoryMapped()
- incompatible edges => you need to re-import data and/or update the edges file
- the instructions of the web response does not contain times (string) but instead millis (long)
- PrepareContractionHierarchies.setPeriodicUpdates is now in percentage not in absolute counts
- improved bike routing #132, #138, #139, #150
- gpx export via API, HTTP (route?type=gpx) and web interface is possible: #113, #136, #141

### 0.2.0 [23 Nov 2013]

- change inconsistent default settings for contraction hierarchies in the API - see https://lists.openstreetmap.org/pipermail/graphhopper/2013-December/000585.html
- fixed issues with android:
  * graphhopper: use maps from 0.2 path; updated maps
  * mapsforge: use mapsforge-map dependency; merged #461; avoid duplicates otherwise mapsforge-core would be duplicate (
    ?)
- refactored/renamed classes and methods:
  * refactor 'flags' from int to long (still only int is stored)
  * replacing Graph.edge(a,b,dist,edgeFlags) by Graph.edge(a,b).setDistance().setFlags()
  * FlagEncoder.flags => use FlagEncoder.setProperties or separate setAccess and setSpeed method
  * renamed LocationIDResult to QueryResult and Location2NodesNtree to LocationIndexTree
  * renamed Location2IDIndex to LocationIndex
  * renamed WeightCalculation to Weighting and getWeight to calcWeight, the URL parameter algoType in web module is now
    deprecated and 'weighting' should be used
  * removed GHDijkstraHeap, GHDijkstraHeap2
  * made DistanceCalc into interface (new DistanceCalcEarth implementation)
  * made GraphStorage into interface (new GraphHopperStorage implementation) move some methods from Graph into
    GraphStorage -> optimize + node removal stuff -> not necessary in algorithms
- incompatible storage layout due to: pluggable endianness (#103) -> changed default endianness to LITTLE
- add highly experimental UnsafeDataAccess to speed up search ~15%
- several small bug fixes and improvements
- different edge insert
- important bug fix for edge retrieval which leads to massive speed up in prepare + CH algos
- finally fixed major feature request #27 to allow gps-to-gps queries instead of only junction-to-junction ones.
  * follow up in #52 and #115
  * slower but more precise and necessary edge distance calculation
- fixed bug #105 for disconnected areas
- fix which made CH preparation ~5% faster
- more align API for all algorithms. and initCollection is called via 1000 not something depending on the graph size
- API changed
  * case of vehicle now case does not matter
  * returned distance is in meter now
- better i18n support
- fixed major bug #102 when removing subnetworks
- fixed bug #89 for trams on roads
- completed improvement #93 for ferries
- edge explorer makes none-CH algorithms ~8% faster
- link to all closed issues: https://github.com/graphhopper/graphhopper/issues?milestone=2&state=closed

### 0.1.1 [06 August 2013]

- correct maven bundling and some more issues
- more i18n

### 0.1 [23 July 2013]

- initial version with lots of features
- 24 closed issues: https://github.com/graphhopper/graphhopper/issues?milestone=3&state=closed, e.g.:
  * Route instructions
  * Implement OSM import for bike/foot/car
  * More compact graph (nodes along a way are stored in a separate storage => faster and reduced RAM usage)
  * Made routing working world wide. Make German-sized networks working on Android.
  * Made routing faster via bidirectional algorithms, contraction hierarchies, graph sorting, better OSM integration and
    some fine tuning.<|MERGE_RESOLUTION|>--- conflicted
+++ resolved
@@ -1,9 +1,7 @@
 ### 8.0 [not yet released]
 
-<<<<<<< HEAD
-=======
-- remove shortest weighting for public usage, use a high distance_influence instead, see #2865
->>>>>>> c92ab785
+- removed fastest weighting for public usage, use custom instead, see #2866
+- removed shortest weighting for public usage, use a high distance_influence instead, see #2865
 - removed duration:seconds as intermediate tag
 - /info endpoint does no longer return the vehicle used per profile and won't return encoded value of vehicles like car_average_speed
 - Country rules no longer contain maxspeed handling, enable a much better alternative via `max_speed_calculator.enabled: true`. On the client side use `max_speed_estimated` to determine if max_speed is from OSM or an estimation. See #2810
