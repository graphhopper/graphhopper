/*
 *  Licensed to GraphHopper GmbH under one or more contributor
 *  license agreements. See the NOTICE file distributed with this work for
 *  additional information regarding copyright ownership.
 *
 *  GraphHopper GmbH licenses this file to you under the Apache License,
 *  Version 2.0 (the "License"); you may not use this file except in
 *  compliance with the License. You may obtain a copy of the License at
 *
 *       http://www.apache.org/licenses/LICENSE-2.0
 *
 *  Unless required by applicable law or agreed to in writing, software
 *  distributed under the License is distributed on an "AS IS" BASIS,
 *  WITHOUT WARRANTIES OR CONDITIONS OF ANY KIND, either express or implied.
 *  See the License for the specific language governing permissions and
 *  limitations under the License.
 */
package com.graphhopper.reader.osm;

import com.carrotsearch.hppc.IntLongMap;
import com.carrotsearch.hppc.LongArrayList;
import com.graphhopper.coll.GHIntLongHashMap;
import com.graphhopper.coll.GHLongHashSet;
import com.graphhopper.coll.GHLongLongHashMap;
import com.graphhopper.reader.*;
import com.graphhopper.reader.dem.EdgeElevationSmoothing;
import com.graphhopper.reader.dem.EdgeSampling;
import com.graphhopper.reader.dem.ElevationProvider;
import com.graphhopper.routing.OSMReaderConfig;
import com.graphhopper.routing.ev.Country;
import com.graphhopper.routing.util.AreaIndex;
import com.graphhopper.routing.util.CustomArea;
import com.graphhopper.routing.util.EncodingManager;
import com.graphhopper.routing.util.OSMParsers;
import com.graphhopper.routing.util.countryrules.CountryRule;
import com.graphhopper.routing.util.countryrules.CountryRuleFactory;
import com.graphhopper.routing.util.parsers.TurnCostParser;
import com.graphhopper.search.EdgeKVStorage;
import com.graphhopper.storage.BaseGraph;
import com.graphhopper.storage.IntsRef;
import com.graphhopper.storage.NodeAccess;
import com.graphhopper.storage.TurnCostStorage;
import com.graphhopper.util.*;
import com.graphhopper.util.shapes.GHPoint;
import com.graphhopper.util.shapes.GHPoint3D;
import org.slf4j.Logger;
import org.slf4j.LoggerFactory;

import java.io.File;
import java.io.IOException;
import java.util.*;
import java.util.function.LongToIntFunction;
import java.util.regex.Pattern;

import static com.graphhopper.util.Helper.nf;
import static java.util.Collections.emptyList;

/**
 * Parses an OSM file (xml, zipped xml or pbf) and creates a graph from it. The OSM file is actually read twice.
 * During the first scan we determine the 'type' of each node, i.e. we check whether a node only appears in a single way
 * or represents an intersection of multiple ways, or connects two ways. We also scan the relations and store them for
 * each way ID in memory.
 * During the second scan we store the coordinates of the nodes that belong to ways in memory and then split each way
 * into several segments that are divided by intersections or barrier nodes. Each segment is added as an edge of the
 * resulting graph. Afterwards we scan the relations again to determine turn restrictions.
 **/
public class OSMReader {
    private static final Logger LOGGER = LoggerFactory.getLogger(OSMReader.class);

    private static final Pattern WAY_NAME_PATTERN = Pattern.compile("; *");

    private final OSMReaderConfig config;
    private final BaseGraph baseGraph;
    private final NodeAccess nodeAccess;
    private final TurnCostStorage turnCostStorage;
    private final EncodingManager encodingManager;
    private final OSMParsers osmParsers;
    private final DistanceCalc distCalc = DistanceCalcEarth.DIST_EARTH;
    private ElevationProvider eleProvider = ElevationProvider.NOOP;
    private AreaIndex<CustomArea> areaIndex;
    private CountryRuleFactory countryRuleFactory = null;
    private File osmFile;
    private final RamerDouglasPeucker simplifyAlgo = new RamerDouglasPeucker();

    private final IntsRef tempRelFlags;
    private Date osmDataDate;
    private long zeroCounter = 0;

    private GHLongLongHashMap osmWayIdToRelationFlagsMap = new GHLongLongHashMap(200, .5f);
    // stores osm way ids used by relations to identify which edge ids needs to be mapped later
    private GHLongHashSet osmWayIdSet = new GHLongHashSet();
    private IntLongMap edgeIdToOsmWayIdMap;

    public OSMReader(BaseGraph baseGraph, EncodingManager encodingManager, OSMParsers osmParsers, OSMReaderConfig config) {
        this.baseGraph = baseGraph;
        this.encodingManager = encodingManager;
        this.config = config;
        this.nodeAccess = baseGraph.getNodeAccess();
        this.osmParsers = osmParsers;

        simplifyAlgo.setMaxDistance(config.getMaxWayPointDistance());
        simplifyAlgo.setElevationMaxDistance(config.getElevationMaxWayPointDistance());
        turnCostStorage = baseGraph.getTurnCostStorage();

        tempRelFlags = osmParsers.createRelationFlags();
        if (tempRelFlags.length != 2)
            // we use a long to store relation flags currently, so the relation flags ints ref must have length 2
            throw new IllegalArgumentException("OSMReader cannot use relation flags with != 2 integers");
    }

    /**
     * Sets the OSM file to be read.  Supported formats include .osm.xml, .osm.gz and .xml.pbf
     */
    public OSMReader setFile(File osmFile) {
        this.osmFile = osmFile;
        return this;
    }

    /**
     * The area index is queried for each OSM way and the associated areas are added to the way's tags
     */
    public OSMReader setAreaIndex(AreaIndex<CustomArea> areaIndex) {
        this.areaIndex = areaIndex;
        return this;
    }

    public OSMReader setElevationProvider(ElevationProvider eleProvider) {
        if (eleProvider == null)
            throw new IllegalStateException("Use the NOOP elevation provider instead of null or don't call setElevationProvider");

        if (!nodeAccess.is3D() && ElevationProvider.NOOP != eleProvider)
            throw new IllegalStateException("Make sure you graph accepts 3D data");

        this.eleProvider = eleProvider;
        return this;
    }

    public OSMReader setCountryRuleFactory(CountryRuleFactory countryRuleFactory) {
        this.countryRuleFactory = countryRuleFactory;
        return this;
    }

    public void readGraph() throws IOException {
        if (osmParsers == null)
            throw new IllegalStateException("Tag parsers were not set.");

        if (osmFile == null)
            throw new IllegalStateException("No OSM file specified");

        if (!osmFile.exists())
            throw new IllegalStateException("Your specified OSM file does not exist:" + osmFile.getAbsolutePath());

        if (!baseGraph.isInitialized())
            throw new IllegalStateException("BaseGraph must be initialize before we can read OSM");

        WaySegmentParser waySegmentParser = new WaySegmentParser.Builder(baseGraph.getNodeAccess())
                .setDirectory(baseGraph.getDirectory())
                .setElevationProvider(eleProvider)
                .setWayFilter(this::acceptWay)
                .setSplitNodeFilter(this::isBarrierNode)
                .setWayPreprocessor(this::preprocessWay)
                .setRelationPreprocessor(this::preprocessRelations)
                .setRelationProcessor(this::processRelation)
                .setEdgeHandler(this::addEdge)
                .setWorkerThreads(config.getWorkerThreads())
                .build();
        waySegmentParser.readOSM(osmFile);
        osmDataDate = waySegmentParser.getTimeStamp();
        if (baseGraph.getNodes() == 0)
            throw new RuntimeException("Graph after reading OSM must not be empty");
        LOGGER.info("Finished reading OSM file: {}, nodes: {}, edges: {}, zero distance edges: {}",
                osmFile.getAbsolutePath(), nf(baseGraph.getNodes()), nf(baseGraph.getEdges()), nf(zeroCounter));
        finishedReading();
    }

    /**
     * @return the timestamp given in the OSM file header or null if not found
     */
    public Date getDataDate() {
        return osmDataDate;
    }

    /**
     * This method is called for each way during the first and second pass of the {@link WaySegmentParser}. All OSM
     * ways that are not accepted here and all nodes that are not referenced by any such way will be ignored.
     */
    protected boolean acceptWay(ReaderWay way) {
        // ignore broken geometry
        if (way.getNodes().size() < 2)
            return false;

        // ignore multipolygon geometry
        if (!way.hasTags())
            return false;

        return osmParsers.acceptWay(way);
    }

    /**
     * @return true if the given node should be duplicated to create an artificial edge. If the node turns out to be a
     * junction between different ways this will be ignored and no artificial edge will be created.
     */
    protected boolean isBarrierNode(ReaderNode node) {
        return node.getTags().containsKey("barrier") || node.getTags().containsKey("ford");
    }

    /**
     * @return true if the length of the way shall be calculated and added as an artificial way tag
     */
    protected boolean isCalculateWayDistance(ReaderWay way) {
        return isFerry(way);
    }

    private boolean isFerry(ReaderWay way) {
        return way.hasTag("route", "ferry", "shuttle_train");
    }

    /**
     * This method is called during the second pass of {@link WaySegmentParser} and provides an entry point to enrich
     * the given OSM way with additional tags before it is passed on to the tag parsers.
     */
    protected void setArtificialWayTags(PointList pointList, ReaderWay way, double distance, Map<String, Object> nodeTags) {
        way.setTag("node_tags", nodeTags);
        way.setTag("edge_distance", distance);
        way.setTag("point_list", pointList);

        // we have to remove existing artificial tags, because we modify the way even though there can be multiple edges
        // per way. sooner or later we should separate the artificial ('edge') tags from the way, see discussion here:
        // https://github.com/graphhopper/graphhopper/pull/2457#discussion_r751155404
        way.removeTag("country");
        way.removeTag("country_rule");
        way.removeTag("custom_areas");

        List<CustomArea> customAreas;
        if (areaIndex != null) {
            double middleLat;
            double middleLon;
            if (pointList.size() > 2) {
                middleLat = pointList.getLat(pointList.size() / 2);
                middleLon = pointList.getLon(pointList.size() / 2);
            } else {
                double firstLat = pointList.getLat(0), firstLon = pointList.getLon(0);
                double lastLat = pointList.getLat(pointList.size() - 1), lastLon = pointList.getLon(pointList.size() - 1);
                middleLat = (firstLat + lastLat) / 2;
                middleLon = (firstLon + lastLon) / 2;
            }
            customAreas = areaIndex.query(middleLat, middleLon);
        } else {
            customAreas = emptyList();
        }

        // special handling for countries: since they are built-in with GraphHopper they are always fed to the EncodingManager
        Country country = Country.MISSING;
        for (CustomArea customArea : customAreas) {
            Object countryCode = customArea.getProperties().get("ISO3166-1:alpha3");
            if (countryCode == null)
                continue;
            if (country != Country.MISSING)
                LOGGER.warn("Multiple countries found for way {}: {}, {}", way.getId(), country, countryCode);
            country = Country.valueOf(countryCode.toString());
        }
        way.setTag("country", country);

        if (countryRuleFactory != null) {
            CountryRule countryRule = countryRuleFactory.getCountryRule(country);
            if (countryRule != null)
                way.setTag("country_rule", countryRule);
        }

        // also add all custom areas as artificial tag
        way.setTag("custom_areas", customAreas);
    }

    /**
     * This method is called for each segment an OSM way is split into during the second pass of {@link WaySegmentParser}.
     *
     * @param fromIndex a unique integer id for the first node of this segment
     * @param toIndex   a unique integer id for the last node of this segment
     * @param pointList coordinates of this segment
     * @param way       the OSM way this segment was taken from
     * @param nodeTags  node tags of this segment if it is an artificial edge, empty otherwise
     */
    protected void addEdge(int fromIndex, int toIndex, PointList pointList, ReaderWay way, Map<String, Object> nodeTags) {
        // sanity checks
        if (fromIndex < 0 || toIndex < 0)
            throw new AssertionError("to or from index is invalid for this edge " + fromIndex + "->" + toIndex + ", points:" + pointList);
        if (pointList.getDimension() != nodeAccess.getDimension())
            throw new AssertionError("Dimension does not match for pointList vs. nodeAccess " + pointList.getDimension() + " <-> " + nodeAccess.getDimension());

        // todo: in principle it should be possible to delay elevation calculation so we do not need to store
        // elevations during import (saves memory in pillar info during import). also note that we already need to
        // to do some kind of elevation processing (bridge+tunnel interpolation in GraphHopper class, maybe this can
        // go together

        if (pointList.is3D()) {
            // sample points along long edges
            if (config.getLongEdgeSamplingDistance() < Double.MAX_VALUE)
                pointList = EdgeSampling.sample(pointList, config.getLongEdgeSamplingDistance(), distCalc, eleProvider);

            // smooth the elevation before calculating the distance because the distance will be incorrect if calculated afterwards
            if (config.getElevationSmoothing().equals("ramer"))
                EdgeElevationSmoothing.smoothRamer(pointList, config.getElevationSmoothingRamerMax());
<<<<<<< HEAD
            else if (config.getElevationSmoothing().equals("window"))
                EdgeElevationSmoothing.smoothWindow(pointList);
=======
            else if (config.getElevationSmoothing().equals("moving_average"))
                EdgeElevationSmoothing.smoothMovingAverage(pointList);
>>>>>>> 52dd0500
        }

        if (config.getMaxWayPointDistance() > 0 && pointList.size() > 2)
            simplifyAlgo.simplify(pointList);

        double distance = distCalc.calcDistance(pointList);

        if (distance < 0.001) {
            // As investigation shows often two paths should have crossed via one identical point
            // but end up in two very close points.
            zeroCounter++;
            distance = 0.001;
        }

        double maxDistance = (Integer.MAX_VALUE - 1) / 1000d;
        if (Double.isNaN(distance)) {
            LOGGER.warn("Bug in OSM or GraphHopper. Illegal tower node distance " + distance + " reset to 1m, osm way " + way.getId());
            distance = 1;
        }

        if (Double.isInfinite(distance) || distance > maxDistance) {
            // Too large is very rare and often the wrong tagging. See #435
            // so we can avoid the complexity of splitting the way for now (new towernodes would be required, splitting up geometry etc)
            // For example this happens here: https://www.openstreetmap.org/way/672506453 (Cape Town - Tristan da Cunha ferry)
            LOGGER.warn("Bug in OSM or GraphHopper. Too big tower node distance " + distance + " reset to large value, osm way " + way.getId());
            distance = maxDistance;
        }

        setArtificialWayTags(pointList, way, distance, nodeTags);
        IntsRef relationFlags = getRelFlagsMap(way.getId());
        IntsRef edgeFlags = encodingManager.createEdgeFlags();
        edgeFlags = osmParsers.handleWayTags(edgeFlags, way, relationFlags);
        if (edgeFlags.isEmpty())
            return;

        EdgeIteratorState edge = baseGraph.edge(fromIndex, toIndex).setDistance(distance).setFlags(edgeFlags);
        List<EdgeKVStorage.KeyValue> list = way.getTag("key_values", Collections.emptyList());
        if (!list.isEmpty())
            edge.setKeyValues(list);

        // If the entire way is just the first and last point, do not waste space storing an empty way geometry
        if (pointList.size() > 2) {
            // the geometry consists only of pillar nodes, but we check that the first and last points of the pointList
            // are equal to the tower node coordinates
            checkCoordinates(fromIndex, pointList.get(0));
            checkCoordinates(toIndex, pointList.get(pointList.size() - 1));
            edge.setWayGeometry(pointList.shallowCopy(1, pointList.size() - 1, false));
        }
        osmParsers.applyWayTags(way, edge);

        checkDistance(edge);
        if (osmWayIdSet.contains(way.getId())) {
            getEdgeIdToOsmWayIdMap().put(edge.getEdge(), way.getId());
        }
    }

    private void checkCoordinates(int nodeIndex, GHPoint point) {
        final double tolerance = 1.e-6;
        if (Math.abs(nodeAccess.getLat(nodeIndex) - point.getLat()) > tolerance || Math.abs(nodeAccess.getLon(nodeIndex) - point.getLon()) > tolerance)
            throw new IllegalStateException("Suspicious coordinates for node " + nodeIndex + ": (" + nodeAccess.getLat(nodeIndex) + "," + nodeAccess.getLon(nodeIndex) + ") vs. (" + point + ")");
    }

    private void checkDistance(EdgeIteratorState edge) {
        final double tolerance = 1;
        final double edgeDistance = edge.getDistance();
        final double geometryDistance = distCalc.calcDistance(edge.fetchWayGeometry(FetchMode.ALL));
        if (Double.isInfinite(edgeDistance))
            throw new IllegalStateException("Infinite edge distance should never occur, as we are supposed to limit each distance to the maximum distance we can store, #435");
        else if (edgeDistance > 2_000_000)
            LOGGER.warn("Very long edge detected: " + edge + " dist: " + edgeDistance);
        else if (Math.abs(edgeDistance - geometryDistance) > tolerance)
            throw new IllegalStateException("Suspicious distance for edge: " + edge + " " + edgeDistance + " vs. " + geometryDistance
                    + ", difference: " + (edgeDistance - geometryDistance));
    }

    /**
     * This method is called for each way during the second pass and before the way is split into edges.
     * We currently use it to parse road names and calculate the distance of a way to determine the speed based on
     * the duration tag when it is present. The latter cannot be done on a per-edge basis, because the duration tag
     * refers to the duration of the entire way.
     */
    protected void preprocessWay(ReaderWay way, WaySegmentParser.CoordinateSupplier coordinateSupplier) {
        // storing the road name does not yet depend on the flagEncoder so manage it directly
        List<EdgeKVStorage.KeyValue> list = new ArrayList<>();
        if (config.isParseWayNames()) {
            // http://wiki.openstreetmap.org/wiki/Key:name
            String name = "";
            if (!config.getPreferredLanguage().isEmpty())
                name = fixWayName(way.getTag("name:" + config.getPreferredLanguage()));
            if (name.isEmpty())
                name = fixWayName(way.getTag("name"));
            if (!name.isEmpty())
                list.add(new EdgeKVStorage.KeyValue("name", name));

            // http://wiki.openstreetmap.org/wiki/Key:ref
            String refName = fixWayName(way.getTag("ref"));
            if (!refName.isEmpty())
                list.add(new EdgeKVStorage.KeyValue("ref", refName));

            if (way.hasTag("destination:ref")) {
                list.add(new EdgeKVStorage.KeyValue("destination_ref", fixWayName(way.getTag("destination:ref"))));
            } else {
                if (way.hasTag("destination:ref:forward"))
                    list.add(new EdgeKVStorage.KeyValue("destination_ref", fixWayName(way.getTag("destination:ref:forward")), true, false));
                if (way.hasTag("destination:ref:backward"))
                    list.add(new EdgeKVStorage.KeyValue("destination_ref", fixWayName(way.getTag("destination:ref:backward")), false, true));
            }
            if (way.hasTag("destination")) {
                list.add(new EdgeKVStorage.KeyValue("destination", fixWayName(way.getTag("destination"))));
            } else {
                if (way.hasTag("destination:forward"))
                    list.add(new EdgeKVStorage.KeyValue("destination", fixWayName(way.getTag("destination:forward")), true, false));
                if (way.hasTag("destination:backward"))
                    list.add(new EdgeKVStorage.KeyValue("destination", fixWayName(way.getTag("destination:backward")), false, true));
            }
        }
        way.setTag("key_values", list);

        if (!isCalculateWayDistance(way))
            return;

        double distance = calcDistance(way, coordinateSupplier);
        if (Double.isNaN(distance)) {
            // Some nodes were missing, and we cannot determine the distance. This can happen when ways are only
            // included partially in an OSM extract. In this case we cannot calculate the speed either, so we return.
            LOGGER.warn("Could not determine distance for OSM way: " + way.getId());
            return;
        }
        way.setTag("way_distance", distance);

        // For ways with a duration tag we determine the average speed. This is needed for e.g. ferry routes, because
        // the duration tag is only valid for the entire way, and it would be wrong to use it after splitting the way
        // into edges.
        String durationTag = way.getTag("duration");
        if (durationTag == null) {
            // no duration tag -> we cannot derive speed. happens very frequently for short ferries, but also for some long ones, see: #2532
            if (isFerry(way) && distance > 500_000)
                LOGGER.warn("Long ferry OSM way without duration tag: " + way.getId() + ", distance: " + Math.round(distance / 1000.0) + " km");
            return;
        }
        long durationInSeconds;
        try {
            durationInSeconds = OSMReaderUtility.parseDuration(durationTag);
        } catch (Exception e) {
            LOGGER.warn("Could not parse duration tag '" + durationTag + "' in OSM way: " + way.getId());
            return;
        }

        double speedInKmPerHour = distance / 1000 / (durationInSeconds / 60.0 / 60.0);
        if (speedInKmPerHour < 0.1d) {
            // Often there are mapping errors like duration=30:00 (30h) instead of duration=00:30 (30min). In this case we
            // ignore the duration tag. If no such cases show up anymore, because they were fixed, maybe raise the limit to find some more.
            LOGGER.warn("Unrealistic low speed calculated from duration. Maybe the duration is too long, or it is applied to a way that only represents a part of the connection? OSM way: "
                    + way.getId() + ". duration=" + durationTag + " (= " + Math.round(durationInSeconds / 60.0) +
                    " minutes), distance=" + distance + " m");
            return;
        }
        // These tags will be present if 1) isCalculateWayDistance was true for this way, 2) no OSM nodes were missing
        // such that the distance could actually be calculated, 3) there was a duration tag we could parse, and 4) the
        // derived speed was not unrealistically slow.
        way.setTag("speed_from_duration", speedInKmPerHour);
        way.setTag("duration:seconds", durationInSeconds);
    }

    static String fixWayName(String str) {
        if (str == null)
            return "";
        // the EdgeKVStorage does not accept too long strings -> Helper.cutStringForKV
        return EdgeKVStorage.cutString(WAY_NAME_PATTERN.matcher(str).replaceAll(", "));
    }

    /**
     * @return the distance of the given way or NaN if some nodes were missing
     */
    private double calcDistance(ReaderWay way, WaySegmentParser.CoordinateSupplier coordinateSupplier) {
        LongArrayList nodes = way.getNodes();
        // every way has at least two nodes according to our acceptWay function
        GHPoint3D prevPoint = coordinateSupplier.getCoordinate(nodes.get(0));
        if (prevPoint == null)
            return Double.NaN;
        boolean is3D = !Double.isNaN(prevPoint.ele);
        double distance = 0;
        for (int i = 1; i < nodes.size(); i++) {
            GHPoint3D point = coordinateSupplier.getCoordinate(nodes.get(i));
            if (point == null)
                return Double.NaN;
            if (Double.isNaN(point.ele) == is3D)
                throw new IllegalStateException("There should be elevation data for either all points or no points at all. OSM way: " + way.getId());
            distance += is3D
                    ? distCalc.calcDist3D(prevPoint.lat, prevPoint.lon, prevPoint.ele, point.lat, point.lon, point.ele)
                    : distCalc.calcDist(prevPoint.lat, prevPoint.lon, point.lat, point.lon);
            prevPoint = point;
        }
        return distance;
    }

    /**
     * This method is called for each relation during the first pass of {@link WaySegmentParser}
     */
    protected void preprocessRelations(ReaderRelation relation) {
        if (!relation.isMetaRelation() && relation.hasTag("type", "route")) {
            // we keep track of all route relations, so they are available when we create edges later
            for (ReaderRelation.Member member : relation.getMembers()) {
                if (member.getType() != ReaderRelation.Member.WAY)
                    continue;
                IntsRef oldRelationFlags = getRelFlagsMap(member.getRef());
                IntsRef newRelationFlags = osmParsers.handleRelationTags(relation, oldRelationFlags);
                putRelFlagsMap(member.getRef(), newRelationFlags);
            }
        }

        if (relation.hasTag("type", "restriction")) {
            // we keep the osm way ids that occur in turn relations, because this way we know for which GH edges
            // we need to remember the associated osm way id. this is just an optimization that is supposed to save
            // memory compared to simply storing the osm way ids in a long array where the array index is the GH edge
            // id.
            List<OSMTurnRelation> turnRelations = createTurnRelations(relation);
            for (OSMTurnRelation turnRelation : turnRelations) {
                osmWayIdSet.add(turnRelation.getOsmIdFrom());
                osmWayIdSet.add(turnRelation.getOsmIdTo());
            }
        }
    }

    /**
     * This method is called for each relation during the second pass of {@link WaySegmentParser}
     * We use it to set turn restrictions.
     */
    protected void processRelation(ReaderRelation relation, LongToIntFunction getIdForOSMNodeId) {
        if (turnCostStorage != null && relation.hasTag("type", "restriction")) {
            TurnCostParser.ExternalInternalMap map = new TurnCostParser.ExternalInternalMap() {
                @Override
                public int getInternalNodeIdOfOsmNode(long nodeOsmId) {
                    return getIdForOSMNodeId.applyAsInt(nodeOsmId);
                }

                @Override
                public long getOsmIdOfInternalEdge(int edgeId) {
                    return getEdgeIdToOsmWayIdMap().get(edgeId);
                }
            };
            for (OSMTurnRelation turnRelation : createTurnRelations(relation)) {
                int viaNode = map.getInternalNodeIdOfOsmNode(turnRelation.getViaOsmNodeId());
                // street with restriction was not included (access or tag limits etc)
                if (viaNode >= 0)
                    osmParsers.handleTurnRelationTags(turnRelation, map, baseGraph);
            }
        }
    }

    private IntLongMap getEdgeIdToOsmWayIdMap() {
        // todo: is this lazy initialization really advantageous?
        if (edgeIdToOsmWayIdMap == null)
            edgeIdToOsmWayIdMap = new GHIntLongHashMap(osmWayIdSet.size(), 0.5f);

        return edgeIdToOsmWayIdMap;
    }

    /**
     * Creates turn relations out of an unspecified OSM relation
     */
    static List<OSMTurnRelation> createTurnRelations(ReaderRelation relation) {
        List<OSMTurnRelation> osmTurnRelations = new ArrayList<>();
        String vehicleTypeRestricted = "";
        List<String> vehicleTypesExcept = new ArrayList<>();
        if (relation.hasTag("except")) {
            String tagExcept = relation.getTag("except");
            if (!Helper.isEmpty(tagExcept)) {
                List<String> vehicleTypes = new ArrayList<>(Arrays.asList(tagExcept.split(";")));
                for (String vehicleType : vehicleTypes)
                    vehicleTypesExcept.add(vehicleType.trim());
            }
        }
        if (relation.hasTag("restriction")) {
            OSMTurnRelation osmTurnRelation = createTurnRelation(relation, relation.getTag("restriction"), vehicleTypeRestricted, vehicleTypesExcept);
            if (osmTurnRelation != null) {
                osmTurnRelations.add(osmTurnRelation);
            }
            return osmTurnRelations;
        }
        if (relation.hasTagWithKeyPrefix("restriction:")) {
            List<String> vehicleTypesRestricted = relation.getKeysWithPrefix("restriction:");
            for (String vehicleType : vehicleTypesRestricted) {
                String restrictionType = relation.getTag(vehicleType);
                vehicleTypeRestricted = vehicleType.replace("restriction:", "").trim();
                OSMTurnRelation osmTurnRelation = createTurnRelation(relation, restrictionType, vehicleTypeRestricted, vehicleTypesExcept);
                if (osmTurnRelation != null) {
                    osmTurnRelations.add(osmTurnRelation);
                }
            }
        }
        return osmTurnRelations;
    }

    static OSMTurnRelation createTurnRelation(ReaderRelation relation, String restrictionType, String
            vehicleTypeRestricted, List<String> vehicleTypesExcept) {
        OSMTurnRelation.Type type = OSMTurnRelation.Type.getRestrictionType(restrictionType);
        if (type != OSMTurnRelation.Type.UNSUPPORTED) {
            long fromWayID = -1;
            long viaNodeID = -1;
            long toWayID = -1;

            for (ReaderRelation.Member member : relation.getMembers()) {
                if (ReaderElement.WAY == member.getType()) {
                    if ("from".equals(member.getRole())) {
                        fromWayID = member.getRef();
                    } else if ("to".equals(member.getRole())) {
                        toWayID = member.getRef();
                    }
                } else if (ReaderElement.NODE == member.getType() && "via".equals(member.getRole())) {
                    viaNodeID = member.getRef();
                }
            }
            if (fromWayID >= 0 && toWayID >= 0 && viaNodeID >= 0) {
                OSMTurnRelation osmTurnRelation = new OSMTurnRelation(fromWayID, viaNodeID, toWayID, type);
                osmTurnRelation.setVehicleTypeRestricted(vehicleTypeRestricted);
                osmTurnRelation.setVehicleTypesExcept(vehicleTypesExcept);
                return osmTurnRelation;
            }
        }
        return null;
    }

    private void finishedReading() {
        eleProvider.release();
        osmWayIdToRelationFlagsMap = null;
        osmWayIdSet = null;
        edgeIdToOsmWayIdMap = null;
    }

    IntsRef getRelFlagsMap(long osmId) {
        long relFlagsAsLong = osmWayIdToRelationFlagsMap.get(osmId);
        tempRelFlags.ints[0] = (int) relFlagsAsLong;
        tempRelFlags.ints[1] = (int) (relFlagsAsLong >> 32);
        return tempRelFlags;
    }

    void putRelFlagsMap(long osmId, IntsRef relFlags) {
        long relFlagsAsLong = ((long) relFlags.ints[1] << 32) | (relFlags.ints[0] & 0xFFFFFFFFL);
        osmWayIdToRelationFlagsMap.put(osmId, relFlagsAsLong);
    }

    @Override
    public String toString() {
        return getClass().getSimpleName();
    }

}<|MERGE_RESOLUTION|>--- conflicted
+++ resolved
@@ -300,13 +300,8 @@
             // smooth the elevation before calculating the distance because the distance will be incorrect if calculated afterwards
             if (config.getElevationSmoothing().equals("ramer"))
                 EdgeElevationSmoothing.smoothRamer(pointList, config.getElevationSmoothingRamerMax());
-<<<<<<< HEAD
-            else if (config.getElevationSmoothing().equals("window"))
-                EdgeElevationSmoothing.smoothWindow(pointList);
-=======
             else if (config.getElevationSmoothing().equals("moving_average"))
                 EdgeElevationSmoothing.smoothMovingAverage(pointList);
->>>>>>> 52dd0500
         }
 
         if (config.getMaxWayPointDistance() > 0 && pointList.size() > 2)
