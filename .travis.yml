language: java
sudo: false
dist: trusty

env:
  global:
    - GPG_EXECUTABLE=gpg
    # TODO move this into the travis settings
    - secure: "j6a61/qnfFcSjx5XxmxO2hqBOwtVx5HWrD1+4Atl7WG/pRKz9+jSga1Y7oDAFb2SIl8S65kDmPQB/vC8aHxUDj/Wizjxnxn1FhPqoe9yO6Ztft+984FKFyvj7s6tsBJKcehGec+chTOwZQpH4oI4rU6IlepDHnGLHiOd0Iviryg="
    - secure: "GiFr+v2lTQk/sTQB7CYjju1/mupS8LSJupmizLqY454utiZkabDMBOZQnF9ukpy7WhveB9hKQyEKf9iP2w7HSYEjgvogT26vZ5f2MeLnR4SWvqEtf/WBvvh+W+k/rb2f6YgitkB4Jlxn2izemBEDuKplGJphzGW41lf8XZ2IxVI="

matrix:
  include:
    - jdk: oraclejdk8
    - jdk: openjdk8
    - env: JDK='OpenJDK 10'
      install: . ./install-jdk.sh -F 10 -C
    
# avoid default dependency command for maven, 'true' means 'return true' and continue
install: true

# store them into travis via https://dracoblue.net/dev/uploading-snapshots-and-releases-to-maven-central-with-travis/
# gpg -a --export-secret-keys your@email.org | base64 -w 0
# gpg --export-ownertrust | base64 -w 0
before_install:
  - if [ ! -z "$GPG_SECRET_KEYS" ]; then echo $GPG_SECRET_KEYS | base64 --decode | $GPG_EXECUTABLE --import; fi
  - if [ ! -z "$GPG_OWNERTRUST" ]; then echo $GPG_OWNERTRUST | base64 --decode | $GPG_EXECUTABLE --import-ownertrust; fi
  - 'wget https://raw.githubusercontent.com/sormuras/bach/master/install-jdk.sh'
  
# avoid increase of memory via travis https://github.com/travis-ci/travis-ci/issues/8408
before_script:
  - _JAVA_OPTIONS=

# Undo `_JAVA_OPTIONS` environment variable; see https://github.com/travis-ci/travis-ci/issues/8408
before_script:
  - _JAVA_OPTIONS=
script:
  - "mvn --version"
<<<<<<< HEAD
  - "[ -z \"$API_KEY\" ] && API_KEY=78da6e9a-273e-43d1-bdda-8f24e007a1fa"
=======
  - "[ -z \"$API_KEY\" ] && API_KEY=78da6e9a-273e-43d1-bdda-8f24e007a1fa" # change in GraphHopperWebIT too
>>>>>>> 6b768b68
  - "mvn -Dkey=$API_KEY clean test verify checkstyle:check findbugs:check forbiddenapis:check -B"

after_success:
  # deploy snapshot artifacts to sonatype and if tagged deploy then release to maven central
  - if [ "$TRAVIS_JDK_VERSION" == "openjdk8" ] && [ "$TRAVIS_BRANCH" == "master" ] && [ "$TRAVIS_PULL_REQUEST" == "false" ]; then
        mvn deploy --settings core/files/settings.xml -DskipTests=true -B;
    elif [ "$TRAVIS_JDK_VERSION" == "openjdk8" ] && [ "$TRAVIS_TAG" != "" ]; then
        echo "release to maven central";
        mvn versions:set -DnewVersion=$TRAVIS_TAG -DgenerateBackupPoms=false;
        mvn deploy -P release --settings core/files/settings.xml -DskipTests=true -B;
    else
        echo "Not deploying artifacts for $TRAVIS_BRANCH";
    fi

notifications:
  email:
    - secure: l7/fjqL0c/9UcULXdhaKxsroZMg07nfNDiOHRBf7YKf8wrKdH52Z5kP7E10+a8iD/ieLD+ZaZPlom1bE7HymE1bVkp3d17Ezha47W5sdyOOb3NBDpg8olS4TkehOKo3AQhLXSfF6QGtipxY8Iy9QknXHngQOrcoGYiOlzCZ3BTQ=

cache:
  directories:
  - $HOME/.m2<|MERGE_RESOLUTION|>--- conflicted
+++ resolved
@@ -36,11 +36,7 @@
   - _JAVA_OPTIONS=
 script:
   - "mvn --version"
-<<<<<<< HEAD
-  - "[ -z \"$API_KEY\" ] && API_KEY=78da6e9a-273e-43d1-bdda-8f24e007a1fa"
-=======
   - "[ -z \"$API_KEY\" ] && API_KEY=78da6e9a-273e-43d1-bdda-8f24e007a1fa" # change in GraphHopperWebIT too
->>>>>>> 6b768b68
   - "mvn -Dkey=$API_KEY clean test verify checkstyle:check findbugs:check forbiddenapis:check -B"
 
 after_success:
