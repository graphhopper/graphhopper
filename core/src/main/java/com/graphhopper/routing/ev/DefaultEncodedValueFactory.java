/*
 *  Licensed to GraphHopper GmbH under one or more contributor
 *  license agreements. See the NOTICE file distributed with this work for
 *  additional information regarding copyright ownership.
 *
 *  GraphHopper GmbH licenses this file to you under the Apache License,
 *  Version 2.0 (the "License"); you may not use this file except in
 *  compliance with the License. You may obtain a copy of the License at
 *
 *       http://www.apache.org/licenses/LICENSE-2.0
 *
 *  Unless required by applicable law or agreed to in writing, software
 *  distributed under the License is distributed on an "AS IS" BASIS,
 *  WITHOUT WARRANTIES OR CONDITIONS OF ANY KIND, either express or implied.
 *  See the License for the specific language governing permissions and
 *  limitations under the License.
 */
package com.graphhopper.routing.ev;

import com.graphhopper.util.PMap;

public class DefaultEncodedValueFactory implements EncodedValueFactory {

    @Override
    public EncodedValue create(String name, PMap properties) {
        if (Roundabout.KEY.equals(name)) {
            return Roundabout.create();
        } else if (GetOffBike.KEY.equals(name)) {
            return GetOffBike.create();
        } else if (RoadClass.KEY.equals(name)) {
            return RoadClass.create();
        } else if (RoadClassLink.KEY.equals(name)) {
            return RoadClassLink.create();
        } else if (RoadEnvironment.KEY.equals(name)) {
            return RoadEnvironment.create();
        } else if (RoadAccess.KEY.equals(name)) {
            return RoadAccess.create();
        } else if (MaxSpeed.KEY.equals(name)) {
            return MaxSpeed.create();
        } else if (MaxSpeedEstimated.KEY.equals(name)) {
            return MaxSpeedEstimated.create();
        } else if (MaxWeight.KEY.equals(name)) {
            return MaxWeight.create();
        } else if (MaxWeightExcept.KEY.equals(name)) {
            return MaxWeightExcept.create();
        } else if (MaxHeight.KEY.equals(name)) {
            return MaxHeight.create();
        } else if (MaxWidth.KEY.equals(name)) {
            return MaxWidth.create();
        } else if (MaxAxleLoad.KEY.equals(name)) {
            return MaxAxleLoad.create();
        } else if (MaxLength.KEY.equals(name)) {
            return MaxLength.create();
        } else if (Hgv.KEY.equals(name)) {
            return Hgv.create();
        } else if (Surface.KEY.equals(name)) {
            return Surface.create();
        } else if (Smoothness.KEY.equals(name)) {
            return Smoothness.create();
        } else if (Toll.KEY.equals(name)) {
            return Toll.create();
        } else if (TrackType.KEY.equals(name)) {
            return TrackType.create();
        } else if (BikeNetwork.KEY.equals(name) || FootNetwork.KEY.equals(name)) {
            return RouteNetwork.create(name);
        } else if (Hazmat.KEY.equals(name)) {
            return Hazmat.create();
        } else if (HazmatTunnel.KEY.equals(name)) {
            return HazmatTunnel.create();
        } else if (HazmatWater.KEY.equals(name)) {
            return HazmatWater.create();
        } else if (Lanes.KEY.equals(name)) {
            return Lanes.create();
        } else if (Footway.KEY.equals(name)) {
            return Footway.create();
        } else if (OSMWayID.KEY.equals(name)) {
            return OSMWayID.create();
        } else if (MtbRating.KEY.equals(name)) {
            return MtbRating.create();
        } else if (HikeRating.KEY.equals(name)) {
            return HikeRating.create();
        } else if (HorseRating.KEY.equals(name)) {
            return HorseRating.create();
        } else if (Country.KEY.equals(name)) {
            return Country.create();
        } else if (State.KEY.equals(name)) {
            return State.create();
        } else if (name.endsWith(Subnetwork.key(""))) {
            return Subnetwork.create(name);
        } else if (MaxSlope.KEY.equals(name)) {
            return MaxSlope.create();
        } else if (AverageSlope.KEY.equals(name)) {
            return AverageSlope.create();
        } else if (Curvature.KEY.equals(name)) {
            return Curvature.create();
        } else if (Crossing.KEY.equals(name)) {
            return new EnumEncodedValue<>(Crossing.KEY, Crossing.class);
<<<<<<< HEAD
        } else if (CarConditionalAccess.KEY.equals(name)) {
            return CarConditionalAccess.create();
=======
        } else if (FerrySpeed.KEY.equals(name)) {
            return FerrySpeed.create();
>>>>>>> c91a1974
        } else {
            throw new IllegalArgumentException("DefaultEncodedValueFactory cannot find EncodedValue " + name);
        }
    }
}<|MERGE_RESOLUTION|>--- conflicted
+++ resolved
@@ -95,13 +95,10 @@
             return Curvature.create();
         } else if (Crossing.KEY.equals(name)) {
             return new EnumEncodedValue<>(Crossing.KEY, Crossing.class);
-<<<<<<< HEAD
         } else if (CarConditionalAccess.KEY.equals(name)) {
             return CarConditionalAccess.create();
-=======
         } else if (FerrySpeed.KEY.equals(name)) {
             return FerrySpeed.create();
->>>>>>> c91a1974
         } else {
             throw new IllegalArgumentException("DefaultEncodedValueFactory cannot find EncodedValue " + name);
         }
