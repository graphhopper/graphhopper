--- conflicted
+++ resolved
@@ -1,10 +1,7 @@
 3.0
-<<<<<<< HEAD
-	CustomWeighting language breaks old format but is now simpler and supports boolean expressions
-=======
+    CustomWeighting language breaks old format but is now simpler and supports boolean expressions
     default for GraphHopperMatrixWeb (client for Matrix API) is now the sync POST request without the artificial polling delay in most cases
     refactored TransportationMode to better reflect the usage in source data parsing only
->>>>>>> 71631dfb
     CustomWeighting requires LinkedHashMap throw exception if this is not provided
     removed Dockerfile
     the second argument of the VirtualEdgeIteratorState constructor is now an edge key (was an edge id before)
