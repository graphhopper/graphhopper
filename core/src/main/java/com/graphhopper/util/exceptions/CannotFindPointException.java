--- conflicted
+++ resolved
@@ -29,12 +29,8 @@
  */
 public class CannotFindPointException extends IllegalArgumentException implements GHException
 {
-<<<<<<< HEAD
 
     protected final int pointIndex;
-=======
-    private final int pointIndex;
->>>>>>> dfc54e6c
 
     public CannotFindPointException( String var1, int pointIndex )
     {
@@ -50,12 +46,6 @@
     @Override
     public Map<String, String> getDetails()
     {
-<<<<<<< HEAD
-        Map<String, String> deatils = new HashMap<>(1);
-        deatils.put("point_index", String.valueOf(this.pointIndex));
-        return deatils;
-=======
-        return Collections.singletonMap("not_found_point_index", String.valueOf(pointIndex));
->>>>>>> dfc54e6c
+        return Collections.singletonMap("point_index", String.valueOf(pointIndex));
     }
 }