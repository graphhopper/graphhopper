--- conflicted
+++ resolved
@@ -24,12 +24,9 @@
 import com.graphhopper.routing.ev.TurnCost;
 import com.graphhopper.routing.util.EncodingManager;
 import com.graphhopper.routing.util.TraversalMode;
-<<<<<<< HEAD
 import com.graphhopper.routing.weighting.DefaultTurnCostProvider;
 import com.graphhopper.routing.weighting.ShortestWeighting;
-=======
 import com.graphhopper.routing.weighting.SpeedWeighting;
->>>>>>> c92ab785
 import com.graphhopper.routing.weighting.Weighting;
 import com.graphhopper.routing.weighting.custom.CustomModelParser;
 import com.graphhopper.storage.BaseGraph;
@@ -105,8 +102,8 @@
         return EncodingManager.start().add(speedEnc).addTurnCostEncodedValue(turnCostEnc).build();
     }
 
-    public Path calcPath(Graph g, EncodingManager em, int from, int to, String algoStr) {
-        return createAlgo(g, createWeighting(em), algoStr, EDGE_BASED).calcPath(from, to);
+    public Path calcPath(Graph g, int from, int to, String algoStr) {
+        return createAlgo(g, createWeighting(), algoStr, EDGE_BASED).calcPath(from, to);
     }
 
     public RoutingAlgorithm createAlgo(Graph g, Weighting weighting, String algoStr, TraversalMode traversalMode) {
@@ -147,22 +144,12 @@
         setTurnRestriction(g, 3, 6, 3);
     }
 
-<<<<<<< HEAD
-    private Weighting createWeighting(EncodingManager em) {
-        return createWeighting(em, Weighting.INFINITE_U_TURN_COSTS);
-    }
-
-    private Weighting createWeighting(EncodingManager em, int uTurnCosts) {
-        return CustomModelParser.createWeighting(accessEnc, speedEnc, null, em,
-                new DefaultTurnCostProvider(turnCostEnc, tcs, uTurnCosts), new CustomModel());
-=======
     private Weighting createWeighting() {
         return createWeighting(Double.POSITIVE_INFINITY);
     }
 
     private Weighting createWeighting(double uTurnCosts) {
         return new SpeedWeighting(speedEnc, turnCostEnc, tcs, uTurnCosts);
->>>>>>> c92ab785
     }
 
     @ParameterizedTest
@@ -173,14 +160,8 @@
         Random rnd = new Random(seed);
         EncodingManager em = createEncodingManager(false);
         BaseGraph g = createStorage(em);
-<<<<<<< HEAD
-        GHUtility.buildRandomGraph(g, rnd, 50, 2.2, true,
-                accessEnc, speedEnc, null, 0.8, 0.8);
-        GHUtility.addRandomTurnCosts(g, seed, accessEnc, turnCostEnc, 3, tcs);
-=======
         GHUtility.buildRandomGraph(g, rnd, 50, 2.2, true, speedEnc, null, 0.8, 0.8);
         GHUtility.addRandomTurnCosts(g, seed, null, turnCostEnc, 3, tcs);
->>>>>>> c92ab785
         g.freeze();
         int numPathsNotFound = 0;
         // todo: reduce redundancy with RandomCHRoutingTest
@@ -188,7 +169,7 @@
         for (int i = 0; i < numQueries; i++) {
             int from = rnd.nextInt(g.getNodes());
             int to = rnd.nextInt(g.getNodes());
-            Weighting w = createWeighting(em);
+            Weighting w = createWeighting();
             RoutingAlgorithm refAlgo = new Dijkstra(g, w, EDGE_BASED);
             Path refPath = refAlgo.calcPath(from, to);
             double refWeight = refPath.getWeight();
@@ -197,7 +178,7 @@
                 continue;
             }
 
-            Path path = calcPath(g, em, from, to, algoStr);
+            Path path = calcPath(g, from, to, algoStr);
             if (!path.isFound()) {
                 fail("path not found for " + from + "->" + to + ", expected weight: " + refWeight);
             }
@@ -231,14 +212,14 @@
         BaseGraph g = createStorage(em);
         initGraph(g);
         initTurnRestrictions(g);
-        Path p = calcPath(g, em, 5, 1, algoStr);
+        Path p = calcPath(g, 5, 1, algoStr);
         assertEquals(IntArrayList.from(5, 2, 3, 4, 7, 6, 3, 1), p.calcNodes());
 
         // test 7-6-5 and reverse
-        p = calcPath(g, em, 5, 7, algoStr);
+        p = calcPath(g, 5, 7, algoStr);
         assertEquals(IntArrayList.from(5, 6, 7), p.calcNodes());
 
-        p = calcPath(g, em, 7, 5, algoStr);
+        p = calcPath(g, 7, 5, algoStr);
         assertEquals(IntArrayList.from(7, 6, 3, 2, 5), p.calcNodes());
     }
 
@@ -246,14 +227,8 @@
     @ArgumentsSource(FixtureProvider.class)
     public void testTurnCosts_timeCalculation(String algoStr) {
         // 0 - 1 - 2 - 3 - 4
-<<<<<<< HEAD
-        EncodingManager em = createEncodingManager(false);
-        BaseGraph graph = createStorage(em);
-        final int distance = 100;
-=======
         BaseGraph graph = createStorage(createEncodingManager(false));
         final int distance = 60;
->>>>>>> c92ab785
         final int turnCosts = 2;
         graph.edge(0, 1).setDistance(distance).set(speedEnc, 10, 10);
         graph.edge(1, 2).setDistance(distance).set(speedEnc, 10, 10);
@@ -263,7 +238,7 @@
 
         {
             // simple case where turn cost is encountered during forward search
-            Path p14 = calcPath(graph, em, 1, 4, algoStr);
+            Path p14 = calcPath(graph, 1, 4, algoStr);
             assertDistTimeWeight(p14, 3, distance, 6, turnCosts);
             assertEquals(20, p14.getWeight(), 1.e-6);
             assertEquals(20000, p14.getTime());
@@ -272,7 +247,7 @@
         {
             // this test is more involved for bidir algos: the turn costs have to be taken into account also at the
             // node where fwd and bwd searches meet
-            Path p04 = calcPath(graph, em, 0, 4, algoStr);
+            Path p04 = calcPath(graph, 0, 4, algoStr);
             assertDistTimeWeight(p04, 4, distance, 6, turnCosts);
             assertEquals(26, p04.getWeight(), 1.e-6);
             assertEquals(26000, p04.getTime());
@@ -309,7 +284,7 @@
             if (i == 3) continue;
             for (int j = 0; j <= 7; j++) {
                 if (j == 3) continue;
-                Path p = calcPath(g, em, i, j, algoStr);
+                Path p = calcPath(g, i, j, algoStr);
                 assertTrue(p.isFound()); // We can go from everywhere to everywhere else without using node 3
                 for (IntCursor node : p.calcNodes()) {
                     assertNotEquals(3, node.value, p.calcNodes().toString());
@@ -332,7 +307,7 @@
 
         setTurnRestriction(g, 7, 6, 5);
         setTurnRestriction(g, 4, 3, 6);
-        Path p = createAlgo(g, createWeighting(em, 50), algoStr, EDGE_BASED).calcPath(7, 5);
+        Path p = createAlgo(g, createWeighting(50), algoStr, EDGE_BASED).calcPath(7, 5);
 
         assertEquals(IntArrayList.from(7, 6, 3, 6, 5), p.calcNodes());
         assertEquals(20 + 2, p.getDistance(), 1.e-6);
@@ -340,24 +315,14 @@
         assertEquals((2.2 + 50) * 1000, p.getTime(), 1.e-6);
 
         // with default infinite u-turn costs we need to take an expensive detour
-<<<<<<< HEAD
-        p = calcPath(g, em, 7, 5, algoStr);
-        assertEquals(1.1 + 864 + 0.5, p.getDistance(), 1.e-6);
-        assertEquals(865.6 * 0.06, p.getWeight(), 1.e-6);
-=======
         p = calcPath(g, 7, 5, algoStr);
->>>>>>> c92ab785
         assertEquals(IntArrayList.from(7, 6, 3, 2, 5), p.calcNodes());
         assertEquals(10 + 1 + 8640 + 5, p.getDistance(), 1.e-6);
         assertEquals(865.6, p.getWeight(), 1.e-6);
 
         // no more u-turn 6-3-6 -> now we have to take the expensive roads even with finite u-turn costs
         setTurnRestriction(g, 6, 3, 6);
-<<<<<<< HEAD
-        p = createAlgo(g, createWeighting(em, 100), algoStr, EDGE_BASED).calcPath(7, 5);
-=======
         p = createAlgo(g, createWeighting(1000), algoStr, EDGE_BASED).calcPath(7, 5);
->>>>>>> c92ab785
 
         assertEquals(IntArrayList.from(7, 6, 3, 2, 5), p.calcNodes());
         assertEquals(10 + 1 + 8640 + 5, p.getDistance(), 1.e-6);
@@ -370,46 +335,30 @@
         //           3
         //           |
         // 0 -> 1 -> 2 -> 4 -> 5
-<<<<<<< HEAD
-        EncodingManager em = createEncodingManager(false);
-        BaseGraph g = createStorage(em);
-        GHUtility.setSpeed(60, true, false, accessEnc, speedEnc, g.edge(0, 1).setDistance(10));
-        GHUtility.setSpeed(60, true, false, accessEnc, speedEnc, g.edge(1, 2).setDistance(10));
-        GHUtility.setSpeed(60, true, true, accessEnc, speedEnc, g.edge(2, 3).setDistance(10));
-        GHUtility.setSpeed(60, true, false, accessEnc, speedEnc, g.edge(2, 4).setDistance(10));
-        GHUtility.setSpeed(60, true, false, accessEnc, speedEnc, g.edge(4, 5).setDistance(10));
-=======
+
         BaseGraph g = createStorage(createEncodingManager(false));
         g.edge(0, 1).setDistance(100).set(speedEnc, 10, 0);
         g.edge(1, 2).setDistance(100).set(speedEnc, 10, 0);
         g.edge(2, 3).setDistance(100).set(speedEnc, 10, 10);
         g.edge(2, 4).setDistance(100).set(speedEnc, 10, 0);
         g.edge(4, 5).setDistance(100).set(speedEnc, 10, 0);
->>>>>>> c92ab785
 
         // cannot go straight at node 2
         setTurnRestriction(g, 1, 2, 4);
 
         // with default/infinite u-turn costs there is no shortest path
         {
-            Path path = calcPath(g, em, 0, 5, algoStr);
+            Path path = calcPath(g, 0, 5, algoStr);
             assertFalse(path.isFound());
         }
 
         // with finite u-turn costs it is possible, the u-turn costs should be included
         // here we make sure the default u-turn time is also included at the meeting node for bidir algos
         {
-<<<<<<< HEAD
-            Path path = createAlgo(g, createWeighting(em, 67), algoStr, EDGE_BASED).calcPath(0, 5);
-            assertEquals(60, path.getDistance(), 1.e-6);
-            assertEquals(60 * 0.06 + 67, path.getWeight(), 1.e-6);
-            assertEquals((36 + 670) * 100, path.getTime(), 1.e-6);
-=======
             Path path = createAlgo(g, createWeighting(67), algoStr, EDGE_BASED).calcPath(0, 5);
             assertEquals(600, path.getDistance(), 1.e-6);
             assertEquals(60 + 67, path.getWeight(), 1.e-6);
             assertEquals((60 + 67) * 1000, path.getTime(), 1.e-6);
->>>>>>> c92ab785
         }
     }
 
@@ -419,7 +368,7 @@
         EncodingManager em = createEncodingManager(false);
         BaseGraph g = createStorage(em);
         initGraph(g);
-        Path p = calcPath(g, em, 5, 1, algoStr);
+        Path p = calcPath(g, 5, 1, algoStr);
 
         // no restriction and costs
         assertEquals(IntArrayList.from(5, 2, 3, 1), p.calcNodes());
@@ -428,7 +377,7 @@
         getEdge(g, 5, 6).setDistance(20);
         setTurnCost(g, 2, 5, 2, 3);
 
-        p = calcPath(g, em, 5, 1, algoStr);
+        p = calcPath(g, 5, 1, algoStr);
         assertEquals(IntArrayList.from(5, 6, 3, 1), p.calcNodes());
     }
 
@@ -457,11 +406,7 @@
         setTurnCost(g, 2, 5, 6, 3);
         setTurnCost(g, 1, 6, 7, 4);
 
-<<<<<<< HEAD
-        Weighting weighting = new ShortestWeighting(accessEnc, speedEnc, new DefaultTurnCostProvider(turnCostEnc, tcs) {
-=======
         SpeedWeighting weighting = new SpeedWeighting(speedEnc, turnCostEnc, tcs, Double.POSITIVE_INFINITY) {
->>>>>>> c92ab785
             @Override
             public double calcTurnWeight(int edgeFrom, int nodeVia, int edgeTo) {
                 if (edgeFrom >= 0)
@@ -470,25 +415,11 @@
                     assertNotNull(g.getEdgeIteratorState(edgeTo, nodeVia), "edge " + edgeTo + " to " + nodeVia + " does not exist");
                 return super.calcTurnWeight(edgeFrom, nodeVia, edgeTo);
             }
-<<<<<<< HEAD
-        }) {
-            @Override
-            public double calcEdgeWeight(EdgeIteratorState edgeState, boolean reverse) {
-                double speed = reverse ? edgeState.getReverse(speedEnc) : edgeState.get(speedEnc);
-                return edgeState.getDistance() / speed * 3.6;
-            }
-        };
-        Path p = createAlgo(g, weighting, algoStr, EDGE_BASED).calcPath(5, 1);
-        assertEquals(IntArrayList.from(5, 6, 7, 4, 3, 1), p.calcNodes());
-        assertEquals(5 * 0.06 + 1, p.getWeight(), 1.e-6);
-        assertEquals(1300, p.getTime(), .1);
-=======
         };
         Path p = createAlgo(g, weighting, algoStr, EDGE_BASED).calcPath(5, 1);
         assertEquals(IntArrayList.from(5, 6, 7, 4, 3, 1), p.calcNodes());
         assertEquals(5 * 0.1 + 1, p.getWeight(), 1.e-6);
         assertEquals(1500, p.getTime(), .1);
->>>>>>> c92ab785
     }
 
     private void setTurnRestriction(BaseGraph g, int from, int via, int to) {
