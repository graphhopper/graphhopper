package com.graphhopper.routing.weighting;

import com.carrotsearch.hppc.IntArrayList;
import com.carrotsearch.hppc.IntIndexedContainer;
import com.graphhopper.Repeat;
import com.graphhopper.RepeatRule;
import com.graphhopper.routing.AStar;
import com.graphhopper.routing.*;
import com.graphhopper.routing.ch.PrepareContractionHierarchies;
import com.graphhopper.routing.lm.LMProfile;
import com.graphhopper.routing.lm.PerfectApproximator;
import com.graphhopper.routing.lm.PrepareLandmarks;
import com.graphhopper.routing.profiles.DecimalEncodedValue;
import com.graphhopper.routing.querygraph.QueryGraph;
import com.graphhopper.routing.util.*;
import com.graphhopper.storage.*;
import com.graphhopper.storage.index.LocationIndex;
import com.graphhopper.storage.index.LocationIndexTree;
import com.graphhopper.storage.index.QueryResult;
import com.graphhopper.util.GHUtility;
import com.graphhopper.util.shapes.BBox;
import com.graphhopper.util.shapes.GHPoint;
import org.junit.Before;
import org.junit.Rule;
import org.junit.Test;
import org.junit.runner.RunWith;
import org.junit.runners.Parameterized;

import java.util.*;

import static com.graphhopper.routing.util.TraversalMode.EDGE_BASED;
import static com.graphhopper.routing.util.TraversalMode.NODE_BASED;
import static com.graphhopper.util.Parameters.Algorithms.*;
import static org.junit.Assert.assertEquals;
import static org.junit.Assert.fail;

/**
 * This test compares different routing algorithms with {@link DijkstraBidirectionRef}. Most prominently it uses
 * randomly create graphs to create all sorts of different situations.
 *
 * @author easbar
 * @see RandomCHRoutingTest - similar but only tests CH algorithms
 * @see DirectedRoutingTest - similar but focuses on edge-based algorithms an directed queries
 */
@RunWith(Parameterized.class)
public class RandomizedRoutingTest {
    private final Algo algo;
    private final boolean prepareCH;
    private final boolean prepareLM;
    private final TraversalMode traversalMode;
    private Directory dir;
    private GraphHopperStorage graph;
    private List<CHProfile> chProfiles;
    private CHGraph chGraph;
    private FlagEncoder encoder;
    private Weighting weighting;
    private PrepareContractionHierarchies pch;
    private PrepareLandmarks lm;

    @Rule
    public RepeatRule repeatRule = new RepeatRule();

    @Parameterized.Parameters(name = "{0}, {3}")
    public static Collection<Object[]> params() {
        return Arrays.asList(new Object[][]{
                {Algo.DIJKSTRA, false, false, NODE_BASED},
                {Algo.ASTAR_UNIDIR, false, false, NODE_BASED},
                {Algo.ASTAR_BIDIR, false, false, NODE_BASED},
                {Algo.CH_ASTAR, true, false, NODE_BASED},
                {Algo.CH_DIJKSTRA, true, false, NODE_BASED},
                {Algo.LM_UNIDIR, false, true, NODE_BASED},
                {Algo.LM_BIDIR, false, true, NODE_BASED},
                {Algo.DIJKSTRA, false, false, EDGE_BASED},
                {Algo.ASTAR_UNIDIR, false, false, EDGE_BASED},
                {Algo.ASTAR_BIDIR, false, false, EDGE_BASED},
                {Algo.CH_ASTAR, true, false, EDGE_BASED},
                {Algo.CH_DIJKSTRA, true, false, EDGE_BASED},
                {Algo.LM_UNIDIR, false, true, EDGE_BASED},
                {Algo.LM_BIDIR, false, true, EDGE_BASED},
                {Algo.PERFECT_ASTAR, false, false, NODE_BASED}
        });
    }

    private enum Algo {
        DIJKSTRA,
        ASTAR_BIDIR,
        ASTAR_UNIDIR,
        CH_ASTAR,
        CH_DIJKSTRA,
        LM_BIDIR,
        LM_UNIDIR,
        PERFECT_ASTAR
    }

    public RandomizedRoutingTest(Algo algo, boolean prepareCH, boolean prepareLM, TraversalMode traversalMode) {
        this.algo = algo;
        this.prepareCH = prepareCH;
        this.prepareLM = prepareLM;
        this.traversalMode = traversalMode;
    }

    @Before
    public void init() {
        dir = new RAMDirectory();
        encoder = new MotorcycleFlagEncoder(5, 5, 1);
        EncodingManager encodingManager = EncodingManager.create(encoder);
        graph = new GraphBuilder(encodingManager)
                .setCHProfileStrings("motorcycle|fastest|node", "motorcycle|fastest|edge")
                .setDir(dir)
                .create();
        chProfiles = graph.getCHProfiles();
        weighting = traversalMode.isEdgeBased() ? chProfiles.get(1).getWeighting() : chProfiles.get(0).getWeighting();
    }

    private void preProcessGraph() {
        graph.freeze();
        if (prepareCH) {
            CHProfile chProfile = !traversalMode.isEdgeBased() ? chProfiles.get(0) : chProfiles.get(1);
            pch = PrepareContractionHierarchies.fromGraphHopperStorage(graph, chProfile);
            pch.doWork();
            chGraph = graph.getCHGraph(chProfile);
        }
        if (prepareLM) {
<<<<<<< HEAD
            lm = new PrepareLandmarks(dir, graph, weighting, 16);
=======
            lm = new PrepareLandmarks(dir, graph, new LMProfile(weighting), 16, 8);
>>>>>>> e2686bd8
            lm.setMaximumWeight(10000);
            lm.doWork();
        }
    }

    private RoutingAlgorithm createAlgo() {
        return createAlgo(graph);
    }

    private RoutingAlgorithm createAlgo(Graph graph) {
        switch (algo) {
            case DIJKSTRA:
                return new Dijkstra(graph, weighting, traversalMode);
            case ASTAR_UNIDIR:
                return new AStar(graph, weighting, traversalMode);
            case ASTAR_BIDIR:
                return new AStarBidirection(graph, weighting, traversalMode);
            case CH_DIJKSTRA:
                return pch.getRoutingAlgorithmFactory().createAlgo(graph instanceof QueryGraph ? graph : chGraph, AlgorithmOptions.start().weighting(weighting).algorithm(DIJKSTRA_BI).build());
            case CH_ASTAR:
                return pch.getRoutingAlgorithmFactory().createAlgo(graph instanceof QueryGraph ? graph : chGraph, AlgorithmOptions.start().weighting(weighting).algorithm(ASTAR_BI).build());
            case LM_BIDIR:
                return lm.getRoutingAlgorithmFactory(8).createAlgo(graph, AlgorithmOptions.start().weighting(weighting).algorithm(ASTAR_BI).traversalMode(traversalMode).build());
            case LM_UNIDIR:
                return lm.getRoutingAlgorithmFactory(8).createAlgo(graph, AlgorithmOptions.start().weighting(weighting).algorithm(ASTAR).traversalMode(traversalMode).build());
            case PERFECT_ASTAR:
                AStarBidirection perfectastarbi = new AStarBidirection(graph, weighting, traversalMode);
                perfectastarbi.setApproximation(new PerfectApproximator(graph, weighting, traversalMode, false));
                return perfectastarbi;
            default:
                throw new IllegalArgumentException("unknown algo " + algo);
        }
    }

    @Test
    public void lm_problem_to_node_of_fallback_approximator() {
        // Before #1745 this test used to fail for LM, because when the distance was approximated for the start node 0
        // the LMApproximator used the fall back approximator for which the to node was never set. This in turn meant
        // that the to coordinates were zero and a way too large approximation was returned.
        // Eventually the best path was not updated correctly because the spt entry of the fwd search already had a way
        // too large weight.

        //   ---<---
        //   |     |
        //   | 4   |
        //   |/  \ 0
        //   1   | |
        //     \ | |
        //       3 |
        // 2 --<----
        DecimalEncodedValue speedEnc = encoder.getAverageSpeedEnc();
        NodeAccess na = graph.getNodeAccess();
        na.setNode(0, 49.405150, 9.709054);
        na.setNode(1, 49.403705, 9.700517);
        na.setNode(2, 49.400112, 9.700209);
        na.setNode(3, 49.403009, 9.708364);
        na.setNode(4, 49.409021, 9.703622);
        // 30s
        graph.edge(4, 3, 1000, true).set(speedEnc, 120);
        graph.edge(0, 2, 1000, false).set(speedEnc, 120);
        // 360s
        graph.edge(1, 3, 1000, true).set(speedEnc, 10);
        // 80s
        graph.edge(0, 1, 1000, false).set(speedEnc, 45);
        graph.edge(1, 4, 1000, true).set(speedEnc, 45);
        preProcessGraph();

        int source = 0;
        int target = 3;

        Path refPath = new DijkstraBidirectionRef(graph, weighting, NODE_BASED)
                .calcPath(source, target);
        Path path = createAlgo()
                .calcPath(0, 3);
        comparePaths(refPath, path, source, target, -1);
    }

    @Test
    public void lm_issue2() {
        // Before #1745 This would fail for LM, because an underrun of 'delta' would not be treated correctly,
        // and the remaining weight would be over-approximated

        //                    ---
        //                  /     \
        // 0 - 1 - 5 - 6 - 9 - 4 - 0
        //          \     /
        //            ->-
        NodeAccess na = graph.getNodeAccess();
        DecimalEncodedValue speedEnc = encoder.getAverageSpeedEnc();
        na.setNode(0, 49.406987, 9.709767);
        na.setNode(1, 49.403612, 9.702953);
        na.setNode(2, 49.409755, 9.706517);
        na.setNode(3, 49.409021, 9.708649);
        na.setNode(4, 49.400674, 9.700906);
        na.setNode(5, 49.408735, 9.709486);
        na.setNode(6, 49.406402, 9.700937);
        na.setNode(7, 49.406965, 9.702660);
        na.setNode(8, 49.405227, 9.702863);
        na.setNode(9, 49.409411, 9.709085);
        graph.edge(0, 1, 623.197000, true).set(speedEnc, 112);
        graph.edge(5, 1, 741.414000, true).set(speedEnc, 13);
        graph.edge(9, 4, 1140.835000, true).set(speedEnc, 35);
        graph.edge(5, 6, 670.689000, true).set(speedEnc, 18);
        graph.edge(5, 9, 80.731000, false).set(speedEnc, 88);
        graph.edge(0, 9, 273.948000, true).set(speedEnc, 82);
        graph.edge(4, 0, 956.552000, true).set(speedEnc, 60);
        preProcessGraph();
        int source = 5;
        int target = 4;
        Path refPath = new DijkstraBidirectionRef(graph, weighting, NODE_BASED)
                .calcPath(source, target);
        Path path = createAlgo()
                .calcPath(source, target);
        comparePaths(refPath, path, source, target, -1);
    }

    @Test
    @Repeat(times = 5)
    public void randomGraph() {
        final long seed = System.nanoTime();
        run(seed);
    }

    private void run(long seed) {
        final int numQueries = 50;
        Random rnd = new Random(seed);
        GHUtility.buildRandomGraph(graph, rnd, 100, 2.2, true, true, encoder.getAverageSpeedEnc(), 0.7, 0.8, 0.8);
//        GHUtility.printGraphForUnitTest(graph, encoder);
        preProcessGraph();
        List<String> strictViolations = new ArrayList<>();
        for (int i = 0; i < numQueries; i++) {
            int source = getRandom(rnd);
            int target = getRandom(rnd);
//            System.out.println("source: " + source + ", target: " + target);
            Path refPath = new DijkstraBidirectionRef(graph, weighting, NODE_BASED)
                    .calcPath(source, target);
            Path path = createAlgo()
                    .calcPath(source, target);
            strictViolations.addAll(comparePaths(refPath, path, source, target, seed));
        }
        if (strictViolations.size() > 3) {
            for (String strictViolation : strictViolations) {
                System.out.println("strict violation: " + strictViolation);
            }
            fail("Too many strict violations: " + strictViolations.size() + " / " + numQueries + ", seed: " + seed);
        }
    }

    /**
     * Similar to {@link #randomGraph()}, but using the {@link QueryGraph} as it is done in real usage.
     */
    @Test
    @Repeat(times = 5)
    public void randomGraph_withQueryGraph() {
        final long seed = System.nanoTime();
        runWithQueryGraph(seed);
    }

    private void runWithQueryGraph(long seed) {
        final int numQueries = 50;
        // we may not use an offset when query graph is involved, otherwise traveling via virtual edges will not be
        // the same as taking the direct edge!
        double pOffset = 0;
        Random rnd = new Random(seed);
        GHUtility.buildRandomGraph(graph, rnd, 50, 2.2, true, true, encoder.getAverageSpeedEnc(), 0.7, 0.8, pOffset);
//        GHUtility.printGraphForUnitTest(graph, encoder);
        preProcessGraph();
        LocationIndexTree index = new LocationIndexTree(graph, dir);
        index.prepareIndex();
        List<String> strictViolations = new ArrayList<>();
        for (int i = 0; i < numQueries; i++) {
            List<GHPoint> points = getRandomPoints(2, index, rnd);
            List<QueryResult> chQueryResults = findQueryResults(index, points);
            List<QueryResult> queryResults = findQueryResults(index, points);

            QueryGraph chQueryGraph = QueryGraph.lookup(prepareCH ? chGraph : graph, chQueryResults);
            QueryGraph queryGraph = QueryGraph.lookup(graph, queryResults);

            int source = queryResults.get(0).getClosestNode();
            int target = queryResults.get(1).getClosestNode();

            Path refPath = new DijkstraBidirectionRef(queryGraph, weighting, traversalMode).calcPath(source, target);
            Path path = createAlgo(chQueryGraph).calcPath(source, target);
            strictViolations.addAll(comparePaths(refPath, path, source, target, seed));
        }
        // we do not do a strict check because there can be ambiguity, for example when there are zero weight loops.
        // however, when there are too many deviations we fail
        if (strictViolations.size() > 3) {
            fail("Too many strict violations: " + strictViolations.size() + " / " + numQueries + ", seed: " + seed);
        }
    }

    private List<GHPoint> getRandomPoints(int numPoints, LocationIndex index, Random rnd) {
        List<GHPoint> points = new ArrayList<>(numPoints);
        BBox bounds = graph.getBounds();
        final int maxAttempts = 100 * numPoints;
        int attempts = 0;
        while (attempts < maxAttempts && points.size() < numPoints) {
            double lat = rnd.nextDouble() * (bounds.maxLat - bounds.minLat) + bounds.minLat;
            double lon = rnd.nextDouble() * (bounds.maxLon - bounds.minLon) + bounds.minLon;
            QueryResult queryResult = index.findClosest(lat, lon, EdgeFilter.ALL_EDGES);
            if (queryResult.isValid()) {
                points.add(new GHPoint(lat, lon));
            }
            attempts++;
        }
        assertEquals("could not find valid random points after " + attempts + " attempts", numPoints, points.size());
        return points;
    }

    private List<QueryResult> findQueryResults(LocationIndexTree index, List<GHPoint> ghPoints) {
        List<QueryResult> result = new ArrayList<>(ghPoints.size());
        for (GHPoint ghPoint : ghPoints) {
            result.add(index.findClosest(ghPoint.getLat(), ghPoint.getLon(), DefaultEdgeFilter.ALL_EDGES));
        }
        return result;
    }

    private List<String> comparePaths(Path refPath, Path path, int source, int target, long seed) {
        List<String> strictViolations = new ArrayList<>();
        double refWeight = refPath.getWeight();
        double weight = path.getWeight();
        if (Math.abs(refWeight - weight) > 1.e-2) {
            System.out.println("expected: " + refPath.calcNodes());
            System.out.println("given:    " + path.calcNodes());
            System.out.println("seed: " + seed);
            fail("wrong weight: " + source + "->" + target + "\nexpected: " + refWeight + "\ngiven:    " + weight + "\nseed: " + seed);
        }
        if (Math.abs(path.getDistance() - refPath.getDistance()) > 1.e-1) {
            strictViolations.add("wrong distance " + source + "->" + target + ", expected: " + refPath.getDistance() + ", given: " + path.getDistance());
        }
        if (Math.abs(path.getTime() - refPath.getTime()) > 50) {
            strictViolations.add("wrong time " + source + "->" + target + ", expected: " + refPath.getTime() + ", given: " + path.getTime());
        }
        IntIndexedContainer refNodes = refPath.calcNodes();
        IntIndexedContainer pathNodes = path.calcNodes();
        if (!refNodes.equals(pathNodes)) {
            // sometimes paths are only different because of a zero weight loop. we do not consider these as strict
            // violations, see: #1864
            if (!removeConsecutiveDuplicates(refNodes).equals(removeConsecutiveDuplicates(pathNodes))) {
                strictViolations.add("wrong nodes " + source + "->" + target + "\nexpected: " + refNodes + "\ngiven:    " + pathNodes);
            }
        }
        return strictViolations;
    }

    private static IntIndexedContainer removeConsecutiveDuplicates(IntIndexedContainer arr) {
        if (arr.size() < 2) {
            return arr;
        }
        IntArrayList result = new IntArrayList();
        int prev = arr.get(0);
        for (int i = 1; i < arr.size(); i++) {
            int val = arr.get(i);
            if (val != prev) {
                result.add(val);
            }
            prev = val;
        }
        return result;
    }

    private int getRandom(Random rnd) {
        return rnd.nextInt(graph.getNodes());
    }

}<|MERGE_RESOLUTION|>--- conflicted
+++ resolved
@@ -121,11 +121,7 @@
             chGraph = graph.getCHGraph(chProfile);
         }
         if (prepareLM) {
-<<<<<<< HEAD
-            lm = new PrepareLandmarks(dir, graph, weighting, 16);
-=======
-            lm = new PrepareLandmarks(dir, graph, new LMProfile(weighting), 16, 8);
->>>>>>> e2686bd8
+            lm = new PrepareLandmarks(dir, graph, new LMProfile(weighting), 16);
             lm.setMaximumWeight(10000);
             lm.doWork();
         }
