--- conflicted
+++ resolved
@@ -123,15 +123,6 @@
                             throw new IllegalArgumentException("Yaml is no longer supported, see #2672. Use JSON with optional comments //");
 
                         try {
-<<<<<<< HEAD
-                            // dropwizard makes it very hard to find out the folder of config.yml -> use an extra parameter for the folder
-                            String string;
-                            if (customModelFolder.isEmpty())
-                                string = Helper.readJSONFileWithoutComments(new InputStreamReader(GHUtility.class.getResourceAsStream("/com/graphhopper/custom_models/" + file)));
-                            else
-                                string = Helper.readJSONFileWithoutComments(Paths.get(customModelFolder).
-                                        resolve(file).toFile().getAbsolutePath());
-=======
                             String string;
                             // 1. try to load custom model from jar
                             InputStream is = GHUtility.class.getResourceAsStream("/com/graphhopper/custom_models/" + file);
@@ -143,7 +134,6 @@
                                 string = Helper.readJSONFileWithoutComments(Paths.get(customModelFolder).
                                         resolve(file).toFile().getAbsolutePath());
                             }
->>>>>>> c92ab785
                             customModel = CustomModel.merge(customModel, jsonOM.readValue(string, CustomModel.class));
                         } catch (IOException ex) {
                             throw new RuntimeException("Cannot load custom_model from location " + file + ", profile:" + profile.getName(), ex);
