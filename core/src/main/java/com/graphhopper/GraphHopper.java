/*
 *  Licensed to GraphHopper GmbH under one or more contributor
 *  license agreements. See the NOTICE file distributed with this work for
 *  additional information regarding copyright ownership.
 *
 *  GraphHopper GmbH licenses this file to you under the Apache License,
 *  Version 2.0 (the "License"); you may not use this file except in
 *  compliance with the License. You may obtain a copy of the License at
 *
 *       http://www.apache.org/licenses/LICENSE-2.0
 *
 *  Unless required by applicable law or agreed to in writing, software
 *  distributed under the License is distributed on an "AS IS" BASIS,
 *  WITHOUT WARRANTIES OR CONDITIONS OF ANY KIND, either express or implied.
 *  See the License for the specific language governing permissions and
 *  limitations under the License.
 */
package com.graphhopper;

import com.graphhopper.json.geo.JsonFeature;
import com.graphhopper.reader.DataReader;
import com.graphhopper.reader.dem.*;
import com.graphhopper.reader.osm.conditional.DateRangeParser;
import com.graphhopper.routing.*;
import com.graphhopper.routing.ch.CHAlgoFactoryDecorator;
import com.graphhopper.routing.ch.CHRoutingAlgorithmFactory;
import com.graphhopper.routing.lm.LMAlgoFactoryDecorator;
import com.graphhopper.routing.profiles.DefaultEncodedValueFactory;
import com.graphhopper.routing.profiles.EncodedValueFactory;
import com.graphhopper.routing.profiles.EnumEncodedValue;
import com.graphhopper.routing.profiles.RoadEnvironment;
import com.graphhopper.routing.querygraph.QueryGraph;
import com.graphhopper.routing.subnetwork.PrepareRoutingSubnetworks;
import com.graphhopper.routing.template.AlternativeRoutingTemplate;
import com.graphhopper.routing.template.RoundTripRoutingTemplate;
import com.graphhopper.routing.template.RoutingTemplate;
import com.graphhopper.routing.template.ViaRoutingTemplate;
import com.graphhopper.routing.util.*;
import com.graphhopper.routing.util.parsers.DefaultTagParserFactory;
import com.graphhopper.routing.util.parsers.TagParserFactory;
import com.graphhopper.routing.weighting.*;
import com.graphhopper.storage.*;
import com.graphhopper.storage.change.ChangeGraphHelper;
import com.graphhopper.storage.change.ChangeGraphResponse;
import com.graphhopper.storage.index.LocationIndex;
import com.graphhopper.storage.index.LocationIndexTree;
import com.graphhopper.storage.index.QueryResult;
import com.graphhopper.util.*;
import com.graphhopper.util.Parameters.CH;
import com.graphhopper.util.Parameters.Landmark;
import com.graphhopper.util.Parameters.Routing;
import com.graphhopper.util.details.PathDetailsBuilderFactory;
import com.graphhopper.util.exceptions.PointDistanceExceededException;
import com.graphhopper.util.exceptions.PointOutOfBoundsException;
import com.graphhopper.util.shapes.BBox;
import com.graphhopper.util.shapes.GHPoint;
import org.slf4j.Logger;
import org.slf4j.LoggerFactory;

import java.io.File;
import java.io.IOException;
import java.text.DateFormat;
import java.util.*;
import java.util.concurrent.locks.Lock;
import java.util.concurrent.locks.ReadWriteLock;
import java.util.concurrent.locks.ReentrantReadWriteLock;

import static com.graphhopper.routing.ch.CHAlgoFactoryDecorator.EdgeBasedCHMode.EDGE_OR_NODE;
import static com.graphhopper.routing.ch.CHAlgoFactoryDecorator.EdgeBasedCHMode.OFF;
import static com.graphhopper.routing.weighting.TurnCostProvider.NO_TURN_COST_PROVIDER;
import static com.graphhopper.routing.weighting.Weighting.INFINITE_U_TURN_COSTS;
import static com.graphhopper.util.Helper.*;
import static com.graphhopper.util.Parameters.Algorithms.*;
import static com.graphhopper.util.Parameters.Routing.CURBSIDE;

/**
 * Easy to use access point to configure import and (offline) routing.
 *
 * @author Peter Karich
 * @see GraphHopperAPI
 */
public class GraphHopper implements GraphHopperAPI {
    private final Logger logger = LoggerFactory.getLogger(getClass());
    private final String fileLockName = "gh.lock";
    private final Set<RoutingAlgorithmFactoryDecorator> algoDecorators = new LinkedHashSet<>();
    // utils
    private final TranslationMap trMap = new TranslationMap().doImport();
    boolean removeZipped = true;
    // for graph:
    private GraphHopperStorage ghStorage;
    private EncodingManager encodingManager;
    private int defaultSegmentSize = -1;
    private String ghLocation = "";
    private DAType dataAccessType = DAType.RAM_STORE;
    private boolean sortGraph = false;
    private boolean elevation = false;
    private LockFactory lockFactory = new NativeFSLockFactory();
    private boolean allowWrites = true;
    private boolean fullyLoaded = false;
    private boolean smoothElevation = false;
    // for routing
    private int maxRoundTripRetries = 3;
    private boolean simplifyResponse = true;
    private int maxVisitedNodes = Integer.MAX_VALUE;

    private int nonChMaxWaypointDistance = Integer.MAX_VALUE;
    // for index
    private LocationIndex locationIndex;
    private int preciseIndexResolution = 300;
    private int maxRegionSearch = 4;
    // for prepare
    private int minNetworkSize = 200;
    private int minOneWayNetworkSize = 0;

    // for LM prepare
    private final LMAlgoFactoryDecorator lmFactoryDecorator = new LMAlgoFactoryDecorator();

    // for CH prepare
    private final CHAlgoFactoryDecorator chFactoryDecorator = new CHAlgoFactoryDecorator();

    // for data reader
    private String dataReaderFile;
    private double dataReaderWayPointMaxDistance = 1;
    private int dataReaderWorkerThreads = 2;
    private boolean calcPoints = true;
    private ElevationProvider eleProvider = ElevationProvider.NOOP;
    private FlagEncoderFactory flagEncoderFactory = new DefaultFlagEncoderFactory();
    private EncodedValueFactory encodedValueFactory = new DefaultEncodedValueFactory();
    private TagParserFactory tagParserFactory = new DefaultTagParserFactory();
    private final ReadWriteLock readWriteLock = new ReentrantReadWriteLock();
    private PathDetailsBuilderFactory pathBuilderFactory = new PathDetailsBuilderFactory();

    public GraphHopper() {
        chFactoryDecorator.setEnabled(true);
        lmFactoryDecorator.setEnabled(false);

        // order is important to use CH as base algo and set the approximation in the followed lm factory decorator
        algoDecorators.add(chFactoryDecorator);
        algoDecorators.add(lmFactoryDecorator);
    }

    /**
     * For testing only
     */
    protected GraphHopper loadGraph(GraphHopperStorage g) {
        this.ghStorage = g;
        fullyLoaded = true;
        initLocationIndex();
        return this;
    }

    /**
     * @return the first flag encoder of the encoding manager
     */
    FlagEncoder getDefaultVehicle() {
        if (encodingManager == null)
            throw new IllegalStateException("No encoding manager specified or loaded");

        return encodingManager.fetchEdgeEncoders().get(0);
    }

    public EncodingManager getEncodingManager() {
        return encodingManager;
    }

    /**
     * Specify which vehicles can be read by this GraphHopper instance. An encoding manager defines
     * how data from every vehicle is written (und read) into edges of the graph.
     */
    public GraphHopper setEncodingManager(EncodingManager em) {
        ensureNotLoaded();
        this.encodingManager = em;
        return this;
    }

    public ElevationProvider getElevationProvider() {
        return eleProvider;
    }

    public GraphHopper setElevationProvider(ElevationProvider eleProvider) {
        if (eleProvider == null || eleProvider == ElevationProvider.NOOP)
            setElevation(false);
        else
            setElevation(true);
        this.eleProvider = eleProvider;
        return this;
    }

    /**
     * Threads for data reading.
     */
    protected int getWorkerThreads() {
        return dataReaderWorkerThreads;
    }

    /**
     * Return maximum distance (in meter) to reduce points via douglas peucker while OSM import.
     */
    protected double getWayPointMaxDistance() {
        return dataReaderWayPointMaxDistance;
    }

    /**
     * This parameter specifies how to reduce points via douglas peucker while OSM import. Higher
     * value means more details, unit is meter. Default is 1. Disable via 0.
     */
    public GraphHopper setWayPointMaxDistance(double wayPointMaxDistance) {
        this.dataReaderWayPointMaxDistance = wayPointMaxDistance;
        return this;
    }

    public GraphHopper setPathDetailsBuilderFactory(PathDetailsBuilderFactory pathBuilderFactory) {
        this.pathBuilderFactory = pathBuilderFactory;
        return this;
    }

    public PathDetailsBuilderFactory getPathDetailsBuilderFactory() {
        return pathBuilderFactory;
    }

    /**
     * Configures the underlying storage and response to be used on a well equipped server. Result
     * also optimized for usage in the web module i.e. try reduce network IO.
     */
    public GraphHopper forServer() {
        setSimplifyResponse(true);
        return setInMemory();
    }

    /**
     * Configures the underlying storage to be used on a Desktop computer or within another Java
     * application with enough RAM but no network latency.
     */
    public GraphHopper forDesktop() {
        setSimplifyResponse(false);
        return setInMemory();
    }

    /**
     * Configures the underlying storage to be used on a less powerful machine like Android or
     * Raspberry Pi with only few MB of RAM.
     */
    public GraphHopper forMobile() {
        setSimplifyResponse(false);
        return setMemoryMapped();
    }

    /**
     * Precise location resolution index means also more space (disc/RAM) could be consumed and
     * probably slower query times, which would be e.g. not suitable for Android. The resolution
     * specifies the tile width (in meter).
     */
    public GraphHopper setPreciseIndexResolution(int precision) {
        ensureNotLoaded();
        preciseIndexResolution = precision;
        return this;
    }

    public GraphHopper setMinNetworkSize(int minNetworkSize, int minOneWayNetworkSize) {
        this.minNetworkSize = minNetworkSize;
        this.minOneWayNetworkSize = minOneWayNetworkSize;
        return this;
    }

    /**
     * This method call results in an in-memory graph.
     */
    public GraphHopper setInMemory() {
        ensureNotLoaded();
        dataAccessType = DAType.RAM_STORE;
        return this;
    }

    /**
     * Only valid option for in-memory graph and if you e.g. want to disable store on flush for unit
     * tests. Specify storeOnFlush to true if you want that existing data will be loaded FROM disc
     * and all in-memory data will be flushed TO disc after flush is called e.g. while OSM import.
     *
     * @param storeOnFlush true by default
     */
    public GraphHopper setStoreOnFlush(boolean storeOnFlush) {
        ensureNotLoaded();
        if (storeOnFlush)
            dataAccessType = DAType.RAM_STORE;
        else
            dataAccessType = DAType.RAM;
        return this;
    }

    /**
     * Enable memory mapped configuration if not enough memory is available on the target platform.
     */
    public GraphHopper setMemoryMapped() {
        ensureNotLoaded();
        dataAccessType = DAType.MMAP;
        return this;
    }

    /**
     * Not yet stable enough to offer it for everyone
     */
    private GraphHopper setUnsafeMemory() {
        ensureNotLoaded();
        dataAccessType = DAType.UNSAFE_STORE;
        return this;
    }

    /**
     * This method enabled or disables the speed mode (Contraction Hierarchies)
     *
     * @deprecated use {@link #setCHEnabled(boolean)} instead
     */
    public GraphHopper setCHEnable(boolean enable) {
        return setCHEnabled(enable);
    }

    public final boolean isCHEnabled() {
        return chFactoryDecorator.isEnabled();
    }

    /**
     * Enables or disables contraction hierarchies (CH). This speed-up mode is enabled by default.
     */
    public GraphHopper setCHEnabled(boolean enable) {
        ensureNotLoaded();
        chFactoryDecorator.setEnabled(enable);
        return this;
    }

    public int getMaxVisitedNodes() {
        return maxVisitedNodes;
    }

    /**
     * This methods stops the algorithm from searching further if the resulting path would go over
     * the specified node count, important if none-CH routing is used.
     */
    public void setMaxVisitedNodes(int maxVisitedNodes) {
        this.maxVisitedNodes = maxVisitedNodes;
    }

    /**
     * @return true if storing and fetching elevation data is enabled. Default is false
     */
    public boolean hasElevation() {
        return elevation;
    }

    /**
     * Enable storing and fetching elevation data. Default is false
     */
    public GraphHopper setElevation(boolean includeElevation) {
        this.elevation = includeElevation;
        return this;
    }

    /**
     * This methods enables gps point calculation. If disabled only distance will be calculated.
     */
    public GraphHopper setEnableCalcPoints(boolean b) {
        calcPoints = b;
        return this;
    }

    /**
     * This method specifies if the returned path should be simplified or not, via douglas-peucker
     * or similar algorithm.
     */
    private GraphHopper setSimplifyResponse(boolean doSimplify) {
        this.simplifyResponse = doSimplify;
        return this;
    }

    public String getGraphHopperLocation() {
        return ghLocation;
    }

    /**
     * Sets the graphhopper folder.
     */
    public GraphHopper setGraphHopperLocation(String ghLocation) {
        ensureNotLoaded();
        if (ghLocation == null)
            throw new IllegalArgumentException("graphhopper location cannot be null");

        this.ghLocation = ghLocation;
        return this;
    }

    public String getDataReaderFile() {
        return dataReaderFile;
    }

    /**
     * This file can be any file type supported by the DataReader. E.g. for the OSMReader it is the
     * OSM xml (.osm), a compressed xml (.osm.zip or .osm.gz) or a protobuf file (.pbf)
     */
    public GraphHopper setDataReaderFile(String dataReaderFileStr) {
        ensureNotLoaded();
        if (isEmpty(dataReaderFileStr))
            throw new IllegalArgumentException("Data reader file cannot be empty.");

        dataReaderFile = dataReaderFileStr;
        return this;
    }

    /**
     * The underlying graph used in algorithms.
     *
     * @throws IllegalStateException if graph is not instantiated.
     */
    public GraphHopperStorage getGraphHopperStorage() {
        if (ghStorage == null)
            throw new IllegalStateException("GraphHopper storage not initialized");

        return ghStorage;
    }

    public void setGraphHopperStorage(GraphHopperStorage ghStorage) {
        this.ghStorage = ghStorage;
        fullyLoaded = true;
    }

    /**
     * The location index created from the graph.
     *
     * @throws IllegalStateException if index is not initialized
     */
    public LocationIndex getLocationIndex() {
        if (locationIndex == null)
            throw new IllegalStateException("Location index not initialized");

        return locationIndex;
    }

    protected void setLocationIndex(LocationIndex locationIndex) {
        this.locationIndex = locationIndex;
    }

    /**
     * Sorts the graph which requires more RAM while import. See #12
     */
    public GraphHopper setSortGraph(boolean sortGraph) {
        ensureNotLoaded();
        this.sortGraph = sortGraph;
        return this;
    }

    public boolean isAllowWrites() {
        return allowWrites;
    }

    /**
     * Specifies if it is allowed for GraphHopper to write. E.g. for read only filesystems it is not
     * possible to create a lock file and so we can avoid write locks.
     */
    public GraphHopper setAllowWrites(boolean allowWrites) {
        this.allowWrites = allowWrites;
        return this;
    }

    public TranslationMap getTranslationMap() {
        return trMap;
    }

    public GraphHopper setFlagEncoderFactory(FlagEncoderFactory factory) {
        this.flagEncoderFactory = factory;
        return this;
    }

    public EncodedValueFactory getEncodedValueFactory() {
        return this.encodedValueFactory;
    }

    public GraphHopper setEncodedValueFactory(EncodedValueFactory factory) {
        this.encodedValueFactory = factory;
        return this;
    }

    public TagParserFactory getTagParserFactory() {
        return this.tagParserFactory;
    }

    public GraphHopper setTagParserFactory(TagParserFactory factory) {
        this.tagParserFactory = factory;
        return this;
    }

    /**
     * Reads the configuration from a CmdArgs object which can be manually filled, or via
     * CmdArgs.read(String[] args)
     */
    public GraphHopper init(CmdArgs args) {
        args.merge(CmdArgs.readFromSystemProperties());
        if (args.has("osmreader.osm"))
            throw new IllegalArgumentException("Instead osmreader.osm use datareader.file, for other changes see core/files/changelog.txt");

        String tmpOsmFile = args.get("datareader.file", "");
        if (!isEmpty(tmpOsmFile))
            dataReaderFile = tmpOsmFile;

        String graphHopperFolder = args.get("graph.location", "");
        if (isEmpty(graphHopperFolder) && isEmpty(ghLocation)) {
            if (isEmpty(dataReaderFile))
                throw new IllegalArgumentException("If no graph.location is provided you need to specify an OSM file.");

            graphHopperFolder = pruneFileEnd(dataReaderFile) + "-gh";
        }

        // graph
        setGraphHopperLocation(graphHopperFolder);
        defaultSegmentSize = args.getInt("graph.dataaccess.segment_size", defaultSegmentSize);

        String graphDATypeStr = args.get("graph.dataaccess", "RAM_STORE");
        dataAccessType = DAType.fromString(graphDATypeStr);

        sortGraph = args.getBool("graph.do_sort", sortGraph);
        removeZipped = args.getBool("graph.remove_zipped", removeZipped);
        EncodingManager.Builder emBuilder = new EncodingManager.Builder();
        String flagEncodersStr = args.get("graph.flag_encoders", "");
        String encodedValueStr = args.get("graph.encoded_values", "");
        if (!flagEncodersStr.isEmpty() || !encodedValueStr.isEmpty()) {
            if (!encodedValueStr.isEmpty())
                emBuilder.addAll(tagParserFactory, encodedValueStr);
            registerCustomEncodedValues(emBuilder);
            if (!flagEncodersStr.isEmpty())
                emBuilder.addAll(flagEncoderFactory, flagEncodersStr);
            emBuilder.setEnableInstructions(args.getBool("datareader.instructions", true));
            emBuilder.setPreferredLanguage(args.get("datareader.preferred_language", ""));
            emBuilder.setDateRangeParser(DateRangeParser.createInstance(args.get("datareader.date_range_parser_day", "")));
            // overwrite EncodingManager object from configuration file
            setEncodingManager(emBuilder.build());
        }

        if (args.get("graph.locktype", "native").equals("simple"))
            lockFactory = new SimpleFSLockFactory();
        else
            lockFactory = new NativeFSLockFactory();

        // elevation
        String eleProviderStr = toLowerCase(args.get("graph.elevation.provider", "noop"));
        this.smoothElevation = args.getBool("graph.elevation.smoothing", false);

        // keep fallback until 0.8
        boolean eleCalcMean = args.has("graph.elevation.calcmean")
                ? args.getBool("graph.elevation.calcmean", false)
                : args.getBool("graph.elevation.calc_mean", false);

        String cacheDirStr = args.get("graph.elevation.cache_dir", "");
        if (cacheDirStr.isEmpty())
            cacheDirStr = args.get("graph.elevation.cachedir", "");

        String baseURL = args.get("graph.elevation.base_url", "");
        if (baseURL.isEmpty())
            args.get("graph.elevation.baseurl", "");

        boolean removeTempElevationFiles = args.getBool("graph.elevation.cgiar.clear", true);
        removeTempElevationFiles = args.getBool("graph.elevation.clear", removeTempElevationFiles);

        DAType elevationDAType = DAType.fromString(args.get("graph.elevation.dataaccess", "MMAP"));
        ElevationProvider tmpProvider = ElevationProvider.NOOP;
        if (eleProviderStr.equalsIgnoreCase("srtm")) {
            tmpProvider = new SRTMProvider(cacheDirStr);
        } else if (eleProviderStr.equalsIgnoreCase("cgiar")) {
            tmpProvider = new CGIARProvider(cacheDirStr);
        } else if (eleProviderStr.equalsIgnoreCase("gmted")) {
            tmpProvider = new GMTEDProvider(cacheDirStr);
        } else if (eleProviderStr.equalsIgnoreCase("srtmgl1")) {
            tmpProvider = new SRTMGL1Provider(cacheDirStr);
        } else if (eleProviderStr.equalsIgnoreCase("multi")) {
            tmpProvider = new MultiSourceElevationProvider(cacheDirStr);
        }

        tmpProvider.setAutoRemoveTemporaryFiles(removeTempElevationFiles);
        tmpProvider.setCalcMean(eleCalcMean);
        if (!baseURL.isEmpty())
            tmpProvider.setBaseURL(baseURL);
        tmpProvider.setDAType(elevationDAType);
        setElevationProvider(tmpProvider);

        // optimizable prepare
        minNetworkSize = args.getInt("prepare.min_network_size", minNetworkSize);
        minOneWayNetworkSize = args.getInt("prepare.min_one_way_network_size", minOneWayNetworkSize);

        // prepare CH, LM, ...
        for (RoutingAlgorithmFactoryDecorator decorator : algoDecorators) {
            decorator.init(args);
        }

        // osm import
        dataReaderWayPointMaxDistance = args.getDouble(Routing.INIT_WAY_POINT_MAX_DISTANCE, dataReaderWayPointMaxDistance);

        dataReaderWorkerThreads = args.getInt("datareader.worker_threads", dataReaderWorkerThreads);

        // index
        preciseIndexResolution = args.getInt("index.high_resolution", preciseIndexResolution);
        maxRegionSearch = args.getInt("index.max_region_search", maxRegionSearch);

        // routing
        maxVisitedNodes = args.getInt(Routing.INIT_MAX_VISITED_NODES, Integer.MAX_VALUE);
        maxRoundTripRetries = args.getInt(RoundTrip.INIT_MAX_RETRIES, maxRoundTripRetries);
        nonChMaxWaypointDistance = args.getInt(Parameters.NON_CH.MAX_NON_CH_POINT_DISTANCE, Integer.MAX_VALUE);

        return this;
    }

    private void printInfo() {
        logger.info("version " + Constants.VERSION + "|" + Constants.BUILD_DATE + " (" + Constants.getVersions() + ")");
        if (ghStorage != null)
            logger.info("graph " + ghStorage.toString() + ", details:" + ghStorage.toDetailsString());
    }

    /**
     * Imports provided data from disc and creates graph. Depending on the settings the resulting
     * graph will be stored to disc so on a second call this method will only load the graph from
     * disc which is usually a lot faster.
     */
    public GraphHopper importOrLoad() {
        if (!load(ghLocation)) {
            printInfo();
            process(ghLocation, false);
        } else {
            printInfo();
        }
        return this;
    }

    /**
     * Imports and processes data, storing it to disk when complete.
     */
    public void importAndClose() {
        if (!load(ghLocation)) {
            printInfo();
            process(ghLocation, true);
        } else {
            printInfo();
            logger.info("Graph already imported into " + ghLocation);
        }
        close();
    }

    /**
     * Creates the graph from OSM data.
     */
    private GraphHopper process(String graphHopperLocation, boolean closeEarly) {
        setGraphHopperLocation(graphHopperLocation);
        GHLock lock = null;
        try {
            if (ghStorage.getDirectory().getDefaultType().isStoring()) {
                lockFactory.setLockDir(new File(graphHopperLocation));
                lock = lockFactory.create(fileLockName, true);
                if (!lock.tryLock())
                    throw new RuntimeException("To avoid multiple writers we need to obtain a write lock but it failed. In " + graphHopperLocation, lock.getObtainFailedReason());
            }

            readData();
            cleanUp();
            postProcessing(closeEarly);
            flush();
        } finally {
            if (lock != null)
                lock.release();
        }
        return this;
    }

    private void readData() {
        try {
            DataReader reader = importData();
            DateFormat f = createFormatter();
            ghStorage.getProperties().put("datareader.import.date", f.format(new Date()));
            if (reader.getDataDate() != null)
                ghStorage.getProperties().put("datareader.data.date", f.format(reader.getDataDate()));
        } catch (IOException ex) {
            throw new RuntimeException("Cannot read file " + getDataReaderFile(), ex);
        }
    }

    protected DataReader importData() throws IOException {
        ensureWriteAccess();
        if (ghStorage == null)
            throw new IllegalStateException("Load graph before importing OSM data");

        if (dataReaderFile == null)
            throw new IllegalStateException("Couldn't load from existing folder: " + ghLocation
                    + " but also cannot use file for DataReader as it wasn't specified!");

        DataReader reader = createReader(ghStorage);
        logger.info("using " + ghStorage.toString() + ", memory:" + getMemInfo());
        reader.readGraph();
        return reader;
    }

    protected DataReader createReader(GraphHopperStorage ghStorage) {
        throw new UnsupportedOperationException("Cannot create DataReader. Solutions: avoid import via calling load directly, "
                + "provide a DataReader or use e.g. GraphHopperOSM or a different subclass");
    }

    protected DataReader initDataReader(DataReader reader) {
        if (dataReaderFile == null)
            throw new IllegalArgumentException("No file for DataReader specified");

        logger.info("start creating graph from " + dataReaderFile);
        return reader.setFile(new File(dataReaderFile)).
                setElevationProvider(eleProvider).
                setWorkerThreads(dataReaderWorkerThreads).
                setWayPointMaxDistance(dataReaderWayPointMaxDistance).
                setSmoothElevation(this.smoothElevation);
    }

    /**
     * Opens existing graph folder.
     *
     * @param graphHopperFolder is the folder containing graphhopper files. Can be a compressed file
     *                          too ala folder-content.ghz.
     */
    @Override
    public boolean load(String graphHopperFolder) {
        if (isEmpty(graphHopperFolder))
            throw new IllegalStateException("GraphHopperLocation is not specified. Call setGraphHopperLocation or init before");

        if (fullyLoaded)
            throw new IllegalStateException("graph is already successfully loaded");

        File tmpFileOrFolder = new File(graphHopperFolder);

        if (!tmpFileOrFolder.isDirectory() && tmpFileOrFolder.exists()) {
            throw new IllegalArgumentException("GraphHopperLocation cannot be an existing file. Has to be either non-existing or a folder.");
        } else {
            File compressed = new File(graphHopperFolder + ".ghz");
            if (compressed.exists() && !compressed.isDirectory()) {
                try {
                    new Unzipper().unzip(compressed.getAbsolutePath(), graphHopperFolder, removeZipped);
                } catch (IOException ex) {
                    throw new RuntimeException("Couldn't extract file " + compressed.getAbsolutePath()
                            + " to " + graphHopperFolder, ex);
                }
            }
        }

        setGraphHopperLocation(graphHopperFolder);

        if (encodingManager == null)
            setEncodingManager(EncodingManager.create(encodedValueFactory, flagEncoderFactory, ghLocation));

        if (!allowWrites && dataAccessType.isMMap())
            dataAccessType = DAType.MMAP_RO;

        GHDirectory dir = new GHDirectory(ghLocation, dataAccessType);

        if (lmFactoryDecorator.isEnabled())
            initLMAlgoFactoryDecorator();

        ghStorage = new GraphHopperStorage(dir, encodingManager, hasElevation(), encodingManager.needsTurnCostsSupport(), defaultSegmentSize);

        List<CHProfile> chProfiles;
        if (chFactoryDecorator.isEnabled()) {
            initCHAlgoFactoryDecorator();
            chProfiles = chFactoryDecorator.getCHProfiles();
        } else {
            chProfiles = Collections.emptyList();
        }

        ghStorage.addCHGraphs(chProfiles);


        if (!new File(graphHopperFolder).exists())
            return false;

        GHLock lock = null;
        try {
            // create locks only if writes are allowed, if they are not allowed a lock cannot be created 
            // (e.g. on a read only filesystem locks would fail)
            if (ghStorage.getDirectory().getDefaultType().isStoring() && isAllowWrites()) {
                lockFactory.setLockDir(new File(ghLocation));
                lock = lockFactory.create(fileLockName, false);
                if (!lock.tryLock())
                    throw new RuntimeException("To avoid reading partial data we need to obtain the read lock but it failed. In " + ghLocation, lock.getObtainFailedReason());
            }

            if (!ghStorage.loadExisting())
                return false;

            postProcessing(false);
            fullyLoaded = true;
            return true;
        } finally {
            if (lock != null)
                lock.release();
        }
    }

    public RoutingAlgorithmFactory getAlgorithmFactory(HintsMap map) {
        RoutingAlgorithmFactory routingAlgorithmFactory = new RoutingAlgorithmFactorySimple();
        for (RoutingAlgorithmFactoryDecorator decorator : algoDecorators) {
            if (decorator.isEnabled())
                routingAlgorithmFactory = decorator.getDecoratedAlgorithmFactory(routingAlgorithmFactory, map);
        }

        return routingAlgorithmFactory;
    }

    public GraphHopper addAlgorithmFactoryDecorator(RoutingAlgorithmFactoryDecorator algoFactoryDecorator) {
        if (!algoDecorators.add(algoFactoryDecorator))
            throw new IllegalArgumentException("Decorator was already added " + algoFactoryDecorator.getClass());

        return this;
    }

    public final CHAlgoFactoryDecorator getCHFactoryDecorator() {
        return chFactoryDecorator;
    }

    private void initCHAlgoFactoryDecorator() {
        if (!chFactoryDecorator.hasCHProfiles()) {
            for (FlagEncoder encoder : encodingManager.fetchEdgeEncoders()) {
                for (String chWeightingStr : chFactoryDecorator.getCHProfileStrings()) {
                    // ghStorage is null at this point

                    // extract weighting string and u-turn-costs
                    String configStr = "";
                    if (chWeightingStr.contains("|")) {
                        configStr = chWeightingStr;
                        chWeightingStr = chWeightingStr.split("\\|")[0];
                    }
                    PMap config = new PMap(configStr);
                    int uTurnCosts = config.getInt(Routing.U_TURN_COSTS, INFINITE_U_TURN_COSTS);

                    CHAlgoFactoryDecorator.EdgeBasedCHMode edgeBasedCHMode = chFactoryDecorator.getEdgeBasedCHMode();
                    if (!(edgeBasedCHMode == EDGE_OR_NODE && encoder.supportsTurnCosts())) {
                        chFactoryDecorator.addCHProfile(CHProfile.nodeBased(createWeighting(new HintsMap(chWeightingStr), encoder, null, NO_TURN_COST_PROVIDER)));
                    }
                    if (edgeBasedCHMode != OFF && encoder.supportsTurnCosts()) {
                        chFactoryDecorator.addCHProfile(CHProfile.edgeBased(createWeighting(new HintsMap(chWeightingStr), encoder, null, new DefaultTurnCostProvider(encoder, ghStorage.getTurnCostStorage(), uTurnCosts))));
                    }
                }
            }
        }
    }

    public final LMAlgoFactoryDecorator getLMFactoryDecorator() {
        return lmFactoryDecorator;
    }

    private void initLMAlgoFactoryDecorator() {
        if (lmFactoryDecorator.hasWeightings())
            return;

        for (FlagEncoder encoder : encodingManager.fetchEdgeEncoders()) {
            for (String lmWeightingStr : lmFactoryDecorator.getWeightingsAsStrings()) {
                // note that we do not consider turn costs during LM preparation?
                Weighting weighting = createWeighting(new HintsMap(lmWeightingStr), encoder, null, NO_TURN_COST_PROVIDER);
                lmFactoryDecorator.addWeighting(weighting);
            }
        }
    }

    /**
     * Does the preparation and creates the location index
     */
    public final void postProcessing() {
        postProcessing(false);
    }

    /**
     * Does the preparation and creates the location index
     *
     * @param closeEarly release resources as early as possible
     */
    protected void postProcessing(boolean closeEarly) {
        // Later: move this into the GraphStorage.optimize method
        // Or: Doing it after preparation to optimize shortcuts too. But not possible yet #12

        if (sortGraph) {
            if (ghStorage.isCHPossible() && isCHPrepared())
                throw new IllegalArgumentException("Sorting a prepared CHGraph is not possible yet. See #12");

            GraphHopperStorage newGraph = GHUtility.newStorage(ghStorage);
            GHUtility.sortDFS(ghStorage, newGraph);
            logger.info("graph sorted (" + getMemInfo() + ")");
            ghStorage = newGraph;
        }

        if (!hasInterpolated() && hasElevation()) {
            interpolateBridgesAndOrTunnels();
        }

        initLocationIndex();

        importPublicTransit();

        if (lmFactoryDecorator.isEnabled())
            lmFactoryDecorator.createPreparations(ghStorage, locationIndex);
        loadOrPrepareLM(closeEarly);

        if (chFactoryDecorator.isEnabled())
            chFactoryDecorator.createPreparations(ghStorage);
        if (!isCHPrepared())
            prepareCH(closeEarly);
    }

    protected void registerCustomEncodedValues(EncodingManager.Builder emBuilder) {

    }

    protected void importPublicTransit() {

    }

    private static final String INTERPOLATION_KEY = "prepare.elevation_interpolation.done";

    private boolean hasInterpolated() {
        return "true".equals(ghStorage.getProperties().get(INTERPOLATION_KEY));
    }

    void interpolateBridgesAndOrTunnels() {
        if (ghStorage.getEncodingManager().hasEncodedValue(RoadEnvironment.KEY)) {
            EnumEncodedValue<RoadEnvironment> roadEnvEnc = ghStorage.getEncodingManager().getEnumEncodedValue(RoadEnvironment.KEY, RoadEnvironment.class);
            StopWatch sw = new StopWatch().start();
            new EdgeElevationInterpolator(ghStorage, roadEnvEnc, RoadEnvironment.TUNNEL).execute();
            float tunnel = sw.stop().getSeconds();
            sw = new StopWatch().start();
            new EdgeElevationInterpolator(ghStorage, roadEnvEnc, RoadEnvironment.BRIDGE).execute();
            ghStorage.getProperties().put(INTERPOLATION_KEY, true);
            logger.info("Bridge interpolation " + (int) sw.stop().getSeconds() + "s, " + "tunnel interpolation " + (int) tunnel + "s");
        }
    }

    /**
     * Based on the hintsMap and the specified encoder a Weighting instance can be
     * created. Note that all URL parameters are available in the hintsMap as String if
     * you use the web module.
     *
     * @param hintsMap all parameters influencing the weighting. E.g. parameters coming via
     *                 GHRequest.getHints or directly via "&amp;api.xy=" from the URL of the web UI
     * @param encoder  the required vehicle
     * @param graph    The Graph enables the Weighting for NodeAccess and more
     * @return the weighting to be used for route calculation
     * @see HintsMap
     */
    public Weighting createWeighting(HintsMap hintsMap, FlagEncoder encoder, Graph graph, TurnCostProvider turnCostProvider) {
        String weightingStr = toLowerCase(hintsMap.getWeighting());
        Weighting weighting = null;

        if ("shortest".equalsIgnoreCase(weightingStr)) {
            weighting = new ShortestWeighting(encoder, turnCostProvider);
        } else if ("fastest".equalsIgnoreCase(weightingStr) || weightingStr.isEmpty()) {
            if (encoder.supports(PriorityWeighting.class))
                weighting = new PriorityWeighting(encoder, hintsMap, turnCostProvider);
            else
                weighting = new FastestWeighting(encoder, hintsMap, turnCostProvider);
        } else if ("curvature".equalsIgnoreCase(weightingStr)) {
            if (encoder.supports(CurvatureWeighting.class))
                weighting = new CurvatureWeighting(encoder, hintsMap, turnCostProvider);

        } else if ("short_fastest".equalsIgnoreCase(weightingStr)) {
            weighting = new ShortFastestWeighting(encoder, hintsMap, turnCostProvider);
        }

        if (weighting == null)
            throw new IllegalArgumentException("weighting " + weightingStr + " not supported");

        if (hintsMap.has(Routing.BLOCK_AREA)) {
            String blockAreaStr = hintsMap.get(Parameters.Routing.BLOCK_AREA, "");
            GraphEdgeIdFinder.BlockArea blockArea = new GraphEdgeIdFinder(graph, locationIndex).
                    parseBlockArea(blockAreaStr, DefaultEdgeFilter.allEdges(encoder), hintsMap.getDouble("block_area.edge_id_max_area", 1000 * 1000));
            return new BlockAreaWeighting(weighting, blockArea);
        }

        return weighting;
    }

    @Override
    public GHResponse route(GHRequest request) {
        GHResponse response = new GHResponse();
        calcPaths(request, response);
        return response;
    }

    /**
     * This method calculates the alternative path list using the low level Path objects.
     */
    public List<Path> calcPaths(GHRequest request, GHResponse ghRsp) {
        if (ghStorage == null || !fullyLoaded)
            throw new IllegalStateException("Do a successful call to load or importOrLoad before routing");

        if (ghStorage.isClosed())
            throw new IllegalStateException("You need to create a new GraphHopper instance as it is already closed");

        // default handling
        String vehicle = request.getVehicle();
        if (vehicle.isEmpty()) {
            vehicle = getDefaultVehicle().toString();
            request.setVehicle(vehicle);
        }

        Lock readLock = readWriteLock.readLock();
        readLock.lock();
        try {
            if (!encodingManager.hasEncoder(vehicle))
                throw new IllegalArgumentException("Vehicle not supported: " + vehicle + ". Supported are: " + encodingManager.toString());

            FlagEncoder encoder = encodingManager.getEncoder(vehicle);
            HintsMap hints = request.getHints();

            // we use edge-based routing if the encoder supports turn-costs *unless* the edge_based parameter is set
            // explicitly.
            TraversalMode tMode = encoder.supportsTurnCosts() ? TraversalMode.EDGE_BASED : TraversalMode.NODE_BASED;
            if (hints.has(Routing.EDGE_BASED))
                tMode = hints.getBool(Routing.EDGE_BASED, false) ? TraversalMode.EDGE_BASED : TraversalMode.NODE_BASED;

            if (tMode.isEdgeBased() && !encoder.supportsTurnCosts()) {
                throw new IllegalArgumentException("You need to set up a turn cost storage to make use of edge_based=true, e.g. use car|turn_costs=true");
            }

            if (!tMode.isEdgeBased() && !request.getCurbsides().isEmpty()) {
                throw new IllegalArgumentException("To make use of the " + CURBSIDE + " parameter you need to set " + Routing.EDGE_BASED + " to true");
            }

            boolean disableCH = hints.getBool(CH.DISABLE, false);
            if (!chFactoryDecorator.isDisablingAllowed() && disableCH)
                throw new IllegalArgumentException("Disabling CH not allowed on the server-side");

            boolean disableLM = hints.getBool(Landmark.DISABLE, false);
            if (!lmFactoryDecorator.isDisablingAllowed() && disableLM)
                throw new IllegalArgumentException("Disabling LM not allowed on the server-side");

            String algoStr = request.getAlgorithm();
            if (algoStr.isEmpty())
                algoStr = chFactoryDecorator.isEnabled() && !disableCH ? DIJKSTRA_BI : ASTAR_BI;

            List<GHPoint> points = request.getPoints();
            // TODO Maybe we should think about a isRequestValid method that checks all that stuff that we could do to fail fast
            // For example see #734
            checkIfPointsAreInBounds(points);

            RoutingTemplate routingTemplate;
            if (ROUND_TRIP.equalsIgnoreCase(algoStr))
                routingTemplate = new RoundTripRoutingTemplate(request, ghRsp, locationIndex, encodingManager, maxRoundTripRetries);
            else if (ALT_ROUTE.equalsIgnoreCase(algoStr))
                routingTemplate = new AlternativeRoutingTemplate(request, ghRsp, locationIndex, encodingManager);
            else
                routingTemplate = new ViaRoutingTemplate(request, ghRsp, locationIndex, encodingManager);

<<<<<<< HEAD
            List<Path> altPaths = null;
            int maxRetries = routingTemplate.getMaxRetries();
            Locale locale = request.getLocale();
            Translation tr = trMap.getWithFallBack(locale);
            for (int i = 0; i < maxRetries; i++) {
                StopWatch sw = new StopWatch().start();
                List<QueryResult> qResults = routingTemplate.lookup(points, encoder);
                ghRsp.addDebugInfo("idLookup:" + sw.stop().getSeconds() + "s");
                if (ghRsp.hasErrors())
                    return Collections.emptyList();

                final int uTurnCostsInt = request.getHints().getInt(Routing.U_TURN_COSTS, INFINITE_U_TURN_COSTS);
                if (uTurnCostsInt != INFINITE_U_TURN_COSTS && !tMode.isEdgeBased()) {
                    throw new IllegalArgumentException("Finite u-turn costs can only be used for edge-based routing, use `" + Routing.EDGE_BASED + "=true'");
                }
                TurnCostProvider turnCostProvider = (encoder.supportsTurnCosts() && tMode.isEdgeBased())
                        ? new DefaultTurnCostProvider(encoder, ghStorage.getTurnCostStorage(), uTurnCostsInt)
                        : NO_TURN_COST_PROVIDER;

                RoutingAlgorithmFactory tmpAlgoFactory = getAlgorithmFactory(hints);
                Weighting weighting;
                QueryGraph queryGraph;

                if (chFactoryDecorator.isEnabled() && !disableCH) {
                    if (request.hasFavoredHeading(0))
                        throw new IllegalArgumentException("The 'heading' parameter is currently not supported for speed mode, you need to disable speed mode with `ch.disable=true`. See issue #483");

                    if (request.getHints().getBool(Routing.PASS_THROUGH, false)) {
                        throw new IllegalArgumentException("The '" + Parameters.Routing.PASS_THROUGH + "' parameter is currently not supported for speed mode, you need to disable speed mode with `ch.disable=true`. See issue #1765");
                    }
                    // if LM is enabled we have the LMFactory with the CH algo!
                    RoutingAlgorithmFactory chAlgoFactory = tmpAlgoFactory;
                    if (tmpAlgoFactory instanceof LMAlgoFactoryDecorator.LMRAFactory)
                        chAlgoFactory = ((LMAlgoFactoryDecorator.LMRAFactory) tmpAlgoFactory).getDefaultAlgoFactory();

                    if (chAlgoFactory instanceof CHRoutingAlgorithmFactory) {
                        CHProfile chProfile = ((CHRoutingAlgorithmFactory) chAlgoFactory).getCHProfile();
                        queryGraph = QueryGraph.lookup(ghStorage.getCHGraph(chProfile), qResults);
                        weighting = chProfile.getWeighting();
                    } else {
                        throw new IllegalStateException("Although CH was enabled a non-CH algorithm factory was returned " + tmpAlgoFactory);
                    }
                } else {
                    checkNonChMaxWaypointDistance(points);
                    queryGraph = QueryGraph.lookup(ghStorage, qResults);
                    weighting = createWeighting(hints, encoder, queryGraph, turnCostProvider);
                }
                ghRsp.addDebugInfo("tmode:" + tMode.toString());

                int maxVisitedNodesForRequest = hints.getInt(Routing.MAX_VISITED_NODES, maxVisitedNodes);
                if (maxVisitedNodesForRequest > maxVisitedNodes)
                    throw new IllegalArgumentException("The max_visited_nodes parameter has to be below or equal to:" + maxVisitedNodes);

                AlgorithmOptions algoOpts = AlgorithmOptions.start().
                        algorithm(algoStr).traversalMode(tMode).weighting(weighting).
                        maxVisitedNodes(maxVisitedNodesForRequest).
                        hints(hints).
                        build();

                // do the actual route calculation !
                altPaths = routingTemplate.calcPaths(queryGraph, tmpAlgoFactory, algoOpts, encoder);

                boolean tmpEnableInstructions = hints.getBool(Routing.INSTRUCTIONS, getEncodingManager().isEnableInstructions());
                boolean tmpCalcPoints = hints.getBool(Routing.CALC_POINTS, calcPoints);
                double wayPointMaxDistance = hints.getDouble(Routing.WAY_POINT_MAX_DISTANCE, 1d);

                DouglasPeucker peucker = new DouglasPeucker().setMaxDistance(wayPointMaxDistance);
                PathMerger pathMerger = new PathMerger(queryGraph.getBaseGraph(), weighting).
                        setCalcPoints(tmpCalcPoints).
                        setDouglasPeucker(peucker).
                        setEnableInstructions(tmpEnableInstructions).
                        setPathDetailsBuilders(pathBuilderFactory, request.getPathDetails()).
                        setSimplifyResponse(simplifyResponse && wayPointMaxDistance > 0);
=======
            StopWatch sw = new StopWatch().start();
            List<QueryResult> qResults = routingTemplate.lookup(points, encoder);
            ghRsp.addDebugInfo("idLookup:" + sw.stop().getSeconds() + "s");
            if (ghRsp.hasErrors())
                return Collections.emptyList();

            RoutingAlgorithmFactory tmpAlgoFactory = getAlgorithmFactory(hints);
            Weighting weighting;
            QueryGraph queryGraph;
>>>>>>> 4811ff37

            if (chFactoryDecorator.isEnabled() && !disableCH) {
                if (request.hasFavoredHeading(0))
                    throw new IllegalArgumentException("The 'heading' parameter is currently not supported for speed mode, you need to disable speed mode with `ch.disable=true`. See issue #483");

                if (request.getHints().getBool(Routing.PASS_THROUGH, false)) {
                    throw new IllegalArgumentException("The '" + Parameters.Routing.PASS_THROUGH + "' parameter is currently not supported for speed mode, you need to disable speed mode with `ch.disable=true`. See issue #1765");
                }
                // if LM is enabled we have the LMFactory with the CH algo!
                RoutingAlgorithmFactory chAlgoFactory = tmpAlgoFactory;
                if (tmpAlgoFactory instanceof LMAlgoFactoryDecorator.LMRAFactory)
                    chAlgoFactory = ((LMAlgoFactoryDecorator.LMRAFactory) tmpAlgoFactory).getDefaultAlgoFactory();

                if (chAlgoFactory instanceof CHRoutingAlgorithmFactory) {
                    CHProfile chProfile = ((CHRoutingAlgorithmFactory) chAlgoFactory).getCHProfile();
                    queryGraph = QueryGraph.lookup(ghStorage.getCHGraph(chProfile), qResults);
                    weighting = chProfile.getWeighting();
                } else {
                    throw new IllegalStateException("Although CH was enabled a non-CH algorithm factory was returned " + tmpAlgoFactory);
                }
            } else {
                checkNonChMaxWaypointDistance(points);
                queryGraph = QueryGraph.lookup(ghStorage, qResults);
                weighting = createWeighting(hints, encoder, queryGraph);
            }
            ghRsp.addDebugInfo("tmode:" + tMode.toString());

            int maxVisitedNodesForRequest = hints.getInt(Routing.MAX_VISITED_NODES, maxVisitedNodes);
            if (maxVisitedNodesForRequest > maxVisitedNodes)
                throw new IllegalArgumentException("The max_visited_nodes parameter has to be below or equal to:" + maxVisitedNodes);

            int uTurnCostInt = request.getHints().getInt(Routing.U_TURN_COSTS, INFINITE_U_TURN_COSTS);
            if (uTurnCostInt != INFINITE_U_TURN_COSTS && !tMode.isEdgeBased()) {
                throw new IllegalArgumentException("Finite u-turn costs can only be used for edge-based routing, use `" + Routing.EDGE_BASED + "=true'");
            }
            double uTurnCosts = uTurnCostInt == INFINITE_U_TURN_COSTS ? Double.POSITIVE_INFINITY : uTurnCostInt;
            weighting = createTurnWeighting(queryGraph, weighting, tMode, uTurnCosts);

            AlgorithmOptions algoOpts = AlgorithmOptions.start().
                    algorithm(algoStr).traversalMode(tMode).weighting(weighting).
                    maxVisitedNodes(maxVisitedNodesForRequest).
                    hints(hints).
                    build();

            // do the actual route calculation !
            List<Path> altPaths = routingTemplate.calcPaths(queryGraph, tmpAlgoFactory, algoOpts, encoder);

            boolean tmpEnableInstructions = hints.getBool(Routing.INSTRUCTIONS, getEncodingManager().isEnableInstructions());
            boolean tmpCalcPoints = hints.getBool(Routing.CALC_POINTS, calcPoints);
            double wayPointMaxDistance = hints.getDouble(Routing.WAY_POINT_MAX_DISTANCE, 1d);

            DouglasPeucker peucker = new DouglasPeucker().setMaxDistance(wayPointMaxDistance);
            PathMerger pathMerger = new PathMerger(queryGraph.getBaseGraph(), weighting).
                    setCalcPoints(tmpCalcPoints).
                    setDouglasPeucker(peucker).
                    setEnableInstructions(tmpEnableInstructions).
                    setPathDetailsBuilders(pathBuilderFactory, request.getPathDetails()).
                    setSimplifyResponse(simplifyResponse && wayPointMaxDistance > 0);

            if (request.hasFavoredHeading(0))
                pathMerger.setFavoredHeading(request.getFavoredHeading(0));

            routingTemplate.finish(pathMerger, trMap.getWithFallBack(request.getLocale()));
            return altPaths;
        } catch (IllegalArgumentException ex) {
            ghRsp.addError(ex);
            return Collections.emptyList();
        } finally {
            readLock.unlock();
        }
    }

    /**
     * This method applies the changes to the graph specified as feature collection. It does so by locking the routing
     * to avoid concurrent changes which could result in incorrect routing (like when done while a Dijkstra search) or
     * also while just reading one edge row (inconsistent edge properties).
     */
    public ChangeGraphResponse changeGraph(Collection<JsonFeature> collection) {
        // TODO allow calling this method if called before CH preparation
        if (getCHFactoryDecorator().isEnabled())
            throw new IllegalArgumentException("To use the changeGraph API you need to turn off CH");

        Lock writeLock = readWriteLock.writeLock();
        writeLock.lock();
        try {
            ChangeGraphHelper overlay = createChangeGraphHelper(ghStorage, locationIndex);
            long updateCount = overlay.applyChanges(encodingManager, collection);
            return new ChangeGraphResponse(updateCount);
        } finally {
            writeLock.unlock();
        }
    }

    protected ChangeGraphHelper createChangeGraphHelper(Graph graph, LocationIndex locationIndex) {
        return new ChangeGraphHelper(graph, locationIndex);
    }

    private void checkIfPointsAreInBounds(List<GHPoint> points) {
        BBox bounds = getGraphHopperStorage().getBounds();
        for (int i = 0; i < points.size(); i++) {
            GHPoint point = points.get(i);
            if (!bounds.contains(point.getLat(), point.getLon())) {
                throw new PointOutOfBoundsException("Point " + i + " is out of bounds: " + point, i);
            }
        }
    }

    private void checkNonChMaxWaypointDistance(List<GHPoint> points) {
        if (nonChMaxWaypointDistance == Integer.MAX_VALUE) {
            return;
        }
        GHPoint lastPoint = points.get(0);
        GHPoint point;
        double dist;
        DistanceCalc calc = DIST_3D;
        for (int i = 1; i < points.size(); i++) {
            point = points.get(i);
            dist = calc.calcDist(lastPoint.getLat(), lastPoint.getLon(), point.getLat(), point.getLon());
            if (dist > nonChMaxWaypointDistance) {
                Map<String, Object> detailMap = new HashMap<>(2);
                detailMap.put("from", i - 1);
                detailMap.put("to", i);
                throw new PointDistanceExceededException("Point " + i + " is too far from Point " + (i - 1) + ": " + point, detailMap);
            }
            lastPoint = point;
        }
    }

    protected LocationIndex createLocationIndex(Directory dir) {
        LocationIndexTree tmpIndex = new LocationIndexTree(ghStorage, dir);
        tmpIndex.setResolution(preciseIndexResolution);
        tmpIndex.setMaxRegionSearch(maxRegionSearch);
        if (!tmpIndex.loadExisting()) {
            ensureWriteAccess();
            tmpIndex.prepareIndex();
        }

        return tmpIndex;
    }

    /**
     * Initializes the location index after the import is done.
     */
    protected void initLocationIndex() {
        if (locationIndex != null)
            throw new IllegalStateException("Cannot initialize locationIndex twice!");

        locationIndex = createLocationIndex(ghStorage.getDirectory());
    }

    private boolean isCHPrepared() {
        return "true".equals(ghStorage.getProperties().get(CH.PREPARE + "done"))
                // remove old property in >0.9
                || "true".equals(ghStorage.getProperties().get("prepare.done"));
    }

    private boolean isLMPrepared() {
        return "true".equals(ghStorage.getProperties().get(Landmark.PREPARE + "done"));
    }

    protected void prepareCH(boolean closeEarly) {
        boolean tmpPrepare = chFactoryDecorator.isEnabled();
        if (tmpPrepare) {
            ensureWriteAccess();

            if (closeEarly) {
                locationIndex.flush();
                locationIndex.close();
                ghStorage.flushAndCloseEarly();
            }

            ghStorage.freeze();
            chFactoryDecorator.prepare(ghStorage.getProperties(), closeEarly);
            ghStorage.getProperties().put(CH.PREPARE + "done", true);
        }
    }

    /**
     * For landmarks it is required to always call this method: either it creates the landmark data or it loads it.
     */
    protected void loadOrPrepareLM(boolean closeEarly) {
        boolean tmpPrepare = lmFactoryDecorator.isEnabled() && !lmFactoryDecorator.getPreparations().isEmpty();
        if (tmpPrepare) {
            ensureWriteAccess();
            ghStorage.freeze();
            if (lmFactoryDecorator.loadOrDoWork(ghStorage.getProperties(), closeEarly))
                ghStorage.getProperties().put(Landmark.PREPARE + "done", true);
        }
    }

    /**
     * Internal method to clean up the graph.
     */
    protected void cleanUp() {
        int prevNodeCount = ghStorage.getNodes();
        PrepareRoutingSubnetworks preparation = new PrepareRoutingSubnetworks(ghStorage, encodingManager.fetchEdgeEncoders());
        preparation.setMinNetworkSize(minNetworkSize);
        preparation.setMinOneWayNetworkSize(minOneWayNetworkSize);
        preparation.doWork();
        int currNodeCount = ghStorage.getNodes();
        logger.info("edges: " + Helper.nf(ghStorage.getEdges()) + ", nodes " + Helper.nf(currNodeCount)
                + ", there were " + Helper.nf(preparation.getMaxSubnetworks())
                + " subnetworks. removed them => " + Helper.nf(prevNodeCount - currNodeCount)
                + " less nodes");
    }

    protected void flush() {
        logger.info("flushing graph " + ghStorage.toString() + ", details:" + ghStorage.toDetailsString() + ", "
                + getMemInfo() + ")");
        ghStorage.flush();
        logger.info("flushed graph " + getMemInfo() + ")");
        fullyLoaded = true;
    }

    /**
     * Releases all associated resources like memory or files. But it does not remove them. To
     * remove the files created in graphhopperLocation you have to call clean().
     */
    public void close() {
        if (ghStorage != null)
            ghStorage.close();

        if (locationIndex != null)
            locationIndex.close();

        try {
            lockFactory.forceRemove(fileLockName, true);
        } catch (Exception ex) {
            // silently fail e.g. on Windows where we cannot remove an unreleased native lock
        }
    }

    /**
     * Removes the on-disc routing files. Call only after calling close or before importOrLoad or
     * load
     */
    public void clean() {
        if (getGraphHopperLocation().isEmpty())
            throw new IllegalStateException("Cannot clean GraphHopper without specified graphHopperLocation");

        File folder = new File(getGraphHopperLocation());
        removeDir(folder);
    }

    protected void ensureNotLoaded() {
        if (fullyLoaded)
            throw new IllegalStateException("No configuration changes are possible after loading the graph");
    }

    protected void ensureWriteAccess() {
        if (!allowWrites)
            throw new IllegalStateException("Writes are not allowed!");
    }

    public void setNonChMaxWaypointDistance(int nonChMaxWaypointDistance) {
        this.nonChMaxWaypointDistance = nonChMaxWaypointDistance;
    }

}<|MERGE_RESOLUTION|>--- conflicted
+++ resolved
@@ -1042,91 +1042,23 @@
             else
                 routingTemplate = new ViaRoutingTemplate(request, ghRsp, locationIndex, encodingManager);
 
-<<<<<<< HEAD
-            List<Path> altPaths = null;
-            int maxRetries = routingTemplate.getMaxRetries();
-            Locale locale = request.getLocale();
-            Translation tr = trMap.getWithFallBack(locale);
-            for (int i = 0; i < maxRetries; i++) {
-                StopWatch sw = new StopWatch().start();
-                List<QueryResult> qResults = routingTemplate.lookup(points, encoder);
-                ghRsp.addDebugInfo("idLookup:" + sw.stop().getSeconds() + "s");
-                if (ghRsp.hasErrors())
-                    return Collections.emptyList();
-
-                final int uTurnCostsInt = request.getHints().getInt(Routing.U_TURN_COSTS, INFINITE_U_TURN_COSTS);
-                if (uTurnCostsInt != INFINITE_U_TURN_COSTS && !tMode.isEdgeBased()) {
-                    throw new IllegalArgumentException("Finite u-turn costs can only be used for edge-based routing, use `" + Routing.EDGE_BASED + "=true'");
-                }
-                TurnCostProvider turnCostProvider = (encoder.supportsTurnCosts() && tMode.isEdgeBased())
-                        ? new DefaultTurnCostProvider(encoder, ghStorage.getTurnCostStorage(), uTurnCostsInt)
-                        : NO_TURN_COST_PROVIDER;
-
-                RoutingAlgorithmFactory tmpAlgoFactory = getAlgorithmFactory(hints);
-                Weighting weighting;
-                QueryGraph queryGraph;
-
-                if (chFactoryDecorator.isEnabled() && !disableCH) {
-                    if (request.hasFavoredHeading(0))
-                        throw new IllegalArgumentException("The 'heading' parameter is currently not supported for speed mode, you need to disable speed mode with `ch.disable=true`. See issue #483");
-
-                    if (request.getHints().getBool(Routing.PASS_THROUGH, false)) {
-                        throw new IllegalArgumentException("The '" + Parameters.Routing.PASS_THROUGH + "' parameter is currently not supported for speed mode, you need to disable speed mode with `ch.disable=true`. See issue #1765");
-                    }
-                    // if LM is enabled we have the LMFactory with the CH algo!
-                    RoutingAlgorithmFactory chAlgoFactory = tmpAlgoFactory;
-                    if (tmpAlgoFactory instanceof LMAlgoFactoryDecorator.LMRAFactory)
-                        chAlgoFactory = ((LMAlgoFactoryDecorator.LMRAFactory) tmpAlgoFactory).getDefaultAlgoFactory();
-
-                    if (chAlgoFactory instanceof CHRoutingAlgorithmFactory) {
-                        CHProfile chProfile = ((CHRoutingAlgorithmFactory) chAlgoFactory).getCHProfile();
-                        queryGraph = QueryGraph.lookup(ghStorage.getCHGraph(chProfile), qResults);
-                        weighting = chProfile.getWeighting();
-                    } else {
-                        throw new IllegalStateException("Although CH was enabled a non-CH algorithm factory was returned " + tmpAlgoFactory);
-                    }
-                } else {
-                    checkNonChMaxWaypointDistance(points);
-                    queryGraph = QueryGraph.lookup(ghStorage, qResults);
-                    weighting = createWeighting(hints, encoder, queryGraph, turnCostProvider);
-                }
-                ghRsp.addDebugInfo("tmode:" + tMode.toString());
-
-                int maxVisitedNodesForRequest = hints.getInt(Routing.MAX_VISITED_NODES, maxVisitedNodes);
-                if (maxVisitedNodesForRequest > maxVisitedNodes)
-                    throw new IllegalArgumentException("The max_visited_nodes parameter has to be below or equal to:" + maxVisitedNodes);
-
-                AlgorithmOptions algoOpts = AlgorithmOptions.start().
-                        algorithm(algoStr).traversalMode(tMode).weighting(weighting).
-                        maxVisitedNodes(maxVisitedNodesForRequest).
-                        hints(hints).
-                        build();
-
-                // do the actual route calculation !
-                altPaths = routingTemplate.calcPaths(queryGraph, tmpAlgoFactory, algoOpts, encoder);
-
-                boolean tmpEnableInstructions = hints.getBool(Routing.INSTRUCTIONS, getEncodingManager().isEnableInstructions());
-                boolean tmpCalcPoints = hints.getBool(Routing.CALC_POINTS, calcPoints);
-                double wayPointMaxDistance = hints.getDouble(Routing.WAY_POINT_MAX_DISTANCE, 1d);
-
-                DouglasPeucker peucker = new DouglasPeucker().setMaxDistance(wayPointMaxDistance);
-                PathMerger pathMerger = new PathMerger(queryGraph.getBaseGraph(), weighting).
-                        setCalcPoints(tmpCalcPoints).
-                        setDouglasPeucker(peucker).
-                        setEnableInstructions(tmpEnableInstructions).
-                        setPathDetailsBuilders(pathBuilderFactory, request.getPathDetails()).
-                        setSimplifyResponse(simplifyResponse && wayPointMaxDistance > 0);
-=======
             StopWatch sw = new StopWatch().start();
             List<QueryResult> qResults = routingTemplate.lookup(points, encoder);
             ghRsp.addDebugInfo("idLookup:" + sw.stop().getSeconds() + "s");
             if (ghRsp.hasErrors())
                 return Collections.emptyList();
 
+            final int uTurnCostsInt = request.getHints().getInt(Routing.U_TURN_COSTS, INFINITE_U_TURN_COSTS);
+            if (uTurnCostsInt != INFINITE_U_TURN_COSTS && !tMode.isEdgeBased()) {
+                throw new IllegalArgumentException("Finite u-turn costs can only be used for edge-based routing, use `" + Routing.EDGE_BASED + "=true'");
+            }
+            TurnCostProvider turnCostProvider = (encoder.supportsTurnCosts() && tMode.isEdgeBased())
+                    ? new DefaultTurnCostProvider(encoder, ghStorage.getTurnCostStorage(), uTurnCostsInt)
+                    : NO_TURN_COST_PROVIDER;
+
             RoutingAlgorithmFactory tmpAlgoFactory = getAlgorithmFactory(hints);
             Weighting weighting;
             QueryGraph queryGraph;
->>>>>>> 4811ff37
 
             if (chFactoryDecorator.isEnabled() && !disableCH) {
                 if (request.hasFavoredHeading(0))
@@ -1150,20 +1082,13 @@
             } else {
                 checkNonChMaxWaypointDistance(points);
                 queryGraph = QueryGraph.lookup(ghStorage, qResults);
-                weighting = createWeighting(hints, encoder, queryGraph);
+                weighting = createWeighting(hints, encoder, queryGraph, turnCostProvider);
             }
             ghRsp.addDebugInfo("tmode:" + tMode.toString());
 
             int maxVisitedNodesForRequest = hints.getInt(Routing.MAX_VISITED_NODES, maxVisitedNodes);
             if (maxVisitedNodesForRequest > maxVisitedNodes)
                 throw new IllegalArgumentException("The max_visited_nodes parameter has to be below or equal to:" + maxVisitedNodes);
-
-            int uTurnCostInt = request.getHints().getInt(Routing.U_TURN_COSTS, INFINITE_U_TURN_COSTS);
-            if (uTurnCostInt != INFINITE_U_TURN_COSTS && !tMode.isEdgeBased()) {
-                throw new IllegalArgumentException("Finite u-turn costs can only be used for edge-based routing, use `" + Routing.EDGE_BASED + "=true'");
-            }
-            double uTurnCosts = uTurnCostInt == INFINITE_U_TURN_COSTS ? Double.POSITIVE_INFINITY : uTurnCostInt;
-            weighting = createTurnWeighting(queryGraph, weighting, tMode, uTurnCosts);
 
             AlgorithmOptions algoOpts = AlgorithmOptions.start().
                     algorithm(algoStr).traversalMode(tMode).weighting(weighting).
