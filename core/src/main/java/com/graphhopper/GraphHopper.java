--- conflicted
+++ resolved
@@ -533,16 +533,11 @@
         setProfiles(ghConfig.getProfiles());
         vehiclesString = ghConfig.getString("graph.vehicles", vehiclesString);
         if (vehiclesString.isEmpty()) {
-<<<<<<< HEAD
-            logger.warn("The option graph.flag_encoders is deprecated and will be removed. Replace with graph.vehicles");
-            vehiclesString = ghConfig.getString("graph.flag_encoders", vehiclesString);
-=======
             vehiclesString = ghConfig.getString("graph.flag_encoders", vehiclesString);
             if (!vehiclesString.isEmpty())
                 logger.warn("The option graph.flag_encoders is deprecated and will be removed. Replace with graph.vehicles");
         } else if (!ghConfig.getString("graph.flag_encoders", "").isEmpty()) {
             throw new IllegalArgumentException("Remove graph.flag_encoders as it cannot be used in parallel with graph.vehicles");
->>>>>>> 51dc8ab5
         }
 
         encodedValuesString = ghConfig.getString("graph.encoded_values", encodedValuesString);
