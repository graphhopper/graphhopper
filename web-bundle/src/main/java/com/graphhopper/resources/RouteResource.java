--- conflicted
+++ resolved
@@ -163,11 +163,7 @@
                             header("X-GH-Took", "" + Math.round(took)).
                             build()
                     :
-<<<<<<< HEAD
-                    Response.ok(ResponsePathSerializer.jsonObject(ghResponse, osmDate, instructions, calcPoints, enableElevation, pointsEncoded, pointsEncodedMultiplier, took)).
-=======
-                    Response.ok(ResponsePathSerializer.jsonObject(ghResponse, new ResponsePathSerializer.Info(config.getCopyrights(), Math.round(took), osmDate), instructions, calcPoints, enableElevation, pointsEncoded)).
->>>>>>> 413ec9c8
+                    Response.ok(ResponsePathSerializer.jsonObject(ghResponse, new ResponsePathSerializer.Info(config.getCopyrights(), Math.round(took), osmDate), instructions, calcPoints, enableElevation, pointsEncoded, pointsEncodedMultiplier)).
                             header("X-GH-Took", "" + Math.round(took)).
                             type(MediaType.APPLICATION_JSON).
                             build();
@@ -213,11 +209,7 @@
                     + ", time0: " + Math.round(ghResponse.getBest().getTime() / 60000f) + "min"
                     + ", points0: " + ghResponse.getBest().getPoints().size()
                     + ", debugInfo: " + ghResponse.getDebugInfo());
-<<<<<<< HEAD
-            return Response.ok(ResponsePathSerializer.jsonObject(ghResponse, osmDate, instructions, calcPoints, enableElevation, pointsEncoded, pointsEncodedMultiplier, took)).
-=======
-            return Response.ok(ResponsePathSerializer.jsonObject(ghResponse, new ResponsePathSerializer.Info(config.getCopyrights(), Math.round(took), osmDate), instructions, calcPoints, enableElevation, pointsEncoded)).
->>>>>>> 413ec9c8
+            return Response.ok(ResponsePathSerializer.jsonObject(ghResponse, new ResponsePathSerializer.Info(config.getCopyrights(), Math.round(took), osmDate), instructions, calcPoints, enableElevation, pointsEncoded, pointsEncodedMultiplier)).
                     header("X-GH-Took", "" + Math.round(took)).
                     type(MediaType.APPLICATION_JSON).
                     build();
