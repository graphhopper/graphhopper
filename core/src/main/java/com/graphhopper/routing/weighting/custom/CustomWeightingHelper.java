--- conflicted
+++ resolved
@@ -76,13 +76,9 @@
     }
 
     public static boolean in(Polygon p, EdgeIteratorState edge) {
-<<<<<<< HEAD
-        if (!p.getBounds().intersects(edge.getBounds()))
-=======
-        BBox edgeBBox = GHUtility.createBBox(edge);
+        BBox edgeBBox = edge.getBounds();
         BBox polyBBOX = p.getBounds();
         if (!polyBBOX.intersects(edgeBBox))
->>>>>>> f8d37189
             return false;
         if (p.isRectangle() && polyBBOX.contains(edgeBBox))
             return true;
