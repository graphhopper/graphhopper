--- conflicted
+++ resolved
@@ -79,23 +79,14 @@
         na.setNode(6, 15.1, 10.1);
         na.setNode(7, 15.1, 9.8);
 
-<<<<<<< HEAD
-        GHUtility.setSpeed(63, true, true, carEncoder, g.edge(1, 2).setDistance(7000).setKeyValues(singletonMap("name", "1-2")));
-        GHUtility.setSpeed(72, true, true, carEncoder, g.edge(2, 3).setDistance(8000).setKeyValues(singletonMap("name", "2-3")));
-        GHUtility.setSpeed(9, true, true, carEncoder, g.edge(2, 6).setDistance(10000).setKeyValues(singletonMap("name", "2-6")));
-        GHUtility.setSpeed(81, true, true, carEncoder, g.edge(3, 4).setDistance(9000).setKeyValues(singletonMap("name", "3-4")));
-        GHUtility.setSpeed(9, true, true, carEncoder, g.edge(3, 7).setDistance(10000).setKeyValues(singletonMap("name", "3-7")));
-        GHUtility.setSpeed(90, true, true, carEncoder, g.edge(4, 5).setDistance(10000).setKeyValues(singletonMap("name", "4-5")));
-=======
         BooleanEncodedValue accessEnc = carEncoder.getAccessEnc();
         DecimalEncodedValue speedEnc = carEncoder.getAverageSpeedEnc();
-        GHUtility.setSpeed(63, true, true, accessEnc, speedEnc, g.edge(1, 2).setDistance(7000).setName("1-2"));
-        GHUtility.setSpeed(72, true, true, accessEnc, speedEnc, g.edge(2, 3).setDistance(8000).setName("2-3"));
-        GHUtility.setSpeed(9, true, true, accessEnc, speedEnc, g.edge(2, 6).setDistance(10000).setName("2-6"));
-        GHUtility.setSpeed(81, true, true, accessEnc, speedEnc, g.edge(3, 4).setDistance(9000).setName("3-4"));
-        GHUtility.setSpeed(9, true, true, accessEnc, speedEnc, g.edge(3, 7).setDistance(10000).setName("3-7"));
-        GHUtility.setSpeed(90, true, true, accessEnc, speedEnc, g.edge(4, 5).setDistance(10000).setName("4-5"));
->>>>>>> 2140131e
+        GHUtility.setSpeed(63, true, true, accessEnc, speedEnc, g.edge(1, 2).setDistance(7000).setKeyValues(singletonMap("name", "1-2")));
+        GHUtility.setSpeed(72, true, true, accessEnc, speedEnc, g.edge(2, 3).setDistance(8000).setKeyValues(singletonMap("name", "2-3")));
+        GHUtility.setSpeed(9, true, true, accessEnc, speedEnc, g.edge(2, 6).setDistance(10000).setKeyValues(singletonMap("name", "2-6")));
+        GHUtility.setSpeed(81, true, true, accessEnc, speedEnc, g.edge(3, 4).setDistance(9000).setKeyValues(singletonMap("name", "3-4")));
+        GHUtility.setSpeed(9, true, true, accessEnc, speedEnc, g.edge(3, 7).setDistance(10000).setKeyValues(singletonMap("name", "3-7")));
+        GHUtility.setSpeed(90, true, true, accessEnc, speedEnc, g.edge(4, 5).setDistance(10000).setKeyValues(singletonMap("name", "4-5")));
 
         ShortestWeighting weighting = new ShortestWeighting(accessEnc, speedEnc);
         Path p = new Dijkstra(g, weighting, TraversalMode.NODE_BASED).calcPath(1, 5);
