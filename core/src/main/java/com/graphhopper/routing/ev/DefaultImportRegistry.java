/*
 *  Licensed to GraphHopper GmbH under one or more contributor
 *  license agreements. See the NOTICE file distributed with this work for
 *  additional information regarding copyright ownership.
 *
 *  GraphHopper GmbH licenses this file to you under the Apache License,
 *  Version 2.0 (the "License"); you may not use this file except in
 *  compliance with the License. You may obtain a copy of the License at
 *
 *       http://www.apache.org/licenses/LICENSE-2.0
 *
 *  Unless required by applicable law or agreed to in writing, software
 *  distributed under the License is distributed on an "AS IS" BASIS,
 *  WITHOUT WARRANTIES OR CONDITIONS OF ANY KIND, either express or implied.
 *  See the License for the specific language governing permissions and
 *  limitations under the License.
 */

package com.graphhopper.routing.ev;

import com.graphhopper.routing.util.CurvatureCalculator;
import com.graphhopper.routing.util.FerrySpeedCalculator;
import com.graphhopper.routing.util.PriorityCode;
import com.graphhopper.routing.util.SlopeCalculator;
import com.graphhopper.routing.util.TransportationMode;
import com.graphhopper.routing.util.parsers.BikeAccessParser;
import com.graphhopper.routing.util.parsers.BikeAverageSpeedParser;
import com.graphhopper.routing.util.parsers.BikePriorityParser;
import com.graphhopper.routing.util.parsers.CarAccessParser;
import com.graphhopper.routing.util.parsers.CarAverageSpeedParser;
import com.graphhopper.routing.util.parsers.CountryParser;
import com.graphhopper.routing.util.parsers.FootAccessParser;
import com.graphhopper.routing.util.parsers.FootAverageSpeedParser;
import com.graphhopper.routing.util.parsers.FootPriorityParser;
import com.graphhopper.routing.util.parsers.MaxWeightExceptParser;
import com.graphhopper.routing.util.parsers.ModeAccessParser;
import com.graphhopper.routing.util.parsers.MountainBikeAccessParser;
import com.graphhopper.routing.util.parsers.MountainBikeAverageSpeedParser;
import com.graphhopper.routing.util.parsers.MountainBikePriorityParser;
import com.graphhopper.routing.util.parsers.OSMCrossingParser;
import com.graphhopper.routing.util.parsers.OSMFootwayParser;
import com.graphhopper.routing.util.parsers.OSMGetOffBikeParser;
import com.graphhopper.routing.util.parsers.OSMHazmatParser;
import com.graphhopper.routing.util.parsers.OSMHazmatTunnelParser;
import com.graphhopper.routing.util.parsers.OSMHazmatWaterParser;
import com.graphhopper.routing.util.parsers.OSMHgvParser;
import com.graphhopper.routing.util.parsers.OSMHikeRatingParser;
import com.graphhopper.routing.util.parsers.OSMHorseRatingParser;
import com.graphhopper.routing.util.parsers.OSMKerbParser;
import com.graphhopper.routing.util.parsers.OSMLanesParser;
import com.graphhopper.routing.util.parsers.OSMMaxAxleLoadParser;
import com.graphhopper.routing.util.parsers.OSMMaxHeightParser;
import com.graphhopper.routing.util.parsers.OSMMaxLengthParser;
import com.graphhopper.routing.util.parsers.OSMMaxSpeedParser;
import com.graphhopper.routing.util.parsers.OSMMaxWeightParser;
import com.graphhopper.routing.util.parsers.OSMMaxWidthParser;
import com.graphhopper.routing.util.parsers.OSMMtbRatingParser;
import com.graphhopper.routing.util.parsers.OSMRoadAccessParser;
import com.graphhopper.routing.util.parsers.OSMRoadClassLinkParser;
import com.graphhopper.routing.util.parsers.OSMRoadClassParser;
import com.graphhopper.routing.util.parsers.OSMRoadEnvironmentParser;
import com.graphhopper.routing.util.parsers.OSMRoundaboutParser;
import com.graphhopper.routing.util.parsers.OSMSmoothnessParser;
import com.graphhopper.routing.util.parsers.OSMSurfaceParser;
import com.graphhopper.routing.util.parsers.OSMTactilePavingParser;
import com.graphhopper.routing.util.parsers.OSMTemporalAccessParser;
import com.graphhopper.routing.util.parsers.OSMTollParser;
import com.graphhopper.routing.util.parsers.OSMTrackTypeParser;
import com.graphhopper.routing.util.parsers.OSMTrafficSignalsSoundParser;
import com.graphhopper.routing.util.parsers.OSMWayIDParser;
import com.graphhopper.routing.util.parsers.OrientationCalculator;
import com.graphhopper.routing.util.parsers.RacingBikeAccessParser;
import com.graphhopper.routing.util.parsers.RacingBikeAverageSpeedParser;
import com.graphhopper.routing.util.parsers.RacingBikePriorityParser;
import com.graphhopper.routing.util.parsers.StateParser;
import com.graphhopper.util.PMap;

public class DefaultImportRegistry implements ImportRegistry {
    @Override
    public ImportUnit createImportUnit(String name) {
        if (Roundabout.KEY.equals(name))
            return ImportUnit.create(name, props -> Roundabout.create(),
                            (lookup, props) -> new OSMRoundaboutParser(
                                            lookup.getBooleanEncodedValue(Roundabout.KEY)));
        else if (GetOffBike.KEY.equals(name))
            return ImportUnit.create(name, props -> GetOffBike.create(),
                            (lookup, pros) -> new OSMGetOffBikeParser(
                                            lookup.getBooleanEncodedValue(GetOffBike.KEY),
                                            lookup.getBooleanEncodedValue("bike_access")),
                            "bike_access");
        else if (RoadClass.KEY.equals(name))
            return ImportUnit.create(name, props -> RoadClass.create(),
                            (lookup, props) -> new OSMRoadClassParser(lookup
                                            .getEnumEncodedValue(RoadClass.KEY, RoadClass.class)));
        else if (RoadClassLink.KEY.equals(name))
            return ImportUnit.create(name, props -> RoadClassLink.create(),
                            (lookup, props) -> new OSMRoadClassLinkParser(
                                            lookup.getBooleanEncodedValue(RoadClassLink.KEY)));
        else if (RoadEnvironment.KEY.equals(name))
            return ImportUnit.create(name, props -> RoadEnvironment.create(),
<<<<<<< HEAD
                            (lookup, props) -> new OSMRoadEnvironmentParser(
                                            lookup.getEnumEncodedValue(RoadEnvironment.KEY,
                                                            RoadEnvironment.class)));
        else if (RoadAccess.KEY.equals(name))
            return ImportUnit.create(name, props -> RoadAccess.create(),
                            (lookup, props) -> new OSMRoadAccessParser(
                                            lookup.getEnumEncodedValue(RoadAccess.KEY,
                                                            RoadAccess.class),
                                            OSMRoadAccessParser.toOSMRestrictions(
                                                            TransportationMode.CAR)));
=======
                    (lookup, props) -> new OSMRoadEnvironmentParser(
                            lookup.getEnumEncodedValue(RoadEnvironment.KEY, RoadEnvironment.class))
            );
        else if (FootRoadAccess.KEY.equals(name))
            return ImportUnit.create(name, props -> FootRoadAccess.create(),
                    (lookup, props) -> new OSMRoadAccessParser<>(
                            lookup.getEnumEncodedValue(FootRoadAccess.KEY, FootRoadAccess.class),
                            OSMRoadAccessParser.toOSMRestrictions(TransportationMode.FOOT),
                            (readerWay, accessValue) -> accessValue,
                            FootRoadAccess::find)
            );
        else if (BikeRoadAccess.KEY.equals(name))
            return ImportUnit.create(name, props -> BikeRoadAccess.create(),
                    (lookup, props) -> new OSMRoadAccessParser<>(
                            lookup.getEnumEncodedValue(BikeRoadAccess.KEY, BikeRoadAccess.class),
                            OSMRoadAccessParser.toOSMRestrictions(TransportationMode.BIKE),
                            (readerWay, accessValue) -> accessValue,
                            BikeRoadAccess::find)
            );
        else if (RoadAccess.KEY.equals(name))
            return ImportUnit.create(name, props -> RoadAccess.create(),
                    (lookup, props) -> new OSMRoadAccessParser<>(
                            lookup.getEnumEncodedValue(RoadAccess.KEY, RoadAccess.class),
                            OSMRoadAccessParser.toOSMRestrictions(TransportationMode.CAR),
                            RoadAccess::countryHook, RoadAccess::find)
            );
>>>>>>> 4e232ac9
        else if (MaxSpeed.KEY.equals(name))
            return ImportUnit.create(name, props -> MaxSpeed.create(),
                            (lookup, props) -> new OSMMaxSpeedParser(
                                            lookup.getDecimalEncodedValue(MaxSpeed.KEY)));
        else if (MaxSpeedEstimated.KEY.equals(name))
            return ImportUnit.create(name, props -> MaxSpeedEstimated.create(), null, Country.KEY,
                            UrbanDensity.KEY);
        else if (UrbanDensity.KEY.equals(name))
            return ImportUnit.create(name, props -> UrbanDensity.create(), null);
        else if (MaxWeight.KEY.equals(name))
            return ImportUnit.create(name, props -> MaxWeight.create(),
                            (lookup, props) -> new OSMMaxWeightParser(
                                            lookup.getDecimalEncodedValue(MaxWeight.KEY)));
        else if (MaxWeightExcept.KEY.equals(name))
            return ImportUnit.create(name, props -> MaxWeightExcept.create(),
                            (lookup, props) -> new MaxWeightExceptParser(lookup.getEnumEncodedValue(
                                            MaxWeightExcept.KEY, MaxWeightExcept.class)));
        else if (MaxHeight.KEY.equals(name))
            return ImportUnit.create(name, props -> MaxHeight.create(),
                            (lookup, props) -> new OSMMaxHeightParser(
                                            lookup.getDecimalEncodedValue(MaxHeight.KEY)));
        else if (MaxWidth.KEY.equals(name))
            return ImportUnit.create(name, props -> MaxWidth.create(),
                            (lookup, props) -> new OSMMaxWidthParser(
                                            lookup.getDecimalEncodedValue(MaxWidth.KEY)));
        else if (MaxAxleLoad.KEY.equals(name))
            return ImportUnit.create(name, props -> MaxAxleLoad.create(),
                            (lookup, props) -> new OSMMaxAxleLoadParser(
                                            lookup.getDecimalEncodedValue(MaxAxleLoad.KEY)));
        else if (MaxLength.KEY.equals(name))
            return ImportUnit.create(name, props -> MaxLength.create(),
                            (lookup, props) -> new OSMMaxLengthParser(
                                            lookup.getDecimalEncodedValue(MaxLength.KEY)));
        else if (Orientation.KEY.equals(name))
            return ImportUnit.create(name, props -> Orientation.create(),
                            (lookup, props) -> new OrientationCalculator(
                                            lookup.getDecimalEncodedValue(Orientation.KEY)));
        else if (Surface.KEY.equals(name))
            return ImportUnit.create(name, props -> Surface.create(),
                            (lookup, props) -> new OSMSurfaceParser(lookup
                                            .getEnumEncodedValue(Surface.KEY, Surface.class)));
        else if (Smoothness.KEY.equals(name))
            return ImportUnit.create(name, props -> Smoothness.create(),
                            (lookup, props) -> new OSMSmoothnessParser(lookup.getEnumEncodedValue(
                                            Smoothness.KEY, Smoothness.class)));
        else if (Hgv.KEY.equals(name))
            return ImportUnit.create(name, props -> Hgv.create(),
                            (lookup, props) -> new OSMHgvParser(
                                            lookup.getEnumEncodedValue(Hgv.KEY, Hgv.class)));
        else if (Toll.KEY.equals(name))
            return ImportUnit.create(name, props -> Toll.create(),
                            (lookup, props) -> new OSMTollParser(
                                            lookup.getEnumEncodedValue(Toll.KEY, Toll.class)));
        else if (TrackType.KEY.equals(name))
            return ImportUnit.create(name, props -> TrackType.create(),
                            (lookup, props) -> new OSMTrackTypeParser(lookup
                                            .getEnumEncodedValue(TrackType.KEY, TrackType.class)));
        else if (Hazmat.KEY.equals(name))
            return ImportUnit.create(name, props -> Hazmat.create(),
                            (lookup, props) -> new OSMHazmatParser(
                                            lookup.getEnumEncodedValue(Hazmat.KEY, Hazmat.class)));
        else if (HazmatTunnel.KEY.equals(name))
            return ImportUnit.create(name, props -> HazmatTunnel.create(),
                            (lookup, props) -> new OSMHazmatTunnelParser(lookup.getEnumEncodedValue(
                                            HazmatTunnel.KEY, HazmatTunnel.class)));
        else if (HazmatWater.KEY.equals(name))
            return ImportUnit.create(name, props -> HazmatWater.create(),
                            (lookup, props) -> new OSMHazmatWaterParser(lookup.getEnumEncodedValue(
                                            HazmatWater.KEY, HazmatWater.class)));
        else if (Lanes.KEY.equals(name))
            return ImportUnit.create(name, props -> Lanes.create(), (lookup,
                            props) -> new OSMLanesParser(lookup.getIntEncodedValue(Lanes.KEY)));
        else if (Footway.KEY.equals(name))
            return ImportUnit.create(name, props -> Footway.create(),
                            (lookup, props) -> new OSMFootwayParser(lookup
                                            .getEnumEncodedValue(Footway.KEY, Footway.class)));
        else if (OSMWayID.KEY.equals(name))
            return ImportUnit.create(name, props -> OSMWayID.create(), (lookup,
                            props) -> new OSMWayIDParser(lookup.getIntEncodedValue(OSMWayID.KEY)));
        else if (MtbRating.KEY.equals(name))
            return ImportUnit.create(name, props -> MtbRating.create(),
                            (lookup, props) -> new OSMMtbRatingParser(
                                            lookup.getIntEncodedValue(MtbRating.KEY)));
        else if (HikeRating.KEY.equals(name))
            return ImportUnit.create(name, props -> HikeRating.create(),
                            (lookup, props) -> new OSMHikeRatingParser(
                                            lookup.getIntEncodedValue(HikeRating.KEY)));
        else if (HorseRating.KEY.equals(name))
            return ImportUnit.create(name, props -> HorseRating.create(),
                            (lookup, props) -> new OSMHorseRatingParser(
                                            lookup.getIntEncodedValue(HorseRating.KEY)));
        else if (Country.KEY.equals(name))
            return ImportUnit.create(name, props -> Country.create(),
                            (lookup, props) -> new CountryParser(lookup
                                            .getEnumEncodedValue(Country.KEY, Country.class)));
        else if (State.KEY.equals(name))
            return ImportUnit.create(name, props -> State.create(),
                            (lookup, props) -> new StateParser(
                                            lookup.getEnumEncodedValue(State.KEY, State.class)));
        else if (Crossing.KEY.equals(name))
            return ImportUnit.create(name, props -> Crossing.create(),
                            (lookup, props) -> new OSMCrossingParser(lookup
                                            .getEnumEncodedValue(Crossing.KEY, Crossing.class)));
        else if (FerrySpeed.KEY.equals(name))
            return ImportUnit.create(name, props -> FerrySpeed.create(),
                            (lookup, props) -> new FerrySpeedCalculator(
                                            lookup.getDecimalEncodedValue(FerrySpeed.KEY)));
        else if (Curvature.KEY.equals(name))
            return ImportUnit.create(name, props -> Curvature.create(),
                            (lookup, props) -> new CurvatureCalculator(
                                            lookup.getDecimalEncodedValue(Curvature.KEY)));
        else if (AverageSlope.KEY.equals(name))
            return ImportUnit.create(name, props -> AverageSlope.create(), null,
                            "slope_calculator");
        else if (MaxSlope.KEY.equals(name))
            return ImportUnit.create(name, props -> MaxSlope.create(), null, "slope_calculator");
        else if ("slope_calculator".equals(name))
            return ImportUnit.create(name, null,
                            (lookup, props) -> new SlopeCalculator(
                                            lookup.hasEncodedValue(MaxSlope.KEY)
                                                            ? lookup.getDecimalEncodedValue(
                                                                            MaxSlope.KEY)
                                                            : null,
                                            lookup.hasEncodedValue(AverageSlope.KEY)
                                                            ? lookup.getDecimalEncodedValue(
                                                                            AverageSlope.KEY)
                                                            : null));
        else if (BikeNetwork.KEY.equals(name) || MtbNetwork.KEY.equals(name)
                        || FootNetwork.KEY.equals(name))
            return ImportUnit.create(name, props -> RouteNetwork.create(name), null);

        else if (BusAccess.KEY.equals(name))
            return ImportUnit.create(name, props -> BusAccess.create(),
<<<<<<< HEAD
                            (lookup, props) -> new ModeAccessParser(TransportationMode.BUS,
                                            lookup.getBooleanEncodedValue(name), true,
                                            lookup.getBooleanEncodedValue(Roundabout.KEY),
                                            PMap.toSet(props.getString("restrictions", "")),
                                            PMap.toSet(props.getString("barriers", ""))),
                            "roundabout");

        else if (HovAccess.KEY.equals(name))
            return ImportUnit.create(name, props -> HovAccess.create(),
                            (lookup, props) -> new ModeAccessParser(TransportationMode.HOV,
                                            lookup.getBooleanEncodedValue(name), true,
                                            lookup.getBooleanEncodedValue(Roundabout.KEY),
                                            PMap.toSet(props.getString("restrictions", "")),
                                            PMap.toSet(props.getString("barriers", ""))),
                            "roundabout");
=======
                    (lookup, props) -> new ModeAccessParser(OSMRoadAccessParser.toOSMRestrictions(TransportationMode.BUS),
                            lookup.getBooleanEncodedValue(name), true, lookup.getBooleanEncodedValue(Roundabout.KEY),
                            PMap.toSet(props.getString("restrictions", "")), PMap.toSet(props.getString("barriers", ""))),
                    "roundabout"
            );

        else if (HovAccess.KEY.equals(name))
            return ImportUnit.create(name, props -> HovAccess.create(),
                    (lookup, props) -> new ModeAccessParser(OSMRoadAccessParser.toOSMRestrictions(TransportationMode.HOV),
                            lookup.getBooleanEncodedValue(name), true, lookup.getBooleanEncodedValue(Roundabout.KEY),
                            PMap.toSet(props.getString("restrictions", "")), PMap.toSet(props.getString("barriers", ""))),
                    "roundabout"
            );
>>>>>>> 4e232ac9
        else if (FootTemporalAccess.KEY.equals(name))
            return ImportUnit.create(name, props -> FootTemporalAccess.create(),
                            (lookup, props) -> {
                                EnumEncodedValue<FootTemporalAccess> enc = lookup
                                                .getEnumEncodedValue(FootTemporalAccess.KEY,
                                                                FootTemporalAccess.class);
                                OSMTemporalAccessParser.Setter fct = (edgeId, edgeIntAccess,
                                                b) -> enc.setEnum(false, edgeId, edgeIntAccess, b
                                                                ? FootTemporalAccess.YES
                                                                : FootTemporalAccess.NO);
                                return new OSMTemporalAccessParser(FootTemporalAccess.CONDITIONALS,
                                                fct, props.getString("date_range_parser_day", ""));
                            });

        else if (BikeTemporalAccess.KEY.equals(name))
            return ImportUnit.create(name, props -> BikeTemporalAccess.create(),
                            (lookup, props) -> {
                                EnumEncodedValue<BikeTemporalAccess> enc = lookup
                                                .getEnumEncodedValue(BikeTemporalAccess.KEY,
                                                                BikeTemporalAccess.class);
                                OSMTemporalAccessParser.Setter fct = (edgeId, edgeIntAccess,
                                                b) -> enc.setEnum(false, edgeId, edgeIntAccess, b
                                                                ? BikeTemporalAccess.YES
                                                                : BikeTemporalAccess.NO);
                                return new OSMTemporalAccessParser(BikeTemporalAccess.CONDITIONALS,
                                                fct, props.getString("date_range_parser_day", ""));
                            });

        else if (CarTemporalAccess.KEY.equals(name))
            return ImportUnit.create(name, props -> CarTemporalAccess.create(), (lookup, props) -> {
                EnumEncodedValue<CarTemporalAccess> enc = lookup.getEnumEncodedValue(
                                CarTemporalAccess.KEY, CarTemporalAccess.class);
                OSMTemporalAccessParser.Setter fct = (edgeId, edgeIntAccess, b) -> enc.setEnum(
                                false, edgeId, edgeIntAccess,
                                b ? CarTemporalAccess.YES : CarTemporalAccess.NO);
                return new OSMTemporalAccessParser(CarTemporalAccess.CONDITIONALS, fct,
                                props.getString("date_range_parser_day", ""));
            });

        else if (VehicleAccess.key("car").equals(name))
            return ImportUnit.create(name, props -> VehicleAccess.create("car"),
                            CarAccessParser::new, "roundabout");
        else if (VehicleAccess.key("roads").equals(name))
            throw new IllegalArgumentException(
                            "roads_access parser no longer necessary, see docs/migration/config-migration-08-09.md");
        else if (VehicleAccess.key("bike").equals(name))
            return ImportUnit.create(name, props -> VehicleAccess.create("bike"),
                            BikeAccessParser::new, "roundabout");
        else if (VehicleAccess.key("racingbike").equals(name))
            return ImportUnit.create(name, props -> VehicleAccess.create("racingbike"),
                            RacingBikeAccessParser::new, "roundabout");
        else if (VehicleAccess.key("mtb").equals(name))
            return ImportUnit.create(name, props -> VehicleAccess.create("mtb"),
                            MountainBikeAccessParser::new, "roundabout");
        else if (VehicleAccess.key("foot").equals(name))
            return ImportUnit.create(name, props -> VehicleAccess.create("foot"),
                            FootAccessParser::new);

        else if (VehicleSpeed.key("car").equals(name))
            return ImportUnit.create(name,
                            props -> new DecimalEncodedValueImpl(name,
                                            props.getInt("speed_bits", 7),
                                            props.getDouble("speed_factor", 2), true),
                            (lookup, props) -> new CarAverageSpeedParser(lookup), "ferry_speed");
        else if (VehicleSpeed.key("roads").equals(name))
            throw new IllegalArgumentException(
                            "roads_average_speed parser no longer necessary, see docs/migration/config-migration-08-09.md");
        else if (VehicleSpeed.key("bike").equals(name))
            return ImportUnit.create(name,
                            props -> new DecimalEncodedValueImpl(name,
                                            props.getInt("speed_bits", 4),
                                            props.getDouble("speed_factor", 2), false),
                            (lookup, props) -> new BikeAverageSpeedParser(lookup), "ferry_speed",
                            "smoothness");
        else if (VehicleSpeed.key("racingbike").equals(name))
            return ImportUnit.create(name,
                            props -> new DecimalEncodedValueImpl(name,
                                            props.getInt("speed_bits", 4),
                                            props.getDouble("speed_factor", 2), false),
                            (lookup, props) -> new RacingBikeAverageSpeedParser(lookup),
                            "ferry_speed", "smoothness");
        else if (VehicleSpeed.key("mtb").equals(name))
            return ImportUnit.create(name,
                            props -> new DecimalEncodedValueImpl(name,
                                            props.getInt("speed_bits", 4),
                                            props.getDouble("speed_factor", 2), false),
                            (lookup, props) -> new MountainBikeAverageSpeedParser(lookup),
                            "ferry_speed", "smoothness");
        else if (VehicleSpeed.key("foot").equals(name))
            return ImportUnit.create(name,
                            props -> new DecimalEncodedValueImpl(name,
                                            props.getInt("speed_bits", 4),
                                            props.getDouble("speed_factor", 1), false),
                            (lookup, props) -> new FootAverageSpeedParser(lookup), "ferry_speed");
        else if (VehiclePriority.key("foot").equals(name))
            return ImportUnit.create(name,
                            props -> VehiclePriority.create("foot", 4, PriorityCode.getFactor(1),
                                            false),
                            (lookup, props) -> new FootPriorityParser(lookup),
                            RouteNetwork.key("foot"));
        else if (VehiclePriority.key("bike").equals(name))
            return ImportUnit.create(name,
                            props -> VehiclePriority.create("bike", 4, PriorityCode.getFactor(1),
                                            false),
                            (lookup, props) -> new BikePriorityParser(lookup),
                            VehicleSpeed.key("bike"), BikeNetwork.KEY);
        else if (VehiclePriority.key("racingbike").equals(name))
            return ImportUnit.create(name,
                            props -> VehiclePriority.create("racingbike", 4,
                                            PriorityCode.getFactor(1), false),
                            (lookup, props) -> new RacingBikePriorityParser(lookup),
                            VehicleSpeed.key("racingbike"), BikeNetwork.KEY);
        else if (VehiclePriority.key("mtb").equals(name))
            return ImportUnit.create(name,
                            props -> VehiclePriority.create("mtb", 4, PriorityCode.getFactor(1),
                                            false),
                            (lookup, props) -> new MountainBikePriorityParser(lookup),
                            VehicleSpeed.key("mtb"), BikeNetwork.KEY);
        else if (Kerb.KEY.equals(name))
            return ImportUnit.create(name, props -> Kerb.create(),
                            (lookup, props) -> new OSMKerbParser(
                                            lookup.getEnumEncodedValue(Kerb.KEY, Kerb.class)));
        else if (TactilePaving.KEY.equals(name))
            return ImportUnit.create(name, props -> TactilePaving.create(),
                            (lookup, props) -> new OSMTactilePavingParser(
                                            lookup.getEnumEncodedValue(TactilePaving.KEY,
                                                            TactilePaving.class)));
        else if (TrafficSignalsSound.KEY.equals(name))
            return ImportUnit.create(name, props -> TrafficSignalsSound.create(),
                            (lookup, props) -> new OSMTrafficSignalsSoundParser(
                                            lookup.getEnumEncodedValue(TrafficSignalsSound.KEY,
                                                            TrafficSignalsSound.class)));
        return null;
    }
}<|MERGE_RESOLUTION|>--- conflicted
+++ resolved
@@ -98,18 +98,6 @@
                                             lookup.getBooleanEncodedValue(RoadClassLink.KEY)));
         else if (RoadEnvironment.KEY.equals(name))
             return ImportUnit.create(name, props -> RoadEnvironment.create(),
-<<<<<<< HEAD
-                            (lookup, props) -> new OSMRoadEnvironmentParser(
-                                            lookup.getEnumEncodedValue(RoadEnvironment.KEY,
-                                                            RoadEnvironment.class)));
-        else if (RoadAccess.KEY.equals(name))
-            return ImportUnit.create(name, props -> RoadAccess.create(),
-                            (lookup, props) -> new OSMRoadAccessParser(
-                                            lookup.getEnumEncodedValue(RoadAccess.KEY,
-                                                            RoadAccess.class),
-                                            OSMRoadAccessParser.toOSMRestrictions(
-                                                            TransportationMode.CAR)));
-=======
                     (lookup, props) -> new OSMRoadEnvironmentParser(
                             lookup.getEnumEncodedValue(RoadEnvironment.KEY, RoadEnvironment.class))
             );
@@ -136,7 +124,6 @@
                             OSMRoadAccessParser.toOSMRestrictions(TransportationMode.CAR),
                             RoadAccess::countryHook, RoadAccess::find)
             );
->>>>>>> 4e232ac9
         else if (MaxSpeed.KEY.equals(name))
             return ImportUnit.create(name, props -> MaxSpeed.create(),
                             (lookup, props) -> new OSMMaxSpeedParser(
@@ -270,23 +257,6 @@
 
         else if (BusAccess.KEY.equals(name))
             return ImportUnit.create(name, props -> BusAccess.create(),
-<<<<<<< HEAD
-                            (lookup, props) -> new ModeAccessParser(TransportationMode.BUS,
-                                            lookup.getBooleanEncodedValue(name), true,
-                                            lookup.getBooleanEncodedValue(Roundabout.KEY),
-                                            PMap.toSet(props.getString("restrictions", "")),
-                                            PMap.toSet(props.getString("barriers", ""))),
-                            "roundabout");
-
-        else if (HovAccess.KEY.equals(name))
-            return ImportUnit.create(name, props -> HovAccess.create(),
-                            (lookup, props) -> new ModeAccessParser(TransportationMode.HOV,
-                                            lookup.getBooleanEncodedValue(name), true,
-                                            lookup.getBooleanEncodedValue(Roundabout.KEY),
-                                            PMap.toSet(props.getString("restrictions", "")),
-                                            PMap.toSet(props.getString("barriers", ""))),
-                            "roundabout");
-=======
                     (lookup, props) -> new ModeAccessParser(OSMRoadAccessParser.toOSMRestrictions(TransportationMode.BUS),
                             lookup.getBooleanEncodedValue(name), true, lookup.getBooleanEncodedValue(Roundabout.KEY),
                             PMap.toSet(props.getString("restrictions", "")), PMap.toSet(props.getString("barriers", ""))),
@@ -300,7 +270,6 @@
                             PMap.toSet(props.getString("restrictions", "")), PMap.toSet(props.getString("barriers", ""))),
                     "roundabout"
             );
->>>>>>> 4e232ac9
         else if (FootTemporalAccess.KEY.equals(name))
             return ImportUnit.create(name, props -> FootTemporalAccess.create(),
                             (lookup, props) -> {
