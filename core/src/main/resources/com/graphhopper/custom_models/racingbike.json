--- conflicted
+++ resolved
@@ -1,6 +1,6 @@
 // to use this custom model you need to set the following option in the config.yml
 // graph.elevation.provider: srtm   # enables elevation
-// graph.encoded_values: racingbike_priority, racingbike_access, bike_network, roundabout, racingbike_average_speed, bike_road_access, average_slope, mtb_rating, hike_rating, sac_scale, country, road_class
+// graph.encoded_values: racingbike_priority, racingbike_access, roundabout, racingbike_average_speed, bike_road_access, average_slope, mtb_rating, hike_rating, sac_scale, country, road_class
 // profiles:
 //    - name: racingbike
 //      custom_model_files: [racingbike.json, bike_elevation.json]
@@ -10,10 +10,7 @@
     { "if": "true",  "multiply_by": "racingbike_priority" },
     { "if": "bike_network == INTERNATIONAL || bike_network == NATIONAL",  "multiply_by": "1.8" },
     { "else_if": "bike_network == REGIONAL || bike_network == LOCAL",  "multiply_by": "1.5" },
-<<<<<<< HEAD
     { "if": "road_environment == FERRY", "multiply_by": "0.5" },
-=======
->>>>>>> 3c9efb03
     { "if": "mtb_rating > 2",  "multiply_by": "0" },
     { "else_if": "mtb_rating == 2",  "multiply_by": "0.5" },
     { "if": "hike_rating > 1",  "multiply_by": "0" },
