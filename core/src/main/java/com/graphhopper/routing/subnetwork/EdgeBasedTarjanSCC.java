/*
 *  Licensed to GraphHopper GmbH under one or more contributor
 *  license agreements. See the NOTICE file distributed with this work for
 *  additional information regarding copyright ownership.
 *
 *  GraphHopper GmbH licenses this file to you under the Apache License,
 *  Version 2.0 (the "License"); you may not use this file except in
 *  compliance with the License. You may obtain a copy of the License at
 *
 *       http://www.apache.org/licenses/LICENSE-2.0
 *
 *  Unless required by applicable law or agreed to in writing, software
 *  distributed under the License is distributed on an "AS IS" BASIS,
 *  WITHOUT WARRANTIES OR CONDITIONS OF ANY KIND, either express or implied.
 *  See the License for the specific language governing permissions and
 *  limitations under the License.
 */

package com.graphhopper.routing.subnetwork;

import com.carrotsearch.hppc.*;
import com.carrotsearch.hppc.cursors.IntCursor;
import com.graphhopper.routing.util.AllEdgesIterator;
<<<<<<< HEAD
import com.graphhopper.routing.util.DefaultEdgeFilter;
=======
>>>>>>> 138287cf
import com.graphhopper.routing.util.EdgeFilter;
import com.graphhopper.routing.weighting.TurnCostProvider;
import com.graphhopper.storage.Graph;
import com.graphhopper.util.BitUtil;
import com.graphhopper.util.EdgeExplorer;
import com.graphhopper.util.EdgeIterator;
import com.graphhopper.util.EdgeIteratorState;

import java.util.ArrayList;
import java.util.Arrays;
import java.util.List;

/**
 * Edge-based version of Tarjan's algorithm to find strongly connected components on a directed graph. Compared
 * to the more traditional node-based version that traverses the nodes of the graph this version works directly with
 * the edges. This way its possible to take into account possible turn restrictions.
 * <p>
 * The algorithm is of course very similar to the node-based version and it might be possible to reuse some code between
 * the two, but especially the version with an explicit stack needs different 'state' information and loops require
 * some special treatment as well.
 *
 * @author easbar
 * @see TarjanSCC
 */
public class EdgeBasedTarjanSCC {
    private final Graph graph;
    private final EdgeFilter edgeFilter;
    private final EdgeExplorer explorer;
    private final BitUtil bitUtil = BitUtil.LITTLE;
    private final TurnCostProvider turnCostProvider;
    private final IntArrayDeque tarjanStack;
    private final LongArrayDeque dfsStackPQ;
    private final IntArrayDeque dfsStackAdj;
    private final ConnectedComponents components;
    private final boolean excludeSingleEdgeComponents;
    private TarjanIntIntMap edgeKeyIndex;
    private TarjanIntIntMap edgeKeyLowLink;
    private TarjanIntSet edgeKeyOnStack;

    private int currIndex = 0;
    private int p;
    private int q;
    private int adj;
    private State dfsState;

    /**
     * Runs Tarjan's algorithm using an explicit stack.
     *
     * @param edgeFilter                  only edges accepted by this filter will be considered when we explore the graph
     * @param turnCostProvider            used to check the turn costs between edges. if a turn has infinite costs the corresponding
     *                                    path will be ignored (edges that are only connected by a path with such a turn will not
     *                                    be considered to belong to the same component)
     * @param excludeSingleEdgeComponents if set to true components that only contain a single edge will not be
     *                                    returned when calling {@link #findComponents} or {@link #findComponentsRecursive()},
     *                                    which can be useful to save some memory.
     */
    public static ConnectedComponents findComponents(Graph graph, EdgeFilter edgeFilter, TurnCostProvider turnCostProvider, boolean excludeSingleEdgeComponents) {
        return new EdgeBasedTarjanSCC(graph, edgeFilter, turnCostProvider, excludeSingleEdgeComponents).findComponents();
    }

    /**
     * Like {@link #findComponents(Graph, EdgeFilter, TurnCostProvider, boolean)}, but the search only starts at the
     * given edges. This does not mean the search cannot expand to other edges, but this can be controlled using by
     * the edgeFilter. This method does not return single edge components (the excludeSingleEdgeComponents option is
     * set to true).
     */
    public static ConnectedComponents findComponentsForStartEdges(Graph graph, EdgeFilter edgeFilter, IntContainer edges, TurnCostProvider turnCostProvider) {
        return new EdgeBasedTarjanSCC(graph, edgeFilter, turnCostProvider, true).findComponentsForStartEdges(edges);
    }

    /**
     * Runs Tarjan's algorithm in a recursive way. Doing it like this requires a large stack size for large graphs,
     * which can be set like `-Xss1024M`. Usually the version using an explicit stack ({@link #findComponents()}) should be
     * preferred. However, this recursive implementation is easier to understand.
     *
     * @see #findComponents(Graph, EdgeFilter, TurnCostProvider, boolean)
     */
<<<<<<< HEAD
    public EdgeBasedTarjanSCC(Graph graph, EdgeFilter edgeFilter, TurnCostProvider turnCostProvider, boolean excludeSingleEdgeComponents) {
        this.graph = graph;
        this.edgeFilter = edgeFilter;
        this.explorer = graph.createEdgeExplorer(edgeFilter);
=======
    public static ConnectedComponents findComponentsRecursive(Graph graph, EdgeFilter edgeFilter, TurnCostProvider turnCostProvider, boolean excludeSingleEdgeComponents) {
        return new EdgeBasedTarjanSCC(graph, edgeFilter, turnCostProvider, excludeSingleEdgeComponents).findComponentsRecursive();
    }

    private EdgeBasedTarjanSCC(Graph graph, EdgeFilter edgeFilter, TurnCostProvider turnCostProvider, boolean excludeSingleEdgeComponents) {
        this.graph = graph;
        this.edgeFilter = edgeFilter;
        explorer = graph.createEdgeExplorer(edgeFilter);
>>>>>>> 138287cf
        this.turnCostProvider = turnCostProvider;
        tarjanStack = new IntArrayDeque();
        dfsStackPQ = new LongArrayDeque();
        dfsStackAdj = new IntArrayDeque();
        components = new ConnectedComponents(excludeSingleEdgeComponents ? -1 : 2 * graph.getEdges());
        this.excludeSingleEdgeComponents = excludeSingleEdgeComponents;
    }

    private void initForEntireGraph() {
        final int edges = graph.getEdges();
        edgeKeyIndex = new TarjanArrayIntIntMap(2 * edges);
        edgeKeyLowLink = new TarjanArrayIntIntMap(2 * edges);
        edgeKeyOnStack = new TarjanArrayIntSet(2 * edges);
    }

    private void initForStartEdges(int edges) {
        edgeKeyIndex = new TarjanHashIntIntMap(2 * edges);
        edgeKeyLowLink = new TarjanHashIntIntMap(2 * edges);
        edgeKeyOnStack = new TarjanHashIntSet(2 * edges);
    }

    private enum State {
        UPDATE,
        HANDLE_NEIGHBOR,
        FIND_COMPONENT,
        BUILD_COMPONENT
    }

    private ConnectedComponents findComponentsRecursive() {
        initForEntireGraph();
        AllEdgesIterator iter = graph.getAllEdges();
        while (iter.next()) {
            int edgeKeyFwd = createEdgeKey(iter, false);
            if (!edgeKeyIndex.has(edgeKeyFwd))
                findComponentForEdgeKey(edgeKeyFwd, iter.getAdjNode());
            int edgeKeyBwd = createEdgeKey(iter, true);
            if (!edgeKeyIndex.has(edgeKeyBwd))
                findComponentForEdgeKey(edgeKeyBwd, iter.getAdjNode());
        }
        return components;
    }

    private void findComponentForEdgeKey(int p, int adjNode) {
        setupNextEdgeKey(p);
        // we have to create a new explorer on each iteration because of the nested edge iterations
        final int edge = getEdgeFromKey(p);
        EdgeExplorer explorer = graph.createEdgeExplorer(edgeFilter);
        EdgeIterator iter = explorer.setBaseNode(adjNode);
        while (iter.next()) {
            if (isTurnRestricted(edge, adjNode, iter.getEdge()))
                continue;
            int q = createEdgeKey(iter, false);
            handleNeighbor(p, q, iter.getAdjNode());
            // we need a special treatment for loops because our edge iterator only sees it once but it can be travelled
            // both ways
            if (iter.getBaseNode() == iter.getAdjNode())
                handleNeighbor(p, q + 1, iter.getAdjNode());
        }
        buildComponent(p);
    }

    private void setupNextEdgeKey(int p) {
        edgeKeyIndex.set(p, currIndex);
        edgeKeyLowLink.set(p, currIndex);
        currIndex++;
        tarjanStack.addLast(p);
        edgeKeyOnStack.add(p);
    }

    private void handleNeighbor(int p, int q, int adj) {
        if (!edgeKeyIndex.has(q)) {
            findComponentForEdgeKey(q, adj);
            edgeKeyLowLink.minTo(p, edgeKeyLowLink.get(q));
        } else if (edgeKeyOnStack.contains(q))
            edgeKeyLowLink.minTo(p, edgeKeyIndex.get(q));
    }

    private void buildComponent(int p) {
        if (edgeKeyLowLink.get(p) == edgeKeyIndex.get(p)) {
            if (tarjanStack.getLast() == p) {
                tarjanStack.removeLast();
                edgeKeyOnStack.remove(p);
                components.numComponents++;
                components.numEdgeKeys++;
                if (!excludeSingleEdgeComponents)
                    components.singleEdgeComponents.set(p);
            } else {
                IntArrayList component = new IntArrayList();
                while (true) {
                    int q = tarjanStack.removeLast();
                    component.add(q);
                    edgeKeyOnStack.remove(q);
                    if (q == p)
                        break;
                }
                component.trimToSize();
                assert component.size() > 1;
                components.numComponents++;
                components.numEdgeKeys += component.size();
                components.components.add(component);
                if (component.size() > components.biggestComponent.size())
                    components.biggestComponent = component;
            }
        }
    }

    private ConnectedComponents findComponents() {
        initForEntireGraph();
        AllEdgesIterator iter = graph.getAllEdges();
        while (iter.next()) {
            findComponentsForEdgeState(iter);
        }
        return components;
    }

    private ConnectedComponents findComponentsForStartEdges(IntContainer startEdges) {
        initForStartEdges(startEdges.size());
        for (IntCursor edge : startEdges) {
            // todo: using getEdgeIteratorState here is not efficient
            EdgeIteratorState edgeState = graph.getEdgeIteratorState(edge.value, Integer.MIN_VALUE);
            findComponentsForEdgeState(edgeState);
        }
        return components;
    }

    private void findComponentsForEdgeState(EdgeIteratorState edge) {
        int edgeKeyFwd = createEdgeKey(edge, false);
        if (!edgeKeyIndex.has(edgeKeyFwd))
            pushFindComponentForEdgeKey(edgeKeyFwd, edge.getAdjNode());
        startSearch();
        // We need to start the search for both edge keys of this edge, but its important to check if the second
        // has already been found by the first search. So we cannot simply push them both and start the search once.
        int edgeKeyBwd = createEdgeKey(edge, true);
        if (!edgeKeyIndex.has(edgeKeyBwd))
            pushFindComponentForEdgeKey(edgeKeyBwd, edge.getAdjNode());
        startSearch();
    }

    private void startSearch() {
        while (hasNext()) {
            pop();
            switch (dfsState) {
                case BUILD_COMPONENT:
                    buildComponent(p);
                    break;
                case UPDATE:
                    edgeKeyLowLink.minTo(p, edgeKeyLowLink.get(q));
                    break;
                case HANDLE_NEIGHBOR:
                    if (edgeKeyIndex.has(q) && edgeKeyOnStack.contains(q))
                        edgeKeyLowLink.minTo(p, edgeKeyIndex.get(q));
                    if (!edgeKeyIndex.has(q)) {
                        // we are pushing updateLowLinks first so it will run *after* findComponent finishes
                        pushUpdateLowLinks(p, q);
                        pushFindComponentForEdgeKey(q, adj);
                    }
                    break;
                case FIND_COMPONENT:
                    setupNextEdgeKey(p);
                    // we push buildComponent first so it will run *after* we finished traversing the edges
                    pushBuildComponent(p);
                    final int edge = getEdgeFromKey(p);
                    EdgeIterator it = explorer.setBaseNode(adj);
                    while (it.next()) {
                        if (isTurnRestricted(edge, adj, it.getEdge()))
                            continue;
                        int q = createEdgeKey(it, false);
                        pushHandleNeighbor(p, q, it.getAdjNode());
                        if (it.getBaseNode() == it.getAdjNode())
                            pushHandleNeighbor(p, q + 1, it.getAdjNode());
                    }
                    break;
                default:
                    throw new IllegalStateException("Unknown state: " + dfsState);
            }
        }
    }

    private boolean hasNext() {
        return !dfsStackPQ.isEmpty();
    }

    private void pop() {
        long l = dfsStackPQ.removeLast();
        int a = dfsStackAdj.removeLast();
        // We are maintaining two stacks to hold four kinds of information: two edge keys (p&q), the adj node and the
        // kind of code ('state') we want to execute for a given stack item. The following code combined with the pushXYZ
        // methods does the fwd/bwd conversion between this information and the values on our stack(s).
        int low = bitUtil.getIntLow(l);
        int high = bitUtil.getIntHigh(l);
        if (a == -1) {
            dfsState = State.UPDATE;
            p = low;
            q = high;
            adj = -1;
        } else if (a == -2 && high == -2) {
            dfsState = State.BUILD_COMPONENT;
            p = low;
            q = -1;
            adj = -1;
        } else if (high == -1) {
            dfsState = State.FIND_COMPONENT;
            p = low;
            q = -1;
            adj = a;
        } else {
            assert low >= 0 && high >= 0 && a >= 0;
            dfsState = State.HANDLE_NEIGHBOR;
            p = low;
            q = high;
            adj = a;
        }
    }

    private void pushUpdateLowLinks(int p, int q) {
        assert p >= 0 && q >= 0;
        dfsStackPQ.addLast(bitUtil.combineIntsToLong(p, q));
        dfsStackAdj.addLast(-1);
    }

    private void pushBuildComponent(int p) {
        assert p >= 0;
        dfsStackPQ.addLast(bitUtil.combineIntsToLong(p, -2));
        dfsStackAdj.addLast(-2);
    }

    private void pushFindComponentForEdgeKey(int p, int adj) {
        assert p >= 0 && adj >= 0;
        dfsStackPQ.addLast(bitUtil.combineIntsToLong(p, -1));
        dfsStackAdj.addLast(adj);
    }

    private void pushHandleNeighbor(int p, int q, int adj) {
        assert p >= 0 && q >= 0 && adj >= 0;
        dfsStackPQ.addLast(bitUtil.combineIntsToLong(p, q));
        dfsStackAdj.addLast(adj);
    }

    private boolean isTurnRestricted(int inEdge, int node, int outEdge) {
        return turnCostProvider.calcTurnWeight(inEdge, node, outEdge) == Double.POSITIVE_INFINITY;
    }

    public static int createEdgeKey(EdgeIteratorState edgeState, boolean reverse) {
        int edgeKey = edgeState.getEdge() << 1;
        if (edgeState.get(EdgeIteratorState.REVERSE_STATE) == !reverse)
            edgeKey++;
        return edgeKey;
    }

    public static int getEdgeFromKey(int edgeKey) {
        return edgeKey / 2;
    }

    public static class ConnectedComponents {
        private final List<IntArrayList> components;
        private final BitSet singleEdgeComponents;
        private IntArrayList biggestComponent;
        private int numComponents;
        private int numEdgeKeys;

        ConnectedComponents(int edgeKeys) {
            components = new ArrayList<>();
            singleEdgeComponents = new BitSet(Math.max(edgeKeys, 0));
            if (!(singleEdgeComponents.getClass().getName().contains("hppc")))
                throw new IllegalStateException("Was meant to be hppc BitSet");
            biggestComponent = new IntArrayList();
        }

        /**
         * A list of arrays each containing the edge keys of a strongly connected component. Components with only a single
         * edge key are not included here, but need to be obtained using {@link #getSingleEdgeComponents()}.
         * The edge key is either 2*edgeId (if the edge direction corresponds to the storage order) or 2*edgeId+1 (for
         * the opposite direction).
         */
        public List<IntArrayList> getComponents() {
            return components;
        }

        /**
         * The set of edge-keys that form their own (single-edge key) component. If {@link EdgeBasedTarjanSCC#excludeSingleEdgeComponents}
         * is enabled this set will be empty.
         */
        public BitSet getSingleEdgeComponents() {
            return singleEdgeComponents;
        }

        /**
         * The total number of strongly connected components. This always includes single-edge components.
         */
        public int getTotalComponents() {
            return numComponents;
        }

        /**
         * A reference to the biggest component contained in {@link #getComponents()} or an empty list if there are
         * either no components or the biggest component has only a single edge (and hence {@link #getComponents()} is
         * empty).
         */
        public IntArrayList getBiggestComponent() {
            return biggestComponent;
        }

        public int getEdgeKeys() {
            return numEdgeKeys;
        }
    }

    private interface TarjanIntIntMap {
        void set(int key, int value);

        void minTo(int key, int min);

        boolean has(int key);

        int get(int key);
    }

    private static class TarjanArrayIntIntMap implements TarjanIntIntMap {
        private final int[] arr;

        TarjanArrayIntIntMap(int elements) {
            arr = new int[elements];
            Arrays.fill(arr, -1);
        }

        @Override
        public void set(int key, int value) {
            arr[key] = value;
        }

        @Override
        public void minTo(int key, int value) {
            arr[key] = Math.min(arr[key], value);
        }

        @Override
        public boolean has(int key) {
            return arr[key] != -1;
        }

        @Override
        public int get(int key) {
            return arr[key];
        }
    }

    private static class TarjanHashIntIntMap implements TarjanIntIntMap {
        private final IntIntScatterMap map;

        TarjanHashIntIntMap(int keys) {
            this.map = new IntIntScatterMap(keys);
        }

        @Override
        public void set(int key, int value) {
            map.put(key, value);
        }

        @Override
        public void minTo(int key, int value) {
            // todonow: optimize
            map.put(key, Math.min(map.getOrDefault(key, -1), value));
        }

        @Override
        public boolean has(int key) {
            return map.containsKey(key);
        }

        @Override
        public int get(int key) {
            return map.getOrDefault(key, -1);
        }
    }

    private interface TarjanIntSet {
        void add(int key);

        boolean contains(int key);

        void remove(int key);
    }

    private static class TarjanArrayIntSet implements TarjanIntSet {
        private final BitSet set;

        TarjanArrayIntSet(int keys) {
            set = new BitSet(keys);
            if (!set.getClass().getName().contains("hppc"))
                throw new IllegalStateException("Was meant to be hppc BitSet");
        }

        @Override
        public void add(int key) {
            set.set(key);
        }

        @Override
        public boolean contains(int key) {
            return set.get(key);
        }

        @Override
        public void remove(int key) {
            set.clear(key);
        }
    }

    private static class TarjanHashIntSet implements TarjanIntSet {
        private final IntScatterSet set;

        TarjanHashIntSet(int keys) {
            set = new IntScatterSet(keys);
        }

        @Override
        public void add(int key) {
            set.add(key);
        }

        @Override
        public boolean contains(int key) {
            return set.contains(key);
        }

        @Override
        public void remove(int key) {
            set.remove(key);
        }
    }

}
<|MERGE_RESOLUTION|>--- conflicted
+++ resolved
@@ -21,10 +21,6 @@
 import com.carrotsearch.hppc.*;
 import com.carrotsearch.hppc.cursors.IntCursor;
 import com.graphhopper.routing.util.AllEdgesIterator;
-<<<<<<< HEAD
-import com.graphhopper.routing.util.DefaultEdgeFilter;
-=======
->>>>>>> 138287cf
 import com.graphhopper.routing.util.EdgeFilter;
 import com.graphhopper.routing.weighting.TurnCostProvider;
 import com.graphhopper.storage.Graph;
@@ -102,12 +98,6 @@
      *
      * @see #findComponents(Graph, EdgeFilter, TurnCostProvider, boolean)
      */
-<<<<<<< HEAD
-    public EdgeBasedTarjanSCC(Graph graph, EdgeFilter edgeFilter, TurnCostProvider turnCostProvider, boolean excludeSingleEdgeComponents) {
-        this.graph = graph;
-        this.edgeFilter = edgeFilter;
-        this.explorer = graph.createEdgeExplorer(edgeFilter);
-=======
     public static ConnectedComponents findComponentsRecursive(Graph graph, EdgeFilter edgeFilter, TurnCostProvider turnCostProvider, boolean excludeSingleEdgeComponents) {
         return new EdgeBasedTarjanSCC(graph, edgeFilter, turnCostProvider, excludeSingleEdgeComponents).findComponentsRecursive();
     }
@@ -116,7 +106,6 @@
         this.graph = graph;
         this.edgeFilter = edgeFilter;
         explorer = graph.createEdgeExplorer(edgeFilter);
->>>>>>> 138287cf
         this.turnCostProvider = turnCostProvider;
         tarjanStack = new IntArrayDeque();
         dfsStackPQ = new LongArrayDeque();
