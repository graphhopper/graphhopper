/*
 *  Licensed to GraphHopper GmbH under one or more contributor
 *  license agreements. See the NOTICE file distributed with this work for
 *  additional information regarding copyright ownership.
 *
 *  GraphHopper GmbH licenses this file to you under the Apache License,
 *  Version 2.0 (the "License"); you may not use this file except in
 *  compliance with the License. You may obtain a copy of the License at
 *
 *       http://www.apache.org/licenses/LICENSE-2.0
 *
 *  Unless required by applicable law or agreed to in writing, software
 *  distributed under the License is distributed on an "AS IS" BASIS,
 *  WITHOUT WARRANTIES OR CONDITIONS OF ANY KIND, either express or implied.
 *  See the License for the specific language governing permissions and
 *  limitations under the License.
 */
package com.graphhopper;

import com.graphhopper.config.CHProfileConfig;
import com.graphhopper.config.LMProfileConfig;
import com.graphhopper.config.ProfileConfig;
import com.graphhopper.reader.ReaderWay;
import com.graphhopper.reader.dem.SRTMProvider;
import com.graphhopper.reader.osm.GraphHopperOSM;
import com.graphhopper.routing.util.CarFlagEncoder;
import com.graphhopper.routing.util.DefaultFlagEncoderFactory;
import com.graphhopper.routing.util.EncodingManager;
import com.graphhopper.routing.util.parsers.OSMMaxSpeedParser;
import com.graphhopper.routing.util.parsers.OSMRoadEnvironmentParser;
import com.graphhopper.storage.IntsRef;
import com.graphhopper.util.*;
import com.graphhopper.util.Parameters.CH;
import com.graphhopper.util.Parameters.Landmark;
import com.graphhopper.util.Parameters.Routing;
import com.graphhopper.util.details.PathDetail;
import com.graphhopper.util.exceptions.PointDistanceExceededException;
import com.graphhopper.util.shapes.GHPoint;
import com.graphhopper.util.shapes.GHPoint3D;
import org.junit.jupiter.api.AfterEach;
import org.junit.jupiter.api.BeforeEach;
import org.junit.jupiter.api.Test;
import org.junit.jupiter.params.ParameterizedTest;
import org.junit.jupiter.params.provider.CsvSource;

import java.io.File;
import java.util.*;

<<<<<<< HEAD
=======
import static com.graphhopper.Junit4To5Assertions.*;
import static com.graphhopper.routing.ch.CHPreparationHandler.EdgeBasedCHMode;
>>>>>>> b57a55e3
import static com.graphhopper.util.Parameters.Algorithms.*;
import static com.graphhopper.util.Parameters.Curbsides.*;
import static com.graphhopper.util.Parameters.Routing.U_TURN_COSTS;
import static java.util.Arrays.asList;

/**
 * @author Peter Karich
 */
public class GraphHopperIT {

    public static final String DIR = "../core/files";

    // map locations
    private static final String BAYREUTH = DIR + "/north-bayreuth.osm.gz";
    private static final String BERLIN = DIR + "/berlin-siegessaeule.osm.gz";
    private static final String KREMS = DIR + "/krems.osm.gz";
    private static final String LAUF = DIR + "/Laufamholzstrasse.osm.xml";
    private static final String MONACO = DIR + "/monaco.osm.gz";
    private static final String MOSCOW = DIR + "/moscow.osm.gz";

    // when creating GH instances make sure to use this as the GH location such that it will be cleaned between tests
    private static final String GH_LOCATION = "target/graphhopper-it-gh";

    @BeforeEach
    @AfterEach
    public void setup() {
        Helper.removeDir(new File(GH_LOCATION));
    }

    @ParameterizedTest
    @CsvSource({
            DIJKSTRA + ",false,501",
            ASTAR + ",false,439",
            DIJKSTRA_BI + ",false,208",
            ASTAR_BI + ",false,172",
            DIJKSTRA_BI + ",true,29",
            ASTAR_BI + ",true,29"
    })
    public void testMonacoDifferentAlgorithms(String algo, boolean withCH, int expectedVisitedNodes) {
        final String vehicle = "car";
        final String weighting = "fastest";
        GraphHopper hopper = createGraphHopper(vehicle).
                setOSMFile(MONACO).
                setStoreOnFlush(true);
        hopper.getCHPreparationHandler()
                .setCHProfileStrings(weighting)
                .setDisablingAllowed(true);
        hopper.importOrLoad();
        GHRequest req = new GHRequest(43.727687, 7.418737, 43.74958, 7.436566)
                .setAlgorithm(algo)
                .setVehicle(vehicle)
                .setWeighting(weighting);
        req.putHint(CH.DISABLE, !withCH);
        GHResponse rsp = hopper.route(req);
        assertFalse(rsp.getErrors().toString(), rsp.hasErrors());
        assertEquals(expectedVisitedNodes, rsp.getHints().getLong("visited_nodes.sum", 0));

        PathWrapper res = rsp.getBest();
        assertEquals(3587.9, res.getDistance(), .1);
        assertEquals(277173, res.getTime(), 10);
        assertEquals(90, res.getPoints().getSize());

        assertEquals(43.7276852, res.getWaypoints().getLat(0), 1e-7);
        assertEquals(43.7495432, res.getWaypoints().getLat(1), 1e-7);
    }

    @Test
    public void testMonacoWithInstructions() {
        final String vehicle = "foot";
        final String weighting = "shortest";
        GraphHopper hopper = createGraphHopper(vehicle).
                setOSMFile(MONACO).
                setStoreOnFlush(true).
                importOrLoad();

        GHResponse rsp = hopper.route(new GHRequest(43.727687, 7.418737, 43.74958, 7.436566).
                setAlgorithm(ASTAR).setVehicle(vehicle).setWeighting(weighting));

        // identify the number of counts to compare with CH foot route
        assertEquals(699, rsp.getHints().getLong("visited_nodes.sum", 0));

        PathWrapper arsp = rsp.getBest();
        assertEquals(3437.6, arsp.getDistance(), .1);
        assertEquals(86, arsp.getPoints().getSize());

        assertEquals(43.7276852, arsp.getWaypoints().getLat(0), 1e-7);
        assertEquals(43.7495432, arsp.getWaypoints().getLat(1), 1e-7);

        InstructionList il = arsp.getInstructions();
        assertEquals(16, il.size());

        // TODO roundabout fine tuning -> enter + leave roundabout (+ two roundabouts -> is it necessary if we do not leave the street?)
        Translation tr = hopper.getTranslationMap().getWithFallBack(Locale.US);
        assertEquals("continue onto Avenue des Guelfes", il.get(0).getTurnDescription(tr));
        assertEquals("continue onto Avenue des Papalins", il.get(1).getTurnDescription(tr));
        assertEquals("turn sharp right onto Quai Jean-Charles Rey", il.get(4).getTurnDescription(tr));
        assertEquals("turn left", il.get(5).getTurnDescription(tr));
        assertEquals("turn right onto Avenue Albert II", il.get(6).getTurnDescription(tr));

        assertEquals(11, il.get(0).getDistance(), 1);
        assertEquals(96, il.get(1).getDistance(), 1);
        assertEquals(178, il.get(2).getDistance(), 1);
        assertEquals(13, il.get(3).getDistance(), 1);
        assertEquals(10, il.get(4).getDistance(), 1);
        assertEquals(42, il.get(5).getDistance(), 1);

        assertEquals(7, il.get(0).getTime() / 1000);
        assertEquals(69, il.get(1).getTime() / 1000);
        assertEquals(128, il.get(2).getTime() / 1000);
        assertEquals(9, il.get(3).getTime() / 1000);
        assertEquals(7, il.get(4).getTime() / 1000);
        assertEquals(30, il.get(5).getTime() / 1000);

        assertEquals(86, arsp.getPoints().size());
    }

    @Test
    public void withoutInstructions() {
        final String vehicle = "foot";
        final String weighting = "shortest";
        GraphHopper hopper = createGraphHopper(vehicle).
                setOSMFile(MONACO).
                setStoreOnFlush(true).
                importOrLoad();

        GHRequest request = new GHRequest().setAlgorithm(ASTAR).setVehicle(vehicle).setWeighting(weighting);
        request.addPoint(new GHPoint(43.729584, 7.410965));
        request.addPoint(new GHPoint(43.732499, 7.426758));
        request.getHints().put("instructions", true);
        GHResponse routeRsp = hopper.route(request);
        int withInstructionsPoints = routeRsp.getBest().getPoints().size();

        request.getHints().put("instructions", false);
        routeRsp = hopper.route(request);

        assertTrue("there should not be more points if instructions are disabled due to simplify but was " + withInstructionsPoints + " vs " + routeRsp.getBest().getPoints().size(),
                withInstructionsPoints >= routeRsp.getBest().getPoints().size());
    }

    @Test
    public void testUTurn() {
        final String vehicle = "car";
        final String weighting = "shortest";
        GraphHopper hopper = createGraphHopper(vehicle).
                setOSMFile(MONACO);
        hopper.importOrLoad();
        Translation tr = hopper.getTranslationMap().getWithFallBack(Locale.US);

        GHRequest request = new GHRequest();
        //Force initial U-Turn
        request.addPoint(new GHPoint(43.743887, 7.431151), 200);
        request.addPoint(new GHPoint(43.744007, 7.431076));

        request.setAlgorithm(ASTAR).setVehicle(vehicle).setWeighting(weighting);
        GHResponse rsp = hopper.route(request);

        assertFalse(rsp.hasErrors());
        PathWrapper arsp = rsp.getBest();
        InstructionList il = arsp.getInstructions();
        assertEquals(3, il.size());

        // Initial U-turn
        assertEquals("make a U-turn onto Avenue Princesse Grace", il.get(0).getTurnDescription(tr));
        // Second U-turn to get to destination
        assertEquals("make a U-turn onto Avenue Princesse Grace", il.get(1).getTurnDescription(tr));
    }

    private void testImportCloseAndLoad(boolean ch, boolean lm, boolean sort) {
        final String profile = "profile";
        final String vehicle = "foot";
        final String weighting = "shortest";
        GraphHopper hopper = createGraphHopper(vehicle).
                setOSMFile(MONACO).
                setProfiles(Collections.singletonList(new ProfileConfig(profile).setVehicle(vehicle).setWeighting(weighting))).
                setStoreOnFlush(true).
                setSortGraph(sort);
        if (ch) {
            hopper.getCHPreparationHandler()
                    .setCHProfileConfigs(new CHProfileConfig(profile))
                    .setDisablingAllowed(true);
        }
        if (lm) {
            hopper.getLMPreparationHandler()
                    .setLMProfileConfigs(new LMProfileConfig(profile))
                    .setDisablingAllowed(true);
        }
        hopper.importAndClose();
        hopper = createGraphHopper(vehicle).
                setOSMFile(MONACO).
                setProfiles(Collections.singletonList(new ProfileConfig(profile).setVehicle(vehicle).setWeighting(weighting))).
                setStoreOnFlush(true);
        if (ch) {
            hopper.getCHPreparationHandler()
                    .setCHProfileConfigs(new CHProfileConfig(profile))
                    .setDisablingAllowed(true);
        }
        if (lm) {
            hopper.getLMPreparationHandler()
                    .setLMProfileConfigs(new LMProfileConfig(profile))
                    .setDisablingAllowed(true);
        }
        hopper.importOrLoad();

        // same query as in testMonacoWithInstructions
        // visited nodes >700 for flexible, <120 for CH or LM

        if (ch) {
            GHRequest req = new GHRequest(43.727687, 7.418737, 43.74958, 7.436566).
                    setWeighting(weighting).
                    setVehicle(vehicle);
            req.getHints().put(CH.DISABLE, false);
            req.getHints().put(Landmark.DISABLE, true);
            GHResponse rsp = hopper.route(req);

            PathWrapper bestPath = rsp.getBest();
            long sum = rsp.getHints().getLong("visited_nodes.sum", 0);
            assertNotEquals(sum, 0);
            assertTrue("Too many nodes visited " + sum, sum < 120);
            assertEquals(3437.6, bestPath.getDistance(), .1);
            assertEquals(86, bestPath.getPoints().getSize());
        }

        if (lm) {
            GHRequest req = new GHRequest(43.727687, 7.418737, 43.74958, 7.436566).
                    setVehicle(vehicle).
                    setWeighting(weighting).
                    setAlgorithm(Parameters.Algorithms.ASTAR_BI);
            req.getHints().put(CH.DISABLE, true);
            req.getHints().put(Landmark.DISABLE, false);
            GHResponse rsp = hopper.route(req);

            PathWrapper bestPath = rsp.getBest();
            long sum = rsp.getHints().getLong("visited_nodes.sum", 0);
            assertNotEquals(sum, 0);
            assertTrue("Too many nodes visited " + sum, sum < 120);
            assertEquals(3437.6, bestPath.getDistance(), .1);
            assertEquals(86, bestPath.getPoints().getSize());
        }

        // flexible
        GHRequest req = new GHRequest(43.727687, 7.418737, 43.74958, 7.436566).
                setVehicle(vehicle).
                setWeighting(weighting);
        req.getHints().put(CH.DISABLE, true);
        req.getHints().put(Landmark.DISABLE, true);
        GHResponse rsp = hopper.route(req);

        PathWrapper bestPath = rsp.getBest();
        long sum = rsp.getHints().getLong("visited_nodes.sum", 0);
        assertNotEquals(sum, 0);
        assertTrue("Too few nodes visited " + sum, sum > 120);
        assertEquals(3437.6, bestPath.getDistance(), .1);
        assertEquals(86, bestPath.getPoints().getSize());

        hopper.close();
    }

    @Test
    public void testImportThenLoadCH() {
        testImportCloseAndLoad(true, false, false);
    }

    @Test
    public void testImportThenLoadLM() {
        testImportCloseAndLoad(false, true, false);
    }

    @Test
    public void testImportThenLoadCHLM() {
        testImportCloseAndLoad(true, true, false);
    }

    @Test
    public void testImportThenLoadCHLMAndSort() {
        testImportCloseAndLoad(true, true, true);
    }

    @Test
    public void testImportThenLoadFlexible() {
        testImportCloseAndLoad(false, false, false);
    }

    @Test
    public void testAlternativeRoutes() {
        final String vehicle = "foot";
        final String weighting = "shortest";
        GraphHopper hopper = createGraphHopper(vehicle).
                setOSMFile(MONACO).
                setStoreOnFlush(true).
                importOrLoad();

        GHRequest req = new GHRequest(43.729057, 7.41251, 43.740298, 7.423561).
                setAlgorithm(ALT_ROUTE).setVehicle(vehicle).setWeighting(weighting);

        GHResponse rsp = hopper.route(req);
        assertFalse(rsp.hasErrors());
        assertEquals(2, rsp.getAll().size());

        assertEquals(1310, rsp.getAll().get(0).getTime() / 1000);
        assertEquals(1432, rsp.getAll().get(1).getTime() / 1000);

        req.getHints().put("alternative_route.max_paths", "3");
        req.getHints().put("alternative_route.min_plateau_factor", "0.1");
        rsp = hopper.route(req);
        assertFalse(rsp.hasErrors());
        assertEquals(3, rsp.getAll().size());

        assertEquals(1310, rsp.getAll().get(0).getTime() / 1000);
        assertEquals(1432, rsp.getAll().get(1).getTime() / 1000);
        assertEquals(1492, rsp.getAll().get(2).getTime() / 1000);
    }

    @Test
    public void testAlternativeRoutesBike() {
        final String vehicle = "bike";
        final String weighting = "fastest";

        GraphHopper hopper = createGraphHopper(vehicle).
                setOSMFile(BAYREUTH);
        hopper.importOrLoad();

        GHRequest req = new GHRequest(50.028917, 11.496506, 49.985228, 11.600876).
                setAlgorithm(ALT_ROUTE).setVehicle(vehicle).setWeighting(weighting);
        req.getHints().put("alternative_route.max_paths", "3");
        GHResponse rsp = hopper.route(req);
        assertFalse(rsp.getErrors().toString(), rsp.hasErrors());

        assertEquals(3, rsp.getAll().size());
        // via ramsenthal
        assertEquals(2864, rsp.getAll().get(0).getTime() / 1000);
        // via unterwaiz
        assertEquals(3318, rsp.getAll().get(1).getTime() / 1000);
        // via eselslohe -> theta; BTW: here smaller time as 2nd alternative due to priority influences time order
        assertEquals(3094, rsp.getAll().get(2).getTime() / 1000);
    }

    @Test
    public void testAlternativeRoutesCar() {
        final String vehicle = "car";
        final String weighting = "fastest";

        GraphHopper hopper = createGraphHopper(vehicle).
                setOSMFile(BAYREUTH);
        hopper.importOrLoad();

        GHRequest req = new GHRequest(50.023513, 11.548862, 49.969441, 11.537876).
                setAlgorithm(ALT_ROUTE).setVehicle(vehicle).setWeighting(weighting);
        req.getHints().put("alternative_route.max_paths", "3");
        GHResponse rsp = hopper.route(req);
        assertFalse(rsp.getErrors().toString(), rsp.hasErrors());

        assertEquals(3, rsp.getAll().size());
        // directly via obergräfenthal
        assertEquals(870, rsp.getAll().get(0).getTime() / 1000);
        // via ramsenthal -> lerchenhof
        assertEquals(913, rsp.getAll().get(1).getTime() / 1000);
        // via neudrossenfeld
        assertEquals(958, rsp.getAll().get(2).getTime() / 1000);
    }

    @Test
    public void testPointHint() {
        final String vehicle = "car";
        final String weighting = "fastest";

        GraphHopper hopper = createGraphHopper(vehicle).
                setOSMFile(LAUF);
        hopper.importOrLoad();

        GHRequest req = new GHRequest(49.46553, 11.154669, 49.465244, 11.152577).
                setVehicle(vehicle).setWeighting(weighting);

        req.setPointHints(new ArrayList<>(asList("Laufamholzstraße, 90482, Nürnberg, Deutschland", "")));
        GHResponse rsp = hopper.route(req);
        assertFalse(rsp.getErrors().toString(), rsp.hasErrors());
        GHPoint snappedPoint = rsp.getBest().getWaypoints().get(0);
        assertEquals(49.465686, snappedPoint.getLat(), .000001);
        assertEquals(11.154605, snappedPoint.getLon(), .000001);

        req.setPointHints(new ArrayList<>(asList("", "")));
        rsp = hopper.route(req);
        assertFalse(rsp.getErrors().toString(), rsp.hasErrors());
        snappedPoint = rsp.getBest().getWaypoints().get(0);
        assertEquals(49.465502, snappedPoint.getLat(), .000001);
        assertEquals(11.154498, snappedPoint.getLon(), .000001);

        // Match to closest edge, since hint was not found
        req.setPointHints(new ArrayList<>(asList("xy", "")));
        rsp = hopper.route(req);
        assertFalse(rsp.getErrors().toString(), rsp.hasErrors());
        snappedPoint = rsp.getBest().getWaypoints().get(0);
        assertEquals(49.465502, snappedPoint.getLat(), .000001);
        assertEquals(11.154498, snappedPoint.getLon(), .000001);
    }

    @Test
    public void testNorthBayreuthDestination() {
        final String vehicle = "car";
        final String weighting = "fastest";

        GraphHopper hopper = createGraphHopper(vehicle).
                setOSMFile(BAYREUTH);
        hopper.importOrLoad();

        GHRequest req = new GHRequest(49.985307, 11.50628, 49.985731, 11.507465).
                setVehicle(vehicle).setWeighting(weighting);

        GHResponse rsp = hopper.route(req);
        assertFalse(rsp.getErrors().toString(), rsp.hasErrors());
        assertEquals(550, rsp.getBest().getDistance(), 1);
    }

    @Test
    public void testNorthBayreuthBlockedEdges() {
        final String vehicle = "car";
        final String weighting = "fastest";

        GraphHopper hopper = createGraphHopper(vehicle).
                setOSMFile(BAYREUTH);
        hopper.importOrLoad();

        GHRequest req = new GHRequest(49.985272, 11.506151, 49.986107, 11.507202).
                setVehicle(vehicle).
                setWeighting(weighting);

        GHResponse rsp = hopper.route(req);
        assertFalse(rsp.getErrors().toString(), rsp.hasErrors());
        assertEquals(122, rsp.getBest().getDistance(), 1);

        // block point 49.985759,11.50687
        req.getHints().put(Routing.BLOCK_AREA, "49.985759,11.50687");
        rsp = hopper.route(req);
        assertFalse(rsp.getErrors().toString(), rsp.hasErrors());
        assertEquals(365, rsp.getBest().getDistance(), 1);

        req = new GHRequest(49.975845, 11.522598, 50.026821, 11.497364).
                setVehicle(vehicle).
                setWeighting(weighting);

        rsp = hopper.route(req);
        assertFalse(rsp.getErrors().toString(), rsp.hasErrors());
        assertEquals(6685, rsp.getBest().getDistance(), 1);

        // block by area
        String someArea = "49.97986,11.472902,50.003946,11.534357";
        req.getHints().put(Routing.BLOCK_AREA, someArea);
        rsp = hopper.route(req);
        assertFalse(rsp.getErrors().toString(), rsp.hasErrors());
        assertEquals(13988, rsp.getBest().getDistance(), 1);

        // Add blocked point to above area, to increase detour        
        req.getHints().put(Routing.BLOCK_AREA, "50.017578,11.547527;" + someArea);
        rsp = hopper.route(req);
        assertFalse(rsp.getErrors().toString(), rsp.hasErrors());
        assertEquals(14602, rsp.getBest().getDistance(), 1);

        // block by edge IDs -> i.e. use small circular area
        req.getHints().put(Routing.BLOCK_AREA, "49.979929,11.520066,200");
        rsp = hopper.route(req);
        assertFalse(rsp.getErrors().toString(), rsp.hasErrors());
        assertEquals(12173, rsp.getBest().getDistance(), 1);

        // TODO after #1324 this will work and should block both roads and return 12173m, currently it still routes
        //  through one of the roads due to "disconnected" roads
        req.getHints().put(Routing.BLOCK_AREA, "49.981502,11.51762,80");
        rsp = hopper.route(req);
        assertFalse(rsp.getErrors().toString(), rsp.hasErrors());
        assertEquals(7383, rsp.getBest().getDistance(), 1);

        // block by edge IDs -> i.e. use small rectangular area
        req.getHints().put(Routing.BLOCK_AREA, "49.981875,11.515818,49.979522,11.521407");
        rsp = hopper.route(req);
        assertFalse(rsp.getErrors().toString(), rsp.hasErrors());
        assertEquals(12173, rsp.getBest().getDistance(), 1);

        // blocking works for all weightings
        req = new GHRequest(50.009504, 11.490669, 50.024726, 11.496162).
                setVehicle(vehicle).setWeighting(weighting);
        rsp = hopper.route(req);
        assertFalse(rsp.getErrors().toString(), rsp.hasErrors());
        assertEquals(1807, rsp.getBest().getDistance(), 1);

        // block point 49.985759,11.50687
        req.getHints().put(Routing.BLOCK_AREA, "50.018274,11.492558");
        rsp = hopper.route(req);
        assertFalse(rsp.getErrors().toString(), rsp.hasErrors());
        assertEquals(3363, rsp.getBest().getDistance(), 1);

        // query point and snapped point are different => block snapped point only => show that block_area changes lookup
        req = new GHRequest(49.984465, 11.507009, 49.986107, 11.507202).
                setVehicle(vehicle).
                setWeighting(weighting);
        rsp = hopper.route(req);
        assertEquals(11.506, rsp.getBest().getWaypoints().getLongitude(0), 0.001);
        assertFalse(rsp.getErrors().toString(), rsp.hasErrors());
        assertEquals(155, rsp.getBest().getDistance(), 10);

        req.getHints().put(Routing.BLOCK_AREA, "49.984434,11.505212,49.985394,11.506333");
        rsp = hopper.route(req);
        assertEquals(11.508, rsp.getBest().getWaypoints().getLongitude(0), 0.001);
        assertFalse(rsp.getErrors().toString(), rsp.hasErrors());
        assertEquals(1185, rsp.getBest().getDistance(), 10);

        // first point is contained in block_area => error
        req = new GHRequest(49.979, 11.516, 49.986107, 11.507202).
                setVehicle(vehicle).
                setWeighting(weighting);
        req.getHints().put(Routing.BLOCK_AREA, "49.981875,11.515818,49.979522,11.521407");
        rsp = hopper.route(req);
        assertTrue("expected errors", rsp.hasErrors());
    }

    @Test
    public void testMonacoVia() {
        final String vehicle = "foot";
        final String weighting = "shortest";
        GraphHopper hopper = createGraphHopper(vehicle).
                setOSMFile(MONACO).
                setStoreOnFlush(true).
                importOrLoad();

        Translation tr = hopper.getTranslationMap().getWithFallBack(Locale.US);
        GHResponse rsp = hopper.route(new GHRequest().
                addPoint(new GHPoint(43.727687, 7.418737)).
                addPoint(new GHPoint(43.74958, 7.436566)).
                addPoint(new GHPoint(43.727687, 7.418737)).
                setAlgorithm(ASTAR).setVehicle(vehicle).setWeighting(weighting));

        PathWrapper arsp = rsp.getBest();
        assertEquals(6875.2, arsp.getDistance(), .1);
        assertEquals(171, arsp.getPoints().getSize());

        InstructionList il = arsp.getInstructions();
        assertEquals(30, il.size());
        assertEquals("continue onto Avenue des Guelfes", il.get(0).getTurnDescription(tr));
        assertEquals("continue onto Avenue des Papalins", il.get(1).getTurnDescription(tr));
        assertEquals("turn sharp right onto Quai Jean-Charles Rey", il.get(4).getTurnDescription(tr));
        assertEquals("turn left", il.get(5).getTurnDescription(tr));
        assertEquals("turn right onto Avenue Albert II", il.get(6).getTurnDescription(tr));

        assertEquals("waypoint 1", il.get(15).getTurnDescription(tr));
        assertEquals(Instruction.U_TURN_UNKNOWN, il.get(16).getSign());

        assertEquals("continue onto Avenue Albert II", il.get(23).getTurnDescription(tr));
        assertEquals("turn left", il.get(24).getTurnDescription(tr));
        assertEquals("turn right onto Quai Jean-Charles Rey", il.get(25).getTurnDescription(tr));
        assertEquals("turn sharp left onto Avenue des Papalins", il.get(26).getTurnDescription(tr));
        assertEquals("continue onto Avenue des Guelfes", il.get(28).getTurnDescription(tr));
        assertEquals("arrive at destination", il.get(29).getTurnDescription(tr));

        assertEquals(11, il.get(0).getDistance(), 1);
        assertEquals(97, il.get(1).getDistance(), 1);
        assertEquals(178, il.get(2).getDistance(), 1);
        assertEquals(13, il.get(3).getDistance(), 1);
        assertEquals(10, il.get(4).getDistance(), 1);
        assertEquals(42, il.get(5).getDistance(), 1);

        assertEquals(7, il.get(0).getTime() / 1000);
        assertEquals(69, il.get(1).getTime() / 1000);
        assertEquals(128, il.get(2).getTime() / 1000);
        assertEquals(9, il.get(3).getTime() / 1000);
        assertEquals(7, il.get(4).getTime() / 1000);
        assertEquals(30, il.get(5).getTime() / 1000);

        // special case of identical start and end point
        rsp = hopper.route(new GHRequest().
                addPoint(new GHPoint(43.727687, 7.418737)).
                addPoint(new GHPoint(43.727687, 7.418737)).
                setAlgorithm(ASTAR).setVehicle(vehicle).setWeighting(weighting));

        arsp = rsp.getBest();
        assertEquals(0, arsp.getDistance(), .1);
        assertEquals(0, arsp.getRouteWeight(), .1);
        assertEquals(1, arsp.getPoints().getSize());
        assertEquals(1, arsp.getInstructions().size());
        assertEquals("arrive at destination", arsp.getInstructions().get(0).getTurnDescription(tr));
        assertEquals(Instruction.FINISH, arsp.getInstructions().get(0).getSign());

        rsp = hopper.route(new GHRequest().
                addPoint(new GHPoint(43.727687, 7.418737)).
                addPoint(new GHPoint(43.727687, 7.418737)).
                addPoint(new GHPoint(43.727687, 7.418737)).
                setAlgorithm(ASTAR).setVehicle(vehicle).setWeighting(weighting));

        arsp = rsp.getBest();
        assertEquals(0, arsp.getDistance(), .1);
        assertEquals(0, arsp.getRouteWeight(), .1);
        assertEquals(1, arsp.getPoints().getSize());
        assertEquals(2, arsp.getInstructions().size());
        assertEquals(Instruction.REACHED_VIA, arsp.getInstructions().get(0).getSign());
        assertEquals(Instruction.FINISH, arsp.getInstructions().get(1).getSign());
    }

    @Test
    public void testMonacoPathDetails() {
        final String vehicle = "foot";
        final String weighting = "shortest";
        GraphHopper hopper = createGraphHopper(vehicle).
                setOSMFile(MONACO).
                setStoreOnFlush(true).
                importOrLoad();

        GHRequest request = new GHRequest();
        request.addPoint(new GHPoint(43.727687, 7.418737));
        request.addPoint(new GHPoint(43.74958, 7.436566));
        request.addPoint(new GHPoint(43.727687, 7.418737));
        request.setAlgorithm(ASTAR).setVehicle(vehicle).setWeighting(weighting);
        request.setPathDetails(Collections.singletonList(Parameters.Details.AVERAGE_SPEED));

        GHResponse rsp = hopper.route(request);

        PathWrapper arsp = rsp.getBest();
        Map<String, List<PathDetail>> details = arsp.getPathDetails();
        assertEquals(1, details.size());
        List<PathDetail> detailList = details.get(Parameters.Details.AVERAGE_SPEED);
        assertEquals(9, detailList.size());
        assertEquals(5.0, detailList.get(0).getValue());
        assertEquals(0, detailList.get(0).getFirst());
        assertEquals(3.0, detailList.get(1).getValue());
        assertEquals(arsp.getPoints().size() - 1, detailList.get(8).getLast());
    }

    @Test
    public void testMonacoEnforcedDirection() {
        final String vehicle = "foot";
        final String weighting = "fastest";
        GraphHopper hopper = createGraphHopper(vehicle).
                setOSMFile(MONACO).
                setStoreOnFlush(true).
                importOrLoad();

        GHRequest req = new GHRequest().
                addPoint(new GHPoint(43.741069, 7.426854), 0.).
                addPoint(new GHPoint(43.744445, 7.429483), 190.).
                setVehicle(vehicle).setWeighting(weighting);
        req.getHints().put(Routing.HEADING_PENALTY, "300");
        GHResponse rsp = hopper.route(req);

        PathWrapper arsp = rsp.getBest();
        assertEquals(839., arsp.getDistance(), 10.);
        assertEquals(27, arsp.getPoints().getSize());
    }

    @Test
    public void testMonacoMaxVisitedNodes() {
        final String vehicle = "foot";
        final String weighting = "fastest";
        GraphHopper hopper = createGraphHopper(vehicle).
                setOSMFile(MONACO).
                setStoreOnFlush(true).
                importOrLoad();

        GHPoint from = new GHPoint(43.741069, 7.426854);
        GHPoint to = new GHPoint(43.744445, 7.429483);
        GHRequest req = new GHRequest().
                addPoint(from).
                addPoint(to).
                setVehicle(vehicle).setWeighting(weighting);
        req.getHints().put(Routing.MAX_VISITED_NODES, 5);
        GHResponse rsp = hopper.route(req);

        assertTrue(rsp.hasErrors());
        assertTrue(rsp.getErrors().toString(), rsp.getErrors().toString().contains("maximum nodes exceeded"));

        req = new GHRequest().
                addPoint(from).
                addPoint(to).
                setVehicle(vehicle).setWeighting(weighting);
        rsp = hopper.route(req);

        assertFalse(rsp.getErrors().toString(), rsp.hasErrors());
    }

    @Test
    public void testMonacoNonChMaxWaypointDistance() {
        final String vehicle = "foot";
        final String weighting = "fastest";
        GraphHopper hopper = createGraphHopper(vehicle).
                setOSMFile(MONACO).
                setStoreOnFlush(true).
                importOrLoad();

        GHPoint from = new GHPoint(43.741069, 7.426854);
        GHPoint to = new GHPoint(43.727697, 7.419199);

        GHRequest req = new GHRequest().
                addPoint(from).
                addPoint(to).
                setVehicle(vehicle).setWeighting(weighting);

        // Fail since points are too far apart
        hopper.setNonChMaxWaypointDistance(1000);
        GHResponse rsp = hopper.route(req);

        assertTrue(rsp.hasErrors());
        String errorString = rsp.getErrors().toString();
        assertTrue(errorString, errorString.contains("Point 1 is too far from Point 0"));

        // Succeed since points are not far anymore
        hopper.setNonChMaxWaypointDistance(Integer.MAX_VALUE);
        rsp = hopper.route(req);

        assertFalse(rsp.getErrors().toString(), rsp.hasErrors());
    }

    @Test
    public void testMonacoNonChMaxWaypointDistanceMultiplePoints() {
        final String vehicle = "foot";
        final String weighting = "fastest";
        GraphHopper hopper = createGraphHopper(vehicle).
                setOSMFile(MONACO).
                setStoreOnFlush(true).
                importOrLoad();

        GHPoint from = new GHPoint(43.741069, 7.426854);
        GHPoint via = new GHPoint(43.744445, 7.429483);
        GHPoint to = new GHPoint(43.727697, 7.419199);

        GHRequest req = new GHRequest().
                addPoint(from).
                addPoint(via).
                addPoint(to).
                setVehicle(vehicle).setWeighting(weighting);

        // Fail since points are too far
        hopper.setNonChMaxWaypointDistance(1000);
        GHResponse rsp = hopper.route(req);

        assertTrue(rsp.hasErrors());
        String errorString = rsp.getErrors().toString();
        assertTrue(errorString, errorString.contains("Point 2 is too far from Point 1"));

        PointDistanceExceededException exception = (PointDistanceExceededException) rsp.getErrors().get(0);
        assertEquals(1, exception.getDetails().get("from"));
        assertEquals(2, exception.getDetails().get("to"));

        // Succeed since points are not far anymore
        hopper.setNonChMaxWaypointDistance(Integer.MAX_VALUE);
        rsp = hopper.route(req);

        assertFalse(rsp.getErrors().toString(), rsp.hasErrors());
    }

    @Test
    public void testMonacoStraightVia() {
        final String vehicle = "foot";
        final String weighting = "fastest";
        GraphHopper hopper = createGraphHopper(vehicle).
                setOSMFile(MONACO).
                setStoreOnFlush(true).
                importOrLoad();

        GHRequest rq = new GHRequest().
                addPoint(new GHPoint(43.741069, 7.426854)).
                addPoint(new GHPoint(43.740371, 7.426946)).
                addPoint(new GHPoint(43.740794, 7.427294)).
                setVehicle(vehicle).setWeighting(weighting);
        rq.getHints().put(Routing.PASS_THROUGH, true);
        GHResponse rsp = hopper.route(rq);

        PathWrapper arsp = rsp.getBest();
        assertEquals(297, arsp.getDistance(), 5.);
        assertEquals(23, arsp.getPoints().getSize());

        // test if start and first point are identical leading to an empty path, #788
        rq = new GHRequest().
                addPoint(new GHPoint(43.741069, 7.426854)).
                addPoint(new GHPoint(43.741069, 7.426854)).
                addPoint(new GHPoint(43.740371, 7.426946)).
                setVehicle(vehicle).setWeighting(weighting);
        rq.getHints().put(Routing.PASS_THROUGH, true);
        rsp = hopper.route(rq);
        assertEquals(91, rsp.getBest().getDistance(), 5.);
    }

    @Test
    public void testSRTMWithInstructions() {
        final String vehicle = "foot";
        final String weighting = "shortest";

        GraphHopper hopper = createGraphHopper(vehicle).
                setOSMFile(MONACO).
                setStoreOnFlush(true);

        hopper.setElevationProvider(new SRTMProvider(DIR));
        hopper.importOrLoad();

        GHResponse rsp = hopper.route(new GHRequest(43.730729, 7.421288, 43.727697, 7.419199).
                setAlgorithm(ASTAR).setVehicle(vehicle).setWeighting(weighting));

        PathWrapper arsp = rsp.getBest();
        assertEquals(1625.4, arsp.getDistance(), .1);
        assertEquals(55, arsp.getPoints().getSize());
        assertTrue(arsp.getPoints().is3D());

        InstructionList il = arsp.getInstructions();
        assertEquals(13, il.size());
        assertTrue(il.get(0).getPoints().is3D());

        String str = arsp.getPoints().toString();

        assertEquals("(43.73068455771767,7.421283689825812,62.0), (43.73067957305937,7.421382123709815,66.0), " +
                        "(43.73109792316924,7.421546222751131,45.0), (43.73129908884985,7.421589994913116,45.0), " +
                        "(43.731327028527716,7.421414533736137,45.0), (43.73125047381037,7.421366291225693,45.0), " +
                        "(43.73128213877862,7.421115579183003,52.0), (43.731362232521825,7.421145381506057,52.0), " +
                        "(43.731371359483255,7.421123216028286,52.0), (43.731485725897976,7.42117332118392,52.0), " +
                        "(43.731575132867135,7.420868778695214,52.0), (43.73160605277731,7.420824820268709,52.0), " +
                        "(43.7316401391843,7.420850152243305,52.0), (43.731674039326776,7.421050014072285,52.0), " +
                        "(43.731627473197,7.4214635213046565,45.0)",
                str.substring(0, 661));

        assertEquals("(43.727778875703635,7.418772930326453,11.0), (43.72768239068275,7.419007064826944,11.0), (43.727680946587874,7.419198768422206,11.0)",
                str.substring(str.length() - 132));

        assertEquals(99, arsp.getAscend(), 1e-1);
        assertEquals(150, arsp.getDescend(), 1e-1);

        assertEquals(55, arsp.getPoints().size());
        assertEquals(new GHPoint3D(43.73068455771767, 7.421283689825812, 62.0), arsp.getPoints().get(0));
        assertEquals(new GHPoint3D(43.727680946587874, 7.4191987684222065, 11.0), arsp.getPoints().get(arsp.getPoints().size() - 1));

        assertEquals(62, arsp.getPoints().get(0).getElevation(), 1e-2);
        assertEquals(66, arsp.getPoints().get(1).getElevation(), 1e-2);
        assertEquals(52, arsp.getPoints().get(10).getElevation(), 1e-2);
    }

    @Test
    public void testSRTMWithoutTunnelInterpolation() {
        final String vehicle = "foot";
        final String weighting = "shortest";

        GraphHopper hopper = new GraphHopperOSM()
                .setOSMFile(MONACO)
                .setStoreOnFlush(true)
                .setGraphHopperLocation(GH_LOCATION)
                .setEncodingManager(EncodingManager.start().add(new OSMRoadEnvironmentParser() {
                    @Override
                    public IntsRef handleWayTags(IntsRef edgeFlags, ReaderWay readerWay, boolean ferry, IntsRef relationFlags) {
                        // do not change RoadEnvironment to avoid triggering tunnel interpolation - is this a valid use case after #TODONOW?
                        return edgeFlags;
                    }
                }).addAll(new DefaultFlagEncoderFactory(), vehicle).build());

        hopper.setElevationProvider(new SRTMProvider(DIR));
        hopper.importOrLoad();

        GHResponse rsp = hopper.route(new GHRequest(43.74056471749763, 7.4299266210693755,
                43.73790260334179, 7.427984089259056).setAlgorithm(ASTAR)
                .setVehicle(vehicle).setWeighting(weighting));
        PathWrapper arsp = rsp.getBest();
        assertEquals(356.5, arsp.getDistance(), .1);
        PointList pointList = arsp.getPoints();
        assertEquals(6, pointList.getSize());
        assertTrue(pointList.is3D());

        assertEquals(20.0, pointList.getEle(0), .1);
        assertEquals(23.0, pointList.getEle(1), .1);
        assertEquals(23.0, pointList.getEle(2), .1);
        assertEquals(41.0, pointList.getEle(3), .1);
        assertEquals(19.0, pointList.getEle(4), .1);
        assertEquals(26.5, pointList.getEle(5), .1);
    }

    @Test
    public void testSRTMWithTunnelInterpolation() {
        final String vehicle = "foot";
        final String weighting = "shortest";

        GraphHopper hopper = createGraphHopper("car,foot")
                .setOSMFile(MONACO)
                .setStoreOnFlush(true);

        hopper.setElevationProvider(new SRTMProvider(DIR));
        hopper.importOrLoad();

        GHResponse rsp = hopper.route(new GHRequest(43.74056471749763, 7.4299266210693755,
                43.73790260334179, 7.427984089259056).setAlgorithm(ASTAR)
                .setVehicle(vehicle).setWeighting(weighting));
        PathWrapper arsp = rsp.getBest();
        // Without interpolation: 356.5
        assertEquals(351, arsp.getDistance(), .1);
        PointList pointList = arsp.getPoints();
        assertEquals(6, pointList.getSize());
        assertTrue(pointList.is3D());

        assertEquals(18, pointList.getEle(0), .1);
        assertEquals(19.04, pointList.getEle(1), .1);
        assertEquals(21.67, pointList.getEle(2), .1);
        assertEquals(25.03, pointList.getEle(3), .1);
        assertEquals(28.65, pointList.getEle(4), .1);
        assertEquals(31.32, pointList.getEle(5), .1);
    }

    @Test
    public void testKremsCyclewayInstructionsWithWayTypeInfo() {
        final String vehicle1 = "foot";
        final String vehicle2 = "bike";
        final String weighting = "fastest";

        GraphHopper hopper = createGraphHopper(vehicle1 + "," + vehicle2).
                setOSMFile(KREMS).
                setStoreOnFlush(true).
                importOrLoad();

        Translation tr = hopper.getTranslationMap().getWithFallBack(Locale.US);
        GHResponse rsp = hopper.route(new GHRequest(48.410987, 15.599492, 48.383419, 15.659294).
                setVehicle(vehicle2).setWeighting(weighting));
        assertFalse(rsp.hasErrors());
        PathWrapper arsp = rsp.getBest();
        assertEquals(6932.2, arsp.getDistance(), .1);
        assertEquals(106, arsp.getPoints().getSize());

        InstructionList il = arsp.getInstructions();
        assertEquals(22, il.size());

        assertEquals("continue onto Obere Landstraße", il.get(0).getTurnDescription(tr));
        assertEquals("get off the bike", il.get(0).getAnnotation().getMessage());
        assertEquals(69.28, (Double) il.get(0).getExtraInfoJSON().get("heading"), .01);
        assertEquals("turn left onto Kirchengasse", il.get(1).getTurnDescription(tr));
        assertEquals("get off the bike", il.get(1).getAnnotation().getMessage());

        assertEquals("turn right onto Pfarrplatz", il.get(2).getTurnDescription(tr));
        assertEquals("turn right onto Margarethenstraße", il.get(3).getTurnDescription(tr));
        assertEquals("keep left onto Hoher Markt", il.get(5).getTurnDescription(tr));
        assertEquals("turn right onto Wegscheid", il.get(7).getTurnDescription(tr));
        assertEquals("turn right onto Ringstraße, L73", il.get(9).getTurnDescription(tr));
        assertEquals("keep left onto Eyblparkstraße", il.get(10).getTurnDescription(tr));
        assertEquals("keep left onto Austraße", il.get(11).getTurnDescription(tr));
        assertEquals("keep left onto Rechte Kremszeile", il.get(12).getTurnDescription(tr));
        //..
        assertEquals("turn right onto Treppelweg", il.get(18).getTurnDescription(tr));
        assertEquals("cycleway", il.get(18).getAnnotation().getMessage());

        // do not return 'get off bike' for foot
        rsp = hopper.route(new GHRequest(48.410987, 15.599492, 48.411172, 15.600371).
                setAlgorithm(ASTAR).setVehicle(vehicle1).setWeighting(weighting));
        assertFalse(rsp.hasErrors());
        il = rsp.getBest().getInstructions();
        assertEquals("continue onto Obere Landstraße", il.get(0).getTurnDescription(tr));
        assertEquals("", il.get(0).getAnnotation().getMessage());
    }

    @Test
    public void testRoundaboutInstructionsWithCH() {
        final String vehicle1 = "car";
        final String vehicle2 = "bike";
        final String weighting = "fastest";

        GraphHopper hopper = createGraphHopper(vehicle1 + "," + vehicle2).
                setOSMFile(MONACO).
                setProfiles(Arrays.asList(
                        new ProfileConfig("my_profile").setVehicle(vehicle1).setWeighting(weighting),
                        new ProfileConfig("your_profile").setVehicle(vehicle2).setWeighting(weighting))
                ).
                setStoreOnFlush(true);
        hopper.getCHPreparationHandler().setCHProfileConfigs(
                new CHProfileConfig("my_profile"),
                new CHProfileConfig("your_profile")
        );
        hopper.importOrLoad();

        assertEquals(vehicle1, hopper.getDefaultVehicle().toString());

        assertEquals(2, hopper.getCHPreparationHandler().getPreparations().size());

        GHResponse rsp = hopper.route(new GHRequest(43.745084, 7.430513, 43.745247, 7.430347)
                .setVehicle(vehicle1).setWeighting(weighting));

        PathWrapper arsp = rsp.getBest();
        assertEquals(2, ((RoundaboutInstruction) arsp.getInstructions().get(1)).getExitNumber());

        rsp = hopper.route(new GHRequest(43.745968, 7.42907, 43.745832, 7.428614)
                .setVehicle(vehicle1).setWeighting(weighting));
        arsp = rsp.getBest();
        assertEquals(2, ((RoundaboutInstruction) arsp.getInstructions().get(1)).getExitNumber());

        rsp = hopper.route(new GHRequest(43.745948, 7.42914, 43.746173, 7.428834)
                .setVehicle(vehicle1).setWeighting(weighting));
        arsp = rsp.getBest();
        assertEquals(1, ((RoundaboutInstruction) arsp.getInstructions().get(1)).getExitNumber());

        rsp = hopper.route(new GHRequest(43.735817, 7.417096, 43.735666, 7.416587)
                .setVehicle(vehicle1).setWeighting(weighting));
        arsp = rsp.getBest();
        assertEquals(2, ((RoundaboutInstruction) arsp.getInstructions().get(1)).getExitNumber());
    }

    @Test
    public void testCircularJunctionInstructionsWithCH() {
        String profile1 = "car_profile";
        String profile2 = "bike_profile";
        String vehicle1 = "car";
        String vehicle2 = "bike";
        String weighting = "fastest";
        GraphHopper hopper = createGraphHopper(vehicle1 + "," + vehicle2).
                setOSMFile(BERLIN).
                setProfiles(
                        new ProfileConfig(profile1).setVehicle(vehicle1).setWeighting(weighting),
                        new ProfileConfig(profile2).setVehicle(vehicle2).setWeighting(weighting)
                ).
                setStoreOnFlush(true);
        hopper.getCHPreparationHandler().setCHProfileConfigs(
                new CHProfileConfig(profile1),
                new CHProfileConfig(profile2)
        );
        hopper.importOrLoad();

        assertEquals(vehicle1, hopper.getDefaultVehicle().toString());

        assertEquals(2, hopper.getCHPreparationHandler().getPreparations().size());

        GHResponse rsp = hopper.route(new GHRequest(52.513505, 13.350443, 52.513505, 13.350245)
                .setVehicle(vehicle1).setWeighting(weighting));

        assertFalse(rsp.getErrors().toString(), rsp.hasErrors());
        Instruction instr = rsp.getBest().getInstructions().get(1);
        assertTrue(instr instanceof RoundaboutInstruction);
        assertEquals(5, ((RoundaboutInstruction) instr).getExitNumber());
    }


    @Test
    public void testMultipleVehiclesWithCH() {
        final String profile1 = "profile1";
        final String profile2 = "profile2";
        final String vehicle1 = "bike";
        final String vehicle2 = "car";
        final String weighting = "fastest";
        List<ProfileConfig> profiles = asList(
                new ProfileConfig(profile1).setVehicle(vehicle1).setWeighting(weighting),
                new ProfileConfig(profile2).setVehicle(vehicle2).setWeighting(weighting)
        );
        GraphHopper hopper = createGraphHopper(vehicle1 + "," + vehicle2).
                setOSMFile(MONACO).
                setProfiles(profiles).
                setStoreOnFlush(true);
        hopper.getCHPreparationHandler().setCHProfileConfigs(new CHProfileConfig(profile1), new CHProfileConfig(profile2));
        hopper.importOrLoad();
        assertEquals(vehicle1, hopper.getDefaultVehicle().toString());
        checkMultiVehiclesWithCH(hopper);
        hopper.close();

        hopper.clean();
        // new instance, try different order, resulting only in different default vehicle
        hopper = createGraphHopper(vehicle2 + ", " + vehicle1).
                setOSMFile(MONACO).
                setProfiles(profiles).
                setStoreOnFlush(true);
        hopper.getCHPreparationHandler().setCHProfileConfigs(new CHProfileConfig(profile1), new CHProfileConfig(profile2));
        hopper.importOrLoad();
        assertEquals(vehicle2, hopper.getDefaultVehicle().toString());
        checkMultiVehiclesWithCH(hopper);
        hopper.close();
    }

    private void checkMultiVehiclesWithCH(GraphHopper hopper) {
        String str = hopper.getEncodingManager().toString();
        GHResponse rsp = hopper.route(new GHRequest(43.73005, 7.415707, 43.741522, 7.42826)
                .setVehicle("car")
                .setWeighting("fastest"));
        PathWrapper arsp = rsp.getBest();
        assertFalse("car routing for " + str + " should not have errors:" + rsp.getErrors(), rsp.hasErrors());
        assertEquals(207, arsp.getTime() / 1000f, 1);
        assertEquals(2838, arsp.getDistance(), 1);

        rsp = hopper.route(new GHRequest(43.73005, 7.415707, 43.741522, 7.42826)
                .setVehicle("bike")
                .setWeighting("fastest"));
        arsp = rsp.getBest();
        assertFalse("bike routing for " + str + " should not have errors:" + rsp.getErrors(), rsp.hasErrors());
        assertEquals(494, arsp.getTime() / 1000f, 1);
        assertEquals(2192, arsp.getDistance(), 1);

        rsp = hopper.route(new GHRequest(43.73005, 7.415707, 43.741522, 7.42826)
                .setVehicle("foot")
                .setWeighting("fastest"));
        assertTrue("only bike and car were imported. foot request should fail", rsp.hasErrors());

        GHRequest req = new GHRequest().
                addPoint(new GHPoint(43.741069, 7.426854), 0.).
                addPoint(new GHPoint(43.744445, 7.429483), 190.).
                setVehicle("bike").setWeighting("fastest");

        rsp = hopper.route(req);
        assertTrue("heading not allowed for CH enabled graph", rsp.hasErrors());
    }

    @Test
    public void testIfCHIsUsed() {
        // route directly after import
        executeCHFootRoute(false);

        // now only load is called
        executeCHFootRoute(false);
    }

    private void executeCHFootRoute(boolean sort) {
        final String profile = "profile";
        final String vehicle = "foot";
        final String weighting = "shortest";
        GraphHopper hopper = createGraphHopper(vehicle).
                setOSMFile(MONACO).
                setProfiles(Collections.singletonList(new ProfileConfig(profile).setVehicle(vehicle).setWeighting(weighting))).
                setStoreOnFlush(true).
                setSortGraph(sort);
        hopper.getCHPreparationHandler().setCHProfileConfigs(new CHProfileConfig(profile));
        hopper.importOrLoad();

        // same query as in testMonacoWithInstructions
        GHResponse rsp = hopper.route(new GHRequest(43.727687, 7.418737, 43.74958, 7.436566).
                setVehicle(vehicle).setWeighting(weighting));

        PathWrapper bestPath = rsp.getBest();
        // identify the number of counts to compare with none-CH foot route which had nearly 700 counts
        long sum = rsp.getHints().getLong("visited_nodes.sum", 0);
        assertNotEquals(sum, 0);
        assertTrue("Too many nodes visited " + sum, sum < 120);
        assertEquals(3437.6, bestPath.getDistance(), .1);
        assertEquals(86, bestPath.getPoints().getSize());

        hopper.close();
    }

    @Test
    public void testSortWhileImporting() {
        // route after importing a sorted graph
        executeCHFootRoute(true);

        // route after loading a sorted graph
        executeCHFootRoute(false);
    }

    @Test
    public void testRoundTour() {
        final String vehicle = "foot";
        final String weighting = "fastest";
        GraphHopper hopper = createGraphHopper(vehicle).
                setOSMFile(MONACO).
                setStoreOnFlush(true).
                importOrLoad();

        GHRequest rq = new GHRequest().
                addPoint(new GHPoint(43.741069, 7.426854), 50).
                setVehicle(vehicle).setWeighting(weighting).
                setAlgorithm(ROUND_TRIP);
        rq.getHints().put(RoundTrip.DISTANCE, 1000);
        rq.getHints().put(RoundTrip.SEED, 0);

        GHResponse rsp = hopper.route(rq);

        assertEquals(1, rsp.getAll().size());
        PathWrapper pw = rsp.getBest();
        assertEquals(1.49, rsp.getBest().getDistance() / 1000f, .01);
        assertEquals(19, rsp.getBest().getTime() / 1000f / 60, 1);
        assertEquals(67, pw.getPoints().size());
    }

    @Test
    public void testPathDetails1216() {
        final String vehicle = "car";
        final String weighting = "fastest";

        GraphHopper hopper = createGraphHopper(vehicle).
                setOSMFile(BAYREUTH);
        hopper.importOrLoad();

        GHRequest req = new GHRequest().
                addPoint(new GHPoint(49.984352, 11.498802)).
                // This is exactly between two edges with different speed values
                        addPoint(new GHPoint(49.984565, 11.499188)).
                        addPoint(new GHPoint(49.9847, 11.499612)).
                        setVehicle(vehicle).setWeighting(weighting).
                        setPathDetails(Collections.singletonList(Parameters.Details.AVERAGE_SPEED));

        GHResponse rsp = hopper.route(req);
        assertFalse(rsp.getErrors().toString(), rsp.hasErrors());
    }

    @Test
    public void testPathDetailsSamePoint() {
        final String vehicle = "car";
        final String weighting = "fastest";
        GraphHopper hopper = createGraphHopper(vehicle).
                setOSMFile(BAYREUTH);
        hopper.importOrLoad();

        GHRequest req = new GHRequest().
                addPoint(new GHPoint(49.984352, 11.498802)).
                addPoint(new GHPoint(49.984352, 11.498802)).
                setVehicle(vehicle).setWeighting(weighting).
                setPathDetails(Collections.singletonList(Parameters.Details.AVERAGE_SPEED));

        GHResponse rsp = hopper.route(req);

        assertFalse(rsp.hasErrors());
    }

    @Test
    public void testFlexMode_631() {
        final String profile = "car_profile";
        final String vehicle = "car";
        final String weighting = "fastest";
        GraphHopper hopper = createGraphHopper(vehicle).
                setOSMFile(MONACO).
                setProfiles(new ProfileConfig(profile).setVehicle("car").setWeighting("fastest")).
                setStoreOnFlush(true);

        hopper.getCHPreparationHandler().
                setCHProfileConfigs(new CHProfileConfig(profile)).
                setDisablingAllowed(true);

        hopper.getLMPreparationHandler().
                setLMProfileConfigs(new LMProfileConfig(profile).setMaximumLMWeight(2000)).
                setDisablingAllowed(true);

        hopper.importOrLoad();

        GHRequest req = new GHRequest(43.727687, 7.418737, 43.74958, 7.436566).
                setVehicle(vehicle).
                setWeighting(weighting);
        // request speed mode
        req.getHints().put(Landmark.DISABLE, true);
        req.getHints().put(CH.DISABLE, false);

        GHResponse rsp = hopper.route(req);
        long chSum = rsp.getHints().getLong("visited_nodes.sum", 0);
        assertTrue("Too many visited nodes for ch mode " + chSum, chSum < 60);
        PathWrapper bestPath = rsp.getBest();
        assertEquals(3587, bestPath.getDistance(), 1);
        assertEquals(90, bestPath.getPoints().getSize());

        // request flex mode
        req.setAlgorithm(Parameters.Algorithms.ASTAR_BI);
        req.getHints().put(Landmark.DISABLE, true);
        req.getHints().put(CH.DISABLE, true);
        rsp = hopper.route(req);
        long flexSum = rsp.getHints().getLong("visited_nodes.sum", 0);
        assertTrue("Too few visited nodes for flex mode " + flexSum, flexSum > 60);

        bestPath = rsp.getBest();
        assertEquals(3587, bestPath.getDistance(), 1);
        assertEquals(90, bestPath.getPoints().getSize());

        // request hybrid mode
        req.getHints().put(Landmark.DISABLE, false);
        req.getHints().put(CH.DISABLE, true);
        rsp = hopper.route(req);

        long hSum = rsp.getHints().getLong("visited_nodes.sum", 0);
        // hybrid is better than CH: 40 vs. 42 !
        assertTrue("Visited nodes for hybrid mode should be different to CH but " + hSum + "==" + chSum, hSum != chSum);
        assertTrue("Too many visited nodes for hybrid mode " + hSum + ">=" + flexSum, hSum < flexSum);

        bestPath = rsp.getBest();
        assertEquals(3587, bestPath.getDistance(), 1);
        assertEquals(90, bestPath.getPoints().getSize());

        // note: combining hybrid & speed mode is currently not possible and should be avoided: #1082
    }

    @Test
    public void testPreparedProfileNotAvailable() {
        final String profile = "car_profile";
        final String vehicle = "car";
        final String weighting = "fastest";

        GraphHopper hopper = createGraphHopper(vehicle).
                setOSMFile(MONACO).
                setProfiles(new ProfileConfig(profile).setVehicle(vehicle).setWeighting(weighting)).
                setStoreOnFlush(true);

        hopper.getCHPreparationHandler().
                setCHProfileConfigs(new CHProfileConfig(profile)).
                setDisablingAllowed(true);

        hopper.getLMPreparationHandler().
                setLMProfileConfigs(new LMProfileConfig(profile).setMaximumLMWeight(2000)).
                setDisablingAllowed(true);

        hopper.importOrLoad();
        // request a weighting that was not prepared
        GHRequest req = new GHRequest(43.727687, 7.418737, 43.74958, 7.436566).
                setVehicle(vehicle).
                setWeighting("short_fastest");

        // try with CH
        req.getHints().put(CH.DISABLE, false);
        req.getHints().put(Landmark.DISABLE, false);
        GHResponse res = hopper.route(req);
        assertTrue(res.getErrors().toString(), res.hasErrors());
        assertTrue("there should be an error", res.getErrors().get(0).getMessage().contains("Cannot find matching CH profile for your request"));

        // try with LM
        req.getHints().put(CH.DISABLE, true);
        req.getHints().put(Landmark.DISABLE, false);
        res = hopper.route(req);
        assertTrue(res.getErrors().toString(), res.hasErrors());
        assertTrue("there should be an error", res.getErrors().get(0).getMessage().contains("Cannot find matching LM profile for your request"));

        // falling back to non-prepared algo works
        req.getHints().put(CH.DISABLE, true);
        req.getHints().put(Landmark.DISABLE, true);
        res = hopper.route(req);
        assertFalse(res.getErrors().toString(), res.hasErrors());
        assertEquals(3587, res.getBest().getDistance(), 1);
    }

    @Test
    public void testDisablingLM() {
        // setup GH with LM preparation but no CH preparation
        final String profile = "profile";
        final String vehicle = "car";
        final String weighting = "fastest";
        // note that the pure presence of the bike encoder leads to 'ghost' junctions with the bike network even for
        // cars such that the number of visited nodes depends on the bike encoder added here or not, #1910
        GraphHopper hopper = createGraphHopper(vehicle + ",bike").
                setOSMFile(MONACO).
                setProfiles(Collections.singletonList(new ProfileConfig(profile).setVehicle(vehicle).setWeighting(weighting))).
                setStoreOnFlush(true);
        hopper.getLMPreparationHandler().
                setLMProfileConfigs(new LMProfileConfig(profile).setMaximumLMWeight(2000)).
                setDisablingAllowed(true);
        hopper.importOrLoad();

        // we can switch LM on/off
        GHRequest req = new GHRequest(43.727687, 7.418737, 43.74958, 7.436566).
                setVehicle(vehicle).
                setWeighting(weighting);

        req.getHints().put(Landmark.DISABLE, false);
        GHResponse res = hopper.route(req);
        assertTrue(res.getHints().getInt("visited_nodes.sum", 0) < 150);

        req.getHints().put(Landmark.DISABLE, true);
        res = hopper.route(req);
        assertTrue(res.getHints().getInt("visited_nodes.sum", 0) > 200);
    }

    @Test
    public void testTurnCostsOnOff() {
        GraphHopper hopper = createGraphHopper("car|turn_costs=true").
                setOSMFile(MOSCOW).
                setStoreOnFlush(true);
        hopper.importOrLoad();

        // no edge_based parameter -> use edge-based (since encoder supports it and no CH)
        assertMoscowEdgeBased(hopper, "none", false);
        // edge_based=false -> use node-based
        assertMoscowNodeBased(hopper, "false", false);
        // edge_based=true -> use edge-based
        assertMoscowEdgeBased(hopper, "true", false);
    }

    @Test
    public void testTurnCostsOnOffCH() {
        final String profile1 = "my_profile1";
        final String profile2 = "my_profile2";
        final String vehicle = "car";
        final String weighting = "fastest";
        GraphHopper hopper = createGraphHopper("car|turn_costs=true").
                setOSMFile(MOSCOW).
                setProfiles(Arrays.asList(
                        new ProfileConfig(profile1).setVehicle(vehicle).setWeighting(weighting).setTurnCosts(true),
                        new ProfileConfig(profile2).setVehicle(vehicle).setWeighting(weighting).setTurnCosts(false)
                )).
                setStoreOnFlush(true);
        hopper.getCHPreparationHandler().setCHProfileConfigs(
                new CHProfileConfig(profile1),
                new CHProfileConfig(profile2)
        );
        hopper.getCHPreparationHandler().setDisablingAllowed(true);
        hopper.importOrLoad();

        // no edge_based parameter -> use edge-based (because its there)
        assertMoscowEdgeBased(hopper, "none", true);
        // edge_based=false -> use node-based
        assertMoscowNodeBased(hopper, "false", true);
        // edge_based=true -> use edge-based
        assertMoscowEdgeBased(hopper, "true", true);
    }

    @Test
    public void testCHOnOffWithTurnCosts() {
        final String profile = "my_car";
        final String vehicle = "car";
        final String weighting = "fastest";
        GraphHopper hopper = createGraphHopper("car|turn_costs=true").
                setOSMFile(MOSCOW).
                setProfiles(Collections.singletonList(
                        new ProfileConfig(profile).setVehicle(vehicle).setWeighting(weighting).setTurnCosts(true))
                ).
                setStoreOnFlush(true);
        hopper.getCHPreparationHandler()
                .setCHProfileConfigs(new CHProfileConfig(profile))
                .setDisablingAllowed(true);
        hopper.importOrLoad();

        // with CH -> edge-based
        GHResponse rsp1 = assertMoscowEdgeBased(hopper, "true", false);
        // without CH -> also edge-based
        GHResponse rsp2 = assertMoscowEdgeBased(hopper, "true", true);
        // just a quick check that we did not run the same algorithm twice
        assertNotEquals(rsp1.getHints().get("visited_nodes.sum", "_"), rsp2.getHints().get("visited_nodes.sum", "_"));
    }

    @Test
    public void testNodeBasedCHOnlyButTurnCostForNonCH() {
        final String profile1 = "car_profile_tc";
        final String profile2 = "car_profile_notc";
        final String weighting = "fastest";
        // before edge-based CH was added a common case was to use edge-based without CH and CH for node-based
        GraphHopper hopper = createGraphHopper("car|turn_costs=true").
                setOSMFile(MOSCOW).
                setProfiles(Arrays.asList(
                        new ProfileConfig(profile1).setVehicle("car").setWeighting(weighting).setTurnCosts(true),
                        new ProfileConfig(profile2).setVehicle("car").setWeighting(weighting).setTurnCosts(false))).
                setStoreOnFlush(true);
        hopper.getCHPreparationHandler()
                // we only do the CH preparation for the profile without turn costs
                .setCHProfileConfigs(new CHProfileConfig(profile2))
                .setDisablingAllowed(true);
        hopper.importOrLoad();

        // without CH -> use edge-based unless disabled explicitly
        assertMoscowEdgeBased(hopper, "none", false);
        assertMoscowEdgeBased(hopper, "true", false);
        assertMoscowNodeBased(hopper, "false", false);

        // with CH -> use node-based unless edge_based is enabled explicitly (which should give an error)
        assertMoscowNodeBased(hopper, "none", true);
        assertMoscowNodeBased(hopper, "false", true);
        GHResponse rsp = runMoscow(hopper, "true", true);
        assertEquals(1, rsp.getErrors().size());
        String expected = "Cannot find matching CH profile for your request. Please check your parameters." +
                "\nYou can try disabling CH using ch.disable=true" +
                "\nrequested:  fastest|car|edge_based=true|u_turn_costs=*\navailable: [fastest|car|edge_based=false]";
        assertTrue("unexpected error:\n" + rsp.getErrors().toString() + "\nwhen expecting an error containing:\n" + expected,
                rsp.getErrors().toString().contains(expected));
    }

    @Test
    public void testEdgeBasedByDefaultIfOnlyEdgeBased() {
        // when there is only one edge-based CH profile, there is no need to specify edge_based=true explicitly,
        // see #1637
        final String weighting = "fastest";
        GraphHopper hopper = createGraphHopper("car|turn_costs=true").
                setOSMFile(MOSCOW).
                setProfiles(new ProfileConfig("profile").setVehicle("car").setWeighting(weighting).setTurnCosts(true)).
                setStoreOnFlush(true);
        hopper.getCHPreparationHandler().setCHProfileConfigs(new CHProfileConfig("profile"));
        hopper.getCHPreparationHandler().setDisablingAllowed(true);
        hopper.importOrLoad();

        // even when we omit the edge_based parameter we get edge-based CH, unless we disable it explicitly
        assertMoscowEdgeBased(hopper, "none", true);
        assertMoscowEdgeBased(hopper, "true", true);
        GHResponse rsp = runMoscow(hopper, "false", true);
        assertTrue(rsp.hasErrors());
        assertTrue("unexpected error: " + rsp.getErrors(), rsp.getErrors().toString().contains(
                "Cannot find matching CH profile for your request. Please check your parameters." +
                        "\nYou can try disabling CH using ch.disable=true" +
                        "\nrequested:  fastest|car|edge_based=false|u_turn_costs=*\navailable: [fastest|car|edge_based=true|u_turn_costs=-1]"));
    }

    private GHResponse assertMoscowNodeBased(GraphHopper hopper, String edgeBasedParam, boolean ch) {
        GHResponse rsp = runMoscow(hopper, edgeBasedParam, ch);
        assertEquals(400, rsp.getBest().getDistance(), 1);
        return rsp;
    }

    private GHResponse assertMoscowEdgeBased(GraphHopper hopper, String edgeBasedParam, boolean ch) {
        GHResponse rsp = runMoscow(hopper, edgeBasedParam, ch);
        assertEquals(1044, rsp.getBest().getDistance(), 1);
        return rsp;
    }

    private GHResponse runMoscow(GraphHopper hopper, String edgeBasedParam, boolean ch) {
        GHRequest req = new GHRequest(55.813357, 37.5958585, 55.811042, 37.594689);
        if (edgeBasedParam.equals("true") || edgeBasedParam.equals("false")) {
            req.getHints().put(Routing.EDGE_BASED, edgeBasedParam);
        } else {
            req.getHints().remove(Routing.EDGE_BASED);
        }
        req.getHints().put(CH.DISABLE, !ch);
        req.setVehicle("car");
        req.setWeighting("fastest");
        return hopper.route(req);
    }

    @Test
    public void testEdgeBasedRequiresTurnCostSupport() {
        String vehicle = "foot";
        GraphHopper hopper = createGraphHopper(vehicle).
                setOSMFile(MONACO).
                setStoreOnFlush(true).
                importOrLoad();
        GHPoint p = new GHPoint(43.727687, 7.418737);
        GHPoint q = new GHPoint(43.74958, 7.436566);
        GHRequest req = new GHRequest(p, q);
        req.getHints().put(Routing.EDGE_BASED, true);
        req.setVehicle(vehicle);
        GHResponse rsp = hopper.route(req);
        assertTrue(rsp.hasErrors());
        assertTrue("using edge-based for encoder without turncost support should be an error, but got:\n" + rsp.getErrors(),
                rsp.getErrors().toString().contains("You need to set up a turn cost storage to make use of edge_based=true, e.g. use car|turn_costs=true"));
    }

    @Test
    public void testEncoderWithTurnCostSupport_stillAllows_nodeBasedRouting() {
        // see #1698
        GraphHopper hopper = createGraphHopper("foot,car|turn_costs=true").
                setOSMFile(MOSCOW);
        hopper.importOrLoad();
        GHPoint p = new GHPoint(55.813357, 37.5958585);
        GHPoint q = new GHPoint(55.811042, 37.594689);
        GHRequest req = new GHRequest(p, q);
        req.setVehicle("foot");
        GHResponse rsp = hopper.route(req);
        assertEquals("there should not be an error, but was: " + rsp.getErrors(), 0, rsp.getErrors().size());
    }

    @Test
    public void testCurbsides() {
        GraphHopper h = createGraphHopper("car|turn_costs=true").
                setOSMFile(BAYREUTH).
                setProfiles(Collections.singletonList(
                        new ProfileConfig("my_profile").setVehicle("car").setWeighting("fastest").setTurnCosts(true)));
        h.getCHPreparationHandler()
                .setCHProfileConfigs(new CHProfileConfig("my_profile"));
        h.importOrLoad();

        // depending on the curbside parameters we take very different routes
        GHPoint p = new GHPoint(50.015072, 11.499145);
        GHPoint q = new GHPoint(50.014141, 11.497552);
        final String itz = "Itzgrund";
        final String rotmain = "An den Rotmainauen";
        final String bayreuth = "Bayreuther Straße, KU 18";
        final String kulmbach = "Kulmbacher Straße, KU 18";
        final String adamSeiler = "Adam-Seiler-Straße";
        final String friedhof = "Friedhofsweg";
        assertCurbsidesPath(h, p, q, asList(CURBSIDE_RIGHT, CURBSIDE_RIGHT), 344, asList(itz, rotmain, rotmain));
        assertCurbsidesPath(h, p, q, asList(CURBSIDE_RIGHT, CURBSIDE_LEFT), 1564, asList(itz, rotmain, rotmain, bayreuth, adamSeiler, adamSeiler, friedhof, kulmbach, rotmain));
        assertCurbsidesPath(h, p, q, asList(CURBSIDE_LEFT, CURBSIDE_RIGHT), 1199, asList(itz, bayreuth, adamSeiler, adamSeiler, friedhof, kulmbach, itz, rotmain, rotmain));
        assertCurbsidesPath(h, p, q, asList(CURBSIDE_LEFT, CURBSIDE_LEFT), 266, asList(itz, bayreuth, rotmain));
        // without restricting anything we get the shortest path
        assertCurbsidesPath(h, p, q, asList(CURBSIDE_ANY, CURBSIDE_ANY), 266, asList(itz, bayreuth, rotmain));
        assertCurbsidesPath(h, p, q, asList(CURBSIDE_ANY, ""), 266, asList(itz, bayreuth, rotmain));
        assertCurbsidesPath(h, p, q, Collections.<String>emptyList(), 266, asList(itz, bayreuth, rotmain));

        // when the start/target is the same its a bit unclear how to interpret the curbside parameters. here we decided
        // to return an empty path if the curbsides of start/target are the same or one of the is not specified
        assertCurbsidesPath(h, p, p, asList(CURBSIDE_RIGHT, CURBSIDE_RIGHT), 0, Collections.<String>emptyList());
        assertCurbsidesPath(h, p, p, asList(CURBSIDE_RIGHT, CURBSIDE_ANY), 0, Collections.<String>emptyList());
        assertCurbsidesPath(h, p, p, asList(CURBSIDE_RIGHT, ""), 0, Collections.<String>emptyList());
        assertCurbsidesPath(h, p, p, asList(CURBSIDE_ANY, CURBSIDE_RIGHT), 0, Collections.<String>emptyList());
        assertCurbsidesPath(h, p, p, asList("", CURBSIDE_RIGHT), 0, Collections.<String>emptyList());
        assertCurbsidesPath(h, p, p, asList(CURBSIDE_LEFT, CURBSIDE_LEFT), 0, Collections.<String>emptyList());
        assertCurbsidesPath(h, p, p, asList(CURBSIDE_LEFT, CURBSIDE_ANY), 0, Collections.<String>emptyList());
        assertCurbsidesPath(h, p, p, asList(CURBSIDE_LEFT, ""), 0, Collections.<String>emptyList());
        assertCurbsidesPath(h, p, p, asList(CURBSIDE_ANY, CURBSIDE_LEFT), 0, Collections.<String>emptyList());
        assertCurbsidesPath(h, p, p, asList("", CURBSIDE_LEFT), 0, Collections.<String>emptyList());

        // when going from p to p and one curbside is right and the other is left, we expect driving a loop back to
        // where we came from
        assertCurbsidesPath(h, p, p, asList(CURBSIDE_RIGHT, CURBSIDE_LEFT), 1908, asList(itz, rotmain, rotmain, bayreuth, adamSeiler, adamSeiler, friedhof, kulmbach, rotmain, rotmain, itz));
        assertCurbsidesPath(h, p, p, asList(CURBSIDE_LEFT, CURBSIDE_RIGHT), 855, asList(itz, bayreuth, adamSeiler, adamSeiler, friedhof, kulmbach, itz));
    }

    @Test
    public void testForceCurbsides() {
        final String profile = "my_profile";
        final String vehicle = "car";
        final String weighting = "fastest";
        GraphHopper h = createGraphHopper("car|turn_costs=true").
                setOSMFile(MONACO).
                setProfiles(Collections.singletonList(
                        new ProfileConfig(profile).setVehicle(vehicle).setWeighting(weighting).setTurnCosts(true))
                );
        h.getCHPreparationHandler()
                .setCHProfileConfigs(new CHProfileConfig(profile));
        h.importOrLoad();

        // depending on the curbside parameters we take very different routes
        //    p
        //    ---->----
        //            q
        GHPoint p = new GHPoint(43.738399, 7.420782);
        GHPoint q = new GHPoint(43.737949, 7.423523);
        final String boulevard = "Boulevard de Suisse";
        final String avenue = "Avenue de la Costa";
        assertCurbsidesPathError(h, p, q, asList(CURBSIDE_RIGHT, CURBSIDE_RIGHT), "Impossible curbside constraint: 'curbside=right' at point 0", true);
        assertCurbsidesPathError(h, p, q, asList(CURBSIDE_RIGHT, CURBSIDE_LEFT), "Impossible curbside constraint: 'curbside=right' at point 0", true);
        assertCurbsidesPath(h, p, q, asList(CURBSIDE_LEFT, CURBSIDE_RIGHT), 463, asList(boulevard, avenue));
        assertCurbsidesPathError(h, p, q, asList(CURBSIDE_LEFT, CURBSIDE_LEFT), "Impossible curbside constraint: 'curbside=left' at point 1", true);
        // without restricting anything we get the shortest path
        assertCurbsidesPath(h, p, q, asList(CURBSIDE_ANY, CURBSIDE_ANY), 463, asList(boulevard, avenue));
        assertCurbsidesPath(h, p, q, Collections.<String>emptyList(), 463, asList(boulevard, avenue));
        // if we set force_curbside to false impossible curbside constraints will be ignored
        assertCurbsidesPath(h, p, q, asList(CURBSIDE_RIGHT, CURBSIDE_RIGHT), 463, asList(boulevard, avenue), false);
        assertCurbsidesPath(h, p, q, asList(CURBSIDE_RIGHT, CURBSIDE_LEFT), 463, asList(boulevard, avenue), false);
        assertCurbsidesPath(h, p, q, asList(CURBSIDE_LEFT, CURBSIDE_RIGHT), 463, asList(boulevard, avenue), false);
        assertCurbsidesPath(h, p, q, asList(CURBSIDE_LEFT, CURBSIDE_LEFT), 463, asList(boulevard, avenue), false);
    }

    private void assertCurbsidesPath(GraphHopper hopper, GHPoint source, GHPoint target, List<String> curbsides, int expectedDistance, List<String> expectedStreets) {
        assertCurbsidesPath(hopper, source, target, curbsides, expectedDistance, expectedStreets, true);
    }

    private void assertCurbsidesPath(GraphHopper hopper, GHPoint source, GHPoint target, List<String> curbsides, int expectedDistance, List<String> expectedStreets, boolean force) {
        GHResponse rsp = calcCurbsidePath(hopper, source, target, curbsides, force);
        assertFalse(rsp.getErrors().toString(), rsp.hasErrors());
        PathWrapper path = rsp.getBest();
        List<String> streets = new ArrayList<>(path.getInstructions().size());
        for (Instruction instruction : path.getInstructions()) {
            if (!Helper.isEmpty(instruction.getName())) {
                streets.add(instruction.getName());
            }
        }
        assertEquals(expectedStreets, streets);
        assertEquals(expectedDistance, path.getDistance(), 1);
    }

    private void assertCurbsidesPathError(GraphHopper hopper, GHPoint source, GHPoint target, List<String> curbsides, String errorMessage, boolean force) {
        GHResponse rsp = calcCurbsidePath(hopper, source, target, curbsides, force);
        assertTrue(rsp.hasErrors());
        assertTrue("unexpected error. expected message containing: " + errorMessage + ", but got: " +
                rsp.getErrors(), rsp.getErrors().toString().contains(errorMessage));
    }

    private GHResponse calcCurbsidePath(GraphHopper hopper, GHPoint source, GHPoint target, List<String> curbsides, boolean force) {
        GHRequest req = new GHRequest(source, target);
        req.getHints().put(Routing.EDGE_BASED, true);
        req.getHints().put(Routing.FORCE_CURBSIDE, force);
        req.setCurbsides(curbsides);
        return hopper.route(req);
    }

    @Test
    public void testCHWithFiniteUTurnCostsAndMissingWeighting() {
        GraphHopper h = createGraphHopper("car|turn_costs=true").
                setOSMFile(MONACO).
                setProfiles(Collections.singletonList(
                        new ProfileConfig("my_profile").setVehicle("car").setWeighting("fastest")
                                .setTurnCosts(true)
                                .putHint(U_TURN_COSTS, 40))
                );
        h.getCHPreparationHandler()
                .setCHProfileConfigs(new CHProfileConfig("my_profile"));
        h.importOrLoad();

        GHPoint p = new GHPoint(43.73397, 7.414173);
        GHPoint q = new GHPoint(43.73222, 7.415557);
        GHRequest req = new GHRequest(p, q);
        // note that we do *not* set the weighting on the request, it will be determined automatically from the
        // CH profile, see #1788
        // we force the start/target directions such that there are u-turns right after we start and right before
        // we reach the target
        req.setCurbsides(Arrays.asList("right", "right"));
        GHResponse res = h.route(req);
        assertFalse("routing should not fail", res.hasErrors());
        assertEquals(266.8, res.getBest().getRouteWeight(), 0.1);
        assertEquals(2116, res.getBest().getDistance(), 1);
        assertEquals(266800, res.getBest().getTime(), 1000);
    }

    @Test
    public void simplifyWithInstructionsAndPathDetails() {
        GraphHopper hopper = new GraphHopperOSM().
                setOSMFile(BAYREUTH).
                setGraphHopperLocation(GH_LOCATION).
                forServer();
        EncodingManager em = new EncodingManager.Builder()
                .setEnableInstructions(true)
                .add(new OSMMaxSpeedParser())
                .add(new CarFlagEncoder())
                .build();
        hopper.setEncodingManager(em);
        hopper.importOrLoad();

        GHRequest req = new GHRequest()
                .addPoint(new GHPoint(50.026932, 11.493201))
                .addPoint(new GHPoint(50.016895, 11.4923))
                .addPoint(new GHPoint(50.003464, 11.49157))
                .setPathDetails(Arrays.asList("street_name", "max_speed"));
        req.putHint("elevation", "true");

        GHResponse rsp = hopper.route(req);
        assertFalse(rsp.getErrors().toString(), rsp.hasErrors());

        PathWrapper path = rsp.getBest();

        // check path was simplified (without it would be more like 58)
        assertEquals(44, path.getPoints().size());

        // check instructions
        InstructionList instructions = path.getInstructions();
        int totalLength = 0;
        for (Instruction instruction : instructions) {
            totalLength += instruction.getLength();
        }
        assertEquals(43, totalLength);
        assertInstruction(instructions.get(0), "KU 11", "[0, 4[", 4, 4);
        assertInstruction(instructions.get(1), "B 85", "[4, 18[", 14, 14);
        // via instructions have length = 0, but the point list must not be empty!
        assertInstruction(instructions.get(2), "", "[18, 19[", 0, 1);
        assertInstruction(instructions.get(3), "B 85", "[18, 35[", 17, 17);
        assertInstruction(instructions.get(4), "", "[35, 37[", 2, 2);
        assertInstruction(instructions.get(5), "KU 18", "[37, 40[", 3, 3);
        assertInstruction(instructions.get(6), "St 2189", "[40, 41[", 1, 1);
        assertInstruction(instructions.get(7), "", "[41, 43[", 2, 2);
        // finish instructions have length = 0, but the point list must not be empty!
        assertInstruction(instructions.get(8), "", "[43, 44[", 0, 1);

        // check max speeds
        List<PathDetail> speeds = path.getPathDetails().get("max_speed");
        assertDetail(speeds.get(0), "null [0, 4]");
        assertDetail(speeds.get(1), "70.0 [4, 7]");
        assertDetail(speeds.get(2), "100.0 [7, 34]");
        assertDetail(speeds.get(3), "80.0 [34, 35]");
        assertDetail(speeds.get(4), "null [35, 40]");
        assertDetail(speeds.get(5), "50.0 [40, 41]");
        assertDetail(speeds.get(6), "null [41, 43]");

        // check street_names
        List<PathDetail> streetNames = path.getPathDetails().get("street_name");
        assertDetail(streetNames.get(0), "KU 11 [0, 4]");
        assertDetail(streetNames.get(1), "B 85 [4, 35]");
        assertDetail(streetNames.get(2), " [35, 37]");
        assertDetail(streetNames.get(3), "KU 18 [37, 40]");
        assertDetail(streetNames.get(4), "St 2189 [40, 41]");
        assertDetail(streetNames.get(5), " [41, 43]");
    }

    private void assertInstruction(Instruction instruction, String expectedName, String expectedInterval, int expectedLength, int expectedPoints) {
        assertEquals(expectedName, instruction.getName());
        assertEquals(expectedInterval, ((ShallowImmutablePointList) instruction.getPoints()).getIntervalString());
        assertEquals(expectedLength, instruction.getLength());
        assertEquals(expectedPoints, instruction.getPoints().size());
    }

    private void assertDetail(PathDetail detail, String expected) {
        assertEquals(expected, detail.toString());
    }

    private static GraphHopperOSM createGraphHopper(String encodingManagerString) {
        GraphHopperOSM hopper = new GraphHopperOSM();
        hopper.setEncodingManager(EncodingManager.create(encodingManagerString));
        hopper.setGraphHopperLocation(GH_LOCATION);
        return hopper;
    }

}<|MERGE_RESOLUTION|>--- conflicted
+++ resolved
@@ -46,11 +46,7 @@
 import java.io.File;
 import java.util.*;
 
-<<<<<<< HEAD
-=======
 import static com.graphhopper.Junit4To5Assertions.*;
-import static com.graphhopper.routing.ch.CHPreparationHandler.EdgeBasedCHMode;
->>>>>>> b57a55e3
 import static com.graphhopper.util.Parameters.Algorithms.*;
 import static com.graphhopper.util.Parameters.Curbsides.*;
 import static com.graphhopper.util.Parameters.Routing.U_TURN_COSTS;
@@ -94,9 +90,10 @@
         final String weighting = "fastest";
         GraphHopper hopper = createGraphHopper(vehicle).
                 setOSMFile(MONACO).
+                setProfiles(new ProfileConfig("profile").setVehicle(vehicle).setWeighting(weighting)).
                 setStoreOnFlush(true);
         hopper.getCHPreparationHandler()
-                .setCHProfileStrings(weighting)
+                .setCHProfileConfigs(new CHProfileConfig("profile"))
                 .setDisablingAllowed(true);
         hopper.importOrLoad();
         GHRequest req = new GHRequest(43.727687, 7.418737, 43.74958, 7.436566)
