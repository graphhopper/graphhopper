<?xml version="1.0" encoding="UTF-8"?>
<project xmlns="http://maven.apache.org/POM/4.0.0" xmlns:xsi="http://www.w3.org/2001/XMLSchema-instance"
         xsi:schemaLocation="http://maven.apache.org/POM/4.0.0 http://maven.apache.org/xsd/maven-4.0.0.xsd">
    <modelVersion>4.0.0</modelVersion>

    <groupId>com.graphhopper</groupId>
    <artifactId>graphhopper-tools</artifactId>
    <version>0.11-SNAPSHOT</version>
    <packaging>jar</packaging>
    <name>GraphHopper Tools</name>

    <parent>
        <groupId>com.graphhopper</groupId>
        <artifactId>graphhopper-parent</artifactId>    	
        <version>0.11-SNAPSHOT</version>
    </parent>

    <dependencies>
        <dependency>
            <groupId>com.graphhopper</groupId>
            <artifactId>graphhopper-reader-osm</artifactId>
            <version>${project.parent.version}</version>
        </dependency>
        <dependency>
            <groupId>org.apache.commons</groupId>
            <artifactId>commons-compress</artifactId>
            <version>${commons-compress.version}</version>
        </dependency>
        
        <dependency>
            <groupId>org.slf4j</groupId>
            <artifactId>slf4j-api</artifactId>
            <version>${slf4j.version}</version>
        </dependency>   
        <dependency>
<<<<<<< HEAD
=======
            <groupId>org.slf4j</groupId>
            <artifactId>slf4j-log4j12</artifactId>
            <version>${slf4j.version}</version>
            <scope>runtime</scope>
        </dependency>
        <dependency>
            <groupId>log4j</groupId>
            <artifactId>log4j</artifactId>
            <version>${log4j.version}</version>
            <scope>runtime</scope>
        </dependency>

        <dependency>
>>>>>>> 43820830
			<groupId>org.apache.logging.log4j</groupId>
			<artifactId>log4j-to-slf4j</artifactId>
			<version>2.15.0</version>
		</dependency>

		<dependency>
			<groupId>org.apache.logging.log4j</groupId>
			<artifactId>log4j-api</artifactId>
			<version>2.15.0</version>
		</dependency>
<<<<<<< HEAD
=======

>>>>>>> 43820830
        <dependency>
            <groupId>junit</groupId>
            <artifactId>junit</artifactId>
            <version>4.12</version>
            <scope>test</scope>
        </dependency>

    </dependencies>
</project><|MERGE_RESOLUTION|>--- conflicted
+++ resolved
@@ -33,22 +33,6 @@
             <version>${slf4j.version}</version>
         </dependency>   
         <dependency>
-<<<<<<< HEAD
-=======
-            <groupId>org.slf4j</groupId>
-            <artifactId>slf4j-log4j12</artifactId>
-            <version>${slf4j.version}</version>
-            <scope>runtime</scope>
-        </dependency>
-        <dependency>
-            <groupId>log4j</groupId>
-            <artifactId>log4j</artifactId>
-            <version>${log4j.version}</version>
-            <scope>runtime</scope>
-        </dependency>
-
-        <dependency>
->>>>>>> 43820830
 			<groupId>org.apache.logging.log4j</groupId>
 			<artifactId>log4j-to-slf4j</artifactId>
 			<version>2.15.0</version>
@@ -59,10 +43,7 @@
 			<artifactId>log4j-api</artifactId>
 			<version>2.15.0</version>
 		</dependency>
-<<<<<<< HEAD
-=======
-
->>>>>>> 43820830
+  
         <dependency>
             <groupId>junit</groupId>
             <artifactId>junit</artifactId>
