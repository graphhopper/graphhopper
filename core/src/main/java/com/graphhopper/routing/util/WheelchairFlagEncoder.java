--- conflicted
+++ resolved
@@ -45,22 +45,13 @@
      * Should be only instantiated via EncodingManager
      */
     public WheelchairFlagEncoder() {
-<<<<<<< HEAD
         this(new PMap());
     }
 
     public WheelchairFlagEncoder(PMap properties) {
         this(properties.getInt("speed_bits", 4),
-                properties.getDouble("speed_factor", 1));
-=======
-        this(4, 1, true);
-    }
-
-    public WheelchairFlagEncoder(PMap properties) {
-        this((int) properties.getLong("speed_bits", 4),
                 properties.getDouble("speed_factor", 1),
                 properties.getBool("block_private", true));
->>>>>>> a32d9c37
         this.setBlockFords(properties.getBool("block_fords", false));
     }
 
