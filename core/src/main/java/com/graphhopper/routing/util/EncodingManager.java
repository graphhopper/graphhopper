/*
 *  Licensed to GraphHopper GmbH under one or more contributor
 *  license agreements. See the NOTICE file distributed with this work for
 *  additional information regarding copyright ownership.
 *
 *  GraphHopper GmbH licenses this file to you under the Apache License,
 *  Version 2.0 (the "License"); you may not use this file except in
 *  compliance with the License. You may obtain a copy of the License at
 *
 *       http://www.apache.org/licenses/LICENSE-2.0
 *
 *  Unless required by applicable law or agreed to in writing, software
 *  distributed under the License is distributed on an "AS IS" BASIS,
 *  WITHOUT WARRANTIES OR CONDITIONS OF ANY KIND, either express or implied.
 *  See the License for the specific language governing permissions and
 *  limitations under the License.
 */
package com.graphhopper.routing.util;

import com.fasterxml.jackson.core.JsonProcessingException;
import com.fasterxml.jackson.databind.node.ArrayNode;
import com.graphhopper.jackson.Jackson;
import com.graphhopper.routing.ev.*;
import com.graphhopper.storage.IntsRef;
import com.graphhopper.storage.StorableProperties;
import com.graphhopper.util.Constants;
import com.graphhopper.util.PMap;

import java.io.UncheckedIOException;
import java.util.*;
import java.util.stream.Collectors;

/**
 * Manager class to register encoder, assign their flag values and check objects with all encoders
 * during parsing. Create one via:
 * <p>
 * EncodingManager.start(4).add(new CarFlagEncoder()).build();
 *
 * @author Peter Karich
 * @author Nop
 */
public class EncodingManager implements EncodedValueLookup {
    private final LinkedHashMap<String, EncodedValue> encodedValueMap;
    private int intsForFlags;
    private int intsForTurnCostFlags;

    public static void putEncodingManagerIntoProperties(EncodingManager encodingManager, StorableProperties properties) {
        properties.put("graph.em.version", Constants.VERSION_EM);
        properties.put("graph.em.ints_for_flags", encodingManager.intsForFlags);
        properties.put("graph.em.ints_for_turn_cost_flags", encodingManager.intsForTurnCostFlags);
        properties.put("graph.encoded_values", encodingManager.toEncodedValuesAsString());
    }

    public static EncodingManager fromProperties(StorableProperties properties) {
        if (properties.containsVersion())
            throw new IllegalStateException("The GraphHopper file format is not compatible with the data you are " +
                    "trying to load. You either need to use an older version of GraphHopper or run a new import");

        String versionStr = properties.get("graph.em.version");
        if (versionStr.isEmpty() || !String.valueOf(Constants.VERSION_EM).equals(versionStr))
            throw new IllegalStateException("Incompatible encoding version. You need to use the same GraphHopper version you used to import the graph, or run a new import. "
                    + " Stored encoding version: " + (versionStr.isEmpty() ? "missing" : versionStr) + ", used encoding version: " + Constants.VERSION_EM);
        String encodedValueStr = properties.get("graph.encoded_values");
        ArrayNode evList = deserializeEncodedValueList(encodedValueStr);
        LinkedHashMap<String, EncodedValue> encodedValues = new LinkedHashMap<>();
        evList.forEach(serializedEV -> {
            EncodedValue encodedValue = EncodedValueSerializer.deserializeEncodedValue(serializedEV.textValue());
            if (encodedValues.put(encodedValue.getName(), encodedValue) != null)
                throw new IllegalStateException("Duplicate encoded value name: " + encodedValue.getName() + " in: graph.encoded_values=" + encodedValueStr);
        });

        return new EncodingManager(encodedValues,
                getIntegerProperty(properties, "graph.em.ints_for_flags"),
                getIntegerProperty(properties, "graph.em.ints_for_turn_cost_flags")
        );
    }

    private static int getIntegerProperty(StorableProperties properties, String key) {
        String str = properties.get(key);
        if (str.isEmpty())
            throw new IllegalStateException("Missing EncodingManager property: '" + key + "'");
        return Integer.parseInt(str);
    }

    private static ArrayNode deserializeEncodedValueList(String encodedValueStr) {
        try {
            return Jackson.newObjectMapper().readValue(encodedValueStr, ArrayNode.class);
        } catch (JsonProcessingException e) {
            throw new UncheckedIOException(e);
        }
    }

    /**
     * Starts the build process of an EncodingManager
     */
    public static Builder start() {
        return new Builder();
    }

    public EncodingManager(LinkedHashMap<String, EncodedValue> encodedValueMap, int intsForFlags, int intsForTurnCostFlags) {
        this.encodedValueMap = encodedValueMap;
        this.intsForFlags = intsForFlags;
        this.intsForTurnCostFlags = intsForTurnCostFlags;
    }

    private EncodingManager() {
        this(new LinkedHashMap<>(), 0, 0);
    }

    public static class Builder {
        private final EncodedValue.InitializerConfig edgeConfig = new EncodedValue.InitializerConfig();
        private final EncodedValue.InitializerConfig turnCostConfig = new EncodedValue.InitializerConfig();
        private EncodingManager em = new EncodingManager();

        public Builder add(VehicleEncodedValues v) {
            checkNotBuiltAlready();
            List<EncodedValue> list = new ArrayList<>();
            v.createEncodedValues(list);
            list.forEach(this::add);

            list = new ArrayList<>();
            v.createTurnCostEncodedValues(list);
            list.forEach(this::addTurnCostEncodedValue);
            return this;
        }

        public Builder add(EncodedValue encodedValue) {
            checkNotBuiltAlready();
            if (em.hasEncodedValue(encodedValue.getName()))
                throw new IllegalArgumentException("EncodedValue already exists: " + encodedValue.getName());
            encodedValue.init(edgeConfig);
            em.encodedValueMap.put(encodedValue.getName(), encodedValue);
            return this;
        }

        public Builder addTurnCostEncodedValue(EncodedValue turnCostEnc) {
            checkNotBuiltAlready();
            if (em.hasEncodedValue(turnCostEnc.getName()))
                throw new IllegalArgumentException("Already defined: " + turnCostEnc.getName() + ". Please note that " +
                        "EncodedValues for edges and turn costs are in the same namespace.");
            turnCostEnc.init(turnCostConfig);
            em.encodedValueMap.put(turnCostEnc.getName(), turnCostEnc);
            return this;
        }

        private void checkNotBuiltAlready() {
            if (em == null)
                throw new IllegalStateException("Cannot call method after Builder.build() was called");
        }

        public EncodingManager build() {
            checkNotBuiltAlready();
            addDefaultEncodedValues();
            if (em.encodedValueMap.isEmpty())
                throw new IllegalStateException("No EncodedValues were added to the EncodingManager");
            em.intsForFlags = edgeConfig.getRequiredInts();
            em.intsForTurnCostFlags = turnCostConfig.getRequiredInts();
            EncodingManager result = em;
            em = null;
            return result;
        }

        private void addDefaultEncodedValues() {
            // todo: I think ultimately these should all be removed and must be added explicitly
            List<String> keys = new ArrayList<>(Arrays.asList(
                    Roundabout.KEY,
                    RoadClass.KEY,
                    RoadClassLink.KEY,
                    RoadEnvironment.KEY,
                    MaxSpeed.KEY,
                    RoadAccess.KEY
            ));
            if (em.getVehicles().stream().anyMatch(vehicle -> vehicle.contains("bike") || vehicle.contains("mtb") || vehicle.contains("racingbike"))) {
<<<<<<< HEAD
                keys.add(BikeOneway.KEY);
=======
>>>>>>> 250b6ba8
                keys.add(BikeNetwork.KEY);
                keys.add(GetOffBike.KEY);
                keys.add(Smoothness.KEY);
            }
            if (em.getVehicles().stream().anyMatch(vehicle -> vehicle.contains("foot") || vehicle.contains("hike") || vehicle.contains("wheelchair")))
                keys.add(FootNetwork.KEY);

            DefaultEncodedValueFactory evFactory = new DefaultEncodedValueFactory();
            for (String key : keys)
                if (!em.hasEncodedValue(key))
                    add(evFactory.create(key, new PMap()));
        }
    }

    public int getIntsForFlags() {
        return intsForFlags;
    }

    public boolean hasEncodedValue(String key) {
        return encodedValueMap.get(key) != null;
    }

    public List<String> getVehicles() {
        // we define the 'vehicles' as all the prefixes for which there is an access and speed EV
        // any EVs that contain prefix_average_speed are accepted
        return getEncodedValues().stream()
                .filter(ev -> ev.getName().endsWith("_access"))
                .map(ev -> ev.getName().replaceAll("_access", ""))
                .filter(v -> getEncodedValues().stream().anyMatch(ev -> ev.getName().contains(VehicleSpeed.key(v))))
                .collect(Collectors.toList());
    }

    public String toEncodedValuesAsString() {
        List<String> serializedEVsList = encodedValueMap.values().stream().map(EncodedValueSerializer::serializeEncodedValue).collect(Collectors.toList());
        try {
            return Jackson.newObjectMapper().writeValueAsString(serializedEVsList);
        } catch (JsonProcessingException e) {
            throw new UncheckedIOException(e);
        }
    }

    @Override
    public String toString() {
        return String.join(",", getVehicles());
    }

    // TODO hide IntsRef even more in a later version: https://gist.github.com/karussell/f4c2b2b1191be978d7ee9ec8dd2cd48f
    public IntsRef createEdgeFlags() {
        return new IntsRef(getIntsForFlags());
    }

    public IntsRef createRelationFlags() {
        // for backward compatibility use 2 ints
        return new IntsRef(2);
    }

    public boolean needsTurnCostsSupport() {
        return intsForTurnCostFlags > 0;
    }

    @Override
    public List<EncodedValue> getEncodedValues() {
        return Collections.unmodifiableList(new ArrayList<>(encodedValueMap.values()));
    }

    @Override
    public BooleanEncodedValue getBooleanEncodedValue(String key) {
        return getEncodedValue(key, BooleanEncodedValue.class);
    }

    @Override
    public IntEncodedValue getIntEncodedValue(String key) {
        return getEncodedValue(key, IntEncodedValue.class);
    }

    @Override
    public DecimalEncodedValue getDecimalEncodedValue(String key) {
        return getEncodedValue(key, DecimalEncodedValue.class);
    }

    @SuppressWarnings("unchecked")
    @Override
    public <T extends Enum<?>> EnumEncodedValue<T> getEnumEncodedValue(String key, Class<T> type) {
        return getEncodedValue(key, EnumEncodedValue.class);
    }

    @Override
    public StringEncodedValue getStringEncodedValue(String key) {
        return getEncodedValue(key, StringEncodedValue.class);
    }

    @Override
    public <T extends EncodedValue> T getEncodedValue(String key, Class<T> encodedValueType) {
        EncodedValue ev = encodedValueMap.get(key);
        // todo: why do we not just return null when EV is missing? just like java.util.Map? -> https://github.com/graphhopper/graphhopper/pull/2561#discussion_r859770067
        if (ev == null)
            throw new IllegalArgumentException("Cannot find EncodedValue " + key + " in collection: " + encodedValueMap.keySet());
        return (T) ev;
    }

    public static String getKey(String prefix, String str) {
        return prefix + "_" + str;
    }
}<|MERGE_RESOLUTION|>--- conflicted
+++ resolved
@@ -171,10 +171,6 @@
                     RoadAccess.KEY
             ));
             if (em.getVehicles().stream().anyMatch(vehicle -> vehicle.contains("bike") || vehicle.contains("mtb") || vehicle.contains("racingbike"))) {
-<<<<<<< HEAD
-                keys.add(BikeOneway.KEY);
-=======
->>>>>>> 250b6ba8
                 keys.add(BikeNetwork.KEY);
                 keys.add(GetOffBike.KEY);
                 keys.add(Smoothness.KEY);
