/*
 *  Licensed to GraphHopper GmbH under one or more contributor
 *  license agreements. See the NOTICE file distributed with this work for
 *  additional information regarding copyright ownership.
 *
 *  GraphHopper GmbH licenses this file to you under the Apache License,
 *  Version 2.0 (the "License"); you may not use this file except in
 *  compliance with the License. You may obtain a copy of the License at
 *
 *       http://www.apache.org/licenses/LICENSE-2.0
 *
 *  Unless required by applicable law or agreed to in writing, software
 *  distributed under the License is distributed on an "AS IS" BASIS,
 *  WITHOUT WARRANTIES OR CONDITIONS OF ANY KIND, either express or implied.
 *  See the License for the specific language governing permissions and
 *  limitations under the License.
 */
package com.graphhopper.storage;

import java.io.File;
<<<<<<< HEAD
import java.nio.ByteOrder;
import java.util.ArrayList;
=======
>>>>>>> 61d977ef
import java.util.HashMap;
import java.util.List;
import java.util.Map;

import static com.graphhopper.storage.DAType.RAM_INT;
import static com.graphhopper.storage.DAType.RAM_INT_STORE;
import static com.graphhopper.util.Helper.*;

/**
 * Implements some common methods for the subclasses.
 *
 * @author Peter Karich
 */
public class GHDirectory implements Directory {
<<<<<<< HEAD
    private final String location;
    private final ByteOrder byteOrder = ByteOrder.LITTLE_ENDIAN;
    private final Map<String, DataAccess> map = new HashMap<>();
    private final Map<String, DAType> defaultTypes = new HashMap<>();
    private final DAType typeFallback;
    private final Map<String, Integer> mmapPreloads = new HashMap<>();
=======
    protected final String location;
    private final DAType defaultType;
    protected Map<String, DataAccess> map = new HashMap<>();
>>>>>>> 61d977ef

    public GHDirectory(String _location, DAType defaultType) {
        this.typeFallback = defaultType;
        if (isEmpty(_location))
            _location = new File("").getAbsolutePath();

        if (!_location.endsWith("/"))
            _location += "/";

        location = _location;
        File dir = new File(location);
        if (dir.exists() && !dir.isDirectory())
            throw new RuntimeException("file '" + dir + "' exists but is not a directory");
    }

    /**
     * Configure the DAType (specified by the value) of a single DataAccess object (specified by the key). For "MMAP" you
     * can append a percentage like ";<int>" e.g. "MMAP;20". This preloads the DataAccess into physical memory of the
     * specified percentage.
     */
    public void configure(Map<String, String> config) {
        for (Entry entry : convert(config)) {
            defaultTypes.put(entry.name, entry.type);
            mmapPreloads.put(entry.name, entry.preload);
        }
    }

    static List<Entry> convert(Map<String, String> configs) {
        List<Entry> result = new ArrayList<>();
        for (Map.Entry<String, String> kv : configs.entrySet()) {
            Entry e = new Entry();
            e.name = kv.getKey();
            String[] values = kv.getValue().split(";");
            if (values.length == 0)
                throw new IllegalArgumentException("DataAccess " + kv.getKey() + " has an empty value");
            e.type = DAType.fromString(values[0].trim());
            if (values.length > 1)
                try {
                    e.preload = Integer.parseInt(values[1]);
                } catch (NumberFormatException ex) {
                    throw new IllegalArgumentException("DataAccess " + kv.getKey() + " has an incorrect preload value. Use e.g. MMAP;20");
                }

            result.add(e);
        }
        return result;
    }

    public void loadMMap() {
        for (Map.Entry<String, Integer> entry : mmapPreloads.entrySet()) {
            DataAccess da = map.get(entry.getKey());
            if (da == null)
                throw new IllegalArgumentException("Cannot preload DataAccess " + entry.getKey() + ". Does not exist. Existing: " + map.keySet());
            if (!(da instanceof MMapDataAccess))
                throw new IllegalArgumentException("Can only preload MMapDataAccess " + da.getName() + ". But was " + da.getType());
            ((MMapDataAccess) da).load(entry.getValue());
        }
    }

    public static class Entry {
        String name;
        DAType type;
        int preload;
    }

    @Override
    public DataAccess create(String name) {
        return create(name, defaultTypes.getOrDefault(name, typeFallback));
    }

    @Override
    public DataAccess create(String name, int segmentSize) {
        return create(name, defaultTypes.getOrDefault(name, typeFallback), segmentSize);
    }

    @Override
    public DataAccess create(String name, DAType type) {
        return create(name, type, -1);
    }

    @Override
    public DataAccess create(String name, DAType type, int segmentSize) {
        if (!name.equals(toLowerCase(name)))
            throw new IllegalArgumentException("Since 0.7 DataAccess objects does no longer accept upper case names");

        if (map.containsKey(name))
            // we do not allow creating two DataAccess with the same name, because on disk there can only be one DA
            // per file name
            throw new IllegalStateException("DataAccess " + name + " has already been created");

        DataAccess da;
        if (type.isInMemory()) {
            if (type.isInteg()) {
                if (type.isStoring())
                    da = new RAMIntDataAccess(name, location, true, segmentSize);
                else
                    da = new RAMIntDataAccess(name, location, false, segmentSize);
            } else if (type.isStoring())
                da = new RAMDataAccess(name, location, true, segmentSize);
            else
                da = new RAMDataAccess(name, location, false, segmentSize);
        } else if (type.isMMap()) {
            da = new MMapDataAccess(name, location, type.isAllowWrites(), segmentSize);
        } else {
            throw new IllegalArgumentException("DAType not supported " + type);
        }

        map.put(name, da);
        return da;
    }

    @Override
    public void close() {
        for (DataAccess da : map.values()) {
            da.close();
        }
        map.clear();
    }

    @Override
    public void clear() {
        for (DataAccess da : map.values()) {
            da.close();
            removeBackingFile(da, da.getName());
        }
        map.clear();
    }

    @Override
    public void remove(DataAccess da) {
        DataAccess old = map.remove(da.getName());
        if (old == null)
            throw new IllegalStateException("Couldn't remove DataAccess: " + da.getName());

        da.close();
        removeBackingFile(da, da.getName());
    }

    private void removeBackingFile(DataAccess da, String name) {
        if (da.getType().isStoring())
            removeDir(new File(location + name));
    }

    @Override
    public DAType getDefaultType() {
        return typeFallback;
    }

    /**
     * This method returns the default DAType of the specified DataAccess (as string). If preferInts is true then this
     * method returns e.g. RAM_INT if the type of the specified DataAccess is RAM.
     */
    public DAType getDefaultType(String dataAccess, boolean preferInts) {
        DAType type = defaultTypes.getOrDefault(dataAccess, typeFallback);
        if (preferInts && type.isInMemory())
            return type.isStoring() ? RAM_INT_STORE : RAM_INT;
        return type;
    }

    public boolean isStoring() {
        return typeFallback.isStoring();
    }

    @Override
    public Directory create() {
        if (isStoring())
            new File(location).mkdirs();
        return this;
    }

    @Override
    public String toString() {
        return getLocation();
    }

    @Override
    public String getLocation() {
        return location;
    }
}<|MERGE_RESOLUTION|>--- conflicted
+++ resolved
@@ -18,11 +18,7 @@
 package com.graphhopper.storage;
 
 import java.io.File;
-<<<<<<< HEAD
-import java.nio.ByteOrder;
 import java.util.ArrayList;
-=======
->>>>>>> 61d977ef
 import java.util.HashMap;
 import java.util.List;
 import java.util.Map;
@@ -37,18 +33,11 @@
  * @author Peter Karich
  */
 public class GHDirectory implements Directory {
-<<<<<<< HEAD
-    private final String location;
-    private final ByteOrder byteOrder = ByteOrder.LITTLE_ENDIAN;
-    private final Map<String, DataAccess> map = new HashMap<>();
+    protected final String location;
     private final Map<String, DAType> defaultTypes = new HashMap<>();
     private final DAType typeFallback;
     private final Map<String, Integer> mmapPreloads = new HashMap<>();
-=======
-    protected final String location;
-    private final DAType defaultType;
     protected Map<String, DataAccess> map = new HashMap<>();
->>>>>>> 61d977ef
 
     public GHDirectory(String _location, DAType defaultType) {
         this.typeFallback = defaultType;
