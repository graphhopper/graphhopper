/*
 *  Licensed to GraphHopper GmbH under one or more contributor
 *  license agreements. See the NOTICE file distributed with this work for
 *  additional information regarding copyright ownership.
 *
 *  GraphHopper GmbH licenses this file to you under the Apache License,
 *  Version 2.0 (the "License"); you may not use this file except in
 *  compliance with the License. You may obtain a copy of the License at
 *
 *       http://www.apache.org/licenses/LICENSE-2.0
 *
 *  Unless required by applicable law or agreed to in writing, software
 *  distributed under the License is distributed on an "AS IS" BASIS,
 *  WITHOUT WARRANTIES OR CONDITIONS OF ANY KIND, either express or implied.
 *  See the License for the specific language governing permissions and
 *  limitations under the License.
 */
package com.graphhopper.routing.util;

import com.graphhopper.routing.ev.DecimalEncodedValue;
import com.graphhopper.routing.ev.DecimalEncodedValueImpl;
import com.graphhopper.routing.ev.SimpleBooleanEncodedValue;
import com.graphhopper.storage.BaseGraph;
import com.graphhopper.storage.NodeAccess;
import com.graphhopper.util.EdgeIteratorState;
import com.graphhopper.util.FetchMode;
import com.graphhopper.util.GHUtility;
import com.graphhopper.util.PointList;
import com.graphhopper.util.shapes.GHPoint;
import org.junit.jupiter.api.Test;

import static java.util.Collections.singletonMap;
import static org.junit.jupiter.api.Assertions.*;

/**
 * @author Robin Boldt
 */
public class NameSimilarityEdgeFilterTest {

    private final GHPoint basePoint = new GHPoint(49.4652132, 11.1435159);

    @Test
    public void testAccept() {
        EdgeFilter edgeFilter = createNameSimilarityEdgeFilter("Laufamholzstraße 154 Nürnberg");
        EdgeIteratorState edge = createTestEdgeIterator("Laufamholzstraße, ST1333");
        assertTrue(edgeFilter.accept(edge));

        edge = createTestEdgeIterator("Hauptstraße");
        assertFalse(edgeFilter.accept(edge));

        edge = createTestEdgeIterator("Lorem Ipsum");
        assertFalse(edgeFilter.accept(edge));

        edge = createTestEdgeIterator("");
        assertFalse(edgeFilter.accept(edge));

        edge = createTestEdgeIterator(null);
        assertFalse(edgeFilter.accept(edge));

        edgeFilter = createNameSimilarityEdgeFilter(null);
        edge = createTestEdgeIterator("Laufamholzstraße, ST1333");
        assertTrue(edgeFilter.accept(edge));

        edgeFilter = createNameSimilarityEdgeFilter("");
        edge = createTestEdgeIterator("Laufamholzstraße, ST1333");
        assertTrue(edgeFilter.accept(edge));

        edgeFilter = createNameSimilarityEdgeFilter("Johannesstraße, Rastenberg, Deutschland");
        edge = createTestEdgeIterator("Laufamholzstraße, ST1333");
        assertFalse(edgeFilter.accept(edge));

        edge = createTestEdgeIterator("Johannesstraße");
        assertTrue(edgeFilter.accept(edge));

        edgeFilter = createNameSimilarityEdgeFilter("Hauptstraße");
        edge = createTestEdgeIterator("Teststraße");
        assertFalse(edgeFilter.accept(edge));

        edge = createTestEdgeIterator("Hauptstraße");
        assertTrue(edgeFilter.accept(edge));

        edge = createTestEdgeIterator("Hauptstrasse");
        assertTrue(edgeFilter.accept(edge));

        edge = createTestEdgeIterator("Hauptstr.");
        assertTrue(edgeFilter.accept(edge));
    }

    @Test
    public void testDistanceFiltering() {
        BaseGraph g = new BaseGraph.Builder(1).create();
        NodeAccess na = g.getNodeAccess();

        GHPoint pointFarAway = new GHPoint(49.458629, 11.146124);
        GHPoint point25mAway = new GHPoint(49.464871, 11.143575);
        GHPoint point200mAway = new GHPoint(49.464598, 11.149039);

        int farAwayId = 0;
        int nodeId50 = 1;
        int nodeID200 = 2;

        na.setNode(farAwayId, pointFarAway.lat, pointFarAway.lon);
        na.setNode(nodeId50, point25mAway.lat, point25mAway.lon);
        na.setNode(nodeID200, point200mAway.lat, point200mAway.lon);

        // Check that it matches a street 50m away
        EdgeIteratorState edge1 = g.edge(nodeId50, farAwayId).setKeyValues(singletonMap("name", "Wentworth Street"));
        assertTrue(createNameSimilarityEdgeFilter("Wentworth Street").accept(edge1));

        // Check that it doesn't match streets 200m away
        EdgeIteratorState edge2 = g.edge(nodeID200, farAwayId).setKeyValues(singletonMap("name", "Wentworth Street"));
        assertFalse(createNameSimilarityEdgeFilter("Wentworth Street").accept(edge2));
    }

    /**
     * With Nominatim you should not use the "placename" for best results, otherwise the length difference becomes too big
     */
    @Test
    public void testAcceptFromNominatim() {
        assertTrue(createNameSimilarityEdgeFilter("Wentworth Street, Caringbah South").
                accept(createTestEdgeIterator("Wentworth Street")));
        assertTrue(createNameSimilarityEdgeFilter("Zum Toffental, Altdorf bei Nürnnberg").
                accept(createTestEdgeIterator("Zum Toffental")));
    }

    @Test
    public void testAcceptFromGoogleMapsGeocoding() {
        EdgeFilter edgeFilter = createNameSimilarityEdgeFilter("Rue Notre-Dame O Montréal");
        assertFalse(edgeFilter.accept(createTestEdgeIterator("Rue Dupré")));
        assertTrue(edgeFilter.accept(createTestEdgeIterator("Rue Notre-Dame Ouest")));

        edgeFilter = createNameSimilarityEdgeFilter("Rue Saint-Antoine O, Montréal");
        assertTrue(edgeFilter.accept(createTestEdgeIterator("Rue Saint-Antoine O")));
        assertFalse(edgeFilter.accept(createTestEdgeIterator("Rue Saint-Jacques")));

        edgeFilter = createNameSimilarityEdgeFilter("Rue de Bleury");
        assertTrue(edgeFilter.accept(createTestEdgeIterator("Rue de Bleury")));
        assertFalse(edgeFilter.accept(createTestEdgeIterator("Rue Balmoral")));

        assertTrue(createNameSimilarityEdgeFilter("Main Rd").accept(createTestEdgeIterator("Main Road")));
        assertTrue(createNameSimilarityEdgeFilter("Main Road").accept(createTestEdgeIterator("Main Rd")));
        assertTrue(createNameSimilarityEdgeFilter("Main Rd").accept(createTestEdgeIterator("Main Road, New York")));

        assertTrue(createNameSimilarityEdgeFilter("Cape Point Rd").accept(createTestEdgeIterator("Cape Point")));
        assertTrue(createNameSimilarityEdgeFilter("Cape Point Rd").accept(createTestEdgeIterator("Cape Point Road")));

        assertTrue(createNameSimilarityEdgeFilter("Av. Juan Ramón Ramírez").accept(createTestEdgeIterator("Avenida Juan Ramón Ramírez")));
    }

    @Test
    public void testAcceptStForStreet() {
        EdgeIteratorState edge = createTestEdgeIterator("Augustine Street");
        assertTrue(createNameSimilarityEdgeFilter("Augustine St").accept(edge));
        assertTrue(createNameSimilarityEdgeFilter("Augustine Street").accept(edge));

        edge = createTestEdgeIterator("Augustine St");
        assertTrue(createNameSimilarityEdgeFilter("Augustine St").accept(edge));
        assertTrue(createNameSimilarityEdgeFilter("Augustine Street").accept(edge));
    }

    @Test
    public void testWithDash() {
        EdgeIteratorState edge = createTestEdgeIterator("Ben-Gurion-Straße");
        assertTrue(createNameSimilarityEdgeFilter("Ben-Gurion").accept(edge));
        assertTrue(createNameSimilarityEdgeFilter("Ben Gurion").accept(edge));
        assertTrue(createNameSimilarityEdgeFilter("Ben Gurion Strasse").accept(edge));
        assertFalse(createNameSimilarityEdgeFilter("Potsdamer Str.").accept(edge));
    }

    @Test
    public void normalization() {
        assertEquals("northderby", createNameSimilarityEdgeFilter("North Derby Lane").getNormalizedPointHint());

        // do not remove the number as it is a significant part of the name, especially in the US
        assertEquals("28north", createNameSimilarityEdgeFilter("I-28 N").getNormalizedPointHint());
        assertEquals("28north", createNameSimilarityEdgeFilter(" I-28    N  ").getNormalizedPointHint());
        assertEquals("south23rd", createNameSimilarityEdgeFilter("S 23rd St").getNormalizedPointHint());
        assertEquals("66", createNameSimilarityEdgeFilter("Route 66").getNormalizedPointHint());
        assertEquals("fayettecounty1", createNameSimilarityEdgeFilter("Fayette County Rd 1").getNormalizedPointHint());

        // too short, except when numbers
        assertEquals("112", createNameSimilarityEdgeFilter("A B C 1 12").getNormalizedPointHint());
    }

    @Test
    public void testServiceMix() {
        assertTrue(createNameSimilarityEdgeFilter("North Derby Lane").accept(createTestEdgeIterator("N Derby Ln")));
        assertTrue(createNameSimilarityEdgeFilter("N Derby Ln").accept(createTestEdgeIterator("North Derby Lane")));

        assertFalse(createNameSimilarityEdgeFilter("North Derby Lane").accept(createTestEdgeIterator("I-29 N")));
        assertFalse(createNameSimilarityEdgeFilter("I-29 N").accept(createTestEdgeIterator("North Derby Lane")));

        assertTrue(createNameSimilarityEdgeFilter("George Street").accept(createTestEdgeIterator("George St")));
    }

    /**
     * We ignore Typos for now, most GeoCoders return pretty good results, we might allow some typos
     */
    @Test
    public void testAcceptWithTypos() {
        EdgeFilter edgeFilter = createNameSimilarityEdgeFilter("Laufamholzstraße 154 Nürnberg");
        EdgeIteratorState edge = createTestEdgeIterator("Laufamholzstraße, ST1333");
        assertTrue(edgeFilter.accept(edge));

        // Single Typo
        edgeFilter = createNameSimilarityEdgeFilter("Kaufamholzstraße");
        assertTrue(edgeFilter.accept(edge));

        // Two Typos
        edgeFilter = createNameSimilarityEdgeFilter("Kaufamholystraße");
        assertTrue(edgeFilter.accept(edge));

        // Three Typos
        edgeFilter = createNameSimilarityEdgeFilter("Kaufmholystraße");
        assertFalse(edgeFilter.accept(edge));

        edgeFilter = createNameSimilarityEdgeFilter("Hauptstraße");
        edge = createTestEdgeIterator("Hauptstraße");
        assertTrue(edgeFilter.accept(edge));

        // Single Typo
        edgeFilter = createNameSimilarityEdgeFilter("Hauptstrase");
        assertTrue(edgeFilter.accept(edge));

        // Two Typos
        edgeFilter = createNameSimilarityEdgeFilter("Lauptstrase");
//        assertTrue(edgeFilter.accept(edge));
    }

    /**
     * Create a NameSimilarityEdgeFilter that uses the same coordinates for all nodes
     * so distance is not used when matching
     */
    private NameSimilarityEdgeFilter createNameSimilarityEdgeFilter(String pointHint) {
        return new NameSimilarityEdgeFilter(new EdgeFilter() {
            @Override
            public boolean accept(EdgeIteratorState edgeState) {
                return true;
            }
        }, pointHint, basePoint, 100);
    }

    private EdgeIteratorState createTestEdgeIterator(final String name, final int baseNodeId, final int adjNodeId) {
        return new GHUtility.DisabledEdgeIterator() {
            @Override
            public String getName() {
                return name;
            }

            @Override
            public int getBaseNode() {
                return baseNodeId;
            }

            @Override
            public int getAdjNode() {
                return adjNodeId;
            }

            @Override
            public PointList fetchWayGeometry(FetchMode type) {
                PointList list = new PointList();
                list.add(basePoint);
                return list;
            }
        };
    }

    private EdgeIteratorState createTestEdgeIterator(final String name) {
        return createTestEdgeIterator(name, 0, 0);
    }

    @Test
    public void curvedWayGeometry_issue2319() {
        // 0 - 1
        // |   |
        // |   |
        // -----
        //
        //    2 -- 3
        SimpleBooleanEncodedValue accessEnc = new SimpleBooleanEncodedValue("access", true);
        DecimalEncodedValue speedEnc = new DecimalEncodedValueImpl("speed", 5, 5, true);
        EncodingManager em = EncodingManager.start().add(accessEnc).add(speedEnc).build();
        BaseGraph graph = new BaseGraph.Builder(em).create();
        PointList pointList = new PointList(20, false);
        pointList.add(43.844377, -79.264005);
        pointList.add(43.843771, -79.263824);
        pointList.add(43.843743, -79.2638);
        pointList.add(43.843725, -79.26375);
        pointList.add(43.843724, -79.263676);
        pointList.add(43.843801, -79.263412);
        pointList.add(43.843866, -79.263);
        pointList.add(43.843873, -79.262838);
        pointList.add(43.843863, -79.262801);
        pointList.add(43.843781, -79.262729);
        pointList.add(43.842408, -79.262395);
        pointList.add(43.842363, -79.262397);
        pointList.add(43.842336, -79.262422);
        pointList.add(43.842168, -79.263186);
        pointList.add(43.842152, -79.263348);
        pointList.add(43.842225, -79.263421);
        pointList.add(43.842379, -79.263441);
        pointList.add(43.842668, -79.26352);
        pointList.add(43.842777, -79.263566);
        pointList.add(43.842832, -79.263627);
        pointList.add(43.842833, -79.263739);
        pointList.add(43.842807, -79.263802);
        pointList.add(43.842691, -79.264477);
        pointList.add(43.842711, -79.264588);
        graph.getNodeAccess().setNode(0, 43.844521, -79.263976);
        graph.getNodeAccess().setNode(1, 43.842775, -79.264649);
<<<<<<< HEAD
        EdgeIteratorState doubtfire = graph.edge(0, 1).setWayGeometry(pointList).set(accessEnc, true, true).set(speedEnc, 60, 60).setName("Doubtfire Crescent");
        EdgeIteratorState golden = graph.edge(0, 1).set(accessEnc, true, true).set(speedEnc, 60, 60).setName("Golden Avenue");
=======
        EdgeIteratorState doubtfire = graph.edge(0, 1).setWayGeometry(pointList).set(encoder.getAccessEnc(), true, true).
                set(encoder.getAverageSpeedEnc(), 60, 60).setKeyValues(singletonMap("name", "Doubtfire Crescent"));
        EdgeIteratorState golden = graph.edge(0, 1).set(encoder.getAccessEnc(), true, true).set(encoder.getAverageSpeedEnc(), 60, 60).
                setKeyValues(singletonMap("name", "Golden Avenue"));
>>>>>>> 993959d4

        graph.getNodeAccess().setNode(2, 43.841501560244744, -79.26366394602502);
        graph.getNodeAccess().setNode(3, 43.842247922172724, -79.2605663670726);
        PointList pointList2 = new PointList(1, false);
        pointList2.add(43.84191413615452, -79.261912128223);
<<<<<<< HEAD
        EdgeIteratorState denison = graph.edge(2, 3).setWayGeometry(pointList2).set(accessEnc, true, true).set(speedEnc, 60, 60).setName("Denison Street");
=======
        EdgeIteratorState denison = graph.edge(2, 3).setWayGeometry(pointList2).set(encoder.getAccessEnc(), true, true).
                set(encoder.getAverageSpeedEnc(), 60, 60).setKeyValues(singletonMap("name", "Denison Street"));
>>>>>>> 993959d4
        double qlat = 43.842122;
        double qLon = -79.262162;

        // if we use a very large radius we find doubtfire
        NameSimilarityEdgeFilter filter = new NameSimilarityEdgeFilter(EdgeFilter.ALL_EDGES, "doubtfire", new GHPoint(qlat, qLon), 1_000);
        assertFalse(filter.accept(golden));
        assertFalse(filter.accept(denison));
        assertTrue(filter.accept(doubtfire));

        // but also using a smaller radius should work, because the inner way geomerty of Doubtfire Crescent comes very
        // close to the marker even though the tower nodes are rather far away
        filter = new NameSimilarityEdgeFilter(EdgeFilter.ALL_EDGES, "doubtfire", new GHPoint(qlat, qLon), 100);
        assertFalse(filter.accept(golden));
        assertFalse(filter.accept(denison));
        assertTrue(filter.accept(doubtfire));
    }

}<|MERGE_RESOLUTION|>--- conflicted
+++ resolved
@@ -309,26 +309,17 @@
         pointList.add(43.842711, -79.264588);
         graph.getNodeAccess().setNode(0, 43.844521, -79.263976);
         graph.getNodeAccess().setNode(1, 43.842775, -79.264649);
-<<<<<<< HEAD
-        EdgeIteratorState doubtfire = graph.edge(0, 1).setWayGeometry(pointList).set(accessEnc, true, true).set(speedEnc, 60, 60).setName("Doubtfire Crescent");
-        EdgeIteratorState golden = graph.edge(0, 1).set(accessEnc, true, true).set(speedEnc, 60, 60).setName("Golden Avenue");
-=======
-        EdgeIteratorState doubtfire = graph.edge(0, 1).setWayGeometry(pointList).set(encoder.getAccessEnc(), true, true).
-                set(encoder.getAverageSpeedEnc(), 60, 60).setKeyValues(singletonMap("name", "Doubtfire Crescent"));
-        EdgeIteratorState golden = graph.edge(0, 1).set(encoder.getAccessEnc(), true, true).set(encoder.getAverageSpeedEnc(), 60, 60).
+        EdgeIteratorState doubtfire = graph.edge(0, 1).setWayGeometry(pointList).set(accessEnc, true, true).
+                set(speedEnc, 60, 60).setKeyValues(singletonMap("name", "Doubtfire Crescent"));
+        EdgeIteratorState golden = graph.edge(0, 1).set(accessEnc, true, true).set(speedEnc, 60, 60).
                 setKeyValues(singletonMap("name", "Golden Avenue"));
->>>>>>> 993959d4
 
         graph.getNodeAccess().setNode(2, 43.841501560244744, -79.26366394602502);
         graph.getNodeAccess().setNode(3, 43.842247922172724, -79.2605663670726);
         PointList pointList2 = new PointList(1, false);
         pointList2.add(43.84191413615452, -79.261912128223);
-<<<<<<< HEAD
-        EdgeIteratorState denison = graph.edge(2, 3).setWayGeometry(pointList2).set(accessEnc, true, true).set(speedEnc, 60, 60).setName("Denison Street");
-=======
-        EdgeIteratorState denison = graph.edge(2, 3).setWayGeometry(pointList2).set(encoder.getAccessEnc(), true, true).
-                set(encoder.getAverageSpeedEnc(), 60, 60).setKeyValues(singletonMap("name", "Denison Street"));
->>>>>>> 993959d4
+        EdgeIteratorState denison = graph.edge(2, 3).setWayGeometry(pointList2).set(accessEnc, true, true).
+                set(speedEnc, 60, 60).setKeyValues(singletonMap("name", "Denison Street"));
         double qlat = 43.842122;
         double qLon = -79.262162;
 
