--- conflicted
+++ resolved
@@ -21,11 +21,8 @@
 import com.conveyal.gtfs.GTFSFeed;
 import com.conveyal.gtfs.model.Stop;
 import com.graphhopper.gtfs.*;
-<<<<<<< HEAD
 import com.graphhopper.gtfs.Trips;
-=======
 import com.graphhopper.routing.TestProfiles;
->>>>>>> 087bacdd
 import com.graphhopper.util.Helper;
 import com.graphhopper.util.Instruction;
 import com.graphhopper.util.TranslationMap;
@@ -52,7 +49,6 @@
 import static org.junit.jupiter.api.Assumptions.assumeFalse;
 import static org.junit.jupiter.api.Assumptions.assumeTrue;
 
-<<<<<<< HEAD
 public interface GraphHopperGtfsIT<T extends PtRouter> {
 
     String GRAPH_LOC = "target/GraphHopperGtfsIT";
@@ -80,9 +76,10 @@
             ghConfig.putObject("gtfs.trip_based", true);
             ghConfig.putObject("gtfs.trip_based.max_transfer_time", 24 * 60 * 60);
             ghConfig.putObject("gtfs.schedule_day", "2007-01-01,2007-01-02,2007-01-06,2007-01-07");
-            ghConfig.setProfiles(Arrays.asList(
-                    new Profile("foot").setVehicle("foot").setWeighting("fastest"),
-                    new Profile("car").setVehicle("car").setWeighting("fastest")));
+            ghConfig.putObject("graph.encoded_values", "foot_access, foot_priority, foot_average_speed, car_access, car_average_speed");
+            ghConfig.setProfiles(List.of(
+                    TestProfiles.accessSpeedAndPriority("foot"),
+                    TestProfiles.accessAndSpeed("car")));
             graphHopperGtfs = new GraphHopperGtfs(ghConfig);
             graphHopperGtfs.init(ghConfig);
             graphHopperGtfs.importOrLoad();
@@ -127,32 +124,6 @@
         public static void close() {
             graphHopperGtfs.close();
         }
-=======
-public class GraphHopperGtfsIT {
-
-    private static final String GRAPH_LOC = "target/GraphHopperGtfsIT";
-    private static PtRouter ptRouter;
-    private static final ZoneId zoneId = ZoneId.of("America/Los_Angeles");
-    private static GraphHopperGtfs graphHopperGtfs;
-
-    @BeforeAll
-    public static void init() {
-        GraphHopperConfig ghConfig = new GraphHopperConfig();
-        ghConfig.putObject("graph.location", GRAPH_LOC);
-        ghConfig.putObject("import.osm.ignored_highways", "");
-        ghConfig.putObject("gtfs.file", "files/sample-feed");
-        ghConfig.putObject("graph.encoded_values", "foot_access, foot_priority, foot_average_speed, car_access, car_average_speed");
-        ghConfig.setProfiles(List.of(
-                TestProfiles.accessSpeedAndPriority("foot"),
-                TestProfiles.accessAndSpeed("car")));
-
-        Helper.removeDir(new File(GRAPH_LOC));
-        graphHopperGtfs = new GraphHopperGtfs(ghConfig);
-        graphHopperGtfs.init(ghConfig);
-        graphHopperGtfs.importOrLoad();
-        ptRouter = new PtRouterImpl.Factory(ghConfig, new TranslationMap().doImport(), graphHopperGtfs.getBaseGraph(), graphHopperGtfs.getEncodingManager(), graphHopperGtfs.getLocationIndex(), graphHopperGtfs.getGtfsStorage())
-                .createWithoutRealtimeFeed();
->>>>>>> 087bacdd
     }
 
     class DefaultPtRouterTest implements GraphHopperGtfsIT<PtRouterImpl> {
@@ -167,9 +138,10 @@
             ghConfig.putObject("graph.location", GRAPH_LOC);
             ghConfig.putObject("import.osm.ignored_highways", "");
             ghConfig.putObject("gtfs.file", "files/sample-feed");
-            ghConfig.setProfiles(Arrays.asList(
-                    new Profile("foot").setVehicle("foot").setWeighting("fastest"),
-                    new Profile("car").setVehicle("car").setWeighting("fastest")));
+            ghConfig.putObject("graph.encoded_values", "foot_access, foot_priority, foot_average_speed, car_access, car_average_speed");
+            ghConfig.setProfiles(List.of(
+                    TestProfiles.accessSpeedAndPriority("foot"),
+                    TestProfiles.accessAndSpeed("car")));
             graphHopperGtfs = new GraphHopperGtfs(ghConfig);
             graphHopperGtfs.init(ghConfig);
             graphHopperGtfs.importOrLoad();
