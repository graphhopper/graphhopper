--- conflicted
+++ resolved
@@ -42,28 +42,12 @@
     private static final Logger LOGGER = LoggerFactory.getLogger(PrepareLandmarks.class);
     private final Graph graph;
     private final LandmarkStorage lms;
-<<<<<<< HEAD
-    private final Weighting weighting;
+    private final LMProfile lmProfile;
 
-    public PrepareLandmarks(Directory dir, GraphHopperStorage graph, Weighting weighting, int landmarks) {
+    public PrepareLandmarks(Directory dir, GraphHopperStorage graph, LMProfile lmProfile, int landmarks) {
         this.graph = graph;
-        this.weighting = weighting;
-        lms = new LandmarkStorage(graph, dir, weighting, landmarks);
-=======
-    private final LMProfile lmProfile;
-    private int defaultActiveLandmarks;
-
-    public PrepareLandmarks(Directory dir, GraphHopperStorage graph, LMProfile lmProfile,
-                            int landmarks, int activeLandmarks) {
-        if (activeLandmarks > landmarks)
-            throw new IllegalArgumentException("Default value for active landmarks " + activeLandmarks
-                    + " should be less or equal to landmark count of " + landmarks);
-        this.graph = graph;
-        this.defaultActiveLandmarks = activeLandmarks;
         this.lmProfile = lmProfile;
-
         lms = new LandmarkStorage(graph, dir, lmProfile, landmarks);
->>>>>>> e2686bd8
     }
 
     /**
@@ -141,48 +125,11 @@
                 + ", nodes:" + graph.getNodes() + ", " + Helper.getMemInfo());
     }
 
-<<<<<<< HEAD
     /**
      * Convenience method to obtain a routing algo factory from the preparation.
      */
     public RoutingAlgorithmFactory getRoutingAlgorithmFactory(int defaultActiveLandmarks) {
         return new LMRoutingAlgorithmFactory(getLandmarkStorage(), defaultActiveLandmarks, getBaseNodes());
-=======
-    public RoutingAlgorithm getPreparedRoutingAlgorithm(Graph qGraph, RoutingAlgorithm algo, AlgorithmOptions opts) {
-        int activeLM = Math.max(1, opts.getHints().getInt(Landmark.ACTIVE_COUNT, defaultActiveLandmarks));
-        if (algo instanceof AStar) {
-            if (!lms.isInitialized())
-                throw new IllegalStateException("Initialize landmark storage before creating algorithms");
-
-            double epsilon = opts.getHints().getDouble(Parameters.Algorithms.AStar.EPSILON, 1);
-            AStar astar = (AStar) algo;
-            astar.setApproximation(new LMApproximator(qGraph, lmProfile.getWeighting(), this.graph.getNodes(), lms, activeLM, lms.getFactor(), false).
-                    setEpsilon(epsilon));
-            return algo;
-        } else if (algo instanceof AStarBidirection) {
-            if (!lms.isInitialized())
-                throw new IllegalStateException("Initialize landmark storage before creating algorithms");
-
-            double epsilon = opts.getHints().getDouble(Parameters.Algorithms.AStarBi.EPSILON, 1);
-            AStarBidirection astarbi = (AStarBidirection) algo;
-            astarbi.setApproximation(new LMApproximator(qGraph, lmProfile.getWeighting(), this.graph.getNodes(), lms, activeLM, lms.getFactor(), false).
-                    setEpsilon(epsilon));
-            return algo;
-        } else if (algo instanceof AlternativeRoute) {
-            if (!lms.isInitialized())
-                throw new IllegalStateException("Initialize landmark storage before creating algorithms");
-
-            double epsilon = opts.getHints().getDouble(Parameters.Algorithms.AStarBi.EPSILON, 1);
-            AlternativeRoute altRoute = (AlternativeRoute) algo;
-            altRoute.setApproximation(new LMApproximator(qGraph, lmProfile.getWeighting(), this.graph.getNodes(), lms, activeLM, lms.getFactor(), false).
-                    setEpsilon(epsilon));
-            // landmark algorithm follows good compromise between fast response and exploring 'interesting' paths so we
-            // can decrease this exploration factor further (1->dijkstra, 0.8->bidir. A*)
-            altRoute.setMaxExplorationFactor(0.6);
-        }
-
-        return algo;
->>>>>>> e2686bd8
     }
 
     /**
