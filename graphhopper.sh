#!/bin/bash

GH_CLASS=com.graphhopper.tools.Import
GH_HOME=$(dirname "$0")
JAVA=$JAVA_HOME/bin/java
<<<<<<< HEAD
if [ "x$JAVA_HOME" = "x" ]; then
JAVA=java
=======
if [ "$JAVA_HOME" = "" ]; then
 JAVA=java
>>>>>>> 1b3f0f3a
fi

vers=$($JAVA -version 2>&1 | grep "java version" | awk '{print $3}' | tr -d \")
bit64=$($JAVA -version 2>&1 | grep "64-Bit")
if [ "$bit64" != "" ]; then
  vers="$vers (64bit)"
fi
echo "## using java $vers from $JAVA_HOME"

CONFIG=config.properties
if [ ! -f "config.properties" ]; then
  cp config-example.properties $CONFIG
fi

ACTION=$1
FILE=$2

<<<<<<< HEAD
USAGE="./graphhopper.sh import|ui|test|measurement|miniui|extract|build <your-osm-file>"
if [ "x$ACTION" = "x" ]; then
echo -e "## action $ACTION not found. try \n$USAGE"
=======
function printUsage {
 echo
 echo "./graphhopper.sh import|web <your-osm-file>"
 echo "./graphhopper.sh clean|build|help"
 echo
 echo "  help        this message"
 echo "  import      creates the graphhopper files used for later (faster) starts"
 echo "  web         starts a local server for user access at localhost:8989 and developer access at localhost:8989/route"
 echo "  build       creates the graphhopper JAR (without the web module)"
 echo "  clean       removes all JARs, necessary if you need to use the latest source (e.g. after switching the branch etc)"
 echo "  measurement does performance analysis of the current source version via artificial, random routes (Measurement class)"
 echo "  torture     can be used to test real world routes via feeding graphhopper logs into a graphhopper system (Torture class)"
 echo "  miniui      is a simple Java/Swing application used for debugging purposes only (MiniGraphUI class)"
 echo "  extract     calls the overpass API to easily grab any area as .osm file"
}

if [ "$ACTION" = "" ]; then
 echo "## action $ACTION not found. try" 
 printUsage
>>>>>>> 1b3f0f3a
fi

function ensureOsmXml { 
  if [ "$OSM_FILE" = "" ]; then
    # skip
   return
  elif [ ! -s "$OSM_FILE" ]; then
    echo "File not found '$OSM_FILE'. Press ENTER to get it from: $LINK"
    echo "Press CTRL+C if you do not have enough disc space or you don't want to download several MB."
    read -e
      
    echo "## now downloading OSM file from $LINK and extracting to $OSM_FILE"
    
    if [ ${OSM_FILE: -4} == ".pbf" ]; then
       wget -S -nv -O "$OSM_FILE" "$LINK"
    elif [ ${OSM_FILE: -4} == ".ghz" ]; then
       wget -S -nv -O "$OSM_FILE" "$LINK"
       unzip "$FILE" -d "$NAME-gh"
    else    
       # make sure aborting download does not result in loading corrupt osm file
       TMP_OSM=temp.osm
       wget -S -nv -O - "$LINK" | bzip2 -d > $TMP_OSM
       mv $TMP_OSM "$OSM_FILE"
    fi
  
    if [[ ! -s "$OSM_FILE" ]]; then
      echo "ERROR couldn't download or extract OSM file $OSM_FILE ... exiting"
      exit
    fi
  else
    echo "## using existing osm file $OSM_FILE"
  fi
}

function ensureMaven {
  # maven home existent?
  if [ "$MAVEN_HOME" = "" ]; then
    # not existent but probably is maven in the path?
    MAVEN_HOME=$(mvn -v | grep "Maven home" | cut -d' ' -f3)
    if [ "$MAVEN_HOME" = "" ]; then
      # try to detect previous downloaded version
      MAVEN_HOME="$GH_HOME/maven"
      if [ ! -f "$MAVEN_HOME/bin/mvn" ]; then
        echo "No Maven found in the PATH. Now downloading+installing it to $MAVEN_HOME"
        cd "$GH_HOME"
        MVN_PACKAGE=apache-maven-3.2.5
        wget -O maven.zip http://archive.apache.org/dist/maven/maven-3/3.2.5/binaries/$MVN_PACKAGE-bin.zip
        unzip maven.zip
        mv $MVN_PACKAGE maven
        rm maven.zip
      fi
    fi
  fi
}

function packageCoreJar {
  if [ ! -d "./target" ]; then
    echo "## building parent"
    "$MAVEN_HOME/bin/mvn" --non-recursive install > /tmp/graphhopper-compile.log
     returncode=$?
     if [[ $returncode != 0 ]] ; then
       echo "## compilation of parent failed"
       cat /tmp/graphhopper-compile.log
       exit $returncode
     fi                                     
  fi
  
  if [ ! -f "$JAR" ]; then
    echo "## now building graphhopper jar: $JAR"
    echo "## using maven at $MAVEN_HOME"
    #mvn clean
    "$MAVEN_HOME/bin/mvn" --projects core,tools -DskipTests=true install assembly:single > /tmp/graphhopper-compile.log
    returncode=$?
    if [[ $returncode != 0 ]] ; then
        echo "## compilation of core failed"
        cat /tmp/graphhopper-compile.log
        exit $returncode
    fi      
  else
    echo "## existing jar found $JAR"
  fi
}

function prepareEclipse {
ensureMaven   
 packageCoreJar
<<<<<<< HEAD
cp core/target/graphhopper-*-android.jar android/libs/   
=======
 # cp core/target/graphhopper-*-android.jar android/libs/   
>>>>>>> 1b3f0f3a
}


## now handle actions which do not take an OSM file
<<<<<<< HEAD
if [ "x$ACTION" = "xclean" ]; then
rm -rf ./*/target
exit

elif [ "x$ACTION" = "xeclipse" ]; then
prepareEclipse
exit

elif [ "x$ACTION" = "xbuild" ]; then
prepareEclipse
exit  
 
elif [ "x$ACTION" = "xextract" ]; then
echo use "./graphhopper.sh extract \"left,bottom,right,top\""
URL="http://overpass-api.de/api/map?bbox=$2"
#echo "$URL"
wget -O extract.osm "$URL"
exit

elif [ "x$ACTION" = "xandroid" ]; then
prepareEclipse
"$MAVEN_HOME/bin/mvn" -P include-android --projects android install android:deploy android:run
exit
=======
if [ "$ACTION" = "clean" ]; then
 rm -rf ./*/target
 exit

elif [ "$ACTION" = "eclipse" ]; then
 prepareEclipse
 exit

elif [ "$ACTION" = "build" ]; then
 prepareEclipse
 exit  
 
elif [ "$ACTION" = "extract" ]; then
 echo use "./graphhopper.sh extract \"left,bottom,right,top\""
 URL="http://overpass-api.de/api/map?bbox=$2"
 #echo "$URL"
 wget -O extract.osm "$URL"
 exit
 
elif [ "$ACTION" = "android" ]; then
 prepareEclipse
 "$MAVEN_HOME/bin/mvn" -P include-android --projects android install android:deploy android:run
 exit
>>>>>>> 1b3f0f3a
fi

if [ "$FILE" = "" ]; then
  echo -e "no file specified? try"
  printUsage
  exit
fi

# NAME = file without extension if any
NAME="${FILE%.*}"

if [ "$FILE" == "-" ]; then
   OSM_FILE=
elif [ ${FILE: -4} == ".osm" ]; then
   OSM_FILE="$FILE"
elif [ ${FILE: -4} == ".xml" ]; then
   OSM_FILE="$FILE"
elif [ ${FILE: -4} == ".pbf" ]; then
   OSM_FILE="$FILE"
elif [ ${FILE: -7} == ".osm.gz" ]; then
   OSM_FILE="$FILE"
elif [ ${FILE: -3} == "-gh" ]; then
   OSM_FILE="$FILE"
   NAME=${FILE%%???}
elif [ ${FILE: -4} == ".ghz" ]; then
   OSM_FILE="$FILE"
   if [[ ! -d "$NAME-gh" ]]; then
      unzip "$FILE" -d "$NAME-gh"
   fi
elif [ -d ${FILE} ]; then
   OSM_FILE="$FILE"
else
   # no known end -> no import
   OSM_FILE=
fi

GRAPH=$NAME-gh
VERSION=$(grep  "<name>" -A 1 pom.xml | grep version | cut -d'>' -f2 | cut -d'<' -f1)
JAR=tools/target/graphhopper-tools-$VERSION-jar-with-dependencies.jar

LINK=$(echo $NAME | tr '_' '/')
if [ "$FILE" == "-" ]; then
   LINK=
elif [ ${FILE: -4} == ".osm" ]; then 
   LINK="http://download.geofabrik.de/$LINK-latest.osm.bz2"
elif [ ${FILE: -4} == ".ghz" ]; then
   LINK="http://graphhopper.com/public/maps/0.1/$FILE"      
elif [ ${FILE: -4} == ".pbf" ]; then
   LINK="http://download.geofabrik.de/$LINK-latest.osm.pbf"
else
   # e.g. if directory ends on '-gh'
   LINK="http://download.geofabrik.de/$LINK-latest.osm.pbf"
fi

if [ "$JAVA_OPTS" = "" ]; then
  JAVA_OPTS="-Xmx1000m -Xms1000m -server"
fi


ensureOsmXml
ensureMaven
packageCoreJar

echo "## now $ACTION. JAVA_OPTS=$JAVA_OPTS"

if [ "$ACTION" = "ui" ] || [ "$ACTION" = "web" ]; then
  export MAVEN_OPTS="$MAVEN_OPTS $JAVA_OPTS"
  if [ "$JETTY_PORT" = "" ]; then  
    JETTY_PORT=8989
  fi
  WEB_JAR="$GH_HOME/web/target/graphhopper-web-$VERSION-with-dep.jar"
  if [ ! -s "$WEB_JAR" ]; then         
    "$MAVEN_HOME/bin/mvn" --projects web -DskipTests=true install assembly:single > /tmp/graphhopper-web-compile.log
    returncode=$?
    if [[ $returncode != 0 ]] ; then
      echo "## compilation of web failed"
      cat /tmp/graphhopper-web-compile.log
      exit $returncode
    fi
  fi

  RC_BASE=./web/src/main/webapp

  if [ "$GH_FOREGROUND" = "" ]; then
    exec "$JAVA" $JAVA_OPTS -jar "$WEB_JAR" jetty.resourcebase=$RC_BASE \
                jetty.port=$JETTY_PORT jetty.host=$JETTY_HOST \
                config=$CONFIG $GH_WEB_OPTS graph.location="$GRAPH" osmreader.osm="$OSM_FILE"
    # foreground => we never reach this here
  else
    exec "$JAVA" $JAVA_OPTS -jar "$WEB_JAR" jetty.resourcebase=$RC_BASE \
<<<<<<< HEAD
                jetty.port=$JETTY_PORT jetty.host=$JETTY_HOST \
                config=$CONFIG $GH_WEB_OPTS graph.location="$GRAPH" osmreader.osm="$OSM_FILE" <&- &
    if [ "x$GH_PID_FILE" != "x" ]; then
=======
    	jetty.port=$JETTY_PORT jetty.host=$JETTY_HOST \
    	config=$CONFIG $GH_WEB_OPTS graph.location="$GRAPH" osmreader.osm="$OSM_FILE" <&- &
    if [ "$GH_PID_FILE" != "" ]; then
>>>>>>> 1b3f0f3a
       echo $! > $GH_PID_FILE
    fi
    exit $?                    
  fi

<<<<<<< HEAD
elif [ "x$ACTION" = "ximport" ]; then
"$JAVA" $JAVA_OPTS -cp "$JAR" $GH_CLASS printVersion=true \
=======
elif [ "$ACTION" = "import" ]; then
 "$JAVA" $JAVA_OPTS -cp "$JAR" $GH_CLASS printVersion=true \
>>>>>>> 1b3f0f3a
      config=$CONFIG \
      $GH_IMPORT_OPTS graph.location="$GRAPH" osmreader.osm="$OSM_FILE"


<<<<<<< HEAD
elif [ "x$ACTION" = "xtest" ]; then
"$JAVA" $JAVA_OPTS -cp "$JAR" $GH_CLASS printVersion=true config=$CONFIG \
               osmreader.wayPointMaxDistance=0 graph.location="$GRAPH" osmreader.osm="$OSM_FILE" prepare.chWeighting=false \
                graph.testIT=true


elif [ "x$ACTION" = "xtorture" ]; then
"$JAVA" $JAVA_OPTS -cp "$JAR" com.graphhopper.tools.QueryTorture $3 $4 $5 $6 $7 $8 $9


elif [ "x$ACTION" = "xminiui" ]; then
"$MAVEN_HOME/bin/mvn" -f "$GH_HOME/tools/pom.xml" -DskipTests clean install assembly:single
JAR=tools/target/graphhopper-tools-$VERSION-jar-with-dependencies.jar   
=======
elif [ "$ACTION" = "torture" ]; then
 "$JAVA" $JAVA_OPTS -cp "$JAR" com.graphhopper.tools.QueryTorture $3 $4 $5 $6 $7 $8 $9


elif [ "$ACTION" = "xminiui" ]; then
 "$MAVEN_HOME/bin/mvn" --projects tools -DskipTests clean install assembly:single
 JAR=tools/target/graphhopper-tools-$VERSION-jar-with-dependencies.jar   
>>>>>>> 1b3f0f3a
 "$JAVA" $JAVA_OPTS -cp "$JAR" com.graphhopper.ui.MiniGraphUI osmreader.osm="$OSM_FILE" printVersion=true config=$CONFIG \
              graph.location="$GRAPH"


<<<<<<< HEAD
elif [ "x$ACTION" = "xmeasurement" ]; then
ARGS="config=$CONFIG graph.location=$GRAPH osmreader.osm=$OSM_FILE prepare.chWeighting=fastest graph.flagEncoders=CAR"
# graph.doSort=true"
echo -e "\ncreate graph via $ARGS, $JAR"
START=$(date +%s)
"$JAVA" $JAVA_OPTS -cp "$JAR" $GH_CLASS $ARGS prepare.doPrepare=false
END=$(date +%s)
IMPORT_TIME=$(($END - $START))

function startMeasurement {
=======
elif [ "$ACTION" = "measurement" ]; then
 ARGS="config=$CONFIG graph.location=$GRAPH osmreader.osm=$OSM_FILE prepare.chWeighting=fastest graph.flagEncoders=CAR"
 echo -e "\ncreate graph via $ARGS, $JAR"
 START=$(date +%s)
 # avoid islands for measurement at all costs
 "$JAVA" $JAVA_OPTS -cp "$JAR" $GH_CLASS $ARGS prepare.doPrepare=false prepare.minNetworkSize=10000 prepare.minOnewayNetworkSize=10000
 END=$(date +%s)
 IMPORT_TIME=$(($END - $START))

 function startMeasurement {
>>>>>>> 1b3f0f3a
    COUNT=5000
    commit_info=$(git log -n 1 --pretty=oneline)
    echo -e "\nperform measurement via jar=> $JAR and ARGS=> $ARGS"
    "$JAVA" $JAVA_OPTS -cp "$JAR" com.graphhopper.tools.Measurement $ARGS measurement.count=$COUNT measurement.location="$M_FILE_NAME" \
            graph.importTime=$IMPORT_TIME measurement.gitinfo="$commit_info"
}

 
 # use all <last_commits> versions starting from HEAD
last_commits=$3
  
 if [ "$last_commits" = "" ]; then
   # use current version
   "$MAVEN_HOME/bin/mvn" --projects core,tools -DskipTests clean install assembly:single
   startMeasurement
   exit
fi

current_commit=$(git log -n 1 --pretty=oneline | cut -d' ' -f1)
commits=$(git rev-list HEAD -n $last_commits)
for commit in $commits; do
   git checkout $commit -q
   M_FILE_NAME=$(git log -n 1 --pretty=oneline | grep -o "\ .*" |  tr " ,;" "_")
   M_FILE_NAME="measurement$M_FILE_NAME.properties"
   echo -e "\nusing commit $commit and $M_FILE_NAME"
   
   "$MAVEN_HOME/bin/mvn" --projects core,tools -DskipTests clean install assembly:single
   startMeasurement
   echo -e "\nmeasurement.commit=$commit\n" >> "$M_FILE_NAME"
done
# revert checkout
git checkout $current_commit
fi<|MERGE_RESOLUTION|>--- conflicted
+++ resolved
@@ -3,13 +3,8 @@
 GH_CLASS=com.graphhopper.tools.Import
 GH_HOME=$(dirname "$0")
 JAVA=$JAVA_HOME/bin/java
-<<<<<<< HEAD
-if [ "x$JAVA_HOME" = "x" ]; then
-JAVA=java
-=======
 if [ "$JAVA_HOME" = "" ]; then
  JAVA=java
->>>>>>> 1b3f0f3a
 fi
 
 vers=$($JAVA -version 2>&1 | grep "java version" | awk '{print $3}' | tr -d \")
@@ -27,11 +22,6 @@
 ACTION=$1
 FILE=$2
 
-<<<<<<< HEAD
-USAGE="./graphhopper.sh import|ui|test|measurement|miniui|extract|build <your-osm-file>"
-if [ "x$ACTION" = "x" ]; then
-echo -e "## action $ACTION not found. try \n$USAGE"
-=======
 function printUsage {
  echo
  echo "./graphhopper.sh import|web <your-osm-file>"
@@ -51,7 +41,6 @@
 if [ "$ACTION" = "" ]; then
  echo "## action $ACTION not found. try" 
  printUsage
->>>>>>> 1b3f0f3a
 fi
 
 function ensureOsmXml { 
@@ -138,40 +127,11 @@
 function prepareEclipse {
 ensureMaven   
  packageCoreJar
-<<<<<<< HEAD
-cp core/target/graphhopper-*-android.jar android/libs/   
-=======
  # cp core/target/graphhopper-*-android.jar android/libs/   
->>>>>>> 1b3f0f3a
 }
 
 
 ## now handle actions which do not take an OSM file
-<<<<<<< HEAD
-if [ "x$ACTION" = "xclean" ]; then
-rm -rf ./*/target
-exit
-
-elif [ "x$ACTION" = "xeclipse" ]; then
-prepareEclipse
-exit
-
-elif [ "x$ACTION" = "xbuild" ]; then
-prepareEclipse
-exit  
- 
-elif [ "x$ACTION" = "xextract" ]; then
-echo use "./graphhopper.sh extract \"left,bottom,right,top\""
-URL="http://overpass-api.de/api/map?bbox=$2"
-#echo "$URL"
-wget -O extract.osm "$URL"
-exit
-
-elif [ "x$ACTION" = "xandroid" ]; then
-prepareEclipse
-"$MAVEN_HOME/bin/mvn" -P include-android --projects android install android:deploy android:run
-exit
-=======
 if [ "$ACTION" = "clean" ]; then
  rm -rf ./*/target
  exit
@@ -195,7 +155,6 @@
  prepareEclipse
  "$MAVEN_HOME/bin/mvn" -P include-android --projects android install android:deploy android:run
  exit
->>>>>>> 1b3f0f3a
 fi
 
 if [ "$FILE" = "" ]; then
@@ -286,46 +245,20 @@
     # foreground => we never reach this here
   else
     exec "$JAVA" $JAVA_OPTS -jar "$WEB_JAR" jetty.resourcebase=$RC_BASE \
-<<<<<<< HEAD
-                jetty.port=$JETTY_PORT jetty.host=$JETTY_HOST \
-                config=$CONFIG $GH_WEB_OPTS graph.location="$GRAPH" osmreader.osm="$OSM_FILE" <&- &
-    if [ "x$GH_PID_FILE" != "x" ]; then
-=======
     	jetty.port=$JETTY_PORT jetty.host=$JETTY_HOST \
     	config=$CONFIG $GH_WEB_OPTS graph.location="$GRAPH" osmreader.osm="$OSM_FILE" <&- &
     if [ "$GH_PID_FILE" != "" ]; then
->>>>>>> 1b3f0f3a
        echo $! > $GH_PID_FILE
     fi
     exit $?                    
   fi
 
-<<<<<<< HEAD
-elif [ "x$ACTION" = "ximport" ]; then
-"$JAVA" $JAVA_OPTS -cp "$JAR" $GH_CLASS printVersion=true \
-=======
 elif [ "$ACTION" = "import" ]; then
  "$JAVA" $JAVA_OPTS -cp "$JAR" $GH_CLASS printVersion=true \
->>>>>>> 1b3f0f3a
       config=$CONFIG \
       $GH_IMPORT_OPTS graph.location="$GRAPH" osmreader.osm="$OSM_FILE"
 
 
-<<<<<<< HEAD
-elif [ "x$ACTION" = "xtest" ]; then
-"$JAVA" $JAVA_OPTS -cp "$JAR" $GH_CLASS printVersion=true config=$CONFIG \
-               osmreader.wayPointMaxDistance=0 graph.location="$GRAPH" osmreader.osm="$OSM_FILE" prepare.chWeighting=false \
-                graph.testIT=true
-
-
-elif [ "x$ACTION" = "xtorture" ]; then
-"$JAVA" $JAVA_OPTS -cp "$JAR" com.graphhopper.tools.QueryTorture $3 $4 $5 $6 $7 $8 $9
-
-
-elif [ "x$ACTION" = "xminiui" ]; then
-"$MAVEN_HOME/bin/mvn" -f "$GH_HOME/tools/pom.xml" -DskipTests clean install assembly:single
-JAR=tools/target/graphhopper-tools-$VERSION-jar-with-dependencies.jar   
-=======
 elif [ "$ACTION" = "torture" ]; then
  "$JAVA" $JAVA_OPTS -cp "$JAR" com.graphhopper.tools.QueryTorture $3 $4 $5 $6 $7 $8 $9
 
@@ -333,23 +266,10 @@
 elif [ "$ACTION" = "xminiui" ]; then
  "$MAVEN_HOME/bin/mvn" --projects tools -DskipTests clean install assembly:single
  JAR=tools/target/graphhopper-tools-$VERSION-jar-with-dependencies.jar   
->>>>>>> 1b3f0f3a
  "$JAVA" $JAVA_OPTS -cp "$JAR" com.graphhopper.ui.MiniGraphUI osmreader.osm="$OSM_FILE" printVersion=true config=$CONFIG \
               graph.location="$GRAPH"
 
 
-<<<<<<< HEAD
-elif [ "x$ACTION" = "xmeasurement" ]; then
-ARGS="config=$CONFIG graph.location=$GRAPH osmreader.osm=$OSM_FILE prepare.chWeighting=fastest graph.flagEncoders=CAR"
-# graph.doSort=true"
-echo -e "\ncreate graph via $ARGS, $JAR"
-START=$(date +%s)
-"$JAVA" $JAVA_OPTS -cp "$JAR" $GH_CLASS $ARGS prepare.doPrepare=false
-END=$(date +%s)
-IMPORT_TIME=$(($END - $START))
-
-function startMeasurement {
-=======
 elif [ "$ACTION" = "measurement" ]; then
  ARGS="config=$CONFIG graph.location=$GRAPH osmreader.osm=$OSM_FILE prepare.chWeighting=fastest graph.flagEncoders=CAR"
  echo -e "\ncreate graph via $ARGS, $JAR"
@@ -360,7 +280,6 @@
  IMPORT_TIME=$(($END - $START))
 
  function startMeasurement {
->>>>>>> 1b3f0f3a
     COUNT=5000
     commit_info=$(git log -n 1 --pretty=oneline)
     echo -e "\nperform measurement via jar=> $JAR and ARGS=> $ARGS"
