--- conflicted
+++ resolved
@@ -1348,16 +1348,46 @@
     public boolean loadExisting()
     {
         checkInit();
-        if (nodes.loadExisting())
-        {
-            if (!properties.loadExisting())
-                throw new IllegalStateException("Cannot load properties. Corrupt file or directory? " + dir);
-
-            // check encoding for compatiblity        
-            String acceptWay = properties.get("osmreader.acceptWay");
-            if (!(acceptWay.isEmpty() || encodingManager.toDetailsString().equalsIgnoreCase(acceptWay)))
-                throw new IllegalStateException("Encoding does not match:\nGraphhopper config: "
-                        + encodingManager.toDetailsString() + "\nGraph: " + acceptWay + ", dir:" + dir.getLocation());
+        if (edges.loadExisting())
+        {
+            if (!nodes.loadExisting())
+                throw new IllegalStateException("cannot load nodes. corrupt file or directory? " + dir);
+
+            if (!wayGeometry.loadExisting())
+                throw new IllegalStateException("cannot load geometry. corrupt file or directory? " + dir);
+
+            if (!nameIndex.loadExisting())
+                throw new IllegalStateException("cannot load name index. corrupt file or directory? " + dir);
+
+            if (!extStorage.loadExisting())
+            {
+                throw new IllegalStateException("cannot load extended storage. corrupt file or directory? " + dir);
+            }
+
+            String acceptStr = "";
+            if (properties.loadExisting())
+            {
+                properties.checkVersions(false);
+                // check encoding for compatiblity
+                acceptStr = properties.get("osmreader.acceptWay");
+            } else
+                throw new IllegalStateException("cannot load properties. corrupt file or directory? " + dir);
+
+            if (encodingManager == null)
+            {
+                if (acceptStr.isEmpty())
+                    throw new IllegalStateException("No EncodingManager was configured. And no one was found in the graph: "
+                            + dir.getLocation());
+
+                int bytesForFlags = 4;
+                if ("8".equals(properties.get("osmreader.bytesForFlags")))
+                    bytesForFlags = 8;
+                encodingManager = new EncodingManager(acceptStr, bytesForFlags);
+            } else if (!acceptStr.isEmpty() && !encodingManager.toDetailsString().equalsIgnoreCase(acceptStr))
+            {
+                throw new IllegalStateException("Encoding does not match:\nGraphhopper config: " + encodingManager.toDetailsString()
+                        + "\nGraph: " + acceptStr + ", dir:" + dir.getLocation());
+            }
 
             String dim = properties.get("graph.dimension");
             if (!dim.equalsIgnoreCase("" + nodeAccess.getDimension()))
@@ -1366,18 +1396,6 @@
             String byteOrder = properties.get("graph.byteOrder");
             if (!byteOrder.equalsIgnoreCase("" + dir.getByteOrder()))
                 throw new IllegalStateException("Configured byteOrder (" + dim + ") is not equal to byteOrder of loaded graph (" + dir.getByteOrder() + ")");
-
-            if (!edges.loadExisting())
-                throw new IllegalStateException("Cannot load nodes. corrupt file or directory? " + dir);
-
-            if (!wayGeometry.loadExisting())
-                throw new IllegalStateException("Cannot load geometry. corrupt file or directory? " + dir);
-
-            if (!nameIndex.loadExisting())
-                throw new IllegalStateException("Cannot load name index. corrupt file or directory? " + dir);
-
-            if (!extStorage.loadExisting())
-                throw new IllegalStateException("Cannot load extended storage. corrupt file or directory? " + dir);
 
             // first define header indices of this storage
             initStorage();
@@ -1514,10 +1532,7 @@
         return nodes.isClosed();
     }
 
-<<<<<<< HEAD
-=======
-    @Override
->>>>>>> 6d8e7e70
+    @Override
     public ExtendedStorage getExtendedStorage()
     {
         return extStorage;
