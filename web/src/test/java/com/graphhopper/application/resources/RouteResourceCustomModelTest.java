/*
 *  Licensed to GraphHopper GmbH under one or more contributor
 *  license agreements. See the NOTICE file distributed with this work for
 *  additional information regarding copyright ownership.
 *
 *  GraphHopper GmbH licenses this file to you under the Apache License,
 *  Version 2.0 (the "License"); you may not use this file except in
 *  compliance with the License. You may obtain a copy of the License at
 *
 *       http://www.apache.org/licenses/LICENSE-2.0
 *
 *  Unless required by applicable law or agreed to in writing, software
 *  distributed under the License is distributed on an "AS IS" BASIS,
 *  WITHOUT WARRANTIES OR CONDITIONS OF ANY KIND, either express or implied.
 *  See the License for the specific language governing permissions and
 *  limitations under the License.
 */

package com.graphhopper.application.resources;

import com.fasterxml.jackson.databind.JsonNode;
import com.graphhopper.application.GraphHopperApplication;
import com.graphhopper.application.GraphHopperServerConfiguration;
import com.graphhopper.application.util.GraphHopperServerTestConfiguration;
import com.graphhopper.config.CHProfile;
import com.graphhopper.config.Profile;
import com.graphhopper.util.CustomModel;
import com.graphhopper.util.GHUtility;
import com.graphhopper.util.Helper;
import io.dropwizard.testing.junit5.DropwizardAppExtension;
import io.dropwizard.testing.junit5.DropwizardExtensionsSupport;
import org.junit.jupiter.api.AfterAll;
import org.junit.jupiter.api.BeforeAll;
import org.junit.jupiter.api.Test;
import org.junit.jupiter.api.extension.ExtendWith;
import org.junit.jupiter.params.ParameterizedTest;
import org.junit.jupiter.params.provider.CsvSource;

import javax.ws.rs.client.Entity;
import javax.ws.rs.core.Response;
import java.io.File;
import java.io.IOException;
import java.io.InputStreamReader;
import java.util.Arrays;

import static com.graphhopper.application.util.TestUtils.clientTarget;
import static com.graphhopper.json.Statement.If;
import static com.graphhopper.json.Statement.Op.LIMIT;
import static com.graphhopper.json.Statement.Op.MULTIPLY;
import static org.junit.jupiter.api.Assertions.*;

@ExtendWith(DropwizardExtensionsSupport.class)
public class RouteResourceCustomModelTest {

    private static final String DIR = "./target/north-bayreuth-gh/";
    private static final DropwizardAppExtension<GraphHopperServerConfiguration> app = new DropwizardAppExtension<>(GraphHopperApplication.class, createConfig());

    private static GraphHopperServerConfiguration createConfig() {
        GraphHopperServerConfiguration config = new GraphHopperServerTestConfiguration();
        config.getGraphHopperConfiguration().
                putObject("graph.vehicles", "bike,car|turn_costs=true,foot,wheelchair,roads").
                putObject("prepare.min_network_size", 200).
                putObject("datareader.file", "../core/files/north-bayreuth.osm.gz").
                putObject("graph.location", DIR).
<<<<<<< HEAD
                putObject("graph.encoded_values", "max_height,max_weight,max_width,hazmat,toll,surface,track_type,hgv,average_slope,max_slope,orientation").
                putObject("custom_models.directory", "../custom_models/").
                putObject("custom_areas.directory", "./src/test/resources/com/graphhopper/application/resources/areas").
                putObject("import.osm.ignored_highways", "").
                setProfiles(Arrays.asList(
                        new Profile("wheelchair"),
                        new CustomProfile("roads").setCustomModel(new CustomModel()).setVehicle("roads"),
                        new CustomProfile("car").setCustomModel(new CustomModel().setDistanceInfluence(70d)).setVehicle("car").setTurnCosts(true),
                        new CustomProfile("car_with_area").setCustomModel(new CustomModel().addToPriority(If("in_external_area52", MULTIPLY, "0.05"))),
                        new CustomProfile("bike").setCustomModel(new CustomModel().setDistanceInfluence(0d)).setVehicle("bike"),
                        new Profile("bike_fastest").setWeighting("fastest").setVehicle("bike"),
                        new CustomProfile("bus").setCustomModel(null).setVehicle("roads").putHint("custom_model_files", Arrays.asList("bus.json")),
                        new CustomProfile("cargo_bike").setCustomModel(null).setVehicle("bike").
=======
                putObject("graph.encoded_values", "max_height,max_weight,max_width,hazmat,toll,surface,track_type,hgv,average_slope,max_slope").
                putObject("custom_areas.directory", "./src/test/resources/com/graphhopper/application/resources/areas").
                putObject("import.osm.ignored_highways", "").
                setProfiles(Arrays.asList(
                        new Profile("wheelchair")/* TODO .setVehicle("wheelchair") */,
                        new Profile("roads").setCustomModel(new CustomModel()).setVehicle("roads"),
                        new Profile("car").setCustomModel(new CustomModel().setDistanceInfluence(70d)).setVehicle("car"),
                        new Profile("car_with_area").setCustomModel(new CustomModel().addToPriority(If("in_external_area52", MULTIPLY, "0.05"))),
                        new Profile("bike").setCustomModel(new CustomModel().setDistanceInfluence(0d)).setVehicle("bike"),
                        new Profile("bike_fastest").setVehicle("bike"),
                        new Profile("bus").setCustomModel(null).setVehicle("roads").putHint("custom_model_files", Arrays.asList("bus.json")),
                        new Profile("cargo_bike").setCustomModel(null).setVehicle("bike").
>>>>>>> e53d88be
                                putHint("custom_model_files", Arrays.asList("cargo_bike.json")),
                        new Profile("json_bike").setCustomModel(null).setVehicle("roads").
                                putHint("custom_model_files", Arrays.asList("bike.json", "bike_elevation.json")),
                        new Profile("foot_profile").setVehicle("foot"),
                        new Profile("car_no_unclassified").setCustomModel(
                                        new CustomModel(new CustomModel().
                                                addToPriority(If("road_class == UNCLASSIFIED", LIMIT, "0")))).
                                setVehicle("car"),
                        new Profile("custom_bike").
                                setCustomModel(new CustomModel().
                                        addToSpeed(If("road_class == PRIMARY", LIMIT, "28")).
                                        addToPriority(If("max_width < 1.2", MULTIPLY, "0"))).
                                setVehicle("bike"),
                        new Profile("custom_bike2").setCustomModel(
                                        new CustomModel(new CustomModel().setDistanceInfluence(70d).
                                                addToPriority(If("road_class == TERTIARY || road_class == TRACK", MULTIPLY, "0")))).
                                setVehicle("bike"),
                        new Profile("custom_bike3").setCustomModel(
                                        new CustomModel(new CustomModel().
                                                addToSpeed(If("road_class == TERTIARY || road_class == TRACK", MULTIPLY, "10")).
                                                addToSpeed(If("true", LIMIT, "40")))).
                                setVehicle("bike"))).
                setCHProfiles(Arrays.asList(new CHProfile("bus"), new CHProfile("car_no_unclassified")));
        return config;
    }

    @BeforeAll
    @AfterAll
    public static void cleanUp() {
        Helper.removeDir(new File(DIR));
    }

    @Test
    public void testBlockAreaNotAllowed() {
        String body = "{\"points\": [[11.58199, 50.0141], [11.5865, 50.0095]], \"profile\": \"car\", \"block_area\": \"abc\", \"ch.disable\": true}";
        JsonNode jsonNode = query(body, 400).readEntity(JsonNode.class);
        assertMessageStartsWith(jsonNode, "The `block_area` parameter is no longer supported. Use a custom model with `areas` instead.");
    }

    @Test
    public void testBus() {
        // the bus profile is a custom profile and we can use its CH preparation as long as we do not add a custom model
        String body = "{\"points\": [[11.58199, 50.0141], [11.5865, 50.0095]], \"profile\": \"bus\"}";
        JsonNode path = getPath(body);
        assertEquals(1500, path.get("distance").asDouble(), 10);
        assertEquals(162_000, path.get("time").asLong(), 1_000);
    }

    @Test
    public void testRoadsFlagEncoder() {
        String body = "{\"points\": [[11.58199, 50.0141], [11.5865, 50.0095]], \"profile\": \"roads\", \"ch.disable\": true, " +
                "\"custom_model\": {" +
                "  \"speed\": [{\"if\": \"road_class == PRIMARY\", \"multiply_by\": 0.9}, " +
                "            {\"if\": \"true\", \"limit_to\": 120}" +
                "           ]" +
                "}}";
        JsonNode path = getPath(body);
        assertEquals(path.get("distance").asDouble(), 660, 10);
        assertEquals(path.get("time").asLong(), 20_000, 1_000);
    }

    @Test
    public void testMissingProfile() {
        String body = "{\"points\": [[11.58199, 50.0141], [11.5865, 50.0095]], \"custom_model\": {}, \"ch.disable\": true}";
        JsonNode jsonNode = query(body, 400).readEntity(JsonNode.class);
        assertMessageStartsWith(jsonNode, "The 'profile' parameter is required when you use the `custom_model` parameter");
    }

    @Test
    public void testUnknownProfile() {
        String body = "{\"points\": [[11.58199, 50.0141], [11.5865, 50.0095]], \"profile\": \"unknown\", \"custom_model\": {}, \"ch.disable\": true}";
        JsonNode jsonNode = query(body, 400).readEntity(JsonNode.class);
        assertMessageStartsWith(jsonNode, "The requested profile 'unknown' does not exist.\nAvailable profiles: ");
    }

    @Test
    public void testVehicleAndWeightingNotAllowed() {
        String body = "{\"points\": [[11.58199, 50.0141], [11.5865, 50.0095]], \"profile\": \"truck\",\"custom_model\": {}, \"ch.disable\": true, \"vehicle\": \"truck\"}";
        JsonNode jsonNode = query(body, 400).readEntity(JsonNode.class);
        assertEquals("The 'vehicle' parameter is no longer supported. You used 'vehicle=truck'", jsonNode.get("message").asText());

        body = "{\"points\": [[11.58199, 50.0141], [11.5865, 50.0095]], \"profile\": \"truck\",\"custom_model\": {}, \"ch.disable\": true, \"weighting\": \"custom\"}";
        jsonNode = query(body, 400).readEntity(JsonNode.class);
        assertEquals("The 'weighting' parameter is no longer supported. You used 'weighting=custom'", jsonNode.get("message").asText());
    }

    @ParameterizedTest
    @CsvSource(value = {"0.05,3073", "0.5,1498"})
    public void testAvoidArea(double priority, double expectedDistance) {
        String bodyFragment = "\"points\": [[11.58199, 50.0141], [11.5865, 50.0095]], \"profile\": \"car\", \"ch.disable\": true";
        JsonNode path = getPath("{" + bodyFragment + ", \"custom_model\": {}}");
        assertEquals(path.get("distance").asDouble(), 661, 10);

        // 'blocking' the area either leads to a route that still crosses it (but on a faster road) or to a road
        // going all the way around it depending on the priority, see #2021
        String body = "{" + bodyFragment + ", \"custom_model\": {" +
                "\"priority\":[{" +
                // a faster road (see #2021)? or maybe do both?
                "   \"if\": \"in_custom1\"," +
                "   \"multiply_by\": " + priority +
                "}], " +
                "\"areas\":{" +
                "  \"custom1\":{" +
                "    \"type\": \"Feature\"," +
                "    \"geometry\": { \"type\": \"Polygon\", \"coordinates\": [[[11.5818,50.0126], [11.5818,50.0119], [11.5861,50.0119], [11.5861,50.0126], [11.5818,50.0126]]] }" +
                "   }" +
                "}}" +
                "}";
        path = getPath(body);
        assertEquals(expectedDistance, path.get("distance").asDouble(), 10);
    }

    @Test
    public void testAvoidArea() {
        JsonNode path = getPath("{\"points\": [[11.58199, 50.0141], [11.5865, 50.0095]], \"profile\": \"car_with_area\", \"ch.disable\": true, \"custom_model\": {}}");
        assertEquals(path.get("distance").asDouble(), 3073, 10);
    }

    @Test
    public void testCargoBike() throws IOException {
        String body = "{\"points\": [[11.58199, 50.0141], [11.5865, 50.0095]], \"profile\": \"bike\", \"custom_model\": {}, \"ch.disable\": true}";
        JsonNode path = getPath(body);
        assertEquals(path.get("distance").asDouble(), 661, 5);

        String json = Helper.readJSONFileWithoutComments(new InputStreamReader(GHUtility.class.getResourceAsStream("/com/graphhopper/custom_models/cargo_bike.json")));
        body = "{\"points\": [[11.58199, 50.0141], [11.5865, 50.0095]], \"profile\": \"bike\", \"custom_model\":" + json + ", \"ch.disable\": true}";
        path = getPath(body);
        assertEquals(path.get("distance").asDouble(), 1007, 5);

        // results should be identical be it via server-side profile or query profile:
        body = "{\"points\": [[11.58199, 50.0141], [11.5865, 50.0095]], \"profile\": \"cargo_bike\", \"custom_model\": {}, \"ch.disable\": true}";
        JsonNode path2 = getPath(body);
        assertEquals(path.get("distance").asDouble(), path2.get("distance").asDouble(), 1);
    }

    @Test
    public void testJsonBike() {
        String jsonQuery = "{\"points\": [[11.58199, 50.0141], [11.5865, 50.0095]]," +
                " \"profile\": \"json_bike\", \"ch.disable\": true }";
        JsonNode path = getPath(jsonQuery);
        assertEquals(660, path.get("distance").asDouble(), 10);

        // check reverse oneway is allowed for short distances
        jsonQuery = "{\"points\": [[11.545768,50.020137], [11.545728,50.020115]]," +
                " \"profile\": \"json_bike\", \"ch.disable\": true }";
        path = getPath(jsonQuery);
        assertEquals(4, path.get("distance").asDouble(), 1);
    }

    @Test
    public void testBikeWithPriority() {
        String coords = " \"points\": [[11.539421, 50.018274], [11.593966, 50.007739]],";
        String jsonQuery = "{" +
                coords +
                " \"profile\": \"bike_fastest\"," +
                " \"ch.disable\": true" +
                "}";
        JsonNode path = getPath(jsonQuery);
        double expectedDistance = path.get("distance").asDouble();
        assertEquals(4781, expectedDistance, 10);

        // base profile bike has to use distance_influence = 0 (unlike default) otherwise not comparable to "fastest"
        jsonQuery = "{" +
                coords +
                " \"profile\": \"bike\"," +
                " \"ch.disable\": true" +
                "}";
        path = getPath(jsonQuery);
        assertEquals(4781, path.get("distance").asDouble(), 10);
    }

    @Test
    public void customBikeShouldBeLikeJsonBike() {
        String jsonQuery = "{" +
                " \"points\": [[11.58199, 50.0141], [11.5865, 50.0095]]," +
                " \"profile\": \"custom_bike\"," +
                " \"custom_model\": {}," +
                " \"ch.disable\": true" +
                "}";
        JsonNode path = getPath(jsonQuery);
        assertEquals(path.get("distance").asDouble(), 660, 10);
    }

    @Test
    public void testSubnetworkRemovalPerProfile() {
        // none-CH
        String body = "{\"points\": [[11.556416,50.007739], [11.528864,50.021638]]," +
                " \"profile\": \"car_no_unclassified\"," +
                " \"ch.disable\": true" +
                "}";
        JsonNode path = getPath(body);
        assertEquals(8754, path.get("distance").asDouble(), 5);

        // CH
        body = "{\"points\": [[11.556416,50.007739], [11.528864,50.021638]]," +
                " \"profile\": \"car_no_unclassified\"" +
                "}";
        path = getPath(body);
        assertEquals(8754, path.get("distance").asDouble(), 5);

        // different profile
        body = "{\"points\": [[11.494446, 50.027814], [11.511483, 49.987628]]," +
                " \"profile\": \"custom_bike2\"," +
                " \"ch.disable\": true" +
                "}";
        path = getPath(body);
        assertEquals(5827, path.get("distance").asDouble(), 5);
    }

    @Test
    public void customBikeWithHighSpeed() {
        // encoder.getMaxSpeed is 30km/h and limit_to statement is 40km/h in server-side custom model
        // since #2335 do no longer throw exception in case too high limit_to is used
        String jsonQuery = "{" +
                " \"points\": [[11.58199, 50.0141], [11.5865, 50.0095]]," +
                " \"profile\": \"custom_bike3\"," +
                " \"custom_model\": { " +
                "   \"speed\": [{" +
                "       \"if\": \"true\", \"limit_to\": 55" +
                "     }] " +
                " }," +
                " \"ch.disable\": true" +
                "}";

        JsonNode path = getPath(jsonQuery);
        assertEquals(660, path.get("distance").asDouble(), 10);
        assertEquals(69, path.get("time").asLong() / 1000, 1);

        // now limit_to increases time
        jsonQuery = "{" +
                " \"points\": [[11.58199, 50.0141], [11.5865, 50.0095]]," +
                " \"profile\": \"custom_bike3\"," +
                " \"custom_model\": { " +
                "   \"speed\": [{" +
                "      \"if\": \"true\", \"limit_to\": 35" +
                "   }] " +
                " }," +
                " \"ch.disable\": true" +
                "}";
        path = getPath(jsonQuery);
        assertEquals(660, path.get("distance").asDouble(), 10);
        assertEquals(77, path.get("time").asLong() / 1000, 1);
    }

    @Test
    public void wheelchair() {
        String jsonQuery = "{" +
                " \"points\": [[11.58199, 50.0141], [11.5865, 50.0095]]," +
                " \"profile\": \"wheelchair\"," +
                " \"ch.disable\": true" +
                "}";
        JsonNode path = getPath(jsonQuery);
        assertEquals(1500, path.get("distance").asDouble(), 10);
    }

    @Test
    public void testHgv() {
        String body = "{\"points\": [[11.603998, 50.014554], [11.594095, 50.023334]], \"profile\": \"roads\", \"ch.disable\":true," +
                "\"custom_model\": {" +
                "   \"speed\": [{\"if\":\"true\", \"limit_to\":\"car_average_speed * 0.9\"}], \n" +
                "   \"priority\": [{\"if\": \"car_access == false || hgv == NO || max_width < 3 || max_height < 4\", \"multiply_by\": \"0\"}]}}";
        JsonNode path = getPath(body);
        assertEquals(7314, path.get("distance").asDouble(), 10);
        assertEquals(943 * 1000, path.get("time").asLong(), 1_000);
    }

    @Test
    public void testTurnCost() {
        String body = "{\"points\": [[11.508198,50.015441], [11.505063,50.01737]], \"profile\": \"car\", \"ch.disable\":true," +
                "\"custom_model\": {" +
                "   \"turn_costs\": {\"left\": 100 } }}";
        JsonNode path = getPath(body);
        assertEquals(1067, path.get("distance").asDouble(), 10);
    }

    @Test
    public void testTurnCostAlternativeBug() {
        String body = "{\"points\": [[11.503027,49.987546], [11.503149,49.986786]], \"profile\": \"car\", \"ch.disable\":true," +
                "\"custom_model\": {" +
                "   \"turn_costs\": {\"left\": 100 } }}";
        JsonNode path = getPath(body);
        assertEquals(545, path.get("distance").asDouble(), 10);

        body = "{\"points\": [[11.503027,49.987546], [11.503149,49.986786]], \"profile\": \"car\", \"ch.disable\":true," +
                "\"algorithm\":\"alternative_route\"," +
                "\"custom_model\": {" +
                "   \"turn_costs\": {\"left\": 100 } }}";
        final Response response = query(body, 200);
        JsonNode json = response.readEntity(JsonNode.class);
        assertFalse(json.get("info").has("errors"));
        assertEquals(545, json.get("paths").get(0).get("distance").asDouble(), 10);
        // TODO assertEquals(124, json.get("paths").get(1).get("distance").asDouble(), 10);
    }

    private void assertMessageStartsWith(JsonNode jsonNode, String message) {
        assertNotNull(jsonNode.get("message"));
        assertTrue(jsonNode.get("message").asText().startsWith(message), "Expected error message to start with:\n" +
                message + "\nbut got:\n" + jsonNode.get("message").asText());
    }

    JsonNode getPath(String body) {
        final Response response = query(body, 200);
        JsonNode json = response.readEntity(JsonNode.class);
        assertFalse(json.get("info").has("errors"));
        return json.get("paths").get(0);
    }

    Response query(String body, int code) {
        Response response = clientTarget(app, "/route").request().post(Entity.json(body));
        response.bufferEntity();
        JsonNode jsonNode = response.readEntity(JsonNode.class);
        assertEquals(code, response.getStatus(), jsonNode.has("message") ? jsonNode.get("message").toString() : "no error message");
        return response;
    }
}<|MERGE_RESOLUTION|>--- conflicted
+++ resolved
@@ -62,34 +62,18 @@
                 putObject("prepare.min_network_size", 200).
                 putObject("datareader.file", "../core/files/north-bayreuth.osm.gz").
                 putObject("graph.location", DIR).
-<<<<<<< HEAD
                 putObject("graph.encoded_values", "max_height,max_weight,max_width,hazmat,toll,surface,track_type,hgv,average_slope,max_slope,orientation").
-                putObject("custom_models.directory", "../custom_models/").
-                putObject("custom_areas.directory", "./src/test/resources/com/graphhopper/application/resources/areas").
-                putObject("import.osm.ignored_highways", "").
-                setProfiles(Arrays.asList(
-                        new Profile("wheelchair"),
-                        new CustomProfile("roads").setCustomModel(new CustomModel()).setVehicle("roads"),
-                        new CustomProfile("car").setCustomModel(new CustomModel().setDistanceInfluence(70d)).setVehicle("car").setTurnCosts(true),
-                        new CustomProfile("car_with_area").setCustomModel(new CustomModel().addToPriority(If("in_external_area52", MULTIPLY, "0.05"))),
-                        new CustomProfile("bike").setCustomModel(new CustomModel().setDistanceInfluence(0d)).setVehicle("bike"),
-                        new Profile("bike_fastest").setWeighting("fastest").setVehicle("bike"),
-                        new CustomProfile("bus").setCustomModel(null).setVehicle("roads").putHint("custom_model_files", Arrays.asList("bus.json")),
-                        new CustomProfile("cargo_bike").setCustomModel(null).setVehicle("bike").
-=======
-                putObject("graph.encoded_values", "max_height,max_weight,max_width,hazmat,toll,surface,track_type,hgv,average_slope,max_slope").
                 putObject("custom_areas.directory", "./src/test/resources/com/graphhopper/application/resources/areas").
                 putObject("import.osm.ignored_highways", "").
                 setProfiles(Arrays.asList(
                         new Profile("wheelchair")/* TODO .setVehicle("wheelchair") */,
                         new Profile("roads").setCustomModel(new CustomModel()).setVehicle("roads"),
-                        new Profile("car").setCustomModel(new CustomModel().setDistanceInfluence(70d)).setVehicle("car"),
+                        new Profile("car").setCustomModel(new CustomModel().setDistanceInfluence(70d)).setTurnCosts(true).setVehicle("car"),
                         new Profile("car_with_area").setCustomModel(new CustomModel().addToPriority(If("in_external_area52", MULTIPLY, "0.05"))),
                         new Profile("bike").setCustomModel(new CustomModel().setDistanceInfluence(0d)).setVehicle("bike"),
                         new Profile("bike_fastest").setVehicle("bike"),
                         new Profile("bus").setCustomModel(null).setVehicle("roads").putHint("custom_model_files", Arrays.asList("bus.json")),
                         new Profile("cargo_bike").setCustomModel(null).setVehicle("bike").
->>>>>>> e53d88be
                                 putHint("custom_model_files", Arrays.asList("cargo_bike.json")),
                         new Profile("json_bike").setCustomModel(null).setVehicle("roads").
                                 putHint("custom_model_files", Arrays.asList("bike.json", "bike_elevation.json")),
