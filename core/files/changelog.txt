--- conflicted
+++ resolved
@@ -1,12 +1,9 @@
 0.3.0
-<<<<<<< HEAD
     refactor edge.copyProperties into copyPropertiesTo to have similar semantics as Graph.copyTo
     calcWeight now contains reverse boolean to calculate correct direction dependent weight
-=======
     swapDirections is renamed to reverseFlags (EncodingManager and FlagEncoders)
     edgeState.detach has now a reverse parameter, just use false to get previous results
     web api: buildDate contains now timezone, algoType is replaced with weighting
->>>>>>> 816e8094
     dijkstraNative is now dijkstraNativebi
     fixed #151
     calcWeight now contains reverse boolean to calculate correct direction dependent weight
