--- conflicted
+++ resolved
@@ -6,7 +6,7 @@
 //    - name: bike
 //      vehicle: roads
 //      weighting: custom
-//      custom_model_files: [bike.json, elevation_bike.json]
+//      custom_model_files: [bike.json, bike_elevation.json]
 
 {
   "priority": [
@@ -16,15 +16,6 @@
   ],
   "speed": [
     { "if": "true", "limit_to": "bike_average_speed" },
-<<<<<<< HEAD
     { "if": "!bike_access && backward_bike_access && !roundabout", "limit_to": "5" }
-=======
-    { "if": "!bike_access && backward_bike_access && !roundabout", "limit_to": "5" },
-
-    { "if":      "average_slope >= 15", "limit_to": "2"},
-    { "else_if": "average_slope >=  7", "limit_to": "4"},
-    { "else_if": "average_slope >=  4", "multiply_by": "0.85"},
-    { "else_if": "average_slope <= -4", "multiply_by": "1.15"}
->>>>>>> ca9b038b
   ]
 }