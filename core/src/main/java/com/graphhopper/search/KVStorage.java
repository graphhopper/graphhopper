--- conflicted
+++ resolved
@@ -148,29 +148,9 @@
     private long setKVList(long currentPointer, final Map<String, KValue> entries) {
         if (currentPointer == EMPTY_POINTER) return currentPointer;
         currentPointer += 1; // skip stored count
-<<<<<<< HEAD
-        for (KeyValue entry : entries) {
-            String key = entry.key;
-            if (key == null) throw new IllegalArgumentException("key cannot be null");
-            Object value = entry.value;
-            if (value == null)
-                throw new IllegalArgumentException("value for key " + key + " cannot be null");
-            if (!entry.fwd && !entry.bwd)
-                throw new IllegalArgumentException("Do not add KeyValue pair where fwd and bwd is false");
-            Integer keyIndex = keyToIndex.get(key);
-            Class<?> clazz;
-            if (keyIndex == null) {
-                keyIndex = keyToIndex.size();
-                if (keyIndex >= MAX_UNIQUE_KEYS)
-                    throw new IllegalArgumentException("Cannot store more than " + MAX_UNIQUE_KEYS + " unique keys");
-                keyToIndex.put(key, keyIndex);
-                indexToKey.add(key);
-                indexToClass.add(clazz = value.getClass());
-=======
         for (Map.Entry<String, KValue> entry : entries.entrySet()) {
             if (entry.getValue().fwdBwdEqual) {
                 currentPointer = add(currentPointer, entry.getKey(), entry.getValue().fwdValue, true, true);
->>>>>>> 7c3204de
             } else {
                 // potentially add two internal values
                 if (entry.getValue().fwdValue != null)
@@ -512,32 +492,10 @@
         return vals.getCapacity() + keys.getCapacity();
     }
 
-<<<<<<< HEAD
-    public static class KeyValue {
-        public static final String STREET_NAME = "street_name";
-        public static final String STREET_REF = "street_ref";
-        public static final String STREET_DESTINATION = "street_destination";
-        public static final String STREET_DESTINATION_REF = "street_destination_ref";
-        public static final String TURN_LANES = "turn_lanes";
-        public static final String TURN_LANES_VEHICLE_ACCESS = "turn_lanes_vehicle_access";
-        public static final String MOTORWAY_JUNCTION = "motorway_junction";
-
-        public String key;
-        public Object value;
-        public boolean fwd, bwd;
-
-        public KeyValue(String key, Object value) {
-            this.key = key;
-            this.value = value;
-            this.fwd = true;
-            this.bwd = true;
-        }
-=======
     public static class KValue {
         private final Object fwdValue;
         private final Object bwdValue;
         final boolean fwdBwdEqual;
->>>>>>> 7c3204de
 
         public KValue(Object obj) {
             if (obj == null)
@@ -565,16 +523,6 @@
             return bwdValue;
         }
 
-        public static List<KeyValue> createKV(String... kv) {
-            if (kv.length % 2 != 0)
-                throw new IllegalArgumentException("only even numbers accepted, but was " + kv.length);
-            List<KeyValue> list = new ArrayList<>();
-            for (int i = 0; i < kv.length; i += 2) {
-                list.add(new KeyValue(kv[i], kv[i + 1]));
-            }
-            return list;
-        }
-
         @Override
         public boolean equals(Object o) {
             if (this == o) return true;
