### 7.0 [not yet released]
<<<<<<< HEAD

- CurvatureWeighting was removed. Use a custom model with 'curvature' instead. (#2665)

### 6.0 [13 Sep 2022]

=======
- internal keys for EdgeKVStorage changed to contain the street_ prefix like the path details too. Similarly, the extra_info in the instructions of the API response, see #2661

### 6.0 [13 Sep 2022]
>>>>>>> 829753d1
- When using a DecimalEncodedValue with useMaximumAsInfinity=true and a single bit of space make sure you always use 
  Double.POSITIVE_INFINITY to set the value, see #2646
- renamed DouglasPeucker to RamerDouglasPeucker
- path details at via-points are no longer merged, see #2626
- removed the FlagEncoder interface. for example encoder.getAccessEnc() is now encodingManager.getBooleanEncodedValue(
  VehicleAccess.key("car")), #2611
- backward incompatible change as instructions and the street_name path detail do no longer contain the ref #2598
- StringIndex is now EdgeKVStorage and can store e.g. byte arrays. String values needs to be limited to 255 bytes before
  storing them. See EdgeKVStorage.cutString and #2597.
- the Matrix client changed and users have to adapt the usage, see #2587
- replaced car$access with car_access (and same for <vehicle>$average_speed and <vehicle>$priority)
- don't allow cars or motorcycles to use ways tagged with service=emergency_access (#2484)
- faster flexible routing, especially in conjunction with turn costs (#2571)
- negative OSM Ids are not supported any longer (#2652)
- new urban_density encoded value based on road density calculation (#2637)

### 5.0 [23 Mar 2022]

- Use routing.instructions to disable instructions on the server side. datareader.instructions is used to disable the
  name parsing (#2537)
- no more explicit passByDefaultBarriers in FlagEncoders, blockByDefaultBarriers was renamed to just barriers, no more
  handling of highway=ford (#2538)
- OSMReader no longer sets the artificial estimated_distance tag, but sets the edge_distance and point_list tags for all
  edges, the way_distance for selected ways and additionally the duration:seconds and speed_from_duration tags when the
  duration tag is present (#2528)
- fixed speed calculation for ferry routes with duration tags (#2528)
- request gzipping for matrix and route clients (#2511)
- bugfix: client-hc now considers headings and custom models (#2009, #2535)
- the artificial tag duration:seconds is now a long, no longer a string, commit 6d81d8ae8de52987522991edd835e42c8d2046cf
- added FlagEncoder#getName (use just like toString() before), commit 86f6a8b5209ad8ef47c24d935f5746e7694eb11c
- faster edge-based CH preparation, especially with large u-turn costs and GermanyCountryRule (many large weight edges
  due to access=destination on tracks) (#2522)
- consider subnetworks when evaluating curbside constraints (#2502)
- improved node-based CH performance (faster preparation and less shortcuts(=memory usage)) (#2491)
- the GraphHopperApplication class was moved from com.graphhopper.http to com.graphhopper.application (#2487)
- it is now possible to add CH preparations to an existing graph folder, CH graphs no longer need to be added before
  GraphHopperStorage#freeze (#2481)
- the two EncodedValue implementations accept now negative values too. The default value can now only be 0 or
  Double.Infinity, but this option will be removed later too, see discussion in #2473
- throw MaximumNodesExceededException instead of a generic IllegalArgumentException (#2464)
- removed graphhopper.sh script. Use java command directly instead. (#2431)
- removed the ferry argument of TagParser#handleWayTags. ferry ways can be recognized using the reader way (#2467)
- removed RoadEnvironment.SHUTTLE_TRAIN. this is covered by `FERRY` (#2466)
- create edge flags per edge, not per way. increases custom_area precision. areas are recognized by points along the
  edges now -> (#2457, #2472)
- fixed handling of too large mtb:scale tags (#2458)
- added Toll.MISSING; custom models must be adapted to check for explicit toll values e.g `toll != NO`
  -> `toll == HGV || toll == ALL` (#2164)
- use GraphHopper#setGraphHopperLocation before calling load() instead of GraphHopper#load(graphHopperLocation) (#2437)
- barrier nodes at junctions are now ignored (#2433)
- AbstractFlagEncoder#handleNodeTags was replaced by AbstractFlagEncoder#isBarrier (#2434)
- consider heading when snapping coordinates to the road network, this is especially important for navigation (#2411)
- OSMReader no longer sets the artificial 'estimated_center' tag and processNode also receives EMPTY_NODEs (971d686)

### 4.0 [29 Sep 2021]

- faster node-based CH preparation (~20%), (#2390)
- more flexible ElevationProvider interface, support providing elevation via node tags (#2374, #2381)
- added country encoded value for all countries (#2353)
- bike improvements (#2357, #2371, #2389)
- improved handling of barriers (#2345, #2340, #2406)
- removed spatial rules, replaced by country rules and custom areas (#2353)
- removed api module and moved it into web-api, no more Jackson MixIns (#2372)
- flag encoders are no longer versioned (#2355)
- JSON route response contains now bbox if start and end are identical
- renamed PriorityCode enums: AVOID_IF_POSSIBLE -> SLIGHT_AVOID, REACH_DEST -> AVOID, AVOID_AT_ALL_COSTS -> AVOID_MORE, WORST -> BAD
- added smoothness encoded value, used to determine bike speed (#2303)
- maps: custom_model is now included in URL (#2328)
- maps/isochrone: works for different profiles now (#2332)
- there is no stable tag anymore, either use master or one of the release branches like 2.x, 3.x, ...
- moved custom model editor to github.com/graphhopper/custom-model-editor
- PointList#getSize() -> PointList#size()
- migrated tests from junit 4 to 5 (#2324)
- barriers do no longer block by default for car; remove block_barriers config option (see discussion in #2340)

### 3.0 [17 May 2021]

- removed the stable tag (was pointing to commit dd2c20c763e4c19b701e92386432b37713cd8dc5)
- fix location lookup with point hints for curved roads, #2319
- custom_model_file only accepts file names without path. Use custom_model_folder instead.
- the load method in GraphHopperWeb (client-hc) was removed
- routing.ch.disabling_allowed and routing.lm.disabling_allowed configuration options are no longer supported
- moved the graphhopper-reader-osm module into core, use the graphhopper-core module directly instead. GraphHopperOSM is
  deprecated, use GraphHopper instead.
- subnetwork removal has changed and for every LocationIndex lookup one needs to explicitly include the new 'subnetwork'
  EncodedValue, see #2290
- DefaultEdgeFilter was renamed to AccessFilter. Use DefaultSnapFilter for the location lookup to make sure the query
  points do not snap to subnetworks. Previously subnetwork edges' access was set to zero, but this is no longer the
  case. Now subnetworks need to be identified by the subnetwork encoded value.
- moved the graphhopper-isochrone module into graphhopper-core
- removed setEncodingManager use setProfiles instead or for more custom requirements use
  GraphHopper.getEncodingManagerBuilder
- CustomWeighting language breaks old format but is more powerful and easier to read; it also allows factors >1 for
  server-side CustomModels
- renamed GHUtilities.setProperties to setSpeed
- Helper.createFormatter is using the ENGLISH Locale instead of UK, see #2186
- the name of an encoded value can only contain lower letters, underscore or numbers. It has to start with a lower
  letter
- default for GraphHopperMatrixWeb (client for Matrix API) is now the sync POST request without the artificial polling
  delay in most cases
- refactored TransportationMode to better reflect the usage in source data parsing only
- customizable routing is included in the endpoint /route (under the "custom_model" entry) and does not need to be
  enabled
- the format of customizable routing completely changed but the maps demo includes a simple editor to learn it easily (#2239). See #2209 and #2251. See examples in this blog
  post: https://www.graphhopper.com/blog/2020/05/31/examples-for-customizable-routing/
- removed Dockerfile
- the second argument of the VirtualEdgeIteratorState constructor is now an edge key (was an edge id before)
- removed instruction annotations(cycleway, off_bike, ford, ferry, private, toll)
- the boundaries file is now expected to provide the countrycodes via the `ISO3166-1:alpha3` property

### 2.0 [29 Sep 2020]

- AbstractFlagEncoder#getMaxSpeed returns now Double#NaN instead of -1 if no maxspeed was found
- renamed QueryResult -> Snap
- much faster CH preparation (node- and edge-based), but increased memory usage during preparation, #2132
- added navigation repo #2071
- use Java 8 also for core, client-hc and reader-osm modules. all modules use Java 8 now
- removed android demo, #1940
- added edge key path detail, #2073
- fixed bug for turn restrictions on bridges/tunnels, #2070
- improved resolution of elevation profiles, 3D Ramer-Douglas-Peucker and long edge sampling, #1953

### 1.0 [22 May 2020]

- changes to config.yml:
  * properties have to follow the snake_case, #1918, easy convert via https://github.com/karussell/snake_case
  * all routing profiles have to be configured when setting up GraphHopper, #1958, #1922
  * for developing with JavaScript, npm and the web UI it is important to change your assets overrides to
    web/target/classes/assets/, see #2041
- moved SPTEntry and ShortcutUnpacker to com.graphhopper.routing(.ch)
- renamed PathWrapper to ResponsePath
- removed min_one_way_network_size parameter, #2042
- moved package from core/src/test/java/com/graphhopper/routing/profiles to ev
- removed HintsMap
- removed /change endpoint
- removed vehicle,weighting and edge_based from GraphHopper class, replaced with new profile parameter, #1958
- there no longer is a default vehicle, not setting the vehicle now only works if there is exactly one profile that
  matches the other parameters. anyway you should use the new profile rather than the vehicle parameter.
- removed IPFilter. Use a firewall instead.
- PMap refactored. It is recommended to use putObject(String, Object) instead of put, #1956
- removed UnsafeDataAccess as not maintained, see #1620
- add profiles parameter and replace prepare.ch/lm.weightings and prepare.ch.edge_based with profiles_ch/lm config
  parameters, #1922
- GraphHopper class no longer enables CH by default, #1914
- replaced command line arguments -Dgraphhopper.. with -Ddw.graphhopper.. due to #1879, see also #1897
- GraphHopper.init(CmdArgs)->GraphHopper.init(GraphHopperConfig), see #1879
- removed GenericWeighting and DataFlagEncoder as a normal CarFlagEncoder does the job too. Or use the new
  CustomWeighting see #1841
- remove TurnWeighting, see #1863
- speed up path simplification with path details/instructions, see #1802
- revert compression of landmark preparation data, see #1749 and #1376
- add required EncodedValues like road_class to EncodingManager if not added from user
- removed PathNative,PathBidirRef,Path4CH,EdgeBasedPathCH and moved path extraction code out of Path class, added
  PathExtractor,BidirPathExtractor(+subclasses for CH) instead, #1730
- conditional turn restrictions now supported, #1683
- added new `curbside` feature, #1697
- moved QueryGraph to new routing.querygraph package
- removed GraphExtension, #1783, renamed TurnCostExtension to TurnCostStorage
- removed `heading`, `pass_through` and `ch.force_heading` parameters for speed mode/CH, #1763

### 0.13 [17 Sep 2019]

- removed docker compose file
- PathDetails return null instead of -1 for Infinity by default
- replaced AverageSpeedDetails by DecimalDetails
- moved TagParser into new package: com.graphhopper.routing.util.parsers
- removed FlagEncoderFactory.DEFAULT
- removed forestry and motorroad from RoadClass
- SpatialRule.AccessValue replaced by RoadAccess
- removed EncodedValueLookup.hasEncoder, use hasEncodedValue instead
- removed MappedDecimalEncodedValue: should be replaced with FactoredDecimalEncodedValue
- DataFlagEncoder: it is now required to add EncodedValues before. graph.encoded_values:
  max_speed,road_class,road_environment,road_access
- instead of EncodingManager.ROUNDABOUT use Roundabout.KEY
- changed output format of result=pointlist and moved it into separate endpoint /spt
- removed TraversalMode.EDGE_BASED_1DIR and TraversalMode.EDGE_BASED_2DIR_UTURN, renamed TraversalMode.EDGE_BASED_2DIR
  to TraversalMode.EDGE_BASED
- to prevent u-turns when using edge-based algorithms it is now required to use TurnWeighting, #1640
- GraphHopperStorage.getGraph(Class) was replaced by GraphHopperStorage.getBase/CHGraph(), #1669
- CHGraph.shortcut(int, int) was removed (use .shortcut(int, int, ...) and/or .shortcutEdgeBased(int, int, ...) instead, #1693
- CH graphs are now identified using CHProfile instead of Weighting, #1670
- removed the 'traversal_mode` request parameter for /route, instead of 'traversal_mode=edge_based_2dir' use
  edge_based=true
- removed GraphHopper.set/getTraversalMode() methods, #1705
- edge-based CH is now chosen by default if it was prepared, #1706
- it is now possible to specify finite u-turn costs for CH preparation, #1671
- removed distances from CH shortcuts, reduces memory consumption per shortcut by 4 bytes (about 8-10%), #1719

### 0.12 [25 Mar 2019]

- renamed VirtualEdgeIteratorState.getOriginalEdgeKey to more precise getOriginalEdgeKey #1549
- access refactoring #1436 that moves AccessValue into SpatialRule.Access
- refactoring of EncodingManager to use builder pattern. Migration should be simple. Replace new EncodingManager with
  EncodingManager.crea- The methods GraphHopper.setEnableInstructions/setPreferredLanguage is now in
  EncodingManager.Builder
- EncodingManager.supports renames to hasEncoder
- big refactoring #1447: to increase 64bit limit of flags, make reverse direction handling easier, to allow shared
  EncodedValues, remove reverseFlags method, much simpler property access, simplify FlagEncoder (maybe even deprecate
  this interface at a later stage)
- moved shp-reader into separate repository: https://github.com/graphhopper/graphhopper-reader-shp

### 0.11 [12 Sep 2018]

- web resources for dropwizard web framework (no servlets anymore) #1108
- prefix -Dgraphhopper. for command line arguments necessary, see docs/web/quickstart.md or
  docs/core/quickstart-from-source.md#running--debbuging-with-intellij for details
- delegated reading properties to dropwizard, i.e. the new format yml is not read again in GraphHopper.init
- changed file format for landmarks #1376
- convert properties into new yml format via: https://gist.github.com/karussell/dbc9b4c455bca98b6a38e4a160e23bf8

### 0.10 [26 Feb 2018]

- introduce path details
- added handcoded API java client to this repository

### 0.9 [13 Jun 2017]

- remove war bundling support #297
- rename of DefaultModule to GraphHopperModule and GHServletModule to GraphHopperServletModule
- EncodedValue uses Math.round(value/factor). This can change the retrieved values for EncodedValues #954
- EncodedDoubleValue and EncodedValue requires maxValue/factor to be a natural number #954
- default base algorithm for all modes is bidirectional A* (except speed mode)
- introduced landmarks based hybrid mode, #780
- moving all prepare.xy configs to prepare.ch.xy and e.g. disallow the old
- removed deprecated methods in GraphHopper (setCHWeighting, setCHWeightings, getCHWeightings, setCHWeightings,
  getCHPrepareThreads, setCHPrepareThreads), Path.calcMillis, findID of LocationIndex and all implementations

### 0.8 [18 Oct 2016]

- refactoring to Weighting class, see #807
- removed FlagEncoder from parameters as weighting.getFlagEncoder can and is used
- all properties with prefix "osmreader." changed to "datareader." and osmreader.osm changed to datareader.file
- maven/gradle dependency graphhopper is now split into graphhopper-core and graphhopper-reader-osm, i.e. if you
  previouls depend on 'graphhopper' artificat you should now use graphhopper-reader-osm except environments like Android
  where you just load the graph and do no import
- use GraphHopperOSM as base class instead of GraphHopper
- OSM reader separated from core, use new graphhopper-core package
- moved subnetwork code into own package com.graphhopper.routing.subnetwork
- moved weighting code into own package com.graphhopper.routing.weighting
- code format has changed, so it is important to change your PRs too before you merge master, see discussion #770

### 0.7 [15 Jun 2016]

- added snapped points to output JSON for every path
- the foot routing is now much smoother and only considers safe paths, to use beautiful roads (i.e. prefer hiking routes
  etc) use the new 'hike' profiles, see #633
- vehicle constants have moved to FlagEncoderFactory
- several constants changed to under score notation see #719 with a few breaking changes, e.g. use lower case names for
  flag encoders or jsonp_allowed instead of the jsonpAllowed annotation
- moving all string parameter constants into the Parameters class
- no more acceptedRailways set see #662 for more information
- web API: content type of gpx export is now application/gpx+xml if not explicitly specified
- use prepare.ch.weightings instead of prepare.chWeighting e.g. for disabling CH use prepare.ch.weightings=no
- GraphHopper class is refactored regarding RoutingAlgorithmFactory in order to fix problem when integrating flexibility
  routing, most of the CH related stuff is moved into CHAlgoFactoryDecorator, several methods are deprecated to use the
  methods of the decorator, see #631
- WeightingMap is now named HintsMap
- use the correct graphHopperFolder as no automatic fallback to 'folder-gh' is happening anymore, see #704
- refactored FlagEncoder.handleFerryWay to getFerrySpeed to make it possible to fix #665
- removed setWeightLimit as too unspecific for arbitrary weights, use setMaxVisitedNodes instead
- missing renames for Path.setEdgeEntry -> setSPTEntry and AbstractAlgorithm.createEdgeEntry -> createSPTEntry

### 0.6 [08 Feb 2016]

- removed methods deprecated in 0.4 and 0.5
- renamed EdgeEntry to SPTEntry and AStar.AStarEdge to AStar.AStarEntry
- parameter force removed from AbstractFlagEncoder.applyMaxSpeed
- GHResponse now wraps multiple PathWrapper; renamed GraphHopper.getPaths to calcPaths as 'get' sounded too cheap; a new
  method RoutingAlgorithm.calcPaths is added; see #596
- moving lgpl licensed file into own submodule graphhopper-tools-lgpl
- renaming of Tarjans algorithm class to TarjansSCCAlgorithm
- more strict naming for Weighting enforced and more strict matching to select Weighting (equals check), #490
- specify the preferred-language for way names during graph import (ISO 639-1 or ISO 639-2)
- renaming of getCHWeighting to getCHWeightings due to supporting multiple CH weightings, #623
- deprecation of setCHWeighting, please use setCHWeightings instead, #623

### 0.5 [12 Aug 2015]

- Several names have changed see #466, #467, #468
- GraphHopper.optimize removed use postProcessing instead
- method GraphHopper.getGraph() changed to getGraphHopperStorage()
- the interface GraphStorage does no longer extend from the Graph interface. Use GraphHopperStorage (which implements
  the Graph interface via the base graph) or only Graph instead
- now it is necessary to call baseGraph/chGraph.freeze in order to use the chGraph (to simply determine when an edgeId
  is a shortcut)
- LevelGraphStorage is now a GraphHopperStorage with an additional ch graph (CHGraphImpl)
- GraphHopperStorage implements now the Graph interface and delegates all necessary methods to the underlying base
  graph. To do routing you call getGraph(CHGraph.class or Graph.class) where the parameter Graph.class returns the base
  graph and the behaviour is identical to GraphHopperStorage itself
- renamed LevelGraph* to CHGraph*
- renamed NoGraphExtension to NoOpExtension
- removed visitedNodes method in GraphHopper replaced with per response information: response.getHints().getLong("
  visited_nodes.sum", 0)
- added ability to store hints in GHResponse which will be forwarded to the json too
- breaking change in HTTP API: error JSON format changed to be message:"" instead of within info.errors, see updated api
  documentation
- made GHResponse.getMillis, Path.getMillis, GPXEntry.getMillis deprecated, use getTime instead
- in AbstractFlagEncoder, parse*() and getStr() are now deprecated, use properties.get* instead

### 0.4 [18 Mar 2015]

- translation key turn changed and merged with left etc into turn_left, turn_right etc
- create location index before preparation in the GraphHopper class
- encodingManager.getSingle() is removed and flagEncoder list is no longer sorted, the first vehicle is used for CH
  preparation
- removed LocationIndexTreeSC, use new LocationIndexTree(levelGraph.getBaseGraph(), directory) instead
- getLevel and setLevel do no longer automatically increase node count, use getNodeAccess.ensureNode for that
- normal algorithms are now possible on prepared graph use getBaseGraph, see #116
- GHResponse no longer has isFound method, use !hasErrors instead
- merged unused Edge class into EdgeEntry
- astar and astarbi are now both none-heuristic and take parameters for beeline approximation:
  astar.approximation=BeelineSimplification|BeelineAccurate or astarbi.approximation=...
- making GPX export according to the schema to support import from various tools like basecamp
- refactoring: AllEdgesIterator.getMaxId is now named getCount
- major change of internal API: moved method "Path RoutingAlgorithm.calcPath(QueryResult,QueryResult)" to a helper
  method QueryGraph.lookup, call queryResult.getClosestNode for the calcPath(nodeFrom,nodeTo) method
- no cachedWays and cachedPoints in Path anymore
- Path.findInstruction was moved to InstructionList.find
- if start and end point are identical an algorithm will find the path consisting only of one node, one point and one
  instruction (finish instruction), but without edges
- astarbi has new default values for approximation (false) and approximation_factor (1.2) in
  RoutingAlgorithmFactorySimple
- instead of strings use the variables in AlgorithmOptions to specify an algorithm
- use RoutingAlgorithmFactorySimple instead of RoutingAlgorithmFactory, also more consistent algorithm preparation
  handling due to new AlgorithmOptions, therefor removed NoOpAlgorithmPreparation
- GHResponse.getXX methods now fail fast (throw an exception) if an error while route calculation occurred. See #287
- renamed less often used URL parameter 'min_path_precision' to way_point_max_distance which makes it identical to the
  setWayPointMaxDistance method used for simplification at OSMImport
- removed douglas.minprecision from Java API ghRequest.hints => use wayPointMaxDistance instead
- encoder.supportTurnCost is replaced by encoder.supports(TurnWeighting.class)
- CmdArgs is now a Map<String, String> instead Map<String, Object>. The value will be parsed up on every getXY call,
  makes storing string vs. object less error-prone
- removed GHRequest.getHint, instead use the provided methods in GHRequest.getHints().getXY and GHRequest.getHints().put
- important graph incompatibility as properties cannot be loaded. renamed osmreader.bytesForFlags to
  graph.bytesForFlags, renamed config property osmreader.acceptWay to graph.flagEncoders
- default weighting is now fastest, fixing #261
- moved method GraphHopper.main into tools module and class com.graphhopper.tools.Import, see #250
- refactored GraphHopper.createWeighting to accept more than one configuration option, see #237
- refactored GraphHopper.disableCHShortcuts to setCHEnable(boolean)
- moving the boolean parameter of GraphHopper.setInMemory into a separate method setStoreOnFlush
- renaming of GraphHopper.setCHShortcuts to setCHWeighting, as well as the property prepare.chShortcuts to
  prepare.chWeighting
- jsonp is disabled by default. You need to enable it in the config.properties, see the config-example.properties
- EncodingManager cannot be null in GraphHopperStorage. If you need to parse EncodingManager configuration from existing
  graph use EncodingManager.create
- no reflection done in EncodingManager which improves portability and makes configuration of encoders possible before
  adding to manager
- removed dijkstraNativebi as no performance advantage but maintenance disadvantage and similar to oneToManyDijkstra
- to provide context for turn costs we needed to add prevEdgeId into Weighting.calcWeight, see new documentation
- with the introduction of lock protection mechanism (see #112) GraphHopper needs always write access, see also #217
- new GraphHopper.clean method to remove the graph directory via Java API

### 0.3.0 [13 May 2014]

- introduced prefer bits, now bike uses more bits and 3 bike encoder do not fit into 32 bit anymore, will be fixed later
- moved Translation argument into Path.calcInstruction for more fine grained control, instructions are now uncached and
  GHRequest: new locale parameter
- CoordTrig and the like are removed, GHPlace is mostly replaced by GHPoint and so GHRequest has now methods ala
  addPoint instead
- removed isBoth from AbstractFlagEncoder, moved canBeOverwritten and associated test to PrepareEncoder
- removed unused directory.rename
- refactor edge.copyProperties into copyPropertiesTo to have similar semantics as Graph.copyTo
- calcWeight now contains reverse boolean to calculate correct direction dependent weight
- completely different web API response format. see docs/web
- swapDirections is renamed to reverseFlags (EncodingManager and FlagEncoders)
- edgeState.detach has now a reverse parameter, just use false to get previous results
- web api: buildDate contains now timezone, algoType is replaced with weighting
- dijkstraNative is now dijkstraNativebi
- fixed #151
- calcWeight now contains reverse boolean to calculate correct direction dependent weight
- EncodingManager always takes the encoders in constructor, to force always init
- GraphHopper.setMemory(true, true/false) was refactored to GraphHopper.setMemory(true/false), use mmap config via
  GraphHopper.setMemoryMapped()
- incompatible edges => you need to re-import data and/or update the edges file
- the instructions of the web response does not contain times (string) but instead millis (long)
- PrepareContractionHierarchies.setPeriodicUpdates is now in percentage not in absolute counts
- improved bike routing #132, #138, #139, #150
- gpx export via API, HTTP (route?type=gpx) and web interface is possible: #113, #136, #141

### 0.2.0 [23 Nov 2013]

- change inconsistent default settings for contraction hierarchies in the API - see https://lists.openstreetmap.org/pipermail/graphhopper/2013-December/000585.html
- fixed issues with android:
  * graphhopper: use maps from 0.2 path; updated maps
  * mapsforge: use mapsforge-map dependency; merged #461; avoid duplicates otherwise mapsforge-core would be duplicate (
    ?)
- refactored/renamed classes and methods:
  * refactor 'flags' from int to long (still only int is stored)
  * replacing Graph.edge(a,b,dist,edgeFlags) by Graph.edge(a,b).setDistance().setFlags()
  * FlagEncoder.flags => use FlagEncoder.setProperties or separate setAccess and setSpeed method
  * renamed LocationIDResult to QueryResult and Location2NodesNtree to LocationIndexTree
  * renamed Location2IDIndex to LocationIndex
  * renamed WeightCalculation to Weighting and getWeight to calcWeight, the URL parameter algoType in web module is now
    deprecated and 'weighting' should be used
  * removed GHDijkstraHeap, GHDijkstraHeap2
  * made DistanceCalc into interface (new DistanceCalcEarth implementation)
  * made GraphStorage into interface (new GraphHopperStorage implementation) move some methods from Graph into
    GraphStorage -> optimize + node removal stuff -> not necessary in algorithms
- incompatible storage layout due to: pluggable endianness (#103) -> changed default endianness to LITTLE
- add highly experimental UnsafeDataAccess to speed up search ~15%
- several small bug fixes and improvements
- different edge insert
- important bug fix for edge retrieval which leads to massive speed up in prepare + CH algos
- finally fixed major feature request #27 to allow gps-to-gps queries instead of only junction-to-junction ones.
  * follow up in #52 and #115
  * slower but more precise and necessary edge distance calculation
- fixed bug #105 for disconnected areas
- fix which made CH preparation ~5% faster
- more align API for all algorithms. and initCollection is called via 1000 not something depending on the graph size
- API changed
  * case of vehicle now case does not matter
  * returned distance is in meter now
- better i18n support
- fixed major bug #102 when removing subnetworks
- fixed bug #89 for trams on roads
- completed improvement #93 for ferries
- edge explorer makes none-CH algorithms ~8% faster
- link to all closed issues: https://github.com/graphhopper/graphhopper/issues?milestone=2&state=closed

### 0.1.1 [06 August 2013]

- correct maven bundling and some more issues
- more i18n

### 0.1 [23 July 2013]

- initial version with lots of features
- 24 closed issues: https://github.com/graphhopper/graphhopper/issues?milestone=3&state=closed, e.g.:
  * Route instructions
  * Implement OSM import for bike/foot/car
  * More compact graph (nodes along a way are stored in a separate storage => faster and reduced RAM usage)
  * Made routing working world wide. Make German-sized networks working on Android.
  * Made routing faster via bidirectional algorithms, contraction hierarchies, graph sorting, better OSM integration and
    some fine tuning.<|MERGE_RESOLUTION|>--- conflicted
+++ resolved
@@ -1,15 +1,10 @@
 ### 7.0 [not yet released]
-<<<<<<< HEAD
 
 - CurvatureWeighting was removed. Use a custom model with 'curvature' instead. (#2665)
+- internal keys for EdgeKVStorage changed to contain the street_ prefix like the path details too. Similarly, the extra_info in the instructions of the API response, see #2661
 
 ### 6.0 [13 Sep 2022]
 
-=======
-- internal keys for EdgeKVStorage changed to contain the street_ prefix like the path details too. Similarly, the extra_info in the instructions of the API response, see #2661
-
-### 6.0 [13 Sep 2022]
->>>>>>> 829753d1
 - When using a DecimalEncodedValue with useMaximumAsInfinity=true and a single bit of space make sure you always use 
   Double.POSITIVE_INFINITY to set the value, see #2646
 - renamed DouglasPeucker to RamerDouglasPeucker
