### 6.0 [not yet released]
<<<<<<< HEAD
- For DecimalEncodedValues with useMaximumAsInfinity=true and a single bit of space make sure you always use Double.POSITIVE_INFINITY to set the value, see #2623
=======
- path details at via-points are no longer merged, see #2626
>>>>>>> e59b5dfe
- removed the FlagEncoder interface. for example encoder.getAccessEnc() is now encodingManager.getBooleanEncodedValue(
  VehicleAccess.key("car")), #2611
- backward incompatible change as instructions and the street_name path detail do no longer contain the ref #2598
- StringIndex is now EdgeKVStorage and can store e.g. byte arrays. String values needs to be limited to 255 bytes before
  storing them. See #2597
- the Matrix client changed and users have to adapt the usage, see #2587
- replaced car$access with car_access (and same for <vehicle>$average_speed and <vehicle>$priority)
- don't allow cars or motorcycles to use ways tagged with service=emergency_access (#2484)
- faster flexible routing, especially in conjunction with turn costs (#2571)

### 5.0 [23 Mar 2022]

- Use routing.instructions to disable instructions on the server side. datareader.instructions is used to disable the
  name parsing (#2537)
- no more explicit passByDefaultBarriers in FlagEncoders, blockByDefaultBarriers was renamed to just barriers, no more
  handling of highway=ford (#2538)
- OSMReader no longer sets the artificial estimated_distance tag, but sets the edge_distance and point_list tags for all
  edges, the way_distance for selected ways and additionally the duration:seconds and speed_from_duration tags when the
  duration tag is present (#2528)
- fixed speed calculation for ferry routes with duration tags (#2528)
- request gzipping for matrix and route clients (#2511)
- bugfix: client-hc now considers headings and custom models (#2009, #2535)
- the artificial tag duration:seconds is now a long, no longer a string, commit 6d81d8ae8de52987522991edd835e42c8d2046cf
- added FlagEncoder#getName (use just like toString() before), commit 86f6a8b5209ad8ef47c24d935f5746e7694eb11c
- faster edge-based CH preparation, especially with large u-turn costs and GermanyCountryRule (many large weight edges
  due to access=destination on tracks) (#2522)
- consider subnetworks when evaluating curbside constraints (#2502)
- improved node-based CH performance (faster preparation and less shortcuts(=memory usage)) (#2491)
- the GraphHopperApplication class was moved from com.graphhopper.http to com.graphhopper.application (#2487)
- it is now possible to add CH preparations to an existing graph folder, CH graphs no longer need to be added before
  GraphHopperStorage#freeze (#2481)
- the two EncodedValue implementations accept now negative values too. The default value can now only be 0 or
  Double.Infinity, but this option will be removed later too, see discussion in #2473
- throw MaximumNodesExceededException instead of a generic IllegalArgumentException (#2464)
- removed graphhopper.sh script. Use java command directly instead. (#2431)
- removed the ferry argument of TagParser#handleWayTags. ferry ways can be recognized using the reader way (#2467)
- removed RoadEnvironment.SHUTTLE_TRAIN. this is covered by `FERRY` (#2466)
- create edge flags per edge, not per way. increases custom_area precision. areas are recognized by points along the
  edges now -> (#2457, #2472)
- fixed handling of too large mtb:scale tags (#2458)
- added Toll.MISSING; custom models must be adapted to check for explicit toll values e.g `toll != NO`
  -> `toll == HGV || toll == ALL` (#2164)
- use GraphHopper#setGraphHopperLocation before calling load() instead of GraphHopper#load(graphHopperLocation) (#2437)
- barrier nodes at junctions are now ignored (#2433)
- AbstractFlagEncoder#handleNodeTags was replaced by AbstractFlagEncoder#isBarrier (#2434)
- consider heading when snapping coordinates to the road network, this is especially important for navigation (#2411)
- OSMReader no longer sets the artificial 'estimated_center' tag and processNode also receives EMPTY_NODEs (971d686)

### 4.0 [29 Sep 2021]

- faster node-based CH preparation (~20%), (#2390)
- more flexible ElevationProvider interface, support providing elevation via node tags (#2374, #2381)
- added country encoded value for all countries (#2353)
- bike improvements (#2357, #2371, #2389)
- improved handling of barriers (#2345, #2340, #2406)
- removed spatial rules, replaced by country rules and custom areas (#2353)
- removed api module and moved it into web-api, no more Jackson MixIns (#2372)
- flag encoders are no longer versioned (#2355)
- JSON route response contains now bbox if start and end are identical
- renamed PriorityCode enums: AVOID_IF_POSSIBLE -> SLIGHT_AVOID, REACH_DEST -> AVOID, AVOID_AT_ALL_COSTS -> AVOID_MORE, WORST -> BAD
- added smoothness encoded value, used to determine bike speed (#2303)
- maps: custom_model is now included in URL (#2328)
- maps/isochrone: works for different profiles now (#2332)
- there is no stable tag anymore, either use master or one of the release branches like 2.x, 3.x, ...
- moved custom model editor to github.com/graphhopper/custom-model-editor
- PointList#getSize() -> PointList#size()
- migrated tests from junit 4 to 5 (#2324)
- barriers do no longer block by default for car; remove block_barriers config option (see discussion in #2340)

### 3.0 [17 May 2021]

- removed the stable tag (was pointing to commit dd2c20c763e4c19b701e92386432b37713cd8dc5)
- fix location lookup with point hints for curved roads, #2319
- custom_model_file only accepts file names without path. Use custom_model_folder instead.
- the load method in GraphHopperWeb (client-hc) was removed
- routing.ch.disabling_allowed and routing.lm.disabling_allowed configuration options are no longer supported
- moved the graphhopper-reader-osm module into core, use the graphhopper-core module directly instead. GraphHopperOSM is
  deprecated, use GraphHopper instead.
- subnetwork removal has changed and for every LocationIndex lookup one needs to explicitly include the new 'subnetwork'
  EncodedValue, see #2290
- DefaultEdgeFilter was renamed to AccessFilter. Use DefaultSnapFilter for the location lookup to make sure the query
  points do not snap to subnetworks. Previously subnetwork edges' access was set to zero, but this is no longer the
  case. Now subnetworks need to be identified by the subnetwork encoded value.
- moved the graphhopper-isochrone module into graphhopper-core
- removed setEncodingManager use setProfiles instead or for more custom requirements use
  GraphHopper.getEncodingManagerBuilder
- CustomWeighting language breaks old format but is more powerful and easier to read; it also allows factors >1 for
  server-side CustomModels
- renamed GHUtilities.setProperties to setSpeed
- Helper.createFormatter is using the ENGLISH Locale instead of UK, see #2186
- the name of an encoded value can only contain lower letters, underscore or numbers. It has to start with a lower
  letter
- default for GraphHopperMatrixWeb (client for Matrix API) is now the sync POST request without the artificial polling
  delay in most cases
- refactored TransportationMode to better reflect the usage in source data parsing only
- customizable routing is included in the endpoint /route (under the "custom_model" entry) and does not need to be
  enabled
- the format of customizable routing completely changed but the maps demo includes a simple editor to learn it easily (#2239). See #2209 and #2251. See examples in this blog
  post: https://www.graphhopper.com/blog/2020/05/31/examples-for-customizable-routing/
- removed Dockerfile
- the second argument of the VirtualEdgeIteratorState constructor is now an edge key (was an edge id before)
- removed instruction annotations(cycleway, off_bike, ford, ferry, private, toll)
- the boundaries file is now expected to provide the countrycodes via the `ISO3166-1:alpha3` property

### 2.0 [29 Sep 2020]

- AbstractFlagEncoder#getMaxSpeed returns now Double#NaN instead of -1 if no maxspeed was found
- renamed QueryResult -> Snap
- much faster CH preparation (node- and edge-based), but increased memory usage during preparation, #2132
- added navigation repo #2071
- use Java 8 also for core, client-hc and reader-osm modules. all modules use Java 8 now
- removed android demo, #1940
- added edge key path detail, #2073
- fixed bug for turn restrictions on bridges/tunnels, #2070
- improved resolution of elevation profiles, 3D Douglas-Peucker and long edge sampling, #1953

### 1.0 [22 May 2020]

- changes to config.yml:
  * properties have to follow the snake_case, #1918, easy convert via https://github.com/karussell/snake_case
  * all routing profiles have to be configured when setting up GraphHopper, #1958, #1922
  * for developing with JavaScript, npm and the web UI it is important to change your assets overrides to
    web/target/classes/assets/, see #2041
- moved SPTEntry and ShortcutUnpacker to com.graphhopper.routing(.ch)
- renamed PathWrapper to ResponsePath
- removed min_one_way_network_size parameter, #2042
- moved package from core/src/test/java/com/graphhopper/routing/profiles to ev
- removed HintsMap
- removed /change endpoint
- removed vehicle,weighting and edge_based from GraphHopper class, replaced with new profile parameter, #1958
- there no longer is a default vehicle, not setting the vehicle now only works if there is exactly one profile that
  matches the other parameters. anyway you should use the new profile rather than the vehicle parameter.
- removed IPFilter. Use a firewall instead.
- PMap refactored. It is recommended to use putObject(String, Object) instead of put, #1956
- removed UnsafeDataAccess as not maintained, see #1620
- add profiles parameter and replace prepare.ch/lm.weightings and prepare.ch.edge_based with profiles_ch/lm config
  parameters, #1922
- GraphHopper class no longer enables CH by default, #1914
- replaced command line arguments -Dgraphhopper.. with -Ddw.graphhopper.. due to #1879, see also #1897
- GraphHopper.init(CmdArgs)->GraphHopper.init(GraphHopperConfig), see #1879
- removed GenericWeighting and DataFlagEncoder as a normal CarFlagEncoder does the job too. Or use the new
  CustomWeighting see #1841
- remove TurnWeighting, see #1863
- speed up path simplification with path details/instructions, see #1802
- revert compression of landmark preparation data, see #1749 and #1376
- add required EncodedValues like road_class to EncodingManager if not added from user
- removed PathNative,PathBidirRef,Path4CH,EdgeBasedPathCH and moved path extraction code out of Path class, added
  PathExtractor,BidirPathExtractor(+subclasses for CH) instead, #1730
- conditional turn restrictions now supported, #1683
- added new `curbside` feature, #1697
- moved QueryGraph to new routing.querygraph package
- removed GraphExtension, #1783, renamed TurnCostExtension to TurnCostStorage
- removed `heading`, `pass_through` and `ch.force_heading` parameters for speed mode/CH, #1763

### 0.13 [17 Sep 2019]

- removed docker compose file
- PathDetails return null instead of -1 for Infinity by default
- replaced AverageSpeedDetails by DecimalDetails
- moved TagParser into new package: com.graphhopper.routing.util.parsers
- removed FlagEncoderFactory.DEFAULT
- removed forestry and motorroad from RoadClass
- SpatialRule.AccessValue replaced by RoadAccess
- removed EncodedValueLookup.hasEncoder, use hasEncodedValue instead
- removed MappedDecimalEncodedValue: should be replaced with FactoredDecimalEncodedValue
- DataFlagEncoder: it is now required to add EncodedValues before. graph.encoded_values:
  max_speed,road_class,road_environment,road_access
- instead of EncodingManager.ROUNDABOUT use Roundabout.KEY
- changed output format of result=pointlist and moved it into separate endpoint /spt
- removed TraversalMode.EDGE_BASED_1DIR and TraversalMode.EDGE_BASED_2DIR_UTURN, renamed TraversalMode.EDGE_BASED_2DIR
  to TraversalMode.EDGE_BASED
- to prevent u-turns when using edge-based algorithms it is now required to use TurnWeighting, #1640
- GraphHopperStorage.getGraph(Class) was replaced by GraphHopperStorage.getBase/CHGraph(), #1669
- CHGraph.shortcut(int, int) was removed (use .shortcut(int, int, ...) and/or .shortcutEdgeBased(int, int, ...) instead, #1693
- CH graphs are now identified using CHProfile instead of Weighting, #1670
- removed the 'traversal_mode` request parameter for /route, instead of 'traversal_mode=edge_based_2dir' use
  edge_based=true
- removed GraphHopper.set/getTraversalMode() methods, #1705
- edge-based CH is now chosen by default if it was prepared, #1706
- it is now possible to specify finite u-turn costs for CH preparation, #1671
- removed distances from CH shortcuts, reduces memory consumption per shortcut by 4 bytes (about 8-10%), #1719

### 0.12 [25 Mar 2019]

- renamed VirtualEdgeIteratorState.getOriginalEdgeKey to more precise getOriginalEdgeKey #1549
- access refactoring #1436 that moves AccessValue into SpatialRule.Access
- refactoring of EncodingManager to use builder pattern. Migration should be simple. Replace new EncodingManager with
  EncodingManager.crea- The methods GraphHopper.setEnableInstructions/setPreferredLanguage is now in
  EncodingManager.Builder
- EncodingManager.supports renames to hasEncoder
- big refactoring #1447: to increase 64bit limit of flags, make reverse direction handling easier, to allow shared
  EncodedValues, remove reverseFlags method, much simpler property access, simplify FlagEncoder (maybe even deprecate
  this interface at a later stage)
- moved shp-reader into separate repository: https://github.com/graphhopper/graphhopper-reader-shp

### 0.11 [12 Sep 2018]

- web resources for dropwizard web framework (no servlets anymore) #1108
- prefix -Dgraphhopper. for command line arguments necessary, see docs/web/quickstart.md or
  docs/core/quickstart-from-source.md#running--debbuging-with-intellij for details
- delegated reading properties to dropwizard, i.e. the new format yml is not read again in GraphHopper.init
- changed file format for landmarks #1376
- convert properties into new yml format via: https://gist.github.com/karussell/dbc9b4c455bca98b6a38e4a160e23bf8

### 0.10 [26 Feb 2018]

- introduce path details
- added handcoded API java client to this repository

### 0.9 [13 Jun 2017]

- remove war bundling support #297
- rename of DefaultModule to GraphHopperModule and GHServletModule to GraphHopperServletModule
- EncodedValue uses Math.round(value/factor). This can change the retrieved values for EncodedValues #954
- EncodedDoubleValue and EncodedValue requires maxValue/factor to be a natural number #954
- default base algorithm for all modes is bidirectional A* (except speed mode)
- introduced landmarks based hybrid mode, #780
- moving all prepare.xy configs to prepare.ch.xy and e.g. disallow the old
- removed deprecated methods in GraphHopper (setCHWeighting, setCHWeightings, getCHWeightings, setCHWeightings,
  getCHPrepareThreads, setCHPrepareThreads), Path.calcMillis, findID of LocationIndex and all implementations

### 0.8 [18 Oct 2016]

- refactoring to Weighting class, see #807
- removed FlagEncoder from parameters as weighting.getFlagEncoder can and is used
- all properties with prefix "osmreader." changed to "datareader." and osmreader.osm changed to datareader.file
- maven/gradle dependency graphhopper is now split into graphhopper-core and graphhopper-reader-osm, i.e. if you
  previouls depend on 'graphhopper' artificat you should now use graphhopper-reader-osm except environments like Android
  where you just load the graph and do no import
- use GraphHopperOSM as base class instead of GraphHopper
- OSM reader separated from core, use new graphhopper-core package
- moved subnetwork code into own package com.graphhopper.routing.subnetwork
- moved weighting code into own package com.graphhopper.routing.weighting
- code format has changed, so it is important to change your PRs too before you merge master, see discussion #770

### 0.7 [15 Jun 2016]

- added snapped points to output JSON for every path
- the foot routing is now much smoother and only considers safe paths, to use beautiful roads (i.e. prefer hiking routes
  etc) use the new 'hike' profiles, see #633
- vehicle constants have moved to FlagEncoderFactory
- several constants changed to under score notation see #719 with a few breaking changes, e.g. use lower case names for
  flag encoders or jsonp_allowed instead of the jsonpAllowed annotation
- moving all string parameter constants into the Parameters class
- no more acceptedRailways set see #662 for more information
- web API: content type of gpx export is now application/gpx+xml if not explicitly specified
- use prepare.ch.weightings instead of prepare.chWeighting e.g. for disabling CH use prepare.ch.weightings=no
- GraphHopper class is refactored regarding RoutingAlgorithmFactory in order to fix problem when integrating flexibility
  routing, most of the CH related stuff is moved into CHAlgoFactoryDecorator, several methods are deprecated to use the
  methods of the decorator, see #631
- WeightingMap is now named HintsMap
- use the correct graphHopperFolder as no automatic fallback to 'folder-gh' is happening anymore, see #704
- refactored FlagEncoder.handleFerryWay to getFerrySpeed to make it possible to fix #665
- removed setWeightLimit as too unspecific for arbitrary weights, use setMaxVisitedNodes instead
- missing renames for Path.setEdgeEntry -> setSPTEntry and AbstractAlgorithm.createEdgeEntry -> createSPTEntry

### 0.6 [08 Feb 2016]

- removed methods deprecated in 0.4 and 0.5
- renamed EdgeEntry to SPTEntry and AStar.AStarEdge to AStar.AStarEntry
- parameter force removed from AbstractFlagEncoder.applyMaxSpeed
- GHResponse now wraps multiple PathWrapper; renamed GraphHopper.getPaths to calcPaths as 'get' sounded too cheap; a new
  method RoutingAlgorithm.calcPaths is added; see #596
- moving lgpl licensed file into own submodule graphhopper-tools-lgpl
- renaming of Tarjans algorithm class to TarjansSCCAlgorithm
- more strict naming for Weighting enforced and more strict matching to select Weighting (equals check), #490
- specify the preferred-language for way names during graph import (ISO 639-1 or ISO 639-2)
- renaming of getCHWeighting to getCHWeightings due to supporting multiple CH weightings, #623
- deprecation of setCHWeighting, please use setCHWeightings instead, #623

### 0.5 [12 Aug 2015]

- Several names have changed see #466, #467, #468
- GraphHopper.optimize removed use postProcessing instead
- method GraphHopper.getGraph() changed to getGraphHopperStorage()
- the interface GraphStorage does no longer extend from the Graph interface. Use GraphHopperStorage (which implements
  the Graph interface via the base graph) or only Graph instead
- now it is necessary to call baseGraph/chGraph.freeze in order to use the chGraph (to simply determine when an edgeId
  is a shortcut)
- LevelGraphStorage is now a GraphHopperStorage with an additional ch graph (CHGraphImpl)
- GraphHopperStorage implements now the Graph interface and delegates all necessary methods to the underlying base
  graph. To do routing you call getGraph(CHGraph.class or Graph.class) where the parameter Graph.class returns the base
  graph and the behaviour is identical to GraphHopperStorage itself
- renamed LevelGraph* to CHGraph*
- renamed NoGraphExtension to NoOpExtension
- removed visitedNodes method in GraphHopper replaced with per response information: response.getHints().getLong("
  visited_nodes.sum", 0)
- added ability to store hints in GHResponse which will be forwarded to the json too
- breaking change in HTTP API: error JSON format changed to be message:"" instead of within info.errors, see updated api
  documentation
- made GHResponse.getMillis, Path.getMillis, GPXEntry.getMillis deprecated, use getTime instead
- in AbstractFlagEncoder, parse*() and getStr() are now deprecated, use properties.get* instead

### 0.4 [18 Mar 2015]

- translation key turn changed and merged with left etc into turn_left, turn_right etc
- create location index before preparation in the GraphHopper class
- encodingManager.getSingle() is removed and flagEncoder list is no longer sorted, the first vehicle is used for CH
  preparation
- removed LocationIndexTreeSC, use new LocationIndexTree(levelGraph.getBaseGraph(), directory) instead
- getLevel and setLevel do no longer automatically increase node count, use getNodeAccess.ensureNode for that
- normal algorithms are now possible on prepared graph use getBaseGraph, see #116
- GHResponse no longer has isFound method, use !hasErrors instead
- merged unused Edge class into EdgeEntry
- astar and astarbi are now both none-heuristic and take parameters for beeline approximation:
  astar.approximation=BeelineSimplification|BeelineAccurate or astarbi.approximation=...
- making GPX export according to the schema to support import from various tools like basecamp
- refactoring: AllEdgesIterator.getMaxId is now named getCount
- major change of internal API: moved method "Path RoutingAlgorithm.calcPath(QueryResult,QueryResult)" to a helper
  method QueryGraph.lookup, call queryResult.getClosestNode for the calcPath(nodeFrom,nodeTo) method
- no cachedWays and cachedPoints in Path anymore
- Path.findInstruction was moved to InstructionList.find
- if start and end point are identical an algorithm will find the path consisting only of one node, one point and one
  instruction (finish instruction), but without edges
- astarbi has new default values for approximation (false) and approximation_factor (1.2) in
  RoutingAlgorithmFactorySimple
- instead of strings use the variables in AlgorithmOptions to specify an algorithm
- use RoutingAlgorithmFactorySimple instead of RoutingAlgorithmFactory, also more consistent algorithm preparation
  handling due to new AlgorithmOptions, therefor removed NoOpAlgorithmPreparation
- GHResponse.getXX methods now fail fast (throw an exception) if an error while route calculation occurred. See #287
- renamed less often used URL parameter 'min_path_precision' to way_point_max_distance which makes it identical to the
  setWayPointMaxDistance method used for simplification at OSMImport
- removed douglas.minprecision from Java API ghRequest.hints => use wayPointMaxDistance instead
- encoder.supportTurnCost is replaced by encoder.supports(TurnWeighting.class)
- CmdArgs is now a Map<String, String> instead Map<String, Object>. The value will be parsed up on every getXY call,
  makes storing string vs. object less error-prone
- removed GHRequest.getHint, instead use the provided methods in GHRequest.getHints().getXY and GHRequest.getHints().put
- important graph incompatibility as properties cannot be loaded. renamed osmreader.bytesForFlags to
  graph.bytesForFlags, renamed config property osmreader.acceptWay to graph.flagEncoders
- default weighting is now fastest, fixing #261
- moved method GraphHopper.main into tools module and class com.graphhopper.tools.Import, see #250
- refactored GraphHopper.createWeighting to accept more than one configuration option, see #237
- refactored GraphHopper.disableCHShortcuts to setCHEnable(boolean)
- moving the boolean parameter of GraphHopper.setInMemory into a separate method setStoreOnFlush
- renaming of GraphHopper.setCHShortcuts to setCHWeighting, as well as the property prepare.chShortcuts to
  prepare.chWeighting
- jsonp is disabled by default. You need to enable it in the config.properties, see the config-example.properties
- EncodingManager cannot be null in GraphHopperStorage. If you need to parse EncodingManager configuration from existing
  graph use EncodingManager.create
- no reflection done in EncodingManager which improves portability and makes configuration of encoders possible before
  adding to manager
- removed dijkstraNativebi as no performance advantage but maintenance disadvantage and similar to oneToManyDijkstra
- to provide context for turn costs we needed to add prevEdgeId into Weighting.calcWeight, see new documentation
- with the introduction of lock protection mechanism (see #112) GraphHopper needs always write access, see also #217
- new GraphHopper.clean method to remove the graph directory via Java API

### 0.3.0 [13 May 2014]

- introduced prefer bits, now bike uses more bits and 3 bike encoder do not fit into 32 bit anymore, will be fixed later
- moved Translation argument into Path.calcInstruction for more fine grained control, instructions are now uncached and
  GHRequest: new locale parameter
- CoordTrig and the like are removed, GHPlace is mostly replaced by GHPoint and so GHRequest has now methods ala
  addPoint instead
- removed isBoth from AbstractFlagEncoder, moved canBeOverwritten and associated test to PrepareEncoder
- removed unused directory.rename
- refactor edge.copyProperties into copyPropertiesTo to have similar semantics as Graph.copyTo
- calcWeight now contains reverse boolean to calculate correct direction dependent weight
- completely different web API response format. see docs/web
- swapDirections is renamed to reverseFlags (EncodingManager and FlagEncoders)
- edgeState.detach has now a reverse parameter, just use false to get previous results
- web api: buildDate contains now timezone, algoType is replaced with weighting
- dijkstraNative is now dijkstraNativebi
- fixed #151
- calcWeight now contains reverse boolean to calculate correct direction dependent weight
- EncodingManager always takes the encoders in constructor, to force always init
- GraphHopper.setMemory(true, true/false) was refactored to GraphHopper.setMemory(true/false), use mmap config via
  GraphHopper.setMemoryMapped()
- incompatible edges => you need to re-import data and/or update the edges file
- the instructions of the web response does not contain times (string) but instead millis (long)
- PrepareContractionHierarchies.setPeriodicUpdates is now in percentage not in absolute counts
- improved bike routing #132, #138, #139, #150
- gpx export via API, HTTP (route?type=gpx) and web interface is possible: #113, #136, #141

### 0.2.0 [23 Nov 2013]

- change inconsistent default settings for contraction hierarchies in the API - see https://lists.openstreetmap.org/pipermail/graphhopper/2013-December/000585.html
- fixed issues with android:
  * graphhopper: use maps from 0.2 path; updated maps
  * mapsforge: use mapsforge-map dependency; merged #461; avoid duplicates otherwise mapsforge-core would be duplicate (
    ?)
- refactored/renamed classes and methods:
  * refactor 'flags' from int to long (still only int is stored)
  * replacing Graph.edge(a,b,dist,edgeFlags) by Graph.edge(a,b).setDistance().setFlags()
  * FlagEncoder.flags => use FlagEncoder.setProperties or separate setAccess and setSpeed method
  * renamed LocationIDResult to QueryResult and Location2NodesNtree to LocationIndexTree
  * renamed Location2IDIndex to LocationIndex
  * renamed WeightCalculation to Weighting and getWeight to calcWeight, the URL parameter algoType in web module is now
    deprecated and 'weighting' should be used
  * removed GHDijkstraHeap, GHDijkstraHeap2
  * made DistanceCalc into interface (new DistanceCalcEarth implementation)
  * made GraphStorage into interface (new GraphHopperStorage implementation) move some methods from Graph into
    GraphStorage -> optimize + node removal stuff -> not necessary in algorithms
- incompatible storage layout due to: pluggable endianness (#103) -> changed default endianness to LITTLE
- add highly experimental UnsafeDataAccess to speed up search ~15%
- several small bug fixes and improvements
- different edge insert
- important bug fix for edge retrieval which leads to massive speed up in prepare + CH algos
- finally fixed major feature request #27 to allow gps-to-gps queries instead of only junction-to-junction ones.
  * follow up in #52 and #115
  * slower but more precise and necessary edge distance calculation
- fixed bug #105 for disconnected areas
- fix which made CH preparation ~5% faster
- more align API for all algorithms. and initCollection is called via 1000 not something depending on the graph size
- API changed
  * case of vehicle now case does not matter
  * returned distance is in meter now
- better i18n support
- fixed major bug #102 when removing subnetworks
- fixed bug #89 for trams on roads
- completed improvement #93 for ferries
- edge explorer makes none-CH algorithms ~8% faster
- link to all closed issues: https://github.com/graphhopper/graphhopper/issues?milestone=2&state=closed

### 0.1.1 [06 August 2013]

- correct maven bundling and some more issues
- more i18n

### 0.1 [23 July 2013]

- initial version with lots of features
- 24 closed issues: https://github.com/graphhopper/graphhopper/issues?milestone=3&state=closed, e.g.:
  * Route instructions
  * Implement OSM import for bike/foot/car
  * More compact graph (nodes along a way are stored in a separate storage => faster and reduced RAM usage)
  * Made routing working world wide. Make German-sized networks working on Android.
  * Made routing faster via bidirectional algorithms, contraction hierarchies, graph sorting, better OSM integration and
    some fine tuning.<|MERGE_RESOLUTION|>--- conflicted
+++ resolved
@@ -1,9 +1,6 @@
 ### 6.0 [not yet released]
-<<<<<<< HEAD
 - For DecimalEncodedValues with useMaximumAsInfinity=true and a single bit of space make sure you always use Double.POSITIVE_INFINITY to set the value, see #2623
-=======
 - path details at via-points are no longer merged, see #2626
->>>>>>> e59b5dfe
 - removed the FlagEncoder interface. for example encoder.getAccessEnc() is now encodingManager.getBooleanEncodedValue(
   VehicleAccess.key("car")), #2611
 - backward incompatible change as instructions and the street_name path detail do no longer contain the ref #2598
