/*
 *  Licensed to GraphHopper GmbH under one or more contributor
 *  license agreements. See the NOTICE file distributed with this work for
 *  additional information regarding copyright ownership.
 *
 *  GraphHopper GmbH licenses this file to you under the Apache License,
 *  Version 2.0 (the "License"); you may not use this file except in
 *  compliance with the License. You may obtain a copy of the License at
 *
 *       http://www.apache.org/licenses/LICENSE-2.0
 *
 *  Unless required by applicable law or agreed to in writing, software
 *  distributed under the License is distributed on an "AS IS" BASIS,
 *  WITHOUT WARRANTIES OR CONDITIONS OF ANY KIND, either express or implied.
 *  See the License for the specific language governing permissions and
 *  limitations under the License.
 */
package com.graphhopper.reader.osm;

import com.carrotsearch.hppc.IntLongMap;
import com.graphhopper.coll.GHIntLongHashMap;
import com.graphhopper.coll.GHLongHashSet;
import com.graphhopper.coll.GHLongLongHashMap;
import com.graphhopper.reader.*;
import com.graphhopper.reader.dem.EdgeSampling;
import com.graphhopper.reader.dem.ElevationProvider;
import com.graphhopper.reader.dem.GraphElevationSmoothing;
import com.graphhopper.routing.OSMReaderConfig;
import com.graphhopper.routing.ev.Country;
import com.graphhopper.routing.util.AreaIndex;
import com.graphhopper.routing.util.CustomArea;
import com.graphhopper.routing.util.EncodingManager;
import com.graphhopper.routing.util.countryrules.CountryRule;
import com.graphhopper.routing.util.countryrules.CountryRuleFactory;
import com.graphhopper.routing.util.parsers.TurnCostParser;
import com.graphhopper.storage.GraphHopperStorage;
import com.graphhopper.storage.IntsRef;
import com.graphhopper.storage.NodeAccess;
import com.graphhopper.storage.TurnCostStorage;
import com.graphhopper.util.*;
import com.graphhopper.util.shapes.GHPoint;
import org.slf4j.Logger;
import org.slf4j.LoggerFactory;

import java.io.File;
import java.io.IOException;
import java.util.*;
import java.util.function.LongToIntFunction;

import static com.graphhopper.util.Helper.nf;
import static java.util.Collections.emptyList;

/**
 * Parses an OSM file (xml, zipped xml or pbf) and creates a graph from it. The OSM file is actually read twice.
 * During the first scan we determine the 'type' of each node, i.e. we check whether a node only appears in a single way
 * or represents an intersection of multiple ways, or connects two ways. We also scan the relations and store them for
 * each way ID in memory.
 * During the second scan we store the coordinates of the nodes that belong to ways in memory and then split each way
 * into several segments that are divided by intersections or barrier nodes. Each segment is added as an edge of the
 * resulting graph. Afterwards we scan the relations again to determine turn restrictions.
 **/
public class OSMReader {
    private static final Logger LOGGER = LoggerFactory.getLogger(OSMReader.class);

    private final OSMReaderConfig config;
    private final GraphHopperStorage ghStorage;
    private final NodeAccess nodeAccess;
    private final TurnCostStorage turnCostStorage;
    private final EncodingManager encodingManager;
    private final DistanceCalc distCalc = DistanceCalcEarth.DIST_EARTH;
    private ElevationProvider eleProvider = ElevationProvider.NOOP;
    private AreaIndex<CustomArea> areaIndex;
    private CountryRuleFactory countryRuleFactory = null;
    private File osmFile;
    private final DouglasPeucker simplifyAlgo = new DouglasPeucker();

    private final IntsRef tempRelFlags;
    private Date osmDataDate;
    private long zeroCounter = 0;

    private GHLongLongHashMap osmWayIdToRelationFlagsMap = new GHLongLongHashMap(200, .5f);
    // stores osm way ids used by relations to identify which edge ids needs to be mapped later
    private GHLongHashSet osmWayIdSet = new GHLongHashSet();
    private IntLongMap edgeIdToOsmWayIdMap;

    public OSMReader(GraphHopperStorage ghStorage, OSMReaderConfig config) {
        this.ghStorage = ghStorage;
        this.config = config;
        this.nodeAccess = ghStorage.getNodeAccess();
        this.encodingManager = ghStorage.getEncodingManager();

        simplifyAlgo.setMaxDistance(config.getMaxWayPointDistance());
        simplifyAlgo.setElevationMaxDistance(config.getElevationMaxWayPointDistance());
        turnCostStorage = ghStorage.getTurnCostStorage();

        tempRelFlags = encodingManager.createRelationFlags();
        if (tempRelFlags.length != 2)
            throw new IllegalArgumentException("Cannot use relation flags with != 2 integers");
    }

    /**
     * Sets the OSM file to be read.  Supported formats include .osm.xml, .osm.gz and .xml.pbf
     */
    public OSMReader setFile(File osmFile) {
        this.osmFile = osmFile;
        return this;
    }

    /**
     * The area index is queried for each OSM way and the associated areas are added to the way's tags
     */
    public OSMReader setAreaIndex(AreaIndex<CustomArea> areaIndex) {
        this.areaIndex = areaIndex;
        return this;
    }

    public OSMReader setElevationProvider(ElevationProvider eleProvider) {
        if (eleProvider == null)
            throw new IllegalStateException("Use the NOOP elevation provider instead of null or don't call setElevationProvider");

        if (!nodeAccess.is3D() && ElevationProvider.NOOP != eleProvider)
            throw new IllegalStateException("Make sure you graph accepts 3D data");

        this.eleProvider = eleProvider;
        return this;
    }

    public OSMReader setCountryRuleFactory(CountryRuleFactory countryRuleFactory) {
        this.countryRuleFactory = countryRuleFactory;
        return this;
    }

    public void readGraph() throws IOException {
        if (encodingManager == null)
            throw new IllegalStateException("Encoding manager was not set.");

        if (osmFile == null)
            throw new IllegalStateException("No OSM file specified");

        if (!osmFile.exists())
            throw new IllegalStateException("Your specified OSM file does not exist:" + osmFile.getAbsolutePath());

        WaySegmentParser waySegmentParser = new WaySegmentParser.Builder(ghStorage.getNodeAccess())
                .setDirectory(ghStorage.getDirectory())
                .setElevationProvider(eleProvider)
                .setWayFilter(this::acceptWay)
                .setSplitNodeFilter(this::isBarrierNode)
                .setRelationPreprocessor(this::preprocessRelations)
                .setRelationProcessor(this::processRelation)
                .setEdgeHandler(this::addEdge)
                .setWorkerThreads(config.getWorkerThreads())
                .build();
        ghStorage.create(100);
        waySegmentParser.readOSM(osmFile);
        osmDataDate = waySegmentParser.getTimeStamp();
        if (ghStorage.getNodes() == 0)
            throw new RuntimeException("Graph after reading OSM must not be empty");
        LOGGER.info("Finished reading OSM file: {}, nodes: {}, edges: {}, zero distance edges: {}",
                osmFile.getAbsolutePath(), nf(ghStorage.getNodes()), nf(ghStorage.getEdges()), nf(zeroCounter));
        finishedReading();
    }

    /**
     * @return the timestamp given in the OSM file header or null if not found
     */
    public Date getDataDate() {
        return osmDataDate;
    }

    /**
     * This method is called for each way during the first and second pass of the {@link WaySegmentParser}. All OSM
     * ways that are not accepted here and all nodes that are not referenced by any such way will be ignored.
     */
    protected boolean acceptWay(ReaderWay way) {
        // ignore broken geometry
        if (way.getNodes().size() < 2)
            return false;

        // ignore multipolygon geometry
        if (!way.hasTags())
            return false;

        return encodingManager.acceptWay(way);
    }

    /**
     * @return true if the given node should be duplicated to create an artificial edge. If the node turns out to be a
     * junction between different ways this will be ignored and no artificial edge will be created.
     */
    protected boolean isBarrierNode(ReaderNode node) {
        return node.getTags().containsKey("barrier");
    }

    /**
     * This method is called during the second pass of {@link WaySegmentParser} and provides an entry point to enrich
     * the given OSM way with additional tags before it is passed on to the tag parsers.
     */
<<<<<<< HEAD
    protected void setArtificialWayTags(PointList pointList, ReaderWay way, double distance) {
        way.setTag("edge_distance", distance);
        way.setTag("point_list", pointList);

=======
    protected void setArtificialWayTags(PointList pointList, ReaderWay way, Map<String, Object> nodeTags) {
        way.setTag("node_tags", nodeTags);
        // Estimate length of ways containing a route tag e.g. for ferry speed calculation
        double firstLat = pointList.getLat(0), firstLon = pointList.getLon(0);
        double lastLat = pointList.getLat(pointList.size() - 1), lastLon = pointList.getLon(pointList.size() - 1);
>>>>>>> d7bcfeba
        // we have to remove existing artificial tags, because we modify the way even though there can be multiple edges
        // per way. sooner or later we should separate the artificial ('edge') tags from the way, see discussion here:
        // https://github.com/graphhopper/graphhopper/pull/2457#discussion_r751155404
        way.removeTag("duration:seconds");
        if (way.getTag("duration") != null) {
            try {
                long durationInSeconds = OSMReaderUtility.parseDuration(way.getTag("duration"));
                way.setTag("duration:seconds", durationInSeconds);
            } catch (Exception ex) {
                LOGGER.warn("Parsing error in way with OSMID=" + way.getId() + " : " + ex.getMessage());
            }
        }

        way.removeTag("country");
        way.removeTag("country_rule");
        way.removeTag("custom_areas");
        
        List<CustomArea> customAreas;
        if (areaIndex != null) {
            double middleLat;
            double middleLon;
            if (pointList.size() > 2) {
                middleLat = pointList.getLat(pointList.size() / 2);
                middleLon = pointList.getLon(pointList.size() / 2);
            } else {
                double firstLat = pointList.getLat(0), firstLon = pointList.getLon(0);
                double lastLat = pointList.getLat(pointList.size() - 1), lastLon = pointList.getLon(pointList.size() - 1);
                middleLat = (firstLat + lastLat) / 2;
                middleLon = (firstLon + lastLon) / 2;
            }
            customAreas = areaIndex.query(middleLat, middleLon);
        } else {
            customAreas = emptyList();
        }

        // special handling for countries: since they are built-in with GraphHopper they are always fed to the EncodingManager
        Country country = Country.MISSING;
        for (CustomArea customArea : customAreas) {
            Object countryCode = customArea.getProperties().get("ISO3166-1:alpha3");
            if (countryCode == null)
                continue;
            if (country != Country.MISSING)
                LOGGER.warn("Multiple countries found for way {}: {}, {}", way.getId(), country, countryCode);
            country = Country.valueOf(countryCode.toString());
        }
        way.setTag("country", country);

        if (countryRuleFactory != null) {
            CountryRule countryRule = countryRuleFactory.getCountryRule(country);
            if (countryRule != null)
                way.setTag("country_rule", countryRule);
        }

        // also add all custom areas as artificial tag
        way.setTag("custom_areas", customAreas);
    }

    /**
     * This method is called for each segment an OSM way is split into during the second pass of {@link WaySegmentParser}.
     *
     * @param fromIndex a unique integer id for the first node of this segment
     * @param toIndex   a unique integer id for the last node of this segment
     * @param pointList coordinates of this segment
     * @param way       the OSM way this segment was taken from
     * @param nodeTags  node tags of this segment if it is an artificial edge, empty otherwise
     */
    protected void addEdge(int fromIndex, int toIndex, PointList pointList, ReaderWay way, Map<String, Object> nodeTags) {
        // sanity checks
        if (fromIndex < 0 || toIndex < 0)
            throw new AssertionError("to or from index is invalid for this edge " + fromIndex + "->" + toIndex + ", points:" + pointList);
        if (pointList.getDimension() != nodeAccess.getDimension())
            throw new AssertionError("Dimension does not match for pointList vs. nodeAccess " + pointList.getDimension() + " <-> " + nodeAccess.getDimension());

        // todo: in principle it should be possible to delay elevation calculation so we do not need to store
        // elevations during import (saves memory in pillar info during import). also note that we already need to
        // to do some kind of elevation processing (bridge+tunnel interpolation in GraphHopper class, maybe this can
        // go together

        // Smooth the elevation before calculating the distance because the distance will be incorrect if calculated afterwards
        if (config.isSmoothElevation())
            GraphElevationSmoothing.smoothElevation(pointList);

        // sample points along long edges
        if (config.getLongEdgeSamplingDistance() < Double.MAX_VALUE && pointList.is3D())
            pointList = EdgeSampling.sample(pointList, config.getLongEdgeSamplingDistance(), distCalc, eleProvider);

        if (config.getMaxWayPointDistance() > 0 && pointList.size() > 2)
            simplifyAlgo.simplify(pointList);

        double distance = distCalc.calcDistance(pointList);

        if (distance < 0.001) {
            // As investigation shows often two paths should have crossed via one identical point
            // but end up in two very close points.
            zeroCounter++;
            distance = 0.001;
        }

        double maxDistance = (Integer.MAX_VALUE - 1) / 1000d;
        if (Double.isNaN(distance)) {
            LOGGER.warn("Bug in OSM or GraphHopper. Illegal tower node distance " + distance + " reset to 1m, osm way " + way.getId());
            distance = 1;
        }

        if (Double.isInfinite(distance) || distance > maxDistance) {
            // Too large is very rare and often the wrong tagging. See #435
            // so we can avoid the complexity of splitting the way for now (new towernodes would be required, splitting up geometry etc)
            LOGGER.warn("Bug in OSM or GraphHopper. Too big tower node distance " + distance + " reset to large value, osm way " + way.getId());
            distance = maxDistance;
        }

<<<<<<< HEAD
        setArtificialWayTags(pointList, way, distance);
=======
        setArtificialWayTags(pointList, way, nodeTags);
>>>>>>> d7bcfeba
        IntsRef relationFlags = getRelFlagsMap(way.getId());
        IntsRef edgeFlags = encodingManager.handleWayTags(way, relationFlags);
        if (edgeFlags.isEmpty())
            return;

<<<<<<< HEAD
        // update edge flags to potentially block access in case there are node tags
        if (!nodeTags.isEmpty())
            edgeFlags = encodingManager.handleNodeTags(nodeTags, edgeFlags);

=======
>>>>>>> d7bcfeba
        EdgeIteratorState iter = ghStorage.edge(fromIndex, toIndex).setDistance(distance).setFlags(edgeFlags);

        // If the entire way is just the first and last point, do not waste space storing an empty way geometry
        if (pointList.size() > 2) {
            // the geometry consists only of pillar nodes, but we check that the first and last points of the pointList
            // are equal to the tower node coordinates
            checkCoordinates(fromIndex, pointList.get(0));
            checkCoordinates(toIndex, pointList.get(pointList.size() - 1));
            iter.setWayGeometry(pointList.shallowCopy(1, pointList.size() - 1, false));
        }
        encodingManager.applyWayTags(way, iter);

        checkDistance(iter);
        if (osmWayIdSet.contains(way.getId())) {
            getEdgeIdToOsmWayIdMap().put(iter.getEdge(), way.getId());
        }
    }

    private void checkCoordinates(int nodeIndex, GHPoint point) {
        final double tolerance = 1.e-6;
        if (Math.abs(nodeAccess.getLat(nodeIndex) - point.getLat()) > tolerance || Math.abs(nodeAccess.getLon(nodeIndex) - point.getLon()) > tolerance)
            throw new IllegalStateException("Suspicious coordinates for node " + nodeIndex + ": (" + nodeAccess.getLat(nodeIndex) + "," + nodeAccess.getLon(nodeIndex) + ") vs. (" + point + ")");
    }

    private void checkDistance(EdgeIteratorState edge) {
        final double tolerance = 1;
        final double edgeDistance = edge.getDistance();
        final double geometryDistance = distCalc.calcDistance(edge.fetchWayGeometry(FetchMode.ALL));
        if (edgeDistance > 2_000_000)
            LOGGER.warn("Very long edge detected: " + edge + " dist: " + edgeDistance);
        else if (Math.abs(edgeDistance - geometryDistance) > tolerance)
            throw new IllegalStateException("Suspicious distance for edge: " + edge + " " + edgeDistance + " vs. " + geometryDistance
                    + ", difference: " + (edgeDistance - geometryDistance));
    }

    /**
     * This method is called for each relation during the first pass of {@link WaySegmentParser}
     */
    protected void preprocessRelations(ReaderRelation relation) {
        if (!relation.isMetaRelation() && relation.hasTag("type", "route")) {
            // we keep track of all route relations, so they are available when we create edges later
            for (ReaderRelation.Member member : relation.getMembers()) {
                if (member.getType() != ReaderRelation.Member.WAY)
                    continue;
                IntsRef oldRelationFlags = getRelFlagsMap(member.getRef());
                IntsRef newRelationFlags = encodingManager.handleRelationTags(relation, oldRelationFlags);
                putRelFlagsMap(member.getRef(), newRelationFlags);
            }
        }

        if (relation.hasTag("type", "restriction")) {
            // we keep the osm way ids that occur in turn relations, because this way we know for which GH edges
            // we need to remember the associated osm way id. this is just an optimization that is supposed to save
            // memory compared to simply storing the osm way ids in a long array where the array index is the GH edge
            // id.
            List<OSMTurnRelation> turnRelations = createTurnRelations(relation);
            for (OSMTurnRelation turnRelation : turnRelations) {
                osmWayIdSet.add(turnRelation.getOsmIdFrom());
                osmWayIdSet.add(turnRelation.getOsmIdTo());
            }
        }
    }

    /**
     * This method is called for each relation during the second pass of {@link WaySegmentParser}
     * We use it to set turn restrictions.
     */
    protected void processRelation(ReaderRelation relation, LongToIntFunction getIdForOSMNodeId) {
        if (turnCostStorage != null && relation.hasTag("type", "restriction")) {
            TurnCostParser.ExternalInternalMap map = new TurnCostParser.ExternalInternalMap() {
                @Override
                public int getInternalNodeIdOfOsmNode(long nodeOsmId) {
                    return getIdForOSMNodeId.applyAsInt(nodeOsmId);
                }

                @Override
                public long getOsmIdOfInternalEdge(int edgeId) {
                    return getEdgeIdToOsmWayIdMap().get(edgeId);
                }
            };
            for (OSMTurnRelation turnRelation : createTurnRelations(relation)) {
                int viaNode = map.getInternalNodeIdOfOsmNode(turnRelation.getViaOsmNodeId());
                // street with restriction was not included (access or tag limits etc)
                if (viaNode >= 0)
                    encodingManager.handleTurnRelationTags(turnRelation, map, ghStorage);
            }
        }
    }

    private IntLongMap getEdgeIdToOsmWayIdMap() {
        // todo: is this lazy initialization really advantageous?
        if (edgeIdToOsmWayIdMap == null)
            edgeIdToOsmWayIdMap = new GHIntLongHashMap(osmWayIdSet.size(), 0.5f);

        return edgeIdToOsmWayIdMap;
    }

    /**
     * Creates turn relations out of an unspecified OSM relation
     */
    static List<OSMTurnRelation> createTurnRelations(ReaderRelation relation) {
        List<OSMTurnRelation> osmTurnRelations = new ArrayList<>();
        String vehicleTypeRestricted = "";
        List<String> vehicleTypesExcept = new ArrayList<>();
        if (relation.hasTag("except")) {
            String tagExcept = relation.getTag("except");
            if (!Helper.isEmpty(tagExcept)) {
                List<String> vehicleTypes = new ArrayList<>(Arrays.asList(tagExcept.split(";")));
                for (String vehicleType : vehicleTypes)
                    vehicleTypesExcept.add(vehicleType.trim());
            }
        }
        if (relation.hasTag("restriction")) {
            OSMTurnRelation osmTurnRelation = createTurnRelation(relation, relation.getTag("restriction"), vehicleTypeRestricted, vehicleTypesExcept);
            if (osmTurnRelation != null) {
                osmTurnRelations.add(osmTurnRelation);
            }
            return osmTurnRelations;
        }
        if (relation.hasTagWithKeyPrefix("restriction:")) {
            List<String> vehicleTypesRestricted = relation.getKeysWithPrefix("restriction:");
            for (String vehicleType : vehicleTypesRestricted) {
                String restrictionType = relation.getTag(vehicleType);
                vehicleTypeRestricted = vehicleType.replace("restriction:", "").trim();
                OSMTurnRelation osmTurnRelation = createTurnRelation(relation, restrictionType, vehicleTypeRestricted, vehicleTypesExcept);
                if (osmTurnRelation != null) {
                    osmTurnRelations.add(osmTurnRelation);
                }
            }
        }
        return osmTurnRelations;
    }

    static OSMTurnRelation createTurnRelation(ReaderRelation relation, String restrictionType, String
            vehicleTypeRestricted, List<String> vehicleTypesExcept) {
        OSMTurnRelation.Type type = OSMTurnRelation.Type.getRestrictionType(restrictionType);
        if (type != OSMTurnRelation.Type.UNSUPPORTED) {
            long fromWayID = -1;
            long viaNodeID = -1;
            long toWayID = -1;

            for (ReaderRelation.Member member : relation.getMembers()) {
                if (ReaderElement.WAY == member.getType()) {
                    if ("from".equals(member.getRole())) {
                        fromWayID = member.getRef();
                    } else if ("to".equals(member.getRole())) {
                        toWayID = member.getRef();
                    }
                } else if (ReaderElement.NODE == member.getType() && "via".equals(member.getRole())) {
                    viaNodeID = member.getRef();
                }
            }
            if (fromWayID >= 0 && toWayID >= 0 && viaNodeID >= 0) {
                OSMTurnRelation osmTurnRelation = new OSMTurnRelation(fromWayID, viaNodeID, toWayID, type);
                osmTurnRelation.setVehicleTypeRestricted(vehicleTypeRestricted);
                osmTurnRelation.setVehicleTypesExcept(vehicleTypesExcept);
                return osmTurnRelation;
            }
        }
        return null;
    }

    private void finishedReading() {
        encodingManager.releaseParsers();
        eleProvider.release();
        osmWayIdToRelationFlagsMap = null;
        osmWayIdSet = null;
        edgeIdToOsmWayIdMap = null;
    }

    IntsRef getRelFlagsMap(long osmId) {
        long relFlagsAsLong = osmWayIdToRelationFlagsMap.get(osmId);
        tempRelFlags.ints[0] = (int) relFlagsAsLong;
        tempRelFlags.ints[1] = (int) (relFlagsAsLong >> 32);
        return tempRelFlags;
    }

    void putRelFlagsMap(long osmId, IntsRef relFlags) {
        long relFlagsAsLong = ((long) relFlags.ints[1] << 32) | (relFlags.ints[0] & 0xFFFFFFFFL);
        osmWayIdToRelationFlagsMap.put(osmId, relFlagsAsLong);
    }

    @Override
    public String toString() {
        return getClass().getSimpleName();
    }

}<|MERGE_RESOLUTION|>--- conflicted
+++ resolved
@@ -195,21 +195,15 @@
      * This method is called during the second pass of {@link WaySegmentParser} and provides an entry point to enrich
      * the given OSM way with additional tags before it is passed on to the tag parsers.
      */
-<<<<<<< HEAD
-    protected void setArtificialWayTags(PointList pointList, ReaderWay way, double distance) {
+    protected void setArtificialWayTags(PointList pointList, ReaderWay way, double distance, Map<String, Object> nodeTags) {
+        way.setTag("node_tags", nodeTags);
         way.setTag("edge_distance", distance);
         way.setTag("point_list", pointList);
 
-=======
-    protected void setArtificialWayTags(PointList pointList, ReaderWay way, Map<String, Object> nodeTags) {
-        way.setTag("node_tags", nodeTags);
-        // Estimate length of ways containing a route tag e.g. for ferry speed calculation
-        double firstLat = pointList.getLat(0), firstLon = pointList.getLon(0);
-        double lastLat = pointList.getLat(pointList.size() - 1), lastLon = pointList.getLon(pointList.size() - 1);
->>>>>>> d7bcfeba
         // we have to remove existing artificial tags, because we modify the way even though there can be multiple edges
         // per way. sooner or later we should separate the artificial ('edge') tags from the way, see discussion here:
         // https://github.com/graphhopper/graphhopper/pull/2457#discussion_r751155404
+        way.removeTag("estimated_distance");
         way.removeTag("duration:seconds");
         if (way.getTag("duration") != null) {
             try {
@@ -318,23 +312,12 @@
             distance = maxDistance;
         }
 
-<<<<<<< HEAD
-        setArtificialWayTags(pointList, way, distance);
-=======
-        setArtificialWayTags(pointList, way, nodeTags);
->>>>>>> d7bcfeba
+        setArtificialWayTags(pointList, way, distance, nodeTags);
         IntsRef relationFlags = getRelFlagsMap(way.getId());
         IntsRef edgeFlags = encodingManager.handleWayTags(way, relationFlags);
         if (edgeFlags.isEmpty())
             return;
 
-<<<<<<< HEAD
-        // update edge flags to potentially block access in case there are node tags
-        if (!nodeTags.isEmpty())
-            edgeFlags = encodingManager.handleNodeTags(nodeTags, edgeFlags);
-
-=======
->>>>>>> d7bcfeba
         EdgeIteratorState iter = ghStorage.edge(fromIndex, toIndex).setDistance(distance).setFlags(edgeFlags);
 
         // If the entire way is just the first and last point, do not waste space storing an empty way geometry
