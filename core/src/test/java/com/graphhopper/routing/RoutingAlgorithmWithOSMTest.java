/*
 *  Licensed to GraphHopper GmbH under one or more contributor
 *  license agreements. See the NOTICE file distributed with this work for
 *  additional information regarding copyright ownership.
 *
 *  GraphHopper GmbH licenses this file to you under the Apache License,
 *  Version 2.0 (the "License"); you may not use this file except in
 *  compliance with the License. You may obtain a copy of the License at
 *
 *       http://www.apache.org/licenses/LICENSE-2.0
 *
 *  Unless required by applicable law or agreed to in writing, software
 *  distributed under the License is distributed on an "AS IS" BASIS,
 *  WITHOUT WARRANTIES OR CONDITIONS OF ANY KIND, either express or implied.
 *  See the License for the specific language governing permissions and
 *  limitations under the License.
 */
package com.graphhopper.routing;

import com.graphhopper.GHRequest;
import com.graphhopper.GHResponse;
import com.graphhopper.GraphHopper;
import com.graphhopper.ResponsePath;
import com.graphhopper.config.CHProfile;
import com.graphhopper.config.LMProfile;
import com.graphhopper.config.Profile;
import com.graphhopper.util.TurnCostsConfig;
import com.graphhopper.reader.dem.SRTMProvider;
import com.graphhopper.storage.Graph;
import com.graphhopper.util.*;
import com.graphhopper.util.shapes.GHPoint;
import org.junit.jupiter.api.AfterEach;
import org.junit.jupiter.api.BeforeEach;
import org.junit.jupiter.api.Test;

import java.io.File;
import java.util.ArrayList;
import java.util.Arrays;
import java.util.List;
import java.util.concurrent.atomic.AtomicInteger;
import java.util.function.Function;

import static com.graphhopper.json.Statement.If;
import static com.graphhopper.json.Statement.Op.MULTIPLY;
import static com.graphhopper.util.Parameters.Algorithms.*;
import static org.junit.jupiter.api.Assertions.*;

/**
 * Here we check the routes calculated by GraphHopper for different routing algorithms on real OSM data
 */
public class RoutingAlgorithmWithOSMTest {

    private static final String DIR = "../core/files";

    private static final String ANDORRA = DIR + "/andorra.osm.gz";
    private static final String ANDORRA_PBF = DIR + "/andorra.osm.pbf";
    private static final String BAYREUTH = DIR + "/north-bayreuth.osm.gz";
    private static final String HOHEWARTE = DIR + "/hohe-warte.osm.gz";
    private static final String KREMS = DIR + "/krems.osm.gz";
    private static final String MONACO = DIR + "/monaco.osm.gz";
    private static final String MOSCOW = DIR + "/moscow.osm.gz";

    // when creating GH instances make sure to use this as the GH location such that it will be cleaned between tests
    private static final String GH_LOCATION = "target/routing-algorithm-with-osm-test-gh";
    private final DistanceCalc distCalc = DistanceCalcEarth.DIST_EARTH;

    @BeforeEach
    @AfterEach
    public void setup() {
        Helper.removeDir(new File(GH_LOCATION));
    }

    @Test
    public void testMonaco() {
        Profile profile = TestProfiles.accessAndSpeed("car");
        profile.getCustomModel().setDistanceInfluence(10_000d);
        GraphHopper hopper = createHopper(MONACO, profile);
        hopper.importOrLoad();
        checkQueries(hopper, createMonacoCarQueries());
        Graph g = hopper.getBaseGraph();

        // When OSM file stays unchanged make static edge and node IDs a requirement
        assertEquals(GHUtility.asSet(924, 576, 2), GHUtility.getNeighbors(g.createEdgeExplorer().setBaseNode(10)));
        assertEquals(GHUtility.asSet(291, 369, 19), GHUtility.getNeighbors(g.createEdgeExplorer().setBaseNode(20)));
        assertEquals(GHUtility.asSet(45, 497, 488), GHUtility.getNeighbors(g.createEdgeExplorer().setBaseNode(480)));

        assertEquals(43.738776, g.getNodeAccess().getLat(10), 1e-6);
        assertEquals(7.4170402, g.getNodeAccess().getLon(201), 1e-6);
    }

    private List<Query> createMonacoCarQueries() {
        List<Query> queries = new ArrayList<>();
        queries.add(new Query(43.730729, 7.42135, 43.727697, 7.419199, 2580, 110));
        queries.add(new Query(43.727687, 7.418737, 43.74958, 7.436566, 3588, 170));
        queries.add(new Query(43.728677, 7.41016, 43.739213, 7.4277, 2561, 133));
        queries.add(new Query(43.733802, 7.413433, 43.739662, 7.424355, 2230, 137));
        queries.add(new Query(43.730949, 7.412338, 43.739643, 7.424542, 2100, 116));
        queries.add(new Query(43.727592, 7.419333, 43.727712, 7.419333, 0, 1));

        // same special cases where GPS-exact routing could have problems (same edge and neighbor edges)
        queries.add(new Query(43.727592, 7.419333, 43.727712, 7.41934, 0, 1));
        // on the same edge and very release
        queries.add(new Query(43.727592, 7.419333, 43.727712, 7.4193, 3, 2));
        // one way stuff
        queries.add(new Query(43.729445, 7.415063, 43.728856, 7.41472, 103, 4));
        queries.add(new Query(43.728856, 7.41472, 43.729445, 7.415063, 320, 11));
        return queries;
    }

    @Test
    public void testMonacoMotorcycleCurvature() {
        List<Query> queries = new ArrayList<>();
        queries.add(new Query(43.730729, 7.42135, 43.727697, 7.419199, 2675, 117));
        queries.add(new Query(43.727687, 7.418737, 43.74958, 7.436566, 3727, 170));
        queries.add(new Query(43.728677, 7.41016, 43.739213, 7.4277, 2769, 167));
        queries.add(new Query(43.733802, 7.413433, 43.739662, 7.424355, 2373, 137));
        queries.add(new Query(43.730949, 7.412338, 43.739643, 7.424542, 2203, 116));
        queries.add(new Query(43.727592, 7.419333, 43.727712, 7.419333, 0, 1));
        GraphHopper hopper = createHopper(MONACO, new Profile("car").setCustomModel(
                CustomModel.merge(getCustomModel("motorcycle.json"), getCustomModel("curvature.json"))));
        hopper.setEncodedValuesString("curvature,track_type,surface,road_access, road_class, car_average_speed, car_access");
        hopper.setElevationProvider(new SRTMProvider(DIR));
        hopper.importOrLoad();
        checkQueries(hopper, queries);
    }

    @Test
    public void testBike2_issue432() {
        List<Query> queries = new ArrayList<>();
        queries.add(new Query(52.349969, 8.013813, 52.349713, 8.013293, 56, 7));
        // reverse route avoids the location
//        list.add(new OneRun(52.349713, 8.013293, 52.349969, 8.013813, 293, 21));
        GraphHopper hopper = createHopper(DIR + "/map-bug432.osm.gz",
                TestProfiles.accessSpeedAndPriority("bike"));
        hopper.setElevationProvider(new SRTMProvider(DIR));
        hopper.importOrLoad();
        checkQueries(hopper, queries);
    }

    @Test
    public void testOneWayCircleBug() {
        // export from http://www.openstreetmap.org/export#map=19/51.37605/-0.53155
        List<Query> queries = new ArrayList<>();
        // going the bit longer way out of the circle
        queries.add(new Query(51.376197, -0.531576, 51.376509, -0.530863, 153, 18));
        // now exacle the opposite direction: going into the circle (shorter)
        queries.add(new Query(51.376509, -0.530863, 51.376197, -0.531576, 75, 15));

        GraphHopper hopper = createHopper(DIR + "/circle-bug.osm.gz",
                TestProfiles.accessAndSpeed("car"));
        hopper.importOrLoad();
        checkQueries(hopper, queries);
    }

    @Test
    public void testMoscow() {
        // extracted from OSM area: "37.582641,55.805261,37.626929,55.824455"
        List<Query> queries = new ArrayList<>();
        // choose perpendicular
        // http://localhost:8989/?point=55.818994%2C37.595354&point=55.819175%2C37.596931
        queries.add(new Query(55.818891, 37.59515, 55.81997, 37.59854, 1052, 14));
        // should choose the closest road not the other one (opposite direction)
        // http://localhost:8989/?point=55.818898%2C37.59661&point=55.819066%2C37.596374
        queries.add(new Query(55.818536, 37.595848, 55.818702, 37.595564, 24, 2));
        // respect one way!
        // http://localhost:8989/?point=55.819066%2C37.596374&point=55.818898%2C37.59661
        queries.add(new Query(55.818702, 37.595564, 55.818536, 37.595848, 1114, 23));
        GraphHopper hopper = createHopper(MOSCOW, TestProfiles.accessAndSpeed("car"));
        hopper.setMinNetworkSize(200);
        hopper.importOrLoad();
        checkQueries(hopper, queries);
    }

    @Test
    public void testMoscowTurnCosts() {
        List<Query> queries = new ArrayList<>();
        queries.add(new Query(55.813357, 37.5958585, 55.811042, 37.594689, 1043.99, 12));
        queries.add(new Query(55.813159, 37.593884, 55.811278, 37.594217, 1048, 13));
        GraphHopper hopper = createHopper(MOSCOW, TestProfiles.accessAndSpeed("car").setTurnCostsConfig(TurnCostsConfig.car()));
        hopper.setMinNetworkSize(200);
        hopper.importOrLoad();
        checkQueries(hopper, queries);
    }

    @Test
    public void testSimpleTurnCosts() {
        List<Query> list = new ArrayList<>();
        list.add(new Query(-0.49, 0.0, 0.0, -0.49, 298792.107, 6));
        GraphHopper hopper = createHopper(DIR + "/test_simple_turncosts.osm.xml", TestProfiles.accessAndSpeed("car").setTurnCostsConfig(TurnCostsConfig.car()));
        hopper.importOrLoad();
        checkQueries(hopper, list);
    }

    @Test
    public void testSimplePTurn() {
        List<Query> list = new ArrayList<>();
        list.add(new Query(0, 0.00099, -0.00099, 0, 664, 6));
        GraphHopper hopper = createHopper(DIR + "/test_simple_pturn.osm.xml", TestProfiles.accessAndSpeed("car").setTurnCostsConfig(TurnCostsConfig.car()));
        hopper.importOrLoad();
        checkQueries(hopper, list);
    }

    static CustomModel getCustomModel(String file) {
        return GHUtility.loadCustomModelFromJar(file);
    }

    @Test
    public void testSidewalkNo() {
        List<Query> queries = new ArrayList<>();
        // roundabout contains sidewalk=no which should be avoided
        queries.add(new Query(57.154888, -2.101822, 57.153445, -2.099869, 329, 31));
        // longer path should go through tertiary, see discussion in #476
        queries.add(new Query(57.154888, -2.101822, 57.147299, -2.096286, 1118, 68));

        Profile profile = TestProfiles.accessSpeedAndPriority("foot");
        GraphHopper hopper = createHopper(DIR + "/map-sidewalk-no.osm.gz", profile);
        hopper.importOrLoad();
        checkQueries(hopper, queries);
    }

    @Test
    public void testMonacoFastest() {
        List<Query> queries = createMonacoCarQueries();
        queries.get(0).getPoints().get(1).expectedDistance = 2584;
        queries.get(0).getPoints().get(1).expectedPoints = 117;
        queries.get(3).getPoints().get(1).expectedDistance = 2279;
        queries.get(3).getPoints().get(1).expectedPoints = 141;
        queries.get(4).getPoints().get(1).expectedDistance = 2149;
        queries.get(4).getPoints().get(1).expectedPoints = 120;
        GraphHopper hopper = createHopper(MONACO, TestProfiles.accessAndSpeed("car"));
        hopper.importOrLoad();
        checkQueries(hopper, queries);
    }

    @Test
    public void testMonacoMixed() {
        // Additional locations are inserted because of new crossings from foot to highway paths!
        // Distance is the same.
        List<Query> queries = createMonacoCarQueries();
        queries.get(0).getPoints().get(1).expectedPoints = 110;
        queries.get(1).getPoints().get(1).expectedPoints = 170;
        queries.get(2).getPoints().get(1).expectedPoints = 132;
        queries.get(3).getPoints().get(1).expectedPoints = 137;
        queries.get(4).getPoints().get(1).expectedPoints = 116;

        Profile carProfile = TestProfiles.accessAndSpeed("car");
        carProfile.getCustomModel().setDistanceInfluence(10_000d);
        Profile footProfile = TestProfiles.accessSpeedAndPriority("foot");
        footProfile.getCustomModel().setDistanceInfluence(10_000d);
        GraphHopper hopper = createHopper(MONACO, carProfile, footProfile);
        hopper.importOrLoad();
        checkQueries(hopper, queries);
    }

    @Test
    public void testRealFootCustomModelInMonaco() {
        Profile profile = new Profile("foot").setCustomModel(getCustomModel("foot.json"));
        profile.getCustomModel().setDistanceInfluence(10_000d);
        GraphHopper hopper = createHopper(MONACO, profile);
        hopper.importOrLoad();
        checkQueries(hopper, createMonacoFoot());
        Graph g = hopper.getBaseGraph();

        // see testMonaco for a similar ID test
        assertEquals(GHUtility.asSet(924, 576, 2), GHUtility.getNeighbors(g.createEdgeExplorer().setBaseNode(10)));
        assertEquals(GHUtility.asSet(440, 442), GHUtility.getNeighbors(g.createEdgeExplorer().setBaseNode(441)));
        assertEquals(GHUtility.asSet(913, 914, 911), GHUtility.getNeighbors(g.createEdgeExplorer().setBaseNode(912)));

        assertEquals(43.7467818, g.getNodeAccess().getLat(100), 1e-6);
        assertEquals(7.4312824, g.getNodeAccess().getLon(702), 1e-6);
    }

    @Test
    public void testMonacoFoot3D() {
        // most routes have same number of points as testMonaceFoot results but longer distance due to elevation difference
        List<Query> queries = createMonacoFoot();
        queries.get(0).getPoints().get(1).expectedDistance = 1627;
        queries.get(2).getPoints().get(1).expectedDistance = 2250;
        queries.get(3).getPoints().get(1).expectedDistance = 1482;

        // or slightly longer tour with less nodes: list.get(1).setDistance(1, 3610);
        queries.get(1).getPoints().get(1).expectedDistance = 3573;
        queries.get(1).getPoints().get(1).expectedPoints = 149;

        Profile profile = TestProfiles.accessSpeedAndPriority("foot");
        profile.getCustomModel().setDistanceInfluence(10_000d);
        GraphHopper hopper = createHopper(MONACO, profile);
        hopper.setElevationProvider(new SRTMProvider(DIR));
        hopper.importOrLoad();
        checkQueries(hopper, queries);
    }

    private List<Query> createMonacoFoot() {
        List<Query> list = new ArrayList<>();
        list.add(new Query(43.730729, 7.421288, 43.727697, 7.419199, 1566, 92));
        list.add(new Query(43.727687, 7.418737, 43.74958, 7.436566, 3438, 136));
        list.add(new Query(43.728677, 7.41016, 43.739213, 7.427806, 2085, 112));
        list.add(new Query(43.733802, 7.413433, 43.739662, 7.424355, 1425, 89));
        return list;
    }

    @Test
    public void testNorthBayreuthHikeFastestAnd3D() {
        List<Query> queries = new ArrayList<>();
        // prefer hiking route 'Teufelsloch Unterwaiz' and 'Rotmain-Wanderweg'
        queries.add(new Query(49.974972, 11.515657, 49.991022, 11.512299, 2365, 67));
        // prefer hiking route 'Markgrafenweg Bayreuth Kulmbach' but avoid tertiary highway from Pechgraben
        queries.add(new Query(49.990967, 11.545258, 50.023182, 11.555386, 5690, 118));
        GraphHopper hopper = createHopper(BAYREUTH, new Profile("hike").setCustomModel(getCustomModel("hike.json")));
        hopper.setElevationProvider(new SRTMProvider(DIR));
        hopper.importOrLoad();

        checkQueries(hopper, queries);
    }

    @Test
    public void testHikeCanUseExtremeSacScales() {
        GraphHopper hopper = createHopper(HOHEWARTE, new Profile("hike").setCustomModel(getCustomModel("hike.json")));
        // do not pull elevation data: hopper.setElevationProvider(new SRTMProvider(DIR));
        hopper.importOrLoad();
        GHResponse res = hopper.route(new GHRequest(47.290322, 11.333889, 47.301593, 11.333489).setProfile("hike"));
        assertEquals(4806, res.getBest().getTime() / 1000.0, 60); // 6100sec with srtm data
        assertEquals(2000, res.getBest().getDistance(), 10); // 2536m with srtm data
    }

    @Test
    public void testMonacoBike3D() {
        List<Query> queries = new ArrayList<>();
        // 1. alternative: go over steps 'Rampe Major' => 1.7km vs. around 2.7km
        queries.add(new Query(43.730864, 7.420771, 43.727687, 7.418737, 2702, 111));
        // 2.
        queries.add(new Query(43.728499, 7.417907, 43.74958, 7.436566, 4208, 228));
        // 3.
        queries.add(new Query(43.728677, 7.41016, 43.739213, 7.427806, 2776, 167));
        // 4.
        queries.add(new Query(43.733802, 7.413433, 43.739662, 7.424355, 1593, 85));

        // try reverse direction
        // 1.
        queries.add(new Query(43.727687, 7.418737, 43.730864, 7.420771, 2598, 115));
        queries.add(new Query(43.74958, 7.436566, 43.728499, 7.417907, 4250, 165));
        queries.add(new Query(43.739213, 7.427806, 43.728677, 7.41016, 2806, 145));
        // 4. avoid tunnel(s)!
        queries.add(new Query(43.739662, 7.424355, 43.733802, 7.413433, 1901, 116));
        // tests here still assert that reverse oneways are excluded
        GraphHopper hopper = createHopper(MONACO,
                new Profile("bike").setCustomModel(CustomModel.merge(getCustomModel("bike.json"), getCustomModel("bike_elevation.json")).
                        addToPriority(If("!bike_access", MULTIPLY, "0"))));
        hopper.setElevationProvider(new SRTMProvider(DIR));
        hopper.importOrLoad();
        checkQueries(hopper, queries);
    }

    @Test
    public void testLandmarkBug() {
        List<Query> queries = new ArrayList<>();
        Query run = new Query();
        run.add(50.016923, 11.514187, 0, 0);
        run.add(50.019129, 11.500325, 0, 0);
        run.add(50.023623, 11.56929, 7069, 178);
        queries.add(run);

        GraphHopper hopper = createHopper(BAYREUTH, TestProfiles.accessSpeedAndPriority("bike"));
        hopper.importOrLoad();
        checkQueries(hopper, queries);
    }

    @Test
    public void testBug1014() {
        List<Query> queries = new ArrayList<>();
        Query query = new Query();
        query.add(50.015861, 11.51041, 0, 0);
        query.add(50.019129, 11.500325, 0, 0);
        query.add(50.023623, 11.56929, 6777, 175);
        queries.add(query);

        GraphHopper hopper = createHopper(BAYREUTH, TestProfiles.accessSpeedAndPriority("bike"));
        hopper.importOrLoad();
        checkQueries(hopper, queries);
    }

    @Test
    public void testMonacoBike() {
        List<Query> queries = new ArrayList<>();
        queries.add(new Query(43.730864, 7.420771, 43.727687, 7.418737, 1642, 87));
        queries.add(new Query(43.727687, 7.418737, 43.74958, 7.436566, 3580, 168));
        queries.add(new Query(43.728677, 7.41016, 43.739213, 7.427806, 2323, 121));
        queries.add(new Query(43.733802, 7.413433, 43.739662, 7.424355, 1446, 91));
        Profile profile = TestProfiles.accessSpeedAndPriority("bike");
        profile.getCustomModel().setDistanceInfluence(7000d);
        GraphHopper hopper = createHopper(MONACO, profile);
        hopper.importOrLoad();
        checkQueries(hopper, queries);
    }

    @Test
    public void testMonacoMountainBike() {
        List<Query> queries = new ArrayList<>();
        // for mtb it is also ok to go over steps (43.7318,7.423) -> 1900m vs 2600m (in latest OSM data all bikes are forbidden and steps aren't taken)
        queries.add(new Query(43.730864, 7.420771, 43.727687, 7.418737, 2594, 111));
        queries.add(new Query(43.727687, 7.418737, 43.74958, 7.436566, 3655, 185));
        queries.add(new Query(43.728677, 7.41016, 43.739213, 7.427806, 2651, 167));
        // hard to select between secondary and primary (both are AVOID for mtb)
        queries.add(new Query(43.733802, 7.413433, 43.739662, 7.424355, 1867, 107));

        GraphHopper hopper = createHopper(MONACO, TestProfiles.accessSpeedAndPriority("mtb"));
        hopper.importOrLoad();
        checkQueries(hopper, queries);

        Helper.removeDir(new File(GH_LOCATION));

        hopper = createHopper(MONACO,
                TestProfiles.accessSpeedAndPriority("mtb"),
                TestProfiles.accessSpeedAndPriority("racingbike"));
        hopper.importOrLoad();
        checkQueries(hopper, queries);
    }

    @Test
    public void testMonacoRacingBike() {
        List<Query> queries = new ArrayList<>();
        queries.add(new Query(43.730864, 7.420771, 43.727687, 7.418737, 2594, 111));
        queries.add(new Query(43.727687, 7.418737, 43.74958, 7.436566, 3615, 184));
        queries.add(new Query(43.728677, 7.41016, 43.739213, 7.427806, 2651, 167));
        queries.add(new Query(43.733802, 7.413433, 43.739662, 7.424355, 1516, 86));

        GraphHopper hopper = createHopper(MONACO, TestProfiles.accessSpeedAndPriority("racingbike"));
        hopper.importOrLoad();
        checkQueries(hopper, queries);

        Helper.removeDir(new File(GH_LOCATION));

        hopper = createHopper(MONACO,
                TestProfiles.accessSpeedAndPriority("racingbike"),
                TestProfiles.accessSpeedAndPriority("bike")
        );
        hopper.importOrLoad();
        checkQueries(hopper, queries);
    }

    @Test
    public void testKremsBikeRelation() {
        List<Query> queries = new ArrayList<>();
        queries.add(new Query(48.409523, 15.602394, 48.375466, 15.72916, 12491, 159));
        queries.add(new Query(48.410061, 15.63951, 48.411386, 15.604899, 3077, 79));
        queries.add(new Query(48.412294, 15.62007, 48.398306, 15.609667, 3965, 94));

        GraphHopper hopper = createHopper(KREMS,
                TestProfiles.accessSpeedAndPriority("bike"));
        hopper.importOrLoad();
        checkQueries(hopper, queries);
        hopper.getBaseGraph();

        Helper.removeDir(new File(GH_LOCATION));

        hopper = createHopper(KREMS,
                TestProfiles.accessSpeedAndPriority("bike"),
                TestProfiles.accessAndSpeed("car"));
        hopper.importOrLoad();
        checkQueries(hopper, queries);
    }

    @Test
    public void testKremsMountainBikeRelation() {
        List<Query> queries = new ArrayList<>();
        queries.add(new Query(48.409523, 15.602394, 48.375466, 15.72916, 12574, 169));
        queries.add(new Query(48.410061, 15.63951, 48.411386, 15.604899, 3101, 94));
        queries.add(new Query(48.412294, 15.62007, 48.398306, 15.609667, 3965, 95));

        GraphHopper hopper = createHopper(KREMS, TestProfiles.accessSpeedAndPriority("mtb"));
        hopper.importOrLoad();
        checkQueries(hopper, queries);

        Helper.removeDir(new File(GH_LOCATION));

        hopper = createHopper(KREMS,
                TestProfiles.accessSpeedAndPriority("mtb"),
                TestProfiles.accessSpeedAndPriority("bike"));
        hopper.importOrLoad();
        checkQueries(hopper, queries);

    }

    private List<Query> createAndorraQueries() {
        List<Query> queries = new ArrayList<>();
        queries.add(new Query(42.56819, 1.603231, 42.571034, 1.520662, 17708, 524));
        queries.add(new Query(42.529176, 1.571302, 42.571034, 1.520662, 11408, 305));
        return queries;
    }

    @Test
    public void testAndorra() {
        Profile profile = TestProfiles.accessAndSpeed("car");
        GraphHopper hopper = createHopper(ANDORRA, profile);
        hopper.importOrLoad();
        checkQueries(hopper, createAndorraQueries());
    }

    @Test
    public void testAndorraPbf() {
        Profile profile = TestProfiles.accessAndSpeed("car");
        GraphHopper hopper = createHopper(ANDORRA_PBF, profile);
        hopper.importOrLoad();
        checkQueries(hopper, createAndorraQueries());
    }

    @Test
    public void testAndorraFoot() {
        List<Query> queries = createAndorraQueries();
        queries.get(0).getPoints().get(1).expectedDistance = 16460;
        queries.get(0).getPoints().get(1).expectedPoints = 653;
        queries.get(1).getPoints().get(1).expectedDistance = 12840;
        queries.get(1).getPoints().get(1).expectedPoints = 435;

        queries.add(new Query(42.521269, 1.52298, 42.50418, 1.520662, 3223, 107));

        GraphHopper hopper = createHopper(ANDORRA, TestProfiles.accessSpeedAndPriority("foot"));
        hopper.importOrLoad();
        checkQueries(hopper, queries);
    }

    @Test
    public void testCampoGrande() {
        // test not only NE quadrant of earth!

        // bzcat campo-grande.osm.bz2
        //   | ./bin/osmosis --read-xml enableDateParsing=no file=- --bounding-box top=-20.4 left=-54.6 bottom=-20.6 right=-54.5 --write-xml file=-
        //   | bzip2 > campo-grande.extracted.osm.bz2
        List<Query> queries = new ArrayList<>();
        queries.add(new Query(-20.4001, -54.5999, -20.598, -54.54, 25323, 271));
        queries.add(new Query(-20.43, -54.54, -20.537, -54.5999, 16233, 226));
        Profile profile = TestProfiles.accessAndSpeed("car");
        profile.getCustomModel().setDistanceInfluence(1_000d);
        GraphHopper hopper = createHopper(DIR + "/campo-grande.osm.gz", profile);
        hopper.importOrLoad();
        checkQueries(hopper, queries);
    }

    @Test
    public void testMonacoVia() {
        Query query = new Query();
        query.add(43.730729, 7.42135, 0, 0);
        query.add(43.727697, 7.419199, 2581, 110);
        query.add(43.726387, 7.405, 3001, 90);

        List<Query> queries = new ArrayList<>();
        queries.add(query);

        Profile profile = TestProfiles.accessAndSpeed("car");
        profile.getCustomModel().setDistanceInfluence(10_000d);
        GraphHopper hopper = createHopper(MONACO, profile);
        hopper.importOrLoad();
        checkQueries(hopper, queries);
    }

    @Test
    public void testHarsdorf() {
        List<Query> queries = new ArrayList<>();
        // TODO somehow the bigger road is take even if we make it less preferred (e.g. introduce AVOID AT ALL costs for lanes=2&&maxspeed>50)
        queries.add(new Query(50.004333, 11.600254, 50.044449, 11.543434, 6951, 190));

        // choose Unterloher Weg and the following residential + cycleway
        // list.add(new OneRun(50.004333, 11.600254, 50.044449, 11.543434, 6931, 184));
        GraphHopper hopper = createHopper(BAYREUTH, TestProfiles.accessSpeedAndPriority("bike"));
        hopper.importOrLoad();
        checkQueries(hopper, queries);
    }

    @Test
    public void testNeudrossenfeld() {
        List<Query> list = new ArrayList<>();
        // choose cycleway (Dreschenauer Straße)
        list.add(new Query(49.987132, 11.510496, 50.018839, 11.505024, 3985, 106));

        GraphHopper hopper = createHopper(BAYREUTH, TestProfiles.accessSpeedAndPriority("bike"));
        hopper.setElevationProvider(new SRTMProvider(DIR));
        hopper.importOrLoad();
        checkQueries(hopper, list);

        Helper.removeDir(new File(GH_LOCATION));

        hopper = createHopper(BAYREUTH, TestProfiles.accessSpeedAndPriority("bike"));
        hopper.setElevationProvider(new SRTMProvider(DIR));
        hopper.importOrLoad();
        checkQueries(hopper, list);
    }

    @Test
    public void testBikeBayreuth_UseBikeNetwork() {
        List<Query> list = new ArrayList<>();
        list.add(new Query(49.979667, 11.521019, 49.987415, 11.510577, 1288, 45));

        GraphHopper hopper = createHopper(BAYREUTH, new Profile("bike").setCustomModel(
                CustomModel.merge(getCustomModel("bike.json"), getCustomModel("bike_elevation.json"))));
        hopper.setElevationProvider(new SRTMProvider(DIR));
        hopper.importOrLoad();
        checkQueries(hopper, list);
    }

    @Test
    public void testDisconnectedAreaAndMultiplePoints() {
        Query query = new Query();
        query.add(53.753177, 9.435968, 10, 10);
        query.add(53.751299, 9.386959, 10, 10);
        query.add(53.751299, 9.3869, 10, 10);

        GraphHopper hopper = createHopper(DIR + "/krautsand.osm.gz",
                TestProfiles.accessAndSpeed("car"));
        hopper.importOrLoad();

        for (Function<Query, GHRequest> requestFactory : createRequestFactories()) {
            GHRequest request = requestFactory.apply(query);
            request.setProfile(hopper.getProfiles().get(0).getName());
            GHResponse res = hopper.route(request);
            assertTrue(res.hasErrors());
            assertTrue(res.getErrors().toString().contains("ConnectionNotFound"), res.getErrors().toString());
        }
    }

    @Test
    public void testMonacoParallel() throws InterruptedException {
        Profile profile = TestProfiles.accessAndSpeed("car");
        profile.getCustomModel().setDistanceInfluence(10_000d);
        GraphHopper hopper = createHopper(MONACO, profile);
        hopper.getReaderConfig().setMaxWayPointDistance(0);
        hopper.getRouterConfig().setSimplifyResponse(false);
        hopper.importOrLoad();
        final List<Query> queries = createMonacoCarQueries();
        List<Thread> threads = new ArrayList<>();
        final AtomicInteger routeCount = new AtomicInteger(0);
        // testing if algorithms are independent. should be. so test only two algorithms.
        List<Function<Query, GHRequest>> requestFactories = Arrays.asList(
                q -> createRequest(q).setAlgorithm(DIJKSTRA_BI).setProfile("car"),
                q -> createRequest(q).setAlgorithm(ASTAR_BI).setProfile("car")
        );
        int loops = 100;
        for (int i = 0; i < loops; i++) {
            for (Query query : queries) {
                for (Function<Query, GHRequest> requestFactory : requestFactories) {
                    GHRequest req = requestFactory.apply(query);
                    Thread t = new Thread(() -> {
                        GHResponse res = hopper.route(req);
                        checkResponse(req.getHints().getString("expected_algo", "no_expected_algo"), res, query);
                        routeCount.incrementAndGet();
                    });
                    t.start();
                    threads.add(t);
                }
            }
        }

        for (Thread t : threads)
            t.join();
        assertEquals(loops * queries.size() * requestFactories.size(), routeCount.get());
    }

    private static class Query {
        private final List<ViaPoint> points = new ArrayList<>();

        public Query() {
        }

        public Query(double fromLat, double fromLon, double toLat, double toLon, double expectedDistance, int expectedPoints) {
            add(fromLat, fromLon, 0, 0);
            add(toLat, toLon, expectedDistance, expectedPoints);
        }

        public Query add(double lat, double lon, double dist, int locs) {
            points.add(new ViaPoint(lat, lon, dist, locs));
            return this;
        }

        public List<ViaPoint> getPoints() {
            return points;
        }

        @Override
        public String toString() {
            return points.toString();
        }
    }

    private static class ViaPoint {
        double lat, lon;
        int expectedPoints;
        double expectedDistance;

        public ViaPoint(double lat, double lon, double expectedDistance, int expectedPoints) {
            this.lat = lat;
            this.lon = lon;
            this.expectedPoints = expectedPoints;
            this.expectedDistance = expectedDistance;
        }

        @Override
        public String toString() {
            return lat + ", " + lon + ", expectedPoints:" + expectedPoints + ", expectedDistance:" + expectedDistance;
        }
    }

    /**
     * Creates a {@link GraphHopper} instance with some default settings for this test. The settings can
     * be adjusted before calling {@link GraphHopper#importOrLoad()}
     */
    private GraphHopper createHopper(String osmFile, Profile... profiles) {
        GraphHopper hopper = new GraphHopper().
                setStoreOnFlush(false).
                setOSMFile(osmFile).
                setProfiles(profiles).
                setEncodedValuesString("average_slope, max_slope, hike_rating, car_access, car_average_speed, " +
                        "foot_access, foot_priority, foot_average_speed, " +
                        "bike_access, bike_priority, bike_average_speed, foot_network, roundabout, " +
<<<<<<< HEAD
                        "mtb_access, mtb_priority, mtb_average_speed, " +
                        "racingbike_access, racingbike_priority, racingbike_average_speed, " +
                        "foot_road_access, bike_road_access").
=======
                        "mtb_access, mtb_priority, mtb_average_speed, mtb_rating, " +
                        "racingbike_access, racingbike_priority, racingbike_average_speed").
>>>>>>> 49139ddd
                setGraphHopperLocation(GH_LOCATION);
        hopper.getRouterConfig().setSimplifyResponse(false);
        hopper.setMinNetworkSize(0);
        hopper.getReaderConfig().setMaxWayPointDistance(0);
        hopper.getLMPreparationHandler().setLMProfiles(new LMProfile(profiles[0].getName()));
        hopper.getCHPreparationHandler().setCHProfiles(new CHProfile(profiles[0].getName()));
        return hopper;
    }

    /**
     * Runs the given queries on the given GraphHopper instance and checks the expectations.
     * All queries will use the first profile.
     */
    private void checkQueries(GraphHopper hopper, List<Query> queries) {
        for (Function<Query, GHRequest> requestFactory : createRequestFactories()) {
            for (Query query : queries) {
                GHRequest request = requestFactory.apply(query);
                Profile profile = hopper.getProfiles().get(0);
                request.setProfile(profile.getName());
                GHResponse res = hopper.route(request);
                String expectedAlgo = request.getHints().getString("expected_algo", "no_expected_algo");
                checkResponse(expectedAlgo, res, query);
                // for edge-based routing we expect a slightly different algo name for CH
                if (profile.hasTurnCosts())
                    expectedAlgo = expectedAlgo.replaceAll("\\|ch-routing", "|ch|edge_based|no_sod-routing");
                assertTrue(res.getBest().getDebugInfo().contains(expectedAlgo),
                        "Response does not contain expected algo string. Expected: '" + expectedAlgo +
                                "', got: '" + res.getBest().getDebugInfo() + "'");
            }
        }
    }

    private void checkResponse(String expectedAlgo, GHResponse res, Query query) {
        assertFalse(res.hasErrors(), res.getErrors().toString());
        ResponsePath responsePath = res.getBest();
        assertFalse(responsePath.hasErrors(), responsePath.getErrors().toString());
        assertEquals(distCalc.calcDistance(responsePath.getPoints()), responsePath.getDistance(), 2,
                "responsePath.getDistance does not equal point list distance");
        assertEquals(query.getPoints().stream().mapToDouble(a -> a.expectedDistance).sum(), responsePath.getDistance(), 2, "unexpected distance, " + expectedAlgo);
        // We check the number of points to make sure we found the expected route.
        // There are real world instances where A-B-C is identical to A-C (in meter precision).
        assertEquals(query.getPoints().stream().mapToInt(a -> a.expectedPoints).sum(), responsePath.getPoints().size(), 1, "unexpected point list size, " + expectedAlgo);
    }

    private List<Function<Query, GHRequest>> createRequestFactories() {
        // here we setup different kinds of requests to calculate routes with different algorithms
        return Arrays.asList(
                // flex
                q -> createRequest(q).putHint("expected_algo", "dijkstra-routing")
                        .putHint("ch.disable", true).putHint("lm.disable", true).setAlgorithm(DIJKSTRA),
                q -> createRequest(q).putHint("expected_algo", "astar|beeline-routing")
                        .putHint("ch.disable", true).putHint("lm.disable", true).setAlgorithm(ASTAR),
                q -> createRequest(q).putHint("expected_algo", "dijkstrabi-routing")
                        .putHint("ch.disable", true).putHint("lm.disable", true).setAlgorithm(DIJKSTRA_BI),
                q -> createRequest(q).putHint("expected_algo", "astarbi|beeline-routing")
                        .putHint("ch.disable", true).putHint("lm.disable", true).setAlgorithm(ASTAR_BI)
                        .putHint(ASTAR_BI + ".approximation", "BeelineSimplification"),
                // LM
                q -> createRequest(q).putHint("expected_algo", "astarbi|landmarks-routing")
                        .putHint("ch.disable", true)
                        .setAlgorithm(ASTAR_BI).putHint(ASTAR_BI + ".approximation", "BeelineSimplification"),
                // CH
                q -> createRequest(q).putHint("expected_algo", "dijkstrabi|ch-routing")
                        .setAlgorithm(DIJKSTRA_BI),
                q -> createRequest(q).putHint("expected_algo", "astarbi|ch-routing")
                        .setAlgorithm(ASTAR_BI)
        );
    }

    private GHRequest createRequest(Query query) {
        GHRequest req = new GHRequest();
        for (ViaPoint assumption : query.points) {
            req.addPoint(new GHPoint(assumption.lat, assumption.lon));
        }
        return req;
    }

}<|MERGE_RESOLUTION|>--- conflicted
+++ resolved
@@ -710,14 +710,9 @@
                 setEncodedValuesString("average_slope, max_slope, hike_rating, car_access, car_average_speed, " +
                         "foot_access, foot_priority, foot_average_speed, " +
                         "bike_access, bike_priority, bike_average_speed, foot_network, roundabout, " +
-<<<<<<< HEAD
-                        "mtb_access, mtb_priority, mtb_average_speed, " +
+                        "mtb_access, mtb_priority, mtb_average_speed, mtb_rating, " +
                         "racingbike_access, racingbike_priority, racingbike_average_speed, " +
                         "foot_road_access, bike_road_access").
-=======
-                        "mtb_access, mtb_priority, mtb_average_speed, mtb_rating, " +
-                        "racingbike_access, racingbike_priority, racingbike_average_speed").
->>>>>>> 49139ddd
                 setGraphHopperLocation(GH_LOCATION);
         hopper.getRouterConfig().setSimplifyResponse(false);
         hopper.setMinNetworkSize(0);
