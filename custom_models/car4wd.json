--- conflicted
+++ resolved
@@ -1,7 +1,5 @@
 // to use this custom model you need to set the following option in the config.yml
 // graph.vehicles: roads
-<<<<<<< HEAD
-=======
 // graph.encoded_values: track_type
 // profiles:
 //    - name: car4wd
@@ -9,7 +7,6 @@
 //      weighting: custom
 //      custom_model_file: car4wd.json
 
->>>>>>> 0a89987c
 {
   "distance_influence": 1,
   "speed": [
