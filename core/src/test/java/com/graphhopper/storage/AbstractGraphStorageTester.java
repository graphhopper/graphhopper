--- conflicted
+++ resolved
@@ -31,7 +31,6 @@
 import java.util.Map;
 
 import static com.graphhopper.search.KVStorage.KValue;
-import static com.graphhopper.storage.BaseGraph.FIRST_REAL_GEO_REF;
 import static com.graphhopper.util.Parameters.Details.STREET_NAME;
 import static org.junit.jupiter.api.Assertions.*;
 
@@ -727,21 +726,6 @@
 
         EdgeIteratorState iter2 = graph.edge(0, 1).setDistance(100).set(carAccessEnc, true, true);
         final BaseGraph baseGraph = graph.getBaseGraph();
-<<<<<<< HEAD
-        assertEquals(FIRST_REAL_GEO_REF, baseGraph.getMaxGeoRef());
-        iter2.setWayGeometry(Helper.createPointList3D(1, 2, 3, 3, 4, 5, 5, 6, 7, 7, 8, 9));
-        assertEquals(FIRST_REAL_GEO_REF + (1 + 12), baseGraph.getMaxGeoRef());
-        iter2.setWayGeometry(Helper.createPointList3D(1, 2, 3, 3, 4, 5, 5, 6, 7));
-        assertEquals(FIRST_REAL_GEO_REF + (1 + 12), baseGraph.getMaxGeoRef());
-        iter2.setWayGeometry(Helper.createPointList3D(1, 2, 3, 3, 4, 5));
-        assertEquals(FIRST_REAL_GEO_REF + (1 + 12), baseGraph.getMaxGeoRef());
-        iter2.setWayGeometry(Helper.createPointList3D(1, 2, 3));
-        assertEquals(FIRST_REAL_GEO_REF + (1 + 12), baseGraph.getMaxGeoRef());
-        assertThrows(IllegalStateException.class, () -> iter2.setWayGeometry(Helper.createPointList3D(1.5, 1, 0, 2, 3, 0)));
-        EdgeIteratorState iter1 = graph.edge(0, 2).setDistance(200).set(carAccessEnc, true, true);
-        iter1.setWayGeometry(Helper.createPointList3D(3.5, 4.5, 0, 5, 6, 0));
-        assertEquals(FIRST_REAL_GEO_REF + (1 + 12) + (1 + 6), baseGraph.getMaxGeoRef());
-=======
         assertEquals(1, baseGraph.getMaxGeoRef());
         iter2.setWayGeometry(Helper.createPointList3D(1, 2, 3, 3, 4, 5, 5, 6, 7, 7, 8, 9));
         assertEquals(1 + (1 + 12), baseGraph.getMaxGeoRef());
@@ -755,7 +739,6 @@
         EdgeIteratorState iter1 = graph.edge(0, 2).setDistance(200).set(carAccessEnc, true, true);
         iter1.setWayGeometry(Helper.createPointList3D(3.5, 4.5, 0, 5, 6, 0));
         assertEquals(1 + (1 + 12) + (1 + 6), baseGraph.getMaxGeoRef());
->>>>>>> c4c1e033
     }
 
     @Test
