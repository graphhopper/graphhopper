--- conflicted
+++ resolved
@@ -162,12 +162,8 @@
         private final double headingPenaltySeconds;
 
         public Parameters(EdgeToDoubleMapping edgeToSpeedMapping, EdgeToDoubleMapping edgeToPriorityMapping,
-<<<<<<< HEAD
                           double maxSpeed, double maxPriority, double distanceInfluence, double headingPenaltySeconds,
                           TurnCostsConfig turnCostsConfig) {
-=======
-                          double maxSpeed, double maxPriority, double distanceInfluence, double headingPenaltySeconds) {
->>>>>>> e53d88be
             this.edgeToSpeedMapping = edgeToSpeedMapping;
             this.edgeToPriorityMapping = edgeToPriorityMapping;
             this.maxSpeed = maxSpeed;
